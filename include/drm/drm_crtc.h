--- conflicted
+++ resolved
@@ -2653,11 +2653,8 @@
 extern void drm_plane_force_disable(struct drm_plane *plane);
 extern void drm_crtc_get_hv_timing(const struct drm_display_mode *mode,
 				   int *hdisplay, int *vdisplay);
-<<<<<<< HEAD
-=======
 extern int drm_crtc_force_disable(struct drm_crtc *crtc);
 extern int drm_crtc_force_disable_all(struct drm_device *dev);
->>>>>>> 5e580523
 
 extern void drm_encoder_cleanup(struct drm_encoder *encoder);
 
