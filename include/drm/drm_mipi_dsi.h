--- conflicted
+++ resolved
@@ -265,11 +265,7 @@
 				    u16 end);
 int mipi_dsi_dcs_set_page_address(struct mipi_dsi_device *dsi, u16 start,
 				  u16 end);
-<<<<<<< HEAD
-int mipi_dsi_set_tear_scanline(struct mipi_dsi_device *dsi, u16 param);
-=======
 int mipi_dsi_dcs_set_tear_scanline(struct mipi_dsi_device *dsi, u16 scanline);
->>>>>>> 5e580523
 int mipi_dsi_dcs_set_tear_off(struct mipi_dsi_device *dsi);
 int mipi_dsi_dcs_set_tear_on(struct mipi_dsi_device *dsi,
 			     enum mipi_dsi_dcs_tear_mode mode);
