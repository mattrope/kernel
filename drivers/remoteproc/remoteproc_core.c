--- conflicted
+++ resolved
@@ -422,7 +422,6 @@
 {
 	struct rproc_vdev *rvdev = container_of(subdev, struct rproc_vdev, subdev);
 	int ret;
-<<<<<<< HEAD
 
 	ret = device_for_each_child(&rvdev->dev, NULL, rproc_remove_virtio_dev);
 	if (ret)
@@ -438,23 +437,6 @@
 {
 	struct rproc_vdev *rvdev = container_of(dev, struct rproc_vdev, dev);
 
-=======
-
-	ret = device_for_each_child(&rvdev->dev, NULL, rproc_remove_virtio_dev);
-	if (ret)
-		dev_warn(&rvdev->dev, "can't remove vdev child device: %d\n", ret);
-}
-
-/**
- * rproc_rvdev_release() - release the existence of a rvdev
- *
- * @dev: the subdevice's dev
- */
-static void rproc_rvdev_release(struct device *dev)
-{
-	struct rproc_vdev *rvdev = container_of(dev, struct rproc_vdev, dev);
-
->>>>>>> 0ecfebd2
 	of_reserved_mem_device_release(dev);
 
 	kfree(rvdev);
