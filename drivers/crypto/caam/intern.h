--- conflicted
+++ resolved
@@ -66,13 +66,9 @@
 struct caam_drv_private {
 
 	struct device *dev;
-<<<<<<< HEAD
-	struct platform_device **jrpdev; /* Alloc'ed array per sub-device */
 #ifdef CONFIG_CAAM_QI
 	struct device *qidev;
 #endif
-=======
->>>>>>> 40c98cb5
 	struct platform_device *pdev;
 
 	/* Physical-presence section */
