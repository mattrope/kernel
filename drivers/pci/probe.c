// SPDX-License-Identifier: GPL-2.0
/*
 * PCI detection and setup code
 */

#include <linux/kernel.h>
#include <linux/delay.h>
#include <linux/init.h>
#include <linux/pci.h>
#include <linux/msi.h>
#include <linux/of_device.h>
#include <linux/of_pci.h>
#include <linux/pci_hotplug.h>
#include <linux/slab.h>
#include <linux/module.h>
#include <linux/cpumask.h>
#include <linux/aer.h>
#include <linux/acpi.h>
#include <linux/hypervisor.h>
#include <linux/irqdomain.h>
#include <linux/pm_runtime.h>
#include "pci.h"

#define CARDBUS_LATENCY_TIMER	176	/* secondary latency timer */
#define CARDBUS_RESERVE_BUSNR	3

static struct resource busn_resource = {
	.name	= "PCI busn",
	.start	= 0,
	.end	= 255,
	.flags	= IORESOURCE_BUS,
};

/* Ugh.  Need to stop exporting this to modules. */
LIST_HEAD(pci_root_buses);
EXPORT_SYMBOL(pci_root_buses);

static LIST_HEAD(pci_domain_busn_res_list);

struct pci_domain_busn_res {
	struct list_head list;
	struct resource res;
	int domain_nr;
};

static struct resource *get_pci_domain_busn_res(int domain_nr)
{
	struct pci_domain_busn_res *r;

	list_for_each_entry(r, &pci_domain_busn_res_list, list)
		if (r->domain_nr == domain_nr)
			return &r->res;

	r = kzalloc(sizeof(*r), GFP_KERNEL);
	if (!r)
		return NULL;

	r->domain_nr = domain_nr;
	r->res.start = 0;
	r->res.end = 0xff;
	r->res.flags = IORESOURCE_BUS | IORESOURCE_PCI_FIXED;

	list_add_tail(&r->list, &pci_domain_busn_res_list);

	return &r->res;
}

/*
 * Some device drivers need know if PCI is initiated.
 * Basically, we think PCI is not initiated when there
 * is no device to be found on the pci_bus_type.
 */
int no_pci_devices(void)
{
	struct device *dev;
	int no_devices;

	dev = bus_find_next_device(&pci_bus_type, NULL);
	no_devices = (dev == NULL);
	put_device(dev);
	return no_devices;
}
EXPORT_SYMBOL(no_pci_devices);

/*
 * PCI Bus Class
 */
static void release_pcibus_dev(struct device *dev)
{
	struct pci_bus *pci_bus = to_pci_bus(dev);

	put_device(pci_bus->bridge);
	pci_bus_remove_resources(pci_bus);
	pci_release_bus_of_node(pci_bus);
	kfree(pci_bus);
}

static struct class pcibus_class = {
	.name		= "pci_bus",
	.dev_release	= &release_pcibus_dev,
	.dev_groups	= pcibus_groups,
};

static int __init pcibus_class_init(void)
{
	return class_register(&pcibus_class);
}
postcore_initcall(pcibus_class_init);

static u64 pci_size(u64 base, u64 maxbase, u64 mask)
{
	u64 size = mask & maxbase;	/* Find the significant bits */
	if (!size)
		return 0;

	/*
	 * Get the lowest of them to find the decode size, and from that
	 * the extent.
	 */
	size = size & ~(size-1);

	/*
	 * base == maxbase can be valid only if the BAR has already been
	 * programmed with all 1s.
	 */
	if (base == maxbase && ((base | (size - 1)) & mask) != mask)
		return 0;

	return size;
}

static inline unsigned long decode_bar(struct pci_dev *dev, u32 bar)
{
	u32 mem_type;
	unsigned long flags;

	if ((bar & PCI_BASE_ADDRESS_SPACE) == PCI_BASE_ADDRESS_SPACE_IO) {
		flags = bar & ~PCI_BASE_ADDRESS_IO_MASK;
		flags |= IORESOURCE_IO;
		return flags;
	}

	flags = bar & ~PCI_BASE_ADDRESS_MEM_MASK;
	flags |= IORESOURCE_MEM;
	if (flags & PCI_BASE_ADDRESS_MEM_PREFETCH)
		flags |= IORESOURCE_PREFETCH;

	mem_type = bar & PCI_BASE_ADDRESS_MEM_TYPE_MASK;
	switch (mem_type) {
	case PCI_BASE_ADDRESS_MEM_TYPE_32:
		break;
	case PCI_BASE_ADDRESS_MEM_TYPE_1M:
		/* 1M mem BAR treated as 32-bit BAR */
		break;
	case PCI_BASE_ADDRESS_MEM_TYPE_64:
		flags |= IORESOURCE_MEM_64;
		break;
	default:
		/* mem unknown type treated as 32-bit BAR */
		break;
	}
	return flags;
}

#define PCI_COMMAND_DECODE_ENABLE	(PCI_COMMAND_MEMORY | PCI_COMMAND_IO)

/**
 * __pci_read_base - Read a PCI BAR
 * @dev: the PCI device
 * @type: type of the BAR
 * @res: resource buffer to be filled in
 * @pos: BAR position in the config space
 *
 * Returns 1 if the BAR is 64-bit, or 0 if 32-bit.
 */
int __pci_read_base(struct pci_dev *dev, enum pci_bar_type type,
		    struct resource *res, unsigned int pos)
{
	u32 l = 0, sz = 0, mask;
	u64 l64, sz64, mask64;
	u16 orig_cmd;
	struct pci_bus_region region, inverted_region;

	mask = type ? PCI_ROM_ADDRESS_MASK : ~0;

	/* No printks while decoding is disabled! */
	if (!dev->mmio_always_on) {
		pci_read_config_word(dev, PCI_COMMAND, &orig_cmd);
		if (orig_cmd & PCI_COMMAND_DECODE_ENABLE) {
			pci_write_config_word(dev, PCI_COMMAND,
				orig_cmd & ~PCI_COMMAND_DECODE_ENABLE);
		}
	}

	res->name = pci_name(dev);

	pci_read_config_dword(dev, pos, &l);
	pci_write_config_dword(dev, pos, l | mask);
	pci_read_config_dword(dev, pos, &sz);
	pci_write_config_dword(dev, pos, l);

	/*
	 * All bits set in sz means the device isn't working properly.
	 * If the BAR isn't implemented, all bits must be 0.  If it's a
	 * memory BAR or a ROM, bit 0 must be clear; if it's an io BAR, bit
	 * 1 must be clear.
	 */
	if (sz == 0xffffffff)
		sz = 0;

	/*
	 * I don't know how l can have all bits set.  Copied from old code.
	 * Maybe it fixes a bug on some ancient platform.
	 */
	if (l == 0xffffffff)
		l = 0;

	if (type == pci_bar_unknown) {
		res->flags = decode_bar(dev, l);
		res->flags |= IORESOURCE_SIZEALIGN;
		if (res->flags & IORESOURCE_IO) {
			l64 = l & PCI_BASE_ADDRESS_IO_MASK;
			sz64 = sz & PCI_BASE_ADDRESS_IO_MASK;
			mask64 = PCI_BASE_ADDRESS_IO_MASK & (u32)IO_SPACE_LIMIT;
		} else {
			l64 = l & PCI_BASE_ADDRESS_MEM_MASK;
			sz64 = sz & PCI_BASE_ADDRESS_MEM_MASK;
			mask64 = (u32)PCI_BASE_ADDRESS_MEM_MASK;
		}
	} else {
		if (l & PCI_ROM_ADDRESS_ENABLE)
			res->flags |= IORESOURCE_ROM_ENABLE;
		l64 = l & PCI_ROM_ADDRESS_MASK;
		sz64 = sz & PCI_ROM_ADDRESS_MASK;
		mask64 = PCI_ROM_ADDRESS_MASK;
	}

	if (res->flags & IORESOURCE_MEM_64) {
		pci_read_config_dword(dev, pos + 4, &l);
		pci_write_config_dword(dev, pos + 4, ~0);
		pci_read_config_dword(dev, pos + 4, &sz);
		pci_write_config_dword(dev, pos + 4, l);

		l64 |= ((u64)l << 32);
		sz64 |= ((u64)sz << 32);
		mask64 |= ((u64)~0 << 32);
	}

	if (!dev->mmio_always_on && (orig_cmd & PCI_COMMAND_DECODE_ENABLE))
		pci_write_config_word(dev, PCI_COMMAND, orig_cmd);

	if (!sz64)
		goto fail;

	sz64 = pci_size(l64, sz64, mask64);
	if (!sz64) {
		pci_info(dev, FW_BUG "reg 0x%x: invalid BAR (can't size)\n",
			 pos);
		goto fail;
	}

	if (res->flags & IORESOURCE_MEM_64) {
		if ((sizeof(pci_bus_addr_t) < 8 || sizeof(resource_size_t) < 8)
		    && sz64 > 0x100000000ULL) {
			res->flags |= IORESOURCE_UNSET | IORESOURCE_DISABLED;
			res->start = 0;
			res->end = 0;
			pci_err(dev, "reg 0x%x: can't handle BAR larger than 4GB (size %#010llx)\n",
				pos, (unsigned long long)sz64);
			goto out;
		}

		if ((sizeof(pci_bus_addr_t) < 8) && l) {
			/* Above 32-bit boundary; try to reallocate */
			res->flags |= IORESOURCE_UNSET;
			res->start = 0;
			res->end = sz64 - 1;
			pci_info(dev, "reg 0x%x: can't handle BAR above 4GB (bus address %#010llx)\n",
				 pos, (unsigned long long)l64);
			goto out;
		}
	}

	region.start = l64;
	region.end = l64 + sz64 - 1;

	pcibios_bus_to_resource(dev->bus, res, &region);
	pcibios_resource_to_bus(dev->bus, &inverted_region, res);

	/*
	 * If "A" is a BAR value (a bus address), "bus_to_resource(A)" is
	 * the corresponding resource address (the physical address used by
	 * the CPU.  Converting that resource address back to a bus address
	 * should yield the original BAR value:
	 *
	 *     resource_to_bus(bus_to_resource(A)) == A
	 *
	 * If it doesn't, CPU accesses to "bus_to_resource(A)" will not
	 * be claimed by the device.
	 */
	if (inverted_region.start != region.start) {
		res->flags |= IORESOURCE_UNSET;
		res->start = 0;
		res->end = region.end - region.start;
		pci_info(dev, "reg 0x%x: initial BAR value %#010llx invalid\n",
			 pos, (unsigned long long)region.start);
	}

	goto out;


fail:
	res->flags = 0;
out:
	if (res->flags)
		pci_info(dev, "reg 0x%x: %pR\n", pos, res);

	return (res->flags & IORESOURCE_MEM_64) ? 1 : 0;
}

static void pci_read_bases(struct pci_dev *dev, unsigned int howmany, int rom)
{
	unsigned int pos, reg;

	if (dev->non_compliant_bars)
		return;

	/* Per PCIe r4.0, sec 9.3.4.1.11, the VF BARs are all RO Zero */
	if (dev->is_virtfn)
		return;

	for (pos = 0; pos < howmany; pos++) {
		struct resource *res = &dev->resource[pos];
		reg = PCI_BASE_ADDRESS_0 + (pos << 2);
		pos += __pci_read_base(dev, pci_bar_unknown, res, reg);
	}

	if (rom) {
		struct resource *res = &dev->resource[PCI_ROM_RESOURCE];
		dev->rom_base_reg = rom;
		res->flags = IORESOURCE_MEM | IORESOURCE_PREFETCH |
				IORESOURCE_READONLY | IORESOURCE_SIZEALIGN;
		__pci_read_base(dev, pci_bar_mem32, res, rom);
	}
}

static void pci_read_bridge_windows(struct pci_dev *bridge)
{
	u16 io;
	u32 pmem, tmp;

	pci_read_config_word(bridge, PCI_IO_BASE, &io);
	if (!io) {
		pci_write_config_word(bridge, PCI_IO_BASE, 0xe0f0);
		pci_read_config_word(bridge, PCI_IO_BASE, &io);
		pci_write_config_word(bridge, PCI_IO_BASE, 0x0);
	}
	if (io)
		bridge->io_window = 1;

	/*
	 * DECchip 21050 pass 2 errata: the bridge may miss an address
	 * disconnect boundary by one PCI data phase.  Workaround: do not
	 * use prefetching on this device.
	 */
	if (bridge->vendor == PCI_VENDOR_ID_DEC && bridge->device == 0x0001)
		return;

	pci_read_config_dword(bridge, PCI_PREF_MEMORY_BASE, &pmem);
	if (!pmem) {
		pci_write_config_dword(bridge, PCI_PREF_MEMORY_BASE,
					       0xffe0fff0);
		pci_read_config_dword(bridge, PCI_PREF_MEMORY_BASE, &pmem);
		pci_write_config_dword(bridge, PCI_PREF_MEMORY_BASE, 0x0);
	}
	if (!pmem)
		return;

	bridge->pref_window = 1;

	if ((pmem & PCI_PREF_RANGE_TYPE_MASK) == PCI_PREF_RANGE_TYPE_64) {

		/*
		 * Bridge claims to have a 64-bit prefetchable memory
		 * window; verify that the upper bits are actually
		 * writable.
		 */
		pci_read_config_dword(bridge, PCI_PREF_BASE_UPPER32, &pmem);
		pci_write_config_dword(bridge, PCI_PREF_BASE_UPPER32,
				       0xffffffff);
		pci_read_config_dword(bridge, PCI_PREF_BASE_UPPER32, &tmp);
		pci_write_config_dword(bridge, PCI_PREF_BASE_UPPER32, pmem);
		if (tmp)
			bridge->pref_64_window = 1;
	}
}

static void pci_read_bridge_io(struct pci_bus *child)
{
	struct pci_dev *dev = child->self;
	u8 io_base_lo, io_limit_lo;
	unsigned long io_mask, io_granularity, base, limit;
	struct pci_bus_region region;
	struct resource *res;

	io_mask = PCI_IO_RANGE_MASK;
	io_granularity = 0x1000;
	if (dev->io_window_1k) {
		/* Support 1K I/O space granularity */
		io_mask = PCI_IO_1K_RANGE_MASK;
		io_granularity = 0x400;
	}

	res = child->resource[0];
	pci_read_config_byte(dev, PCI_IO_BASE, &io_base_lo);
	pci_read_config_byte(dev, PCI_IO_LIMIT, &io_limit_lo);
	base = (io_base_lo & io_mask) << 8;
	limit = (io_limit_lo & io_mask) << 8;

	if ((io_base_lo & PCI_IO_RANGE_TYPE_MASK) == PCI_IO_RANGE_TYPE_32) {
		u16 io_base_hi, io_limit_hi;

		pci_read_config_word(dev, PCI_IO_BASE_UPPER16, &io_base_hi);
		pci_read_config_word(dev, PCI_IO_LIMIT_UPPER16, &io_limit_hi);
		base |= ((unsigned long) io_base_hi << 16);
		limit |= ((unsigned long) io_limit_hi << 16);
	}

	if (base <= limit) {
		res->flags = (io_base_lo & PCI_IO_RANGE_TYPE_MASK) | IORESOURCE_IO;
		region.start = base;
		region.end = limit + io_granularity - 1;
		pcibios_bus_to_resource(dev->bus, res, &region);
		pci_info(dev, "  bridge window %pR\n", res);
	}
}

static void pci_read_bridge_mmio(struct pci_bus *child)
{
	struct pci_dev *dev = child->self;
	u16 mem_base_lo, mem_limit_lo;
	unsigned long base, limit;
	struct pci_bus_region region;
	struct resource *res;

	res = child->resource[1];
	pci_read_config_word(dev, PCI_MEMORY_BASE, &mem_base_lo);
	pci_read_config_word(dev, PCI_MEMORY_LIMIT, &mem_limit_lo);
	base = ((unsigned long) mem_base_lo & PCI_MEMORY_RANGE_MASK) << 16;
	limit = ((unsigned long) mem_limit_lo & PCI_MEMORY_RANGE_MASK) << 16;
	if (base <= limit) {
		res->flags = (mem_base_lo & PCI_MEMORY_RANGE_TYPE_MASK) | IORESOURCE_MEM;
		region.start = base;
		region.end = limit + 0xfffff;
		pcibios_bus_to_resource(dev->bus, res, &region);
		pci_info(dev, "  bridge window %pR\n", res);
	}
}

static void pci_read_bridge_mmio_pref(struct pci_bus *child)
{
	struct pci_dev *dev = child->self;
	u16 mem_base_lo, mem_limit_lo;
	u64 base64, limit64;
	pci_bus_addr_t base, limit;
	struct pci_bus_region region;
	struct resource *res;

	res = child->resource[2];
	pci_read_config_word(dev, PCI_PREF_MEMORY_BASE, &mem_base_lo);
	pci_read_config_word(dev, PCI_PREF_MEMORY_LIMIT, &mem_limit_lo);
	base64 = (mem_base_lo & PCI_PREF_RANGE_MASK) << 16;
	limit64 = (mem_limit_lo & PCI_PREF_RANGE_MASK) << 16;

	if ((mem_base_lo & PCI_PREF_RANGE_TYPE_MASK) == PCI_PREF_RANGE_TYPE_64) {
		u32 mem_base_hi, mem_limit_hi;

		pci_read_config_dword(dev, PCI_PREF_BASE_UPPER32, &mem_base_hi);
		pci_read_config_dword(dev, PCI_PREF_LIMIT_UPPER32, &mem_limit_hi);

		/*
		 * Some bridges set the base > limit by default, and some
		 * (broken) BIOSes do not initialize them.  If we find
		 * this, just assume they are not being used.
		 */
		if (mem_base_hi <= mem_limit_hi) {
			base64 |= (u64) mem_base_hi << 32;
			limit64 |= (u64) mem_limit_hi << 32;
		}
	}

	base = (pci_bus_addr_t) base64;
	limit = (pci_bus_addr_t) limit64;

	if (base != base64) {
		pci_err(dev, "can't handle bridge window above 4GB (bus address %#010llx)\n",
			(unsigned long long) base64);
		return;
	}

	if (base <= limit) {
		res->flags = (mem_base_lo & PCI_PREF_RANGE_TYPE_MASK) |
					 IORESOURCE_MEM | IORESOURCE_PREFETCH;
		if (res->flags & PCI_PREF_RANGE_TYPE_64)
			res->flags |= IORESOURCE_MEM_64;
		region.start = base;
		region.end = limit + 0xfffff;
		pcibios_bus_to_resource(dev->bus, res, &region);
		pci_info(dev, "  bridge window %pR\n", res);
	}
}

void pci_read_bridge_bases(struct pci_bus *child)
{
	struct pci_dev *dev = child->self;
	struct resource *res;
	int i;

	if (pci_is_root_bus(child))	/* It's a host bus, nothing to read */
		return;

	pci_info(dev, "PCI bridge to %pR%s\n",
		 &child->busn_res,
		 dev->transparent ? " (subtractive decode)" : "");

	pci_bus_remove_resources(child);
	for (i = 0; i < PCI_BRIDGE_RESOURCE_NUM; i++)
		child->resource[i] = &dev->resource[PCI_BRIDGE_RESOURCES+i];

	pci_read_bridge_io(child);
	pci_read_bridge_mmio(child);
	pci_read_bridge_mmio_pref(child);

	if (dev->transparent) {
		pci_bus_for_each_resource(child->parent, res, i) {
			if (res && res->flags) {
				pci_bus_add_resource(child, res,
						     PCI_SUBTRACTIVE_DECODE);
				pci_info(dev, "  bridge window %pR (subtractive decode)\n",
					   res);
			}
		}
	}
}

static struct pci_bus *pci_alloc_bus(struct pci_bus *parent)
{
	struct pci_bus *b;

	b = kzalloc(sizeof(*b), GFP_KERNEL);
	if (!b)
		return NULL;

	INIT_LIST_HEAD(&b->node);
	INIT_LIST_HEAD(&b->children);
	INIT_LIST_HEAD(&b->devices);
	INIT_LIST_HEAD(&b->slots);
	INIT_LIST_HEAD(&b->resources);
	b->max_bus_speed = PCI_SPEED_UNKNOWN;
	b->cur_bus_speed = PCI_SPEED_UNKNOWN;
#ifdef CONFIG_PCI_DOMAINS_GENERIC
	if (parent)
		b->domain_nr = parent->domain_nr;
#endif
	return b;
}

static void pci_release_host_bridge_dev(struct device *dev)
{
	struct pci_host_bridge *bridge = to_pci_host_bridge(dev);

	if (bridge->release_fn)
		bridge->release_fn(bridge);

	pci_free_resource_list(&bridge->windows);
	pci_free_resource_list(&bridge->dma_ranges);
	kfree(bridge);
}

static void pci_init_host_bridge(struct pci_host_bridge *bridge)
{
	INIT_LIST_HEAD(&bridge->windows);
	INIT_LIST_HEAD(&bridge->dma_ranges);

	/*
	 * We assume we can manage these PCIe features.  Some systems may
	 * reserve these for use by the platform itself, e.g., an ACPI BIOS
	 * may implement its own AER handling and use _OSC to prevent the
	 * OS from interfering.
	 */
	bridge->native_aer = 1;
	bridge->native_pcie_hotplug = 1;
	bridge->native_shpc_hotplug = 1;
	bridge->native_pme = 1;
	bridge->native_ltr = 1;
	bridge->native_dpc = 1;

	device_initialize(&bridge->dev);
}

struct pci_host_bridge *pci_alloc_host_bridge(size_t priv)
{
	struct pci_host_bridge *bridge;

	bridge = kzalloc(sizeof(*bridge) + priv, GFP_KERNEL);
	if (!bridge)
		return NULL;

	pci_init_host_bridge(bridge);
	bridge->dev.release = pci_release_host_bridge_dev;

	return bridge;
}
EXPORT_SYMBOL(pci_alloc_host_bridge);

static void devm_pci_alloc_host_bridge_release(void *data)
{
	pci_free_host_bridge(data);
}

struct pci_host_bridge *devm_pci_alloc_host_bridge(struct device *dev,
						   size_t priv)
{
	int ret;
	struct pci_host_bridge *bridge;

	bridge = pci_alloc_host_bridge(priv);
	if (!bridge)
		return NULL;

	bridge->dev.parent = dev;

	ret = devm_add_action_or_reset(dev, devm_pci_alloc_host_bridge_release,
				       bridge);
	if (ret)
		return NULL;

	ret = devm_of_pci_bridge_init(dev, bridge);
	if (ret)
		return NULL;

	return bridge;
}
EXPORT_SYMBOL(devm_pci_alloc_host_bridge);

void pci_free_host_bridge(struct pci_host_bridge *bridge)
{
	put_device(&bridge->dev);
}
EXPORT_SYMBOL(pci_free_host_bridge);

/* Indexed by PCI_X_SSTATUS_FREQ (secondary bus mode and frequency) */
static const unsigned char pcix_bus_speed[] = {
	PCI_SPEED_UNKNOWN,		/* 0 */
	PCI_SPEED_66MHz_PCIX,		/* 1 */
	PCI_SPEED_100MHz_PCIX,		/* 2 */
	PCI_SPEED_133MHz_PCIX,		/* 3 */
	PCI_SPEED_UNKNOWN,		/* 4 */
	PCI_SPEED_66MHz_PCIX_ECC,	/* 5 */
	PCI_SPEED_100MHz_PCIX_ECC,	/* 6 */
	PCI_SPEED_133MHz_PCIX_ECC,	/* 7 */
	PCI_SPEED_UNKNOWN,		/* 8 */
	PCI_SPEED_66MHz_PCIX_266,	/* 9 */
	PCI_SPEED_100MHz_PCIX_266,	/* A */
	PCI_SPEED_133MHz_PCIX_266,	/* B */
	PCI_SPEED_UNKNOWN,		/* C */
	PCI_SPEED_66MHz_PCIX_533,	/* D */
	PCI_SPEED_100MHz_PCIX_533,	/* E */
	PCI_SPEED_133MHz_PCIX_533	/* F */
};

/* Indexed by PCI_EXP_LNKCAP_SLS, PCI_EXP_LNKSTA_CLS */
const unsigned char pcie_link_speed[] = {
	PCI_SPEED_UNKNOWN,		/* 0 */
	PCIE_SPEED_2_5GT,		/* 1 */
	PCIE_SPEED_5_0GT,		/* 2 */
	PCIE_SPEED_8_0GT,		/* 3 */
	PCIE_SPEED_16_0GT,		/* 4 */
	PCIE_SPEED_32_0GT,		/* 5 */
	PCIE_SPEED_64_0GT,		/* 6 */
	PCI_SPEED_UNKNOWN,		/* 7 */
	PCI_SPEED_UNKNOWN,		/* 8 */
	PCI_SPEED_UNKNOWN,		/* 9 */
	PCI_SPEED_UNKNOWN,		/* A */
	PCI_SPEED_UNKNOWN,		/* B */
	PCI_SPEED_UNKNOWN,		/* C */
	PCI_SPEED_UNKNOWN,		/* D */
	PCI_SPEED_UNKNOWN,		/* E */
	PCI_SPEED_UNKNOWN		/* F */
};
EXPORT_SYMBOL_GPL(pcie_link_speed);

const char *pci_speed_string(enum pci_bus_speed speed)
{
	/* Indexed by the pci_bus_speed enum */
	static const char *speed_strings[] = {
	    "33 MHz PCI",		/* 0x00 */
	    "66 MHz PCI",		/* 0x01 */
	    "66 MHz PCI-X",		/* 0x02 */
	    "100 MHz PCI-X",		/* 0x03 */
	    "133 MHz PCI-X",		/* 0x04 */
	    NULL,			/* 0x05 */
	    NULL,			/* 0x06 */
	    NULL,			/* 0x07 */
	    NULL,			/* 0x08 */
	    "66 MHz PCI-X 266",		/* 0x09 */
	    "100 MHz PCI-X 266",	/* 0x0a */
	    "133 MHz PCI-X 266",	/* 0x0b */
	    "Unknown AGP",		/* 0x0c */
	    "1x AGP",			/* 0x0d */
	    "2x AGP",			/* 0x0e */
	    "4x AGP",			/* 0x0f */
	    "8x AGP",			/* 0x10 */
	    "66 MHz PCI-X 533",		/* 0x11 */
	    "100 MHz PCI-X 533",	/* 0x12 */
	    "133 MHz PCI-X 533",	/* 0x13 */
	    "2.5 GT/s PCIe",		/* 0x14 */
	    "5.0 GT/s PCIe",		/* 0x15 */
	    "8.0 GT/s PCIe",		/* 0x16 */
	    "16.0 GT/s PCIe",		/* 0x17 */
	    "32.0 GT/s PCIe",		/* 0x18 */
	    "64.0 GT/s PCIe",		/* 0x19 */
	};

	if (speed < ARRAY_SIZE(speed_strings))
		return speed_strings[speed];
	return "Unknown";
}
EXPORT_SYMBOL_GPL(pci_speed_string);

void pcie_update_link_speed(struct pci_bus *bus, u16 linksta)
{
	bus->cur_bus_speed = pcie_link_speed[linksta & PCI_EXP_LNKSTA_CLS];
}
EXPORT_SYMBOL_GPL(pcie_update_link_speed);

static unsigned char agp_speeds[] = {
	AGP_UNKNOWN,
	AGP_1X,
	AGP_2X,
	AGP_4X,
	AGP_8X
};

static enum pci_bus_speed agp_speed(int agp3, int agpstat)
{
	int index = 0;

	if (agpstat & 4)
		index = 3;
	else if (agpstat & 2)
		index = 2;
	else if (agpstat & 1)
		index = 1;
	else
		goto out;

	if (agp3) {
		index += 2;
		if (index == 5)
			index = 0;
	}

 out:
	return agp_speeds[index];
}

static void pci_set_bus_speed(struct pci_bus *bus)
{
	struct pci_dev *bridge = bus->self;
	int pos;

	pos = pci_find_capability(bridge, PCI_CAP_ID_AGP);
	if (!pos)
		pos = pci_find_capability(bridge, PCI_CAP_ID_AGP3);
	if (pos) {
		u32 agpstat, agpcmd;

		pci_read_config_dword(bridge, pos + PCI_AGP_STATUS, &agpstat);
		bus->max_bus_speed = agp_speed(agpstat & 8, agpstat & 7);

		pci_read_config_dword(bridge, pos + PCI_AGP_COMMAND, &agpcmd);
		bus->cur_bus_speed = agp_speed(agpstat & 8, agpcmd & 7);
	}

	pos = pci_find_capability(bridge, PCI_CAP_ID_PCIX);
	if (pos) {
		u16 status;
		enum pci_bus_speed max;

		pci_read_config_word(bridge, pos + PCI_X_BRIDGE_SSTATUS,
				     &status);

		if (status & PCI_X_SSTATUS_533MHZ) {
			max = PCI_SPEED_133MHz_PCIX_533;
		} else if (status & PCI_X_SSTATUS_266MHZ) {
			max = PCI_SPEED_133MHz_PCIX_266;
		} else if (status & PCI_X_SSTATUS_133MHZ) {
			if ((status & PCI_X_SSTATUS_VERS) == PCI_X_SSTATUS_V2)
				max = PCI_SPEED_133MHz_PCIX_ECC;
			else
				max = PCI_SPEED_133MHz_PCIX;
		} else {
			max = PCI_SPEED_66MHz_PCIX;
		}

		bus->max_bus_speed = max;
		bus->cur_bus_speed = pcix_bus_speed[
			(status & PCI_X_SSTATUS_FREQ) >> 6];

		return;
	}

	if (pci_is_pcie(bridge)) {
		u32 linkcap;
		u16 linksta;

		pcie_capability_read_dword(bridge, PCI_EXP_LNKCAP, &linkcap);
		bus->max_bus_speed = pcie_link_speed[linkcap & PCI_EXP_LNKCAP_SLS];
		bridge->link_active_reporting = !!(linkcap & PCI_EXP_LNKCAP_DLLLARC);

		pcie_capability_read_word(bridge, PCI_EXP_LNKSTA, &linksta);
		pcie_update_link_speed(bus, linksta);
	}
}

static struct irq_domain *pci_host_bridge_msi_domain(struct pci_bus *bus)
{
	struct irq_domain *d;

	/*
	 * Any firmware interface that can resolve the msi_domain
	 * should be called from here.
	 */
	d = pci_host_bridge_of_msi_domain(bus);
	if (!d)
		d = pci_host_bridge_acpi_msi_domain(bus);

#ifdef CONFIG_PCI_MSI_IRQ_DOMAIN
	/*
	 * If no IRQ domain was found via the OF tree, try looking it up
	 * directly through the fwnode_handle.
	 */
	if (!d) {
		struct fwnode_handle *fwnode = pci_root_bus_fwnode(bus);

		if (fwnode)
			d = irq_find_matching_fwnode(fwnode,
						     DOMAIN_BUS_PCI_MSI);
	}
#endif

	return d;
}

static void pci_set_bus_msi_domain(struct pci_bus *bus)
{
	struct irq_domain *d;
	struct pci_bus *b;

	/*
	 * The bus can be a root bus, a subordinate bus, or a virtual bus
	 * created by an SR-IOV device.  Walk up to the first bridge device
	 * found or derive the domain from the host bridge.
	 */
	for (b = bus, d = NULL; !d && !pci_is_root_bus(b); b = b->parent) {
		if (b->self)
			d = dev_get_msi_domain(&b->self->dev);
	}

	if (!d)
		d = pci_host_bridge_msi_domain(b);

	dev_set_msi_domain(&bus->dev, d);
}

static int pci_register_host_bridge(struct pci_host_bridge *bridge)
{
	struct device *parent = bridge->dev.parent;
	struct resource_entry *window, *n;
	struct pci_bus *bus, *b;
	resource_size_t offset;
	LIST_HEAD(resources);
	struct resource *res;
	char addr[64], *fmt;
	const char *name;
	int err;

	bus = pci_alloc_bus(NULL);
	if (!bus)
		return -ENOMEM;

	bridge->bus = bus;

	/* Temporarily move resources off the list */
	list_splice_init(&bridge->windows, &resources);
	bus->sysdata = bridge->sysdata;
	bus->ops = bridge->ops;
	bus->number = bus->busn_res.start = bridge->busnr;
#ifdef CONFIG_PCI_DOMAINS_GENERIC
	bus->domain_nr = pci_bus_find_domain_nr(bus, parent);
#endif

	b = pci_find_bus(pci_domain_nr(bus), bridge->busnr);
	if (b) {
		/* Ignore it if we already got here via a different bridge */
		dev_dbg(&b->dev, "bus already known\n");
		err = -EEXIST;
		goto free;
	}

	dev_set_name(&bridge->dev, "pci%04x:%02x", pci_domain_nr(bus),
		     bridge->busnr);

	err = pcibios_root_bridge_prepare(bridge);
	if (err)
		goto free;

	err = device_add(&bridge->dev);
	if (err) {
		put_device(&bridge->dev);
		goto free;
	}
	bus->bridge = get_device(&bridge->dev);
	device_enable_async_suspend(bus->bridge);
	pci_set_bus_of_node(bus);
	pci_set_bus_msi_domain(bus);
<<<<<<< HEAD
	if (bridge->msi_domain && !dev_get_msi_domain(&bus->dev))
=======
	if (bridge->msi_domain && !dev_get_msi_domain(&bus->dev) &&
	    !pci_host_of_has_msi_map(parent))
>>>>>>> 8e0eb2fb
		bus->bus_flags |= PCI_BUS_FLAGS_NO_MSI;

	if (!parent)
		set_dev_node(bus->bridge, pcibus_to_node(bus));

	bus->dev.class = &pcibus_class;
	bus->dev.parent = bus->bridge;

	dev_set_name(&bus->dev, "%04x:%02x", pci_domain_nr(bus), bus->number);
	name = dev_name(&bus->dev);

	err = device_register(&bus->dev);
	if (err)
		goto unregister;

	pcibios_add_bus(bus);

	if (bus->ops->add_bus) {
		err = bus->ops->add_bus(bus);
		if (WARN_ON(err < 0))
			dev_err(&bus->dev, "failed to add bus: %d\n", err);
	}

	/* Create legacy_io and legacy_mem files for this bus */
	pci_create_legacy_files(bus);

	if (parent)
		dev_info(parent, "PCI host bridge to bus %s\n", name);
	else
		pr_info("PCI host bridge to bus %s\n", name);

	if (nr_node_ids > 1 && pcibus_to_node(bus) == NUMA_NO_NODE)
		dev_warn(&bus->dev, "Unknown NUMA node; performance will be reduced\n");

	/* Add initial resources to the bus */
	resource_list_for_each_entry_safe(window, n, &resources) {
		list_move_tail(&window->node, &bridge->windows);
		offset = window->offset;
		res = window->res;

		if (res->flags & IORESOURCE_BUS)
			pci_bus_insert_busn_res(bus, bus->number, res->end);
		else
			pci_bus_add_resource(bus, res, 0);

		if (offset) {
			if (resource_type(res) == IORESOURCE_IO)
				fmt = " (bus address [%#06llx-%#06llx])";
			else
				fmt = " (bus address [%#010llx-%#010llx])";

			snprintf(addr, sizeof(addr), fmt,
				 (unsigned long long)(res->start - offset),
				 (unsigned long long)(res->end - offset));
		} else
			addr[0] = '\0';

		dev_info(&bus->dev, "root bus resource %pR%s\n", res, addr);
	}

	down_write(&pci_bus_sem);
	list_add_tail(&bus->node, &pci_root_buses);
	up_write(&pci_bus_sem);

	return 0;

unregister:
	put_device(&bridge->dev);
	device_del(&bridge->dev);

free:
	kfree(bus);
	return err;
}

static bool pci_bridge_child_ext_cfg_accessible(struct pci_dev *bridge)
{
	int pos;
	u32 status;

	/*
	 * If extended config space isn't accessible on a bridge's primary
	 * bus, we certainly can't access it on the secondary bus.
	 */
	if (bridge->bus->bus_flags & PCI_BUS_FLAGS_NO_EXTCFG)
		return false;

	/*
	 * PCIe Root Ports and switch ports are PCIe on both sides, so if
	 * extended config space is accessible on the primary, it's also
	 * accessible on the secondary.
	 */
	if (pci_is_pcie(bridge) &&
	    (pci_pcie_type(bridge) == PCI_EXP_TYPE_ROOT_PORT ||
	     pci_pcie_type(bridge) == PCI_EXP_TYPE_UPSTREAM ||
	     pci_pcie_type(bridge) == PCI_EXP_TYPE_DOWNSTREAM))
		return true;

	/*
	 * For the other bridge types:
	 *   - PCI-to-PCI bridges
	 *   - PCIe-to-PCI/PCI-X forward bridges
	 *   - PCI/PCI-X-to-PCIe reverse bridges
	 * extended config space on the secondary side is only accessible
	 * if the bridge supports PCI-X Mode 2.
	 */
	pos = pci_find_capability(bridge, PCI_CAP_ID_PCIX);
	if (!pos)
		return false;

	pci_read_config_dword(bridge, pos + PCI_X_STATUS, &status);
	return status & (PCI_X_STATUS_266MHZ | PCI_X_STATUS_533MHZ);
}

static struct pci_bus *pci_alloc_child_bus(struct pci_bus *parent,
					   struct pci_dev *bridge, int busnr)
{
	struct pci_bus *child;
	struct pci_host_bridge *host;
	int i;
	int ret;

	/* Allocate a new bus and inherit stuff from the parent */
	child = pci_alloc_bus(parent);
	if (!child)
		return NULL;

	child->parent = parent;
	child->sysdata = parent->sysdata;
	child->bus_flags = parent->bus_flags;

	host = pci_find_host_bridge(parent);
	if (host->child_ops)
		child->ops = host->child_ops;
	else
		child->ops = parent->ops;

	/*
	 * Initialize some portions of the bus device, but don't register
	 * it now as the parent is not properly set up yet.
	 */
	child->dev.class = &pcibus_class;
	dev_set_name(&child->dev, "%04x:%02x", pci_domain_nr(child), busnr);

	/* Set up the primary, secondary and subordinate bus numbers */
	child->number = child->busn_res.start = busnr;
	child->primary = parent->busn_res.start;
	child->busn_res.end = 0xff;

	if (!bridge) {
		child->dev.parent = parent->bridge;
		goto add_dev;
	}

	child->self = bridge;
	child->bridge = get_device(&bridge->dev);
	child->dev.parent = child->bridge;
	pci_set_bus_of_node(child);
	pci_set_bus_speed(child);

	/*
	 * Check whether extended config space is accessible on the child
	 * bus.  Note that we currently assume it is always accessible on
	 * the root bus.
	 */
	if (!pci_bridge_child_ext_cfg_accessible(bridge)) {
		child->bus_flags |= PCI_BUS_FLAGS_NO_EXTCFG;
		pci_info(child, "extended config space not accessible\n");
	}

	/* Set up default resource pointers and names */
	for (i = 0; i < PCI_BRIDGE_RESOURCE_NUM; i++) {
		child->resource[i] = &bridge->resource[PCI_BRIDGE_RESOURCES+i];
		child->resource[i]->name = child->name;
	}
	bridge->subordinate = child;

add_dev:
	pci_set_bus_msi_domain(child);
	ret = device_register(&child->dev);
	WARN_ON(ret < 0);

	pcibios_add_bus(child);

	if (child->ops->add_bus) {
		ret = child->ops->add_bus(child);
		if (WARN_ON(ret < 0))
			dev_err(&child->dev, "failed to add bus: %d\n", ret);
	}

	/* Create legacy_io and legacy_mem files for this bus */
	pci_create_legacy_files(child);

	return child;
}

struct pci_bus *pci_add_new_bus(struct pci_bus *parent, struct pci_dev *dev,
				int busnr)
{
	struct pci_bus *child;

	child = pci_alloc_child_bus(parent, dev, busnr);
	if (child) {
		down_write(&pci_bus_sem);
		list_add_tail(&child->node, &parent->children);
		up_write(&pci_bus_sem);
	}
	return child;
}
EXPORT_SYMBOL(pci_add_new_bus);

static void pci_enable_crs(struct pci_dev *pdev)
{
	u16 root_cap = 0;

	/* Enable CRS Software Visibility if supported */
	pcie_capability_read_word(pdev, PCI_EXP_RTCAP, &root_cap);
	if (root_cap & PCI_EXP_RTCAP_CRSVIS)
		pcie_capability_set_word(pdev, PCI_EXP_RTCTL,
					 PCI_EXP_RTCTL_CRSSVE);
}

static unsigned int pci_scan_child_bus_extend(struct pci_bus *bus,
					      unsigned int available_buses);
/**
 * pci_ea_fixed_busnrs() - Read fixed Secondary and Subordinate bus
 * numbers from EA capability.
 * @dev: Bridge
 * @sec: updated with secondary bus number from EA
 * @sub: updated with subordinate bus number from EA
 *
 * If @dev is a bridge with EA capability that specifies valid secondary
 * and subordinate bus numbers, return true with the bus numbers in @sec
 * and @sub.  Otherwise return false.
 */
static bool pci_ea_fixed_busnrs(struct pci_dev *dev, u8 *sec, u8 *sub)
{
	int ea, offset;
	u32 dw;
	u8 ea_sec, ea_sub;

	if (dev->hdr_type != PCI_HEADER_TYPE_BRIDGE)
		return false;

	/* find PCI EA capability in list */
	ea = pci_find_capability(dev, PCI_CAP_ID_EA);
	if (!ea)
		return false;

	offset = ea + PCI_EA_FIRST_ENT;
	pci_read_config_dword(dev, offset, &dw);
	ea_sec =  dw & PCI_EA_SEC_BUS_MASK;
	ea_sub = (dw & PCI_EA_SUB_BUS_MASK) >> PCI_EA_SUB_BUS_SHIFT;
	if (ea_sec  == 0 || ea_sub < ea_sec)
		return false;

	*sec = ea_sec;
	*sub = ea_sub;
	return true;
}

/*
 * pci_scan_bridge_extend() - Scan buses behind a bridge
 * @bus: Parent bus the bridge is on
 * @dev: Bridge itself
 * @max: Starting subordinate number of buses behind this bridge
 * @available_buses: Total number of buses available for this bridge and
 *		     the devices below. After the minimal bus space has
 *		     been allocated the remaining buses will be
 *		     distributed equally between hotplug-capable bridges.
 * @pass: Either %0 (scan already configured bridges) or %1 (scan bridges
 *        that need to be reconfigured.
 *
 * If it's a bridge, configure it and scan the bus behind it.
 * For CardBus bridges, we don't scan behind as the devices will
 * be handled by the bridge driver itself.
 *
 * We need to process bridges in two passes -- first we scan those
 * already configured by the BIOS and after we are done with all of
 * them, we proceed to assigning numbers to the remaining buses in
 * order to avoid overlaps between old and new bus numbers.
 *
 * Return: New subordinate number covering all buses behind this bridge.
 */
static int pci_scan_bridge_extend(struct pci_bus *bus, struct pci_dev *dev,
				  int max, unsigned int available_buses,
				  int pass)
{
	struct pci_bus *child;
	int is_cardbus = (dev->hdr_type == PCI_HEADER_TYPE_CARDBUS);
	u32 buses, i, j = 0;
	u16 bctl;
	u8 primary, secondary, subordinate;
	int broken = 0;
	bool fixed_buses;
	u8 fixed_sec, fixed_sub;
	int next_busnr;

	/*
	 * Make sure the bridge is powered on to be able to access config
	 * space of devices below it.
	 */
	pm_runtime_get_sync(&dev->dev);

	pci_read_config_dword(dev, PCI_PRIMARY_BUS, &buses);
	primary = buses & 0xFF;
	secondary = (buses >> 8) & 0xFF;
	subordinate = (buses >> 16) & 0xFF;

	pci_dbg(dev, "scanning [bus %02x-%02x] behind bridge, pass %d\n",
		secondary, subordinate, pass);

	if (!primary && (primary != bus->number) && secondary && subordinate) {
		pci_warn(dev, "Primary bus is hard wired to 0\n");
		primary = bus->number;
	}

	/* Check if setup is sensible at all */
	if (!pass &&
	    (primary != bus->number || secondary <= bus->number ||
	     secondary > subordinate)) {
		pci_info(dev, "bridge configuration invalid ([bus %02x-%02x]), reconfiguring\n",
			 secondary, subordinate);
		broken = 1;
	}

	/*
	 * Disable Master-Abort Mode during probing to avoid reporting of
	 * bus errors in some architectures.
	 */
	pci_read_config_word(dev, PCI_BRIDGE_CONTROL, &bctl);
	pci_write_config_word(dev, PCI_BRIDGE_CONTROL,
			      bctl & ~PCI_BRIDGE_CTL_MASTER_ABORT);

	pci_enable_crs(dev);

	if ((secondary || subordinate) && !pcibios_assign_all_busses() &&
	    !is_cardbus && !broken) {
		unsigned int cmax;

		/*
		 * Bus already configured by firmware, process it in the
		 * first pass and just note the configuration.
		 */
		if (pass)
			goto out;

		/*
		 * The bus might already exist for two reasons: Either we
		 * are rescanning the bus or the bus is reachable through
		 * more than one bridge. The second case can happen with
		 * the i450NX chipset.
		 */
		child = pci_find_bus(pci_domain_nr(bus), secondary);
		if (!child) {
			child = pci_add_new_bus(bus, dev, secondary);
			if (!child)
				goto out;
			child->primary = primary;
			pci_bus_insert_busn_res(child, secondary, subordinate);
			child->bridge_ctl = bctl;
		}

		cmax = pci_scan_child_bus(child);
		if (cmax > subordinate)
			pci_warn(dev, "bridge has subordinate %02x but max busn %02x\n",
				 subordinate, cmax);

		/* Subordinate should equal child->busn_res.end */
		if (subordinate > max)
			max = subordinate;
	} else {

		/*
		 * We need to assign a number to this bus which we always
		 * do in the second pass.
		 */
		if (!pass) {
			if (pcibios_assign_all_busses() || broken || is_cardbus)

				/*
				 * Temporarily disable forwarding of the
				 * configuration cycles on all bridges in
				 * this bus segment to avoid possible
				 * conflicts in the second pass between two
				 * bridges programmed with overlapping bus
				 * ranges.
				 */
				pci_write_config_dword(dev, PCI_PRIMARY_BUS,
						       buses & ~0xffffff);
			goto out;
		}

		/* Clear errors */
		pci_write_config_word(dev, PCI_STATUS, 0xffff);

		/* Read bus numbers from EA Capability (if present) */
		fixed_buses = pci_ea_fixed_busnrs(dev, &fixed_sec, &fixed_sub);
		if (fixed_buses)
			next_busnr = fixed_sec;
		else
			next_busnr = max + 1;

		/*
		 * Prevent assigning a bus number that already exists.
		 * This can happen when a bridge is hot-plugged, so in this
		 * case we only re-scan this bus.
		 */
		child = pci_find_bus(pci_domain_nr(bus), next_busnr);
		if (!child) {
			child = pci_add_new_bus(bus, dev, next_busnr);
			if (!child)
				goto out;
			pci_bus_insert_busn_res(child, next_busnr,
						bus->busn_res.end);
		}
		max++;
		if (available_buses)
			available_buses--;

		buses = (buses & 0xff000000)
		      | ((unsigned int)(child->primary)     <<  0)
		      | ((unsigned int)(child->busn_res.start)   <<  8)
		      | ((unsigned int)(child->busn_res.end) << 16);

		/*
		 * yenta.c forces a secondary latency timer of 176.
		 * Copy that behaviour here.
		 */
		if (is_cardbus) {
			buses &= ~0xff000000;
			buses |= CARDBUS_LATENCY_TIMER << 24;
		}

		/* We need to blast all three values with a single write */
		pci_write_config_dword(dev, PCI_PRIMARY_BUS, buses);

		if (!is_cardbus) {
			child->bridge_ctl = bctl;
			max = pci_scan_child_bus_extend(child, available_buses);
		} else {

			/*
			 * For CardBus bridges, we leave 4 bus numbers as
			 * cards with a PCI-to-PCI bridge can be inserted
			 * later.
			 */
			for (i = 0; i < CARDBUS_RESERVE_BUSNR; i++) {
				struct pci_bus *parent = bus;
				if (pci_find_bus(pci_domain_nr(bus),
							max+i+1))
					break;
				while (parent->parent) {
					if ((!pcibios_assign_all_busses()) &&
					    (parent->busn_res.end > max) &&
					    (parent->busn_res.end <= max+i)) {
						j = 1;
					}
					parent = parent->parent;
				}
				if (j) {

					/*
					 * Often, there are two CardBus
					 * bridges -- try to leave one
					 * valid bus number for each one.
					 */
					i /= 2;
					break;
				}
			}
			max += i;
		}

		/*
		 * Set subordinate bus number to its real value.
		 * If fixed subordinate bus number exists from EA
		 * capability then use it.
		 */
		if (fixed_buses)
			max = fixed_sub;
		pci_bus_update_busn_res_end(child, max);
		pci_write_config_byte(dev, PCI_SUBORDINATE_BUS, max);
	}

	sprintf(child->name,
		(is_cardbus ? "PCI CardBus %04x:%02x" : "PCI Bus %04x:%02x"),
		pci_domain_nr(bus), child->number);

	/* Check that all devices are accessible */
	while (bus->parent) {
		if ((child->busn_res.end > bus->busn_res.end) ||
		    (child->number > bus->busn_res.end) ||
		    (child->number < bus->number) ||
		    (child->busn_res.end < bus->number)) {
			dev_info(&dev->dev, "devices behind bridge are unusable because %pR cannot be assigned for them\n",
				 &child->busn_res);
			break;
		}
		bus = bus->parent;
	}

out:
	pci_write_config_word(dev, PCI_BRIDGE_CONTROL, bctl);

	pm_runtime_put(&dev->dev);

	return max;
}

/*
 * pci_scan_bridge() - Scan buses behind a bridge
 * @bus: Parent bus the bridge is on
 * @dev: Bridge itself
 * @max: Starting subordinate number of buses behind this bridge
 * @pass: Either %0 (scan already configured bridges) or %1 (scan bridges
 *        that need to be reconfigured.
 *
 * If it's a bridge, configure it and scan the bus behind it.
 * For CardBus bridges, we don't scan behind as the devices will
 * be handled by the bridge driver itself.
 *
 * We need to process bridges in two passes -- first we scan those
 * already configured by the BIOS and after we are done with all of
 * them, we proceed to assigning numbers to the remaining buses in
 * order to avoid overlaps between old and new bus numbers.
 *
 * Return: New subordinate number covering all buses behind this bridge.
 */
int pci_scan_bridge(struct pci_bus *bus, struct pci_dev *dev, int max, int pass)
{
	return pci_scan_bridge_extend(bus, dev, max, 0, pass);
}
EXPORT_SYMBOL(pci_scan_bridge);

/*
 * Read interrupt line and base address registers.
 * The architecture-dependent code can tweak these, of course.
 */
static void pci_read_irq(struct pci_dev *dev)
{
	unsigned char irq;

	/* VFs are not allowed to use INTx, so skip the config reads */
	if (dev->is_virtfn) {
		dev->pin = 0;
		dev->irq = 0;
		return;
	}

	pci_read_config_byte(dev, PCI_INTERRUPT_PIN, &irq);
	dev->pin = irq;
	if (irq)
		pci_read_config_byte(dev, PCI_INTERRUPT_LINE, &irq);
	dev->irq = irq;
}

void set_pcie_port_type(struct pci_dev *pdev)
{
	int pos;
	u16 reg16;
	int type;
	struct pci_dev *parent;

	pos = pci_find_capability(pdev, PCI_CAP_ID_EXP);
	if (!pos)
		return;

	pdev->pcie_cap = pos;
	pci_read_config_word(pdev, pos + PCI_EXP_FLAGS, &reg16);
	pdev->pcie_flags_reg = reg16;
	pci_read_config_word(pdev, pos + PCI_EXP_DEVCAP, &reg16);
	pdev->pcie_mpss = reg16 & PCI_EXP_DEVCAP_PAYLOAD;

	parent = pci_upstream_bridge(pdev);
	if (!parent)
		return;

	/*
	 * Some systems do not identify their upstream/downstream ports
	 * correctly so detect impossible configurations here and correct
	 * the port type accordingly.
	 */
	type = pci_pcie_type(pdev);
	if (type == PCI_EXP_TYPE_DOWNSTREAM) {
		/*
		 * If pdev claims to be downstream port but the parent
		 * device is also downstream port assume pdev is actually
		 * upstream port.
		 */
		if (pcie_downstream_port(parent)) {
			pci_info(pdev, "claims to be downstream port but is acting as upstream port, correcting type\n");
			pdev->pcie_flags_reg &= ~PCI_EXP_FLAGS_TYPE;
			pdev->pcie_flags_reg |= PCI_EXP_TYPE_UPSTREAM;
		}
	} else if (type == PCI_EXP_TYPE_UPSTREAM) {
		/*
		 * If pdev claims to be upstream port but the parent
		 * device is also upstream port assume pdev is actually
		 * downstream port.
		 */
		if (pci_pcie_type(parent) == PCI_EXP_TYPE_UPSTREAM) {
			pci_info(pdev, "claims to be upstream port but is acting as downstream port, correcting type\n");
			pdev->pcie_flags_reg &= ~PCI_EXP_FLAGS_TYPE;
			pdev->pcie_flags_reg |= PCI_EXP_TYPE_DOWNSTREAM;
		}
	}
}

void set_pcie_hotplug_bridge(struct pci_dev *pdev)
{
	u32 reg32;

	pcie_capability_read_dword(pdev, PCI_EXP_SLTCAP, &reg32);
	if (reg32 & PCI_EXP_SLTCAP_HPC)
		pdev->is_hotplug_bridge = 1;
}

static void set_pcie_thunderbolt(struct pci_dev *dev)
{
	int vsec = 0;
	u32 header;

	while ((vsec = pci_find_next_ext_capability(dev, vsec,
						    PCI_EXT_CAP_ID_VNDR))) {
		pci_read_config_dword(dev, vsec + PCI_VNDR_HEADER, &header);

		/* Is the device part of a Thunderbolt controller? */
		if (dev->vendor == PCI_VENDOR_ID_INTEL &&
		    PCI_VNDR_HEADER_ID(header) == PCI_VSEC_ID_INTEL_TBT) {
			dev->is_thunderbolt = 1;
			return;
		}
	}
}

static void set_pcie_untrusted(struct pci_dev *dev)
{
	struct pci_dev *parent;

	/*
	 * If the upstream bridge is untrusted we treat this device
	 * untrusted as well.
	 */
	parent = pci_upstream_bridge(dev);
	if (parent && (parent->untrusted || parent->external_facing))
		dev->untrusted = true;
}

/**
 * pci_ext_cfg_is_aliased - Is ext config space just an alias of std config?
 * @dev: PCI device
 *
 * PCI Express to PCI/PCI-X Bridge Specification, rev 1.0, 4.1.4 says that
 * when forwarding a type1 configuration request the bridge must check that
 * the extended register address field is zero.  The bridge is not permitted
 * to forward the transactions and must handle it as an Unsupported Request.
 * Some bridges do not follow this rule and simply drop the extended register
 * bits, resulting in the standard config space being aliased, every 256
 * bytes across the entire configuration space.  Test for this condition by
 * comparing the first dword of each potential alias to the vendor/device ID.
 * Known offenders:
 *   ASM1083/1085 PCIe-to-PCI Reversible Bridge (1b21:1080, rev 01 & 03)
 *   AMD/ATI SBx00 PCI to PCI Bridge (1002:4384, rev 40)
 */
static bool pci_ext_cfg_is_aliased(struct pci_dev *dev)
{
#ifdef CONFIG_PCI_QUIRKS
	int pos;
	u32 header, tmp;

	pci_read_config_dword(dev, PCI_VENDOR_ID, &header);

	for (pos = PCI_CFG_SPACE_SIZE;
	     pos < PCI_CFG_SPACE_EXP_SIZE; pos += PCI_CFG_SPACE_SIZE) {
		if (pci_read_config_dword(dev, pos, &tmp) != PCIBIOS_SUCCESSFUL
		    || header != tmp)
			return false;
	}

	return true;
#else
	return false;
#endif
}

/**
 * pci_cfg_space_size_ext - Get the configuration space size of the PCI device
 * @dev: PCI device
 *
 * Regular PCI devices have 256 bytes, but PCI-X 2 and PCI Express devices
 * have 4096 bytes.  Even if the device is capable, that doesn't mean we can
 * access it.  Maybe we don't have a way to generate extended config space
 * accesses, or the device is behind a reverse Express bridge.  So we try
 * reading the dword at 0x100 which must either be 0 or a valid extended
 * capability header.
 */
static int pci_cfg_space_size_ext(struct pci_dev *dev)
{
	u32 status;
	int pos = PCI_CFG_SPACE_SIZE;

	if (pci_read_config_dword(dev, pos, &status) != PCIBIOS_SUCCESSFUL)
		return PCI_CFG_SPACE_SIZE;
	if (status == 0xffffffff || pci_ext_cfg_is_aliased(dev))
		return PCI_CFG_SPACE_SIZE;

	return PCI_CFG_SPACE_EXP_SIZE;
}

int pci_cfg_space_size(struct pci_dev *dev)
{
	int pos;
	u32 status;
	u16 class;

#ifdef CONFIG_PCI_IOV
	/*
	 * Per the SR-IOV specification (rev 1.1, sec 3.5), VFs are required to
	 * implement a PCIe capability and therefore must implement extended
	 * config space.  We can skip the NO_EXTCFG test below and the
	 * reachability/aliasing test in pci_cfg_space_size_ext() by virtue of
	 * the fact that the SR-IOV capability on the PF resides in extended
	 * config space and must be accessible and non-aliased to have enabled
	 * support for this VF.  This is a micro performance optimization for
	 * systems supporting many VFs.
	 */
	if (dev->is_virtfn)
		return PCI_CFG_SPACE_EXP_SIZE;
#endif

	if (dev->bus->bus_flags & PCI_BUS_FLAGS_NO_EXTCFG)
		return PCI_CFG_SPACE_SIZE;

	class = dev->class >> 8;
	if (class == PCI_CLASS_BRIDGE_HOST)
		return pci_cfg_space_size_ext(dev);

	if (pci_is_pcie(dev))
		return pci_cfg_space_size_ext(dev);

	pos = pci_find_capability(dev, PCI_CAP_ID_PCIX);
	if (!pos)
		return PCI_CFG_SPACE_SIZE;

	pci_read_config_dword(dev, pos + PCI_X_STATUS, &status);
	if (status & (PCI_X_STATUS_266MHZ | PCI_X_STATUS_533MHZ))
		return pci_cfg_space_size_ext(dev);

	return PCI_CFG_SPACE_SIZE;
}

static u32 pci_class(struct pci_dev *dev)
{
	u32 class;

#ifdef CONFIG_PCI_IOV
	if (dev->is_virtfn)
		return dev->physfn->sriov->class;
#endif
	pci_read_config_dword(dev, PCI_CLASS_REVISION, &class);
	return class;
}

static void pci_subsystem_ids(struct pci_dev *dev, u16 *vendor, u16 *device)
{
#ifdef CONFIG_PCI_IOV
	if (dev->is_virtfn) {
		*vendor = dev->physfn->sriov->subsystem_vendor;
		*device = dev->physfn->sriov->subsystem_device;
		return;
	}
#endif
	pci_read_config_word(dev, PCI_SUBSYSTEM_VENDOR_ID, vendor);
	pci_read_config_word(dev, PCI_SUBSYSTEM_ID, device);
}

static u8 pci_hdr_type(struct pci_dev *dev)
{
	u8 hdr_type;

#ifdef CONFIG_PCI_IOV
	if (dev->is_virtfn)
		return dev->physfn->sriov->hdr_type;
#endif
	pci_read_config_byte(dev, PCI_HEADER_TYPE, &hdr_type);
	return hdr_type;
}

#define LEGACY_IO_RESOURCE	(IORESOURCE_IO | IORESOURCE_PCI_FIXED)

/**
 * pci_intx_mask_broken - Test PCI_COMMAND_INTX_DISABLE writability
 * @dev: PCI device
 *
 * Test whether PCI_COMMAND_INTX_DISABLE is writable for @dev.  Check this
 * at enumeration-time to avoid modifying PCI_COMMAND at run-time.
 */
static int pci_intx_mask_broken(struct pci_dev *dev)
{
	u16 orig, toggle, new;

	pci_read_config_word(dev, PCI_COMMAND, &orig);
	toggle = orig ^ PCI_COMMAND_INTX_DISABLE;
	pci_write_config_word(dev, PCI_COMMAND, toggle);
	pci_read_config_word(dev, PCI_COMMAND, &new);

	pci_write_config_word(dev, PCI_COMMAND, orig);

	/*
	 * PCI_COMMAND_INTX_DISABLE was reserved and read-only prior to PCI
	 * r2.3, so strictly speaking, a device is not *broken* if it's not
	 * writable.  But we'll live with the misnomer for now.
	 */
	if (new != toggle)
		return 1;
	return 0;
}

static void early_dump_pci_device(struct pci_dev *pdev)
{
	u32 value[256 / 4];
	int i;

	pci_info(pdev, "config space:\n");

	for (i = 0; i < 256; i += 4)
		pci_read_config_dword(pdev, i, &value[i / 4]);

	print_hex_dump(KERN_INFO, "", DUMP_PREFIX_OFFSET, 16, 1,
		       value, 256, false);
}

/**
 * pci_setup_device - Fill in class and map information of a device
 * @dev: the device structure to fill
 *
 * Initialize the device structure with information about the device's
 * vendor,class,memory and IO-space addresses, IRQ lines etc.
 * Called at initialisation of the PCI subsystem and by CardBus services.
 * Returns 0 on success and negative if unknown type of device (not normal,
 * bridge or CardBus).
 */
int pci_setup_device(struct pci_dev *dev)
{
	u32 class;
	u16 cmd;
	u8 hdr_type;
	int pos = 0;
	struct pci_bus_region region;
	struct resource *res;

	hdr_type = pci_hdr_type(dev);

	dev->sysdata = dev->bus->sysdata;
	dev->dev.parent = dev->bus->bridge;
	dev->dev.bus = &pci_bus_type;
	dev->hdr_type = hdr_type & 0x7f;
	dev->multifunction = !!(hdr_type & 0x80);
	dev->error_state = pci_channel_io_normal;
	set_pcie_port_type(dev);

	pci_dev_assign_slot(dev);

	/*
	 * Assume 32-bit PCI; let 64-bit PCI cards (which are far rarer)
	 * set this higher, assuming the system even supports it.
	 */
	dev->dma_mask = 0xffffffff;

	dev_set_name(&dev->dev, "%04x:%02x:%02x.%d", pci_domain_nr(dev->bus),
		     dev->bus->number, PCI_SLOT(dev->devfn),
		     PCI_FUNC(dev->devfn));

	class = pci_class(dev);

	dev->revision = class & 0xff;
	dev->class = class >> 8;		    /* upper 3 bytes */

	if (pci_early_dump)
		early_dump_pci_device(dev);

	/* Need to have dev->class ready */
	dev->cfg_size = pci_cfg_space_size(dev);

	/* Need to have dev->cfg_size ready */
	set_pcie_thunderbolt(dev);

	set_pcie_untrusted(dev);

	/* "Unknown power state" */
	dev->current_state = PCI_UNKNOWN;

	/* Early fixups, before probing the BARs */
	pci_fixup_device(pci_fixup_early, dev);

	pci_info(dev, "[%04x:%04x] type %02x class %#08x\n",
		 dev->vendor, dev->device, dev->hdr_type, dev->class);

	/* Device class may be changed after fixup */
	class = dev->class >> 8;

	if (dev->non_compliant_bars && !dev->mmio_always_on) {
		pci_read_config_word(dev, PCI_COMMAND, &cmd);
		if (cmd & (PCI_COMMAND_IO | PCI_COMMAND_MEMORY)) {
			pci_info(dev, "device has non-compliant BARs; disabling IO/MEM decoding\n");
			cmd &= ~PCI_COMMAND_IO;
			cmd &= ~PCI_COMMAND_MEMORY;
			pci_write_config_word(dev, PCI_COMMAND, cmd);
		}
	}

	dev->broken_intx_masking = pci_intx_mask_broken(dev);

	switch (dev->hdr_type) {		    /* header type */
	case PCI_HEADER_TYPE_NORMAL:		    /* standard header */
		if (class == PCI_CLASS_BRIDGE_PCI)
			goto bad;
		pci_read_irq(dev);
		pci_read_bases(dev, 6, PCI_ROM_ADDRESS);

		pci_subsystem_ids(dev, &dev->subsystem_vendor, &dev->subsystem_device);

		/*
		 * Do the ugly legacy mode stuff here rather than broken chip
		 * quirk code. Legacy mode ATA controllers have fixed
		 * addresses. These are not always echoed in BAR0-3, and
		 * BAR0-3 in a few cases contain junk!
		 */
		if (class == PCI_CLASS_STORAGE_IDE) {
			u8 progif;
			pci_read_config_byte(dev, PCI_CLASS_PROG, &progif);
			if ((progif & 1) == 0) {
				region.start = 0x1F0;
				region.end = 0x1F7;
				res = &dev->resource[0];
				res->flags = LEGACY_IO_RESOURCE;
				pcibios_bus_to_resource(dev->bus, res, &region);
				pci_info(dev, "legacy IDE quirk: reg 0x10: %pR\n",
					 res);
				region.start = 0x3F6;
				region.end = 0x3F6;
				res = &dev->resource[1];
				res->flags = LEGACY_IO_RESOURCE;
				pcibios_bus_to_resource(dev->bus, res, &region);
				pci_info(dev, "legacy IDE quirk: reg 0x14: %pR\n",
					 res);
			}
			if ((progif & 4) == 0) {
				region.start = 0x170;
				region.end = 0x177;
				res = &dev->resource[2];
				res->flags = LEGACY_IO_RESOURCE;
				pcibios_bus_to_resource(dev->bus, res, &region);
				pci_info(dev, "legacy IDE quirk: reg 0x18: %pR\n",
					 res);
				region.start = 0x376;
				region.end = 0x376;
				res = &dev->resource[3];
				res->flags = LEGACY_IO_RESOURCE;
				pcibios_bus_to_resource(dev->bus, res, &region);
				pci_info(dev, "legacy IDE quirk: reg 0x1c: %pR\n",
					 res);
			}
		}
		break;

	case PCI_HEADER_TYPE_BRIDGE:		    /* bridge header */
		/*
		 * The PCI-to-PCI bridge spec requires that subtractive
		 * decoding (i.e. transparent) bridge must have programming
		 * interface code of 0x01.
		 */
		pci_read_irq(dev);
		dev->transparent = ((dev->class & 0xff) == 1);
		pci_read_bases(dev, 2, PCI_ROM_ADDRESS1);
		pci_read_bridge_windows(dev);
		set_pcie_hotplug_bridge(dev);
		pos = pci_find_capability(dev, PCI_CAP_ID_SSVID);
		if (pos) {
			pci_read_config_word(dev, pos + PCI_SSVID_VENDOR_ID, &dev->subsystem_vendor);
			pci_read_config_word(dev, pos + PCI_SSVID_DEVICE_ID, &dev->subsystem_device);
		}
		break;

	case PCI_HEADER_TYPE_CARDBUS:		    /* CardBus bridge header */
		if (class != PCI_CLASS_BRIDGE_CARDBUS)
			goto bad;
		pci_read_irq(dev);
		pci_read_bases(dev, 1, 0);
		pci_read_config_word(dev, PCI_CB_SUBSYSTEM_VENDOR_ID, &dev->subsystem_vendor);
		pci_read_config_word(dev, PCI_CB_SUBSYSTEM_ID, &dev->subsystem_device);
		break;

	default:				    /* unknown header */
		pci_err(dev, "unknown header type %02x, ignoring device\n",
			dev->hdr_type);
		return -EIO;

	bad:
		pci_err(dev, "ignoring class %#08x (doesn't match header type %02x)\n",
			dev->class, dev->hdr_type);
		dev->class = PCI_CLASS_NOT_DEFINED << 8;
	}

	/* We found a fine healthy device, go go go... */
	return 0;
}

static void pci_configure_mps(struct pci_dev *dev)
{
	struct pci_dev *bridge = pci_upstream_bridge(dev);
	int mps, mpss, p_mps, rc;

	if (!pci_is_pcie(dev))
		return;

	/* MPS and MRRS fields are of type 'RsvdP' for VFs, short-circuit out */
	if (dev->is_virtfn)
		return;

	/*
	 * For Root Complex Integrated Endpoints, program the maximum
	 * supported value unless limited by the PCIE_BUS_PEER2PEER case.
	 */
	if (pci_pcie_type(dev) == PCI_EXP_TYPE_RC_END) {
		if (pcie_bus_config == PCIE_BUS_PEER2PEER)
			mps = 128;
		else
			mps = 128 << dev->pcie_mpss;
		rc = pcie_set_mps(dev, mps);
		if (rc) {
			pci_warn(dev, "can't set Max Payload Size to %d; if necessary, use \"pci=pcie_bus_safe\" and report a bug\n",
				 mps);
		}
		return;
	}

	if (!bridge || !pci_is_pcie(bridge))
		return;

	mps = pcie_get_mps(dev);
	p_mps = pcie_get_mps(bridge);

	if (mps == p_mps)
		return;

	if (pcie_bus_config == PCIE_BUS_TUNE_OFF) {
		pci_warn(dev, "Max Payload Size %d, but upstream %s set to %d; if necessary, use \"pci=pcie_bus_safe\" and report a bug\n",
			 mps, pci_name(bridge), p_mps);
		return;
	}

	/*
	 * Fancier MPS configuration is done later by
	 * pcie_bus_configure_settings()
	 */
	if (pcie_bus_config != PCIE_BUS_DEFAULT)
		return;

	mpss = 128 << dev->pcie_mpss;
	if (mpss < p_mps && pci_pcie_type(bridge) == PCI_EXP_TYPE_ROOT_PORT) {
		pcie_set_mps(bridge, mpss);
		pci_info(dev, "Upstream bridge's Max Payload Size set to %d (was %d, max %d)\n",
			 mpss, p_mps, 128 << bridge->pcie_mpss);
		p_mps = pcie_get_mps(bridge);
	}

	rc = pcie_set_mps(dev, p_mps);
	if (rc) {
		pci_warn(dev, "can't set Max Payload Size to %d; if necessary, use \"pci=pcie_bus_safe\" and report a bug\n",
			 p_mps);
		return;
	}

	pci_info(dev, "Max Payload Size set to %d (was %d, max %d)\n",
		 p_mps, mps, mpss);
}

int pci_configure_extended_tags(struct pci_dev *dev, void *ign)
{
	struct pci_host_bridge *host;
	u32 cap;
	u16 ctl;
	int ret;

	if (!pci_is_pcie(dev))
		return 0;

	ret = pcie_capability_read_dword(dev, PCI_EXP_DEVCAP, &cap);
	if (ret)
		return 0;

	if (!(cap & PCI_EXP_DEVCAP_EXT_TAG))
		return 0;

	ret = pcie_capability_read_word(dev, PCI_EXP_DEVCTL, &ctl);
	if (ret)
		return 0;

	host = pci_find_host_bridge(dev->bus);
	if (!host)
		return 0;

	/*
	 * If some device in the hierarchy doesn't handle Extended Tags
	 * correctly, make sure they're disabled.
	 */
	if (host->no_ext_tags) {
		if (ctl & PCI_EXP_DEVCTL_EXT_TAG) {
			pci_info(dev, "disabling Extended Tags\n");
			pcie_capability_clear_word(dev, PCI_EXP_DEVCTL,
						   PCI_EXP_DEVCTL_EXT_TAG);
		}
		return 0;
	}

	if (!(ctl & PCI_EXP_DEVCTL_EXT_TAG)) {
		pci_info(dev, "enabling Extended Tags\n");
		pcie_capability_set_word(dev, PCI_EXP_DEVCTL,
					 PCI_EXP_DEVCTL_EXT_TAG);
	}
	return 0;
}

/**
 * pcie_relaxed_ordering_enabled - Probe for PCIe relaxed ordering enable
 * @dev: PCI device to query
 *
 * Returns true if the device has enabled relaxed ordering attribute.
 */
bool pcie_relaxed_ordering_enabled(struct pci_dev *dev)
{
	u16 v;

	pcie_capability_read_word(dev, PCI_EXP_DEVCTL, &v);

	return !!(v & PCI_EXP_DEVCTL_RELAX_EN);
}
EXPORT_SYMBOL(pcie_relaxed_ordering_enabled);

static void pci_configure_relaxed_ordering(struct pci_dev *dev)
{
	struct pci_dev *root;

	/* PCI_EXP_DEVICE_RELAX_EN is RsvdP in VFs */
	if (dev->is_virtfn)
		return;

	if (!pcie_relaxed_ordering_enabled(dev))
		return;

	/*
	 * For now, we only deal with Relaxed Ordering issues with Root
	 * Ports. Peer-to-Peer DMA is another can of worms.
	 */
	root = pcie_find_root_port(dev);
	if (!root)
		return;

	if (root->dev_flags & PCI_DEV_FLAGS_NO_RELAXED_ORDERING) {
		pcie_capability_clear_word(dev, PCI_EXP_DEVCTL,
					   PCI_EXP_DEVCTL_RELAX_EN);
		pci_info(dev, "Relaxed Ordering disabled because the Root Port didn't support it\n");
	}
}

static void pci_configure_ltr(struct pci_dev *dev)
{
#ifdef CONFIG_PCIEASPM
	struct pci_host_bridge *host = pci_find_host_bridge(dev->bus);
	struct pci_dev *bridge;
	u32 cap, ctl;

	if (!pci_is_pcie(dev))
		return;

	/* Read L1 PM substate capabilities */
	dev->l1ss = pci_find_ext_capability(dev, PCI_EXT_CAP_ID_L1SS);

	pcie_capability_read_dword(dev, PCI_EXP_DEVCAP2, &cap);
	if (!(cap & PCI_EXP_DEVCAP2_LTR))
		return;

	pcie_capability_read_dword(dev, PCI_EXP_DEVCTL2, &ctl);
	if (ctl & PCI_EXP_DEVCTL2_LTR_EN) {
		if (pci_pcie_type(dev) == PCI_EXP_TYPE_ROOT_PORT) {
			dev->ltr_path = 1;
			return;
		}

		bridge = pci_upstream_bridge(dev);
		if (bridge && bridge->ltr_path)
			dev->ltr_path = 1;

		return;
	}

	if (!host->native_ltr)
		return;

	/*
	 * Software must not enable LTR in an Endpoint unless the Root
	 * Complex and all intermediate Switches indicate support for LTR.
	 * PCIe r4.0, sec 6.18.
	 */
	if (pci_pcie_type(dev) == PCI_EXP_TYPE_ROOT_PORT ||
	    ((bridge = pci_upstream_bridge(dev)) &&
	      bridge->ltr_path)) {
		pcie_capability_set_word(dev, PCI_EXP_DEVCTL2,
					 PCI_EXP_DEVCTL2_LTR_EN);
		dev->ltr_path = 1;
	}
#endif
}

static void pci_configure_eetlp_prefix(struct pci_dev *dev)
{
#ifdef CONFIG_PCI_PASID
	struct pci_dev *bridge;
	int pcie_type;
	u32 cap;

	if (!pci_is_pcie(dev))
		return;

	pcie_capability_read_dword(dev, PCI_EXP_DEVCAP2, &cap);
	if (!(cap & PCI_EXP_DEVCAP2_EE_PREFIX))
		return;

	pcie_type = pci_pcie_type(dev);
	if (pcie_type == PCI_EXP_TYPE_ROOT_PORT ||
	    pcie_type == PCI_EXP_TYPE_RC_END)
		dev->eetlp_prefix_path = 1;
	else {
		bridge = pci_upstream_bridge(dev);
		if (bridge && bridge->eetlp_prefix_path)
			dev->eetlp_prefix_path = 1;
	}
#endif
}

static void pci_configure_serr(struct pci_dev *dev)
{
	u16 control;

	if (dev->hdr_type == PCI_HEADER_TYPE_BRIDGE) {

		/*
		 * A bridge will not forward ERR_ messages coming from an
		 * endpoint unless SERR# forwarding is enabled.
		 */
		pci_read_config_word(dev, PCI_BRIDGE_CONTROL, &control);
		if (!(control & PCI_BRIDGE_CTL_SERR)) {
			control |= PCI_BRIDGE_CTL_SERR;
			pci_write_config_word(dev, PCI_BRIDGE_CONTROL, control);
		}
	}
}

static void pci_configure_device(struct pci_dev *dev)
{
	pci_configure_mps(dev);
	pci_configure_extended_tags(dev, NULL);
	pci_configure_relaxed_ordering(dev);
	pci_configure_ltr(dev);
	pci_configure_eetlp_prefix(dev);
	pci_configure_serr(dev);

	pci_acpi_program_hp_params(dev);
}

static void pci_release_capabilities(struct pci_dev *dev)
{
	pci_aer_exit(dev);
	pci_rcec_exit(dev);
	pci_vpd_release(dev);
	pci_iov_release(dev);
	pci_free_cap_save_buffers(dev);
}

/**
 * pci_release_dev - Free a PCI device structure when all users of it are
 *		     finished
 * @dev: device that's been disconnected
 *
 * Will be called only by the device core when all users of this PCI device are
 * done.
 */
static void pci_release_dev(struct device *dev)
{
	struct pci_dev *pci_dev;

	pci_dev = to_pci_dev(dev);
	pci_release_capabilities(pci_dev);
	pci_release_of_node(pci_dev);
	pcibios_release_device(pci_dev);
	pci_bus_put(pci_dev->bus);
	kfree(pci_dev->driver_override);
	bitmap_free(pci_dev->dma_alias_mask);
	kfree(pci_dev);
}

struct pci_dev *pci_alloc_dev(struct pci_bus *bus)
{
	struct pci_dev *dev;

	dev = kzalloc(sizeof(struct pci_dev), GFP_KERNEL);
	if (!dev)
		return NULL;

	INIT_LIST_HEAD(&dev->bus_list);
	dev->dev.type = &pci_dev_type;
	dev->bus = pci_bus_get(bus);

	return dev;
}
EXPORT_SYMBOL(pci_alloc_dev);

static bool pci_bus_crs_vendor_id(u32 l)
{
	return (l & 0xffff) == 0x0001;
}

static bool pci_bus_wait_crs(struct pci_bus *bus, int devfn, u32 *l,
			     int timeout)
{
	int delay = 1;

	if (!pci_bus_crs_vendor_id(*l))
		return true;	/* not a CRS completion */

	if (!timeout)
		return false;	/* CRS, but caller doesn't want to wait */

	/*
	 * We got the reserved Vendor ID that indicates a completion with
	 * Configuration Request Retry Status (CRS).  Retry until we get a
	 * valid Vendor ID or we time out.
	 */
	while (pci_bus_crs_vendor_id(*l)) {
		if (delay > timeout) {
			pr_warn("pci %04x:%02x:%02x.%d: not ready after %dms; giving up\n",
				pci_domain_nr(bus), bus->number,
				PCI_SLOT(devfn), PCI_FUNC(devfn), delay - 1);

			return false;
		}
		if (delay >= 1000)
			pr_info("pci %04x:%02x:%02x.%d: not ready after %dms; waiting\n",
				pci_domain_nr(bus), bus->number,
				PCI_SLOT(devfn), PCI_FUNC(devfn), delay - 1);

		msleep(delay);
		delay *= 2;

		if (pci_bus_read_config_dword(bus, devfn, PCI_VENDOR_ID, l))
			return false;
	}

	if (delay >= 1000)
		pr_info("pci %04x:%02x:%02x.%d: ready after %dms\n",
			pci_domain_nr(bus), bus->number,
			PCI_SLOT(devfn), PCI_FUNC(devfn), delay - 1);

	return true;
}

bool pci_bus_generic_read_dev_vendor_id(struct pci_bus *bus, int devfn, u32 *l,
					int timeout)
{
	if (pci_bus_read_config_dword(bus, devfn, PCI_VENDOR_ID, l))
		return false;

	/* Some broken boards return 0 or ~0 if a slot is empty: */
	if (*l == 0xffffffff || *l == 0x00000000 ||
	    *l == 0x0000ffff || *l == 0xffff0000)
		return false;

	if (pci_bus_crs_vendor_id(*l))
		return pci_bus_wait_crs(bus, devfn, l, timeout);

	return true;
}

bool pci_bus_read_dev_vendor_id(struct pci_bus *bus, int devfn, u32 *l,
				int timeout)
{
#ifdef CONFIG_PCI_QUIRKS
	struct pci_dev *bridge = bus->self;

	/*
	 * Certain IDT switches have an issue where they improperly trigger
	 * ACS Source Validation errors on completions for config reads.
	 */
	if (bridge && bridge->vendor == PCI_VENDOR_ID_IDT &&
	    bridge->device == 0x80b5)
		return pci_idt_bus_quirk(bus, devfn, l, timeout);
#endif

	return pci_bus_generic_read_dev_vendor_id(bus, devfn, l, timeout);
}
EXPORT_SYMBOL(pci_bus_read_dev_vendor_id);

/*
 * Read the config data for a PCI device, sanity-check it,
 * and fill in the dev structure.
 */
static struct pci_dev *pci_scan_device(struct pci_bus *bus, int devfn)
{
	struct pci_dev *dev;
	u32 l;

	if (!pci_bus_read_dev_vendor_id(bus, devfn, &l, 60*1000))
		return NULL;

	dev = pci_alloc_dev(bus);
	if (!dev)
		return NULL;

	dev->devfn = devfn;
	dev->vendor = l & 0xffff;
	dev->device = (l >> 16) & 0xffff;

	pci_set_of_node(dev);

	if (pci_setup_device(dev)) {
		pci_release_of_node(dev);
		pci_bus_put(dev->bus);
		kfree(dev);
		return NULL;
	}

	return dev;
}

void pcie_report_downtraining(struct pci_dev *dev)
{
	if (!pci_is_pcie(dev))
		return;

	/* Look from the device up to avoid downstream ports with no devices */
	if ((pci_pcie_type(dev) != PCI_EXP_TYPE_ENDPOINT) &&
	    (pci_pcie_type(dev) != PCI_EXP_TYPE_LEG_END) &&
	    (pci_pcie_type(dev) != PCI_EXP_TYPE_UPSTREAM))
		return;

	/* Multi-function PCIe devices share the same link/status */
	if (PCI_FUNC(dev->devfn) != 0 || dev->is_virtfn)
		return;

	/* Print link status only if the device is constrained by the fabric */
	__pcie_print_link_status(dev, false);
}

static void pci_init_capabilities(struct pci_dev *dev)
{
	pci_ea_init(dev);		/* Enhanced Allocation */
	pci_msi_init(dev);		/* Disable MSI */
	pci_msix_init(dev);		/* Disable MSI-X */

	/* Buffers for saving PCIe and PCI-X capabilities */
	pci_allocate_cap_save_buffers(dev);

	pci_pm_init(dev);		/* Power Management */
	pci_vpd_init(dev);		/* Vital Product Data */
	pci_configure_ari(dev);		/* Alternative Routing-ID Forwarding */
	pci_iov_init(dev);		/* Single Root I/O Virtualization */
	pci_ats_init(dev);		/* Address Translation Services */
	pci_pri_init(dev);		/* Page Request Interface */
	pci_pasid_init(dev);		/* Process Address Space ID */
	pci_acs_init(dev);		/* Access Control Services */
	pci_ptm_init(dev);		/* Precision Time Measurement */
	pci_aer_init(dev);		/* Advanced Error Reporting */
	pci_dpc_init(dev);		/* Downstream Port Containment */
	pci_rcec_init(dev);		/* Root Complex Event Collector */

	pcie_report_downtraining(dev);

	if (pci_probe_reset_function(dev) == 0)
		dev->reset_fn = 1;
}

/*
 * This is the equivalent of pci_host_bridge_msi_domain() that acts on
 * devices. Firmware interfaces that can select the MSI domain on a
 * per-device basis should be called from here.
 */
static struct irq_domain *pci_dev_msi_domain(struct pci_dev *dev)
{
	struct irq_domain *d;

	/*
	 * If a domain has been set through the pcibios_add_device()
	 * callback, then this is the one (platform code knows best).
	 */
	d = dev_get_msi_domain(&dev->dev);
	if (d)
		return d;

	/*
	 * Let's see if we have a firmware interface able to provide
	 * the domain.
	 */
	d = pci_msi_get_device_domain(dev);
	if (d)
		return d;

	return NULL;
}

static void pci_set_msi_domain(struct pci_dev *dev)
{
	struct irq_domain *d;

	/*
	 * If the platform or firmware interfaces cannot supply a
	 * device-specific MSI domain, then inherit the default domain
	 * from the host bridge itself.
	 */
	d = pci_dev_msi_domain(dev);
	if (!d)
		d = dev_get_msi_domain(&dev->bus->dev);

	dev_set_msi_domain(&dev->dev, d);
}

void pci_device_add(struct pci_dev *dev, struct pci_bus *bus)
{
	int ret;

	pci_configure_device(dev);

	device_initialize(&dev->dev);
	dev->dev.release = pci_release_dev;

	set_dev_node(&dev->dev, pcibus_to_node(bus));
	dev->dev.dma_mask = &dev->dma_mask;
	dev->dev.dma_parms = &dev->dma_parms;
	dev->dev.coherent_dma_mask = 0xffffffffull;

	dma_set_max_seg_size(&dev->dev, 65536);
	dma_set_seg_boundary(&dev->dev, 0xffffffff);

	/* Fix up broken headers */
	pci_fixup_device(pci_fixup_header, dev);

	pci_reassigndev_resource_alignment(dev);

	dev->state_saved = false;

	pci_init_capabilities(dev);

	/*
	 * Add the device to our list of discovered devices
	 * and the bus list for fixup functions, etc.
	 */
	down_write(&pci_bus_sem);
	list_add_tail(&dev->bus_list, &bus->devices);
	up_write(&pci_bus_sem);

	ret = pcibios_add_device(dev);
	WARN_ON(ret < 0);

	/* Set up MSI IRQ domain */
	pci_set_msi_domain(dev);

	/* Notifier could use PCI capabilities */
	dev->match_driver = false;
	ret = device_add(&dev->dev);
	WARN_ON(ret < 0);
}

struct pci_dev *pci_scan_single_device(struct pci_bus *bus, int devfn)
{
	struct pci_dev *dev;

	dev = pci_get_slot(bus, devfn);
	if (dev) {
		pci_dev_put(dev);
		return dev;
	}

	dev = pci_scan_device(bus, devfn);
	if (!dev)
		return NULL;

	pci_device_add(dev, bus);

	return dev;
}
EXPORT_SYMBOL(pci_scan_single_device);

static unsigned next_fn(struct pci_bus *bus, struct pci_dev *dev, unsigned fn)
{
	int pos;
	u16 cap = 0;
	unsigned next_fn;

	if (pci_ari_enabled(bus)) {
		if (!dev)
			return 0;
		pos = pci_find_ext_capability(dev, PCI_EXT_CAP_ID_ARI);
		if (!pos)
			return 0;

		pci_read_config_word(dev, pos + PCI_ARI_CAP, &cap);
		next_fn = PCI_ARI_CAP_NFN(cap);
		if (next_fn <= fn)
			return 0;	/* protect against malformed list */

		return next_fn;
	}

	/* dev may be NULL for non-contiguous multifunction devices */
	if (!dev || dev->multifunction)
		return (fn + 1) % 8;

	return 0;
}

static int only_one_child(struct pci_bus *bus)
{
	struct pci_dev *bridge = bus->self;

	/*
	 * Systems with unusual topologies set PCI_SCAN_ALL_PCIE_DEVS so
	 * we scan for all possible devices, not just Device 0.
	 */
	if (pci_has_flag(PCI_SCAN_ALL_PCIE_DEVS))
		return 0;

	/*
	 * A PCIe Downstream Port normally leads to a Link with only Device
	 * 0 on it (PCIe spec r3.1, sec 7.3.1).  As an optimization, scan
	 * only for Device 0 in that situation.
	 */
	if (bridge && pci_is_pcie(bridge) && pcie_downstream_port(bridge))
		return 1;

	return 0;
}

/**
 * pci_scan_slot - Scan a PCI slot on a bus for devices
 * @bus: PCI bus to scan
 * @devfn: slot number to scan (must have zero function)
 *
 * Scan a PCI slot on the specified PCI bus for devices, adding
 * discovered devices to the @bus->devices list.  New devices
 * will not have is_added set.
 *
 * Returns the number of new devices found.
 */
int pci_scan_slot(struct pci_bus *bus, int devfn)
{
	unsigned fn, nr = 0;
	struct pci_dev *dev;

	if (only_one_child(bus) && (devfn > 0))
		return 0; /* Already scanned the entire slot */

	dev = pci_scan_single_device(bus, devfn);
	if (!dev)
		return 0;
	if (!pci_dev_is_added(dev))
		nr++;

	for (fn = next_fn(bus, dev, 0); fn > 0; fn = next_fn(bus, dev, fn)) {
		dev = pci_scan_single_device(bus, devfn + fn);
		if (dev) {
			if (!pci_dev_is_added(dev))
				nr++;
			dev->multifunction = 1;
		}
	}

	/* Only one slot has PCIe device */
	if (bus->self && nr)
		pcie_aspm_init_link_state(bus->self);

	return nr;
}
EXPORT_SYMBOL(pci_scan_slot);

static int pcie_find_smpss(struct pci_dev *dev, void *data)
{
	u8 *smpss = data;

	if (!pci_is_pcie(dev))
		return 0;

	/*
	 * We don't have a way to change MPS settings on devices that have
	 * drivers attached.  A hot-added device might support only the minimum
	 * MPS setting (MPS=128).  Therefore, if the fabric contains a bridge
	 * where devices may be hot-added, we limit the fabric MPS to 128 so
	 * hot-added devices will work correctly.
	 *
	 * However, if we hot-add a device to a slot directly below a Root
	 * Port, it's impossible for there to be other existing devices below
	 * the port.  We don't limit the MPS in this case because we can
	 * reconfigure MPS on both the Root Port and the hot-added device,
	 * and there are no other devices involved.
	 *
	 * Note that this PCIE_BUS_SAFE path assumes no peer-to-peer DMA.
	 */
	if (dev->is_hotplug_bridge &&
	    pci_pcie_type(dev) != PCI_EXP_TYPE_ROOT_PORT)
		*smpss = 0;

	if (*smpss > dev->pcie_mpss)
		*smpss = dev->pcie_mpss;

	return 0;
}

static void pcie_write_mps(struct pci_dev *dev, int mps)
{
	int rc;

	if (pcie_bus_config == PCIE_BUS_PERFORMANCE) {
		mps = 128 << dev->pcie_mpss;

		if (pci_pcie_type(dev) != PCI_EXP_TYPE_ROOT_PORT &&
		    dev->bus->self)

			/*
			 * For "Performance", the assumption is made that
			 * downstream communication will never be larger than
			 * the MRRS.  So, the MPS only needs to be configured
			 * for the upstream communication.  This being the case,
			 * walk from the top down and set the MPS of the child
			 * to that of the parent bus.
			 *
			 * Configure the device MPS with the smaller of the
			 * device MPSS or the bridge MPS (which is assumed to be
			 * properly configured at this point to the largest
			 * allowable MPS based on its parent bus).
			 */
			mps = min(mps, pcie_get_mps(dev->bus->self));
	}

	rc = pcie_set_mps(dev, mps);
	if (rc)
		pci_err(dev, "Failed attempting to set the MPS\n");
}

static void pcie_write_mrrs(struct pci_dev *dev)
{
	int rc, mrrs;

	/*
	 * In the "safe" case, do not configure the MRRS.  There appear to be
	 * issues with setting MRRS to 0 on a number of devices.
	 */
	if (pcie_bus_config != PCIE_BUS_PERFORMANCE)
		return;

	/*
	 * For max performance, the MRRS must be set to the largest supported
	 * value.  However, it cannot be configured larger than the MPS the
	 * device or the bus can support.  This should already be properly
	 * configured by a prior call to pcie_write_mps().
	 */
	mrrs = pcie_get_mps(dev);

	/*
	 * MRRS is a R/W register.  Invalid values can be written, but a
	 * subsequent read will verify if the value is acceptable or not.
	 * If the MRRS value provided is not acceptable (e.g., too large),
	 * shrink the value until it is acceptable to the HW.
	 */
	while (mrrs != pcie_get_readrq(dev) && mrrs >= 128) {
		rc = pcie_set_readrq(dev, mrrs);
		if (!rc)
			break;

		pci_warn(dev, "Failed attempting to set the MRRS\n");
		mrrs /= 2;
	}

	if (mrrs < 128)
		pci_err(dev, "MRRS was unable to be configured with a safe value.  If problems are experienced, try running with pci=pcie_bus_safe\n");
}

static int pcie_bus_configure_set(struct pci_dev *dev, void *data)
{
	int mps, orig_mps;

	if (!pci_is_pcie(dev))
		return 0;

	if (pcie_bus_config == PCIE_BUS_TUNE_OFF ||
	    pcie_bus_config == PCIE_BUS_DEFAULT)
		return 0;

	mps = 128 << *(u8 *)data;
	orig_mps = pcie_get_mps(dev);

	pcie_write_mps(dev, mps);
	pcie_write_mrrs(dev);

	pci_info(dev, "Max Payload Size set to %4d/%4d (was %4d), Max Read Rq %4d\n",
		 pcie_get_mps(dev), 128 << dev->pcie_mpss,
		 orig_mps, pcie_get_readrq(dev));

	return 0;
}

/*
 * pcie_bus_configure_settings() requires that pci_walk_bus work in a top-down,
 * parents then children fashion.  If this changes, then this code will not
 * work as designed.
 */
void pcie_bus_configure_settings(struct pci_bus *bus)
{
	u8 smpss = 0;

	if (!bus->self)
		return;

	if (!pci_is_pcie(bus->self))
		return;

	/*
	 * FIXME - Peer to peer DMA is possible, though the endpoint would need
	 * to be aware of the MPS of the destination.  To work around this,
	 * simply force the MPS of the entire system to the smallest possible.
	 */
	if (pcie_bus_config == PCIE_BUS_PEER2PEER)
		smpss = 0;

	if (pcie_bus_config == PCIE_BUS_SAFE) {
		smpss = bus->self->pcie_mpss;

		pcie_find_smpss(bus->self, &smpss);
		pci_walk_bus(bus, pcie_find_smpss, &smpss);
	}

	pcie_bus_configure_set(bus->self, &smpss);
	pci_walk_bus(bus, pcie_bus_configure_set, &smpss);
}
EXPORT_SYMBOL_GPL(pcie_bus_configure_settings);

/*
 * Called after each bus is probed, but before its children are examined.  This
 * is marked as __weak because multiple architectures define it.
 */
void __weak pcibios_fixup_bus(struct pci_bus *bus)
{
       /* nothing to do, expected to be removed in the future */
}

/**
 * pci_scan_child_bus_extend() - Scan devices below a bus
 * @bus: Bus to scan for devices
 * @available_buses: Total number of buses available (%0 does not try to
 *		     extend beyond the minimal)
 *
 * Scans devices below @bus including subordinate buses. Returns new
 * subordinate number including all the found devices. Passing
 * @available_buses causes the remaining bus space to be distributed
 * equally between hotplug-capable bridges to allow future extension of the
 * hierarchy.
 */
static unsigned int pci_scan_child_bus_extend(struct pci_bus *bus,
					      unsigned int available_buses)
{
	unsigned int used_buses, normal_bridges = 0, hotplug_bridges = 0;
	unsigned int start = bus->busn_res.start;
	unsigned int devfn, fn, cmax, max = start;
	struct pci_dev *dev;
	int nr_devs;

	dev_dbg(&bus->dev, "scanning bus\n");

	/* Go find them, Rover! */
	for (devfn = 0; devfn < 256; devfn += 8) {
		nr_devs = pci_scan_slot(bus, devfn);

		/*
		 * The Jailhouse hypervisor may pass individual functions of a
		 * multi-function device to a guest without passing function 0.
		 * Look for them as well.
		 */
		if (jailhouse_paravirt() && nr_devs == 0) {
			for (fn = 1; fn < 8; fn++) {
				dev = pci_scan_single_device(bus, devfn + fn);
				if (dev)
					dev->multifunction = 1;
			}
		}
	}

	/* Reserve buses for SR-IOV capability */
	used_buses = pci_iov_bus_range(bus);
	max += used_buses;

	/*
	 * After performing arch-dependent fixup of the bus, look behind
	 * all PCI-to-PCI bridges on this bus.
	 */
	if (!bus->is_added) {
		dev_dbg(&bus->dev, "fixups for bus\n");
		pcibios_fixup_bus(bus);
		bus->is_added = 1;
	}

	/*
	 * Calculate how many hotplug bridges and normal bridges there
	 * are on this bus. We will distribute the additional available
	 * buses between hotplug bridges.
	 */
	for_each_pci_bridge(dev, bus) {
		if (dev->is_hotplug_bridge)
			hotplug_bridges++;
		else
			normal_bridges++;
	}

	/*
	 * Scan bridges that are already configured. We don't touch them
	 * unless they are misconfigured (which will be done in the second
	 * scan below).
	 */
	for_each_pci_bridge(dev, bus) {
		cmax = max;
		max = pci_scan_bridge_extend(bus, dev, max, 0, 0);

		/*
		 * Reserve one bus for each bridge now to avoid extending
		 * hotplug bridges too much during the second scan below.
		 */
		used_buses++;
		if (cmax - max > 1)
			used_buses += cmax - max - 1;
	}

	/* Scan bridges that need to be reconfigured */
	for_each_pci_bridge(dev, bus) {
		unsigned int buses = 0;

		if (!hotplug_bridges && normal_bridges == 1) {

			/*
			 * There is only one bridge on the bus (upstream
			 * port) so it gets all available buses which it
			 * can then distribute to the possible hotplug
			 * bridges below.
			 */
			buses = available_buses;
		} else if (dev->is_hotplug_bridge) {

			/*
			 * Distribute the extra buses between hotplug
			 * bridges if any.
			 */
			buses = available_buses / hotplug_bridges;
			buses = min(buses, available_buses - used_buses + 1);
		}

		cmax = max;
		max = pci_scan_bridge_extend(bus, dev, cmax, buses, 1);
		/* One bus is already accounted so don't add it again */
		if (max - cmax > 1)
			used_buses += max - cmax - 1;
	}

	/*
	 * Make sure a hotplug bridge has at least the minimum requested
	 * number of buses but allow it to grow up to the maximum available
	 * bus number of there is room.
	 */
	if (bus->self && bus->self->is_hotplug_bridge) {
		used_buses = max_t(unsigned int, available_buses,
				   pci_hotplug_bus_size - 1);
		if (max - start < used_buses) {
			max = start + used_buses;

			/* Do not allocate more buses than we have room left */
			if (max > bus->busn_res.end)
				max = bus->busn_res.end;

			dev_dbg(&bus->dev, "%pR extended by %#02x\n",
				&bus->busn_res, max - start);
		}
	}

	/*
	 * We've scanned the bus and so we know all about what's on
	 * the other side of any bridges that may be on this bus plus
	 * any devices.
	 *
	 * Return how far we've got finding sub-buses.
	 */
	dev_dbg(&bus->dev, "bus scan returning with max=%02x\n", max);
	return max;
}

/**
 * pci_scan_child_bus() - Scan devices below a bus
 * @bus: Bus to scan for devices
 *
 * Scans devices below @bus including subordinate buses. Returns new
 * subordinate number including all the found devices.
 */
unsigned int pci_scan_child_bus(struct pci_bus *bus)
{
	return pci_scan_child_bus_extend(bus, 0);
}
EXPORT_SYMBOL_GPL(pci_scan_child_bus);

/**
 * pcibios_root_bridge_prepare - Platform-specific host bridge setup
 * @bridge: Host bridge to set up
 *
 * Default empty implementation.  Replace with an architecture-specific setup
 * routine, if necessary.
 */
int __weak pcibios_root_bridge_prepare(struct pci_host_bridge *bridge)
{
	return 0;
}

void __weak pcibios_add_bus(struct pci_bus *bus)
{
}

void __weak pcibios_remove_bus(struct pci_bus *bus)
{
}

struct pci_bus *pci_create_root_bus(struct device *parent, int bus,
		struct pci_ops *ops, void *sysdata, struct list_head *resources)
{
	int error;
	struct pci_host_bridge *bridge;

	bridge = pci_alloc_host_bridge(0);
	if (!bridge)
		return NULL;

	bridge->dev.parent = parent;

	list_splice_init(resources, &bridge->windows);
	bridge->sysdata = sysdata;
	bridge->busnr = bus;
	bridge->ops = ops;

	error = pci_register_host_bridge(bridge);
	if (error < 0)
		goto err_out;

	return bridge->bus;

err_out:
	put_device(&bridge->dev);
	return NULL;
}
EXPORT_SYMBOL_GPL(pci_create_root_bus);

int pci_host_probe(struct pci_host_bridge *bridge)
{
	struct pci_bus *bus, *child;
	int ret;

	ret = pci_scan_root_bus_bridge(bridge);
	if (ret < 0) {
		dev_err(bridge->dev.parent, "Scanning root bridge failed");
		return ret;
	}

	bus = bridge->bus;

	/*
	 * We insert PCI resources into the iomem_resource and
	 * ioport_resource trees in either pci_bus_claim_resources()
	 * or pci_bus_assign_resources().
	 */
	if (pci_has_flag(PCI_PROBE_ONLY)) {
		pci_bus_claim_resources(bus);
	} else {
		pci_bus_size_bridges(bus);
		pci_bus_assign_resources(bus);

		list_for_each_entry(child, &bus->children, node)
			pcie_bus_configure_settings(child);
	}

	pci_bus_add_devices(bus);
	return 0;
}
EXPORT_SYMBOL_GPL(pci_host_probe);

int pci_bus_insert_busn_res(struct pci_bus *b, int bus, int bus_max)
{
	struct resource *res = &b->busn_res;
	struct resource *parent_res, *conflict;

	res->start = bus;
	res->end = bus_max;
	res->flags = IORESOURCE_BUS;

	if (!pci_is_root_bus(b))
		parent_res = &b->parent->busn_res;
	else {
		parent_res = get_pci_domain_busn_res(pci_domain_nr(b));
		res->flags |= IORESOURCE_PCI_FIXED;
	}

	conflict = request_resource_conflict(parent_res, res);

	if (conflict)
		dev_info(&b->dev,
			   "busn_res: can not insert %pR under %s%pR (conflicts with %s %pR)\n",
			    res, pci_is_root_bus(b) ? "domain " : "",
			    parent_res, conflict->name, conflict);

	return conflict == NULL;
}

int pci_bus_update_busn_res_end(struct pci_bus *b, int bus_max)
{
	struct resource *res = &b->busn_res;
	struct resource old_res = *res;
	resource_size_t size;
	int ret;

	if (res->start > bus_max)
		return -EINVAL;

	size = bus_max - res->start + 1;
	ret = adjust_resource(res, res->start, size);
	dev_info(&b->dev, "busn_res: %pR end %s updated to %02x\n",
			&old_res, ret ? "can not be" : "is", bus_max);

	if (!ret && !res->parent)
		pci_bus_insert_busn_res(b, res->start, res->end);

	return ret;
}

void pci_bus_release_busn_res(struct pci_bus *b)
{
	struct resource *res = &b->busn_res;
	int ret;

	if (!res->flags || !res->parent)
		return;

	ret = release_resource(res);
	dev_info(&b->dev, "busn_res: %pR %s released\n",
			res, ret ? "can not be" : "is");
}

int pci_scan_root_bus_bridge(struct pci_host_bridge *bridge)
{
	struct resource_entry *window;
	bool found = false;
	struct pci_bus *b;
	int max, bus, ret;

	if (!bridge)
		return -EINVAL;

	resource_list_for_each_entry(window, &bridge->windows)
		if (window->res->flags & IORESOURCE_BUS) {
			bridge->busnr = window->res->start;
			found = true;
			break;
		}

	ret = pci_register_host_bridge(bridge);
	if (ret < 0)
		return ret;

	b = bridge->bus;
	bus = bridge->busnr;

	if (!found) {
		dev_info(&b->dev,
		 "No busn resource found for root bus, will use [bus %02x-ff]\n",
			bus);
		pci_bus_insert_busn_res(b, bus, 255);
	}

	max = pci_scan_child_bus(b);

	if (!found)
		pci_bus_update_busn_res_end(b, max);

	return 0;
}
EXPORT_SYMBOL(pci_scan_root_bus_bridge);

struct pci_bus *pci_scan_root_bus(struct device *parent, int bus,
		struct pci_ops *ops, void *sysdata, struct list_head *resources)
{
	struct resource_entry *window;
	bool found = false;
	struct pci_bus *b;
	int max;

	resource_list_for_each_entry(window, resources)
		if (window->res->flags & IORESOURCE_BUS) {
			found = true;
			break;
		}

	b = pci_create_root_bus(parent, bus, ops, sysdata, resources);
	if (!b)
		return NULL;

	if (!found) {
		dev_info(&b->dev,
		 "No busn resource found for root bus, will use [bus %02x-ff]\n",
			bus);
		pci_bus_insert_busn_res(b, bus, 255);
	}

	max = pci_scan_child_bus(b);

	if (!found)
		pci_bus_update_busn_res_end(b, max);

	return b;
}
EXPORT_SYMBOL(pci_scan_root_bus);

struct pci_bus *pci_scan_bus(int bus, struct pci_ops *ops,
					void *sysdata)
{
	LIST_HEAD(resources);
	struct pci_bus *b;

	pci_add_resource(&resources, &ioport_resource);
	pci_add_resource(&resources, &iomem_resource);
	pci_add_resource(&resources, &busn_resource);
	b = pci_create_root_bus(NULL, bus, ops, sysdata, &resources);
	if (b) {
		pci_scan_child_bus(b);
	} else {
		pci_free_resource_list(&resources);
	}
	return b;
}
EXPORT_SYMBOL(pci_scan_bus);

/**
 * pci_rescan_bus_bridge_resize - Scan a PCI bus for devices
 * @bridge: PCI bridge for the bus to scan
 *
 * Scan a PCI bus and child buses for new devices, add them,
 * and enable them, resizing bridge mmio/io resource if necessary
 * and possible.  The caller must ensure the child devices are already
 * removed for resizing to occur.
 *
 * Returns the max number of subordinate bus discovered.
 */
unsigned int pci_rescan_bus_bridge_resize(struct pci_dev *bridge)
{
	unsigned int max;
	struct pci_bus *bus = bridge->subordinate;

	max = pci_scan_child_bus(bus);

	pci_assign_unassigned_bridge_resources(bridge);

	pci_bus_add_devices(bus);

	return max;
}

/**
 * pci_rescan_bus - Scan a PCI bus for devices
 * @bus: PCI bus to scan
 *
 * Scan a PCI bus and child buses for new devices, add them,
 * and enable them.
 *
 * Returns the max number of subordinate bus discovered.
 */
unsigned int pci_rescan_bus(struct pci_bus *bus)
{
	unsigned int max;

	max = pci_scan_child_bus(bus);
	pci_assign_unassigned_bus_resources(bus);
	pci_bus_add_devices(bus);

	return max;
}
EXPORT_SYMBOL_GPL(pci_rescan_bus);

/*
 * pci_rescan_bus(), pci_rescan_bus_bridge_resize() and PCI device removal
 * routines should always be executed under this mutex.
 */
static DEFINE_MUTEX(pci_rescan_remove_lock);

void pci_lock_rescan_remove(void)
{
	mutex_lock(&pci_rescan_remove_lock);
}
EXPORT_SYMBOL_GPL(pci_lock_rescan_remove);

void pci_unlock_rescan_remove(void)
{
	mutex_unlock(&pci_rescan_remove_lock);
}
EXPORT_SYMBOL_GPL(pci_unlock_rescan_remove);

static int __init pci_sort_bf_cmp(const struct device *d_a,
				  const struct device *d_b)
{
	const struct pci_dev *a = to_pci_dev(d_a);
	const struct pci_dev *b = to_pci_dev(d_b);

	if      (pci_domain_nr(a->bus) < pci_domain_nr(b->bus)) return -1;
	else if (pci_domain_nr(a->bus) > pci_domain_nr(b->bus)) return  1;

	if      (a->bus->number < b->bus->number) return -1;
	else if (a->bus->number > b->bus->number) return  1;

	if      (a->devfn < b->devfn) return -1;
	else if (a->devfn > b->devfn) return  1;

	return 0;
}

void __init pci_sort_breadthfirst(void)
{
	bus_sort_breadthfirst(&pci_bus_type, &pci_sort_bf_cmp);
}

int pci_hp_add_bridge(struct pci_dev *dev)
{
	struct pci_bus *parent = dev->bus;
	int busnr, start = parent->busn_res.start;
	unsigned int available_buses = 0;
	int end = parent->busn_res.end;

	for (busnr = start; busnr <= end; busnr++) {
		if (!pci_find_bus(pci_domain_nr(parent), busnr))
			break;
	}
	if (busnr-- > end) {
		pci_err(dev, "No bus number available for hot-added bridge\n");
		return -1;
	}

	/* Scan bridges that are already configured */
	busnr = pci_scan_bridge(parent, dev, busnr, 0);

	/*
	 * Distribute the available bus numbers between hotplug-capable
	 * bridges to make extending the chain later possible.
	 */
	available_buses = end - busnr;

	/* Scan bridges that need to be reconfigured */
	pci_scan_bridge_extend(parent, dev, busnr, available_buses, 1);

	if (!dev->subordinate)
		return -1;

	return 0;
}
EXPORT_SYMBOL_GPL(pci_hp_add_bridge);<|MERGE_RESOLUTION|>--- conflicted
+++ resolved
@@ -925,12 +925,8 @@
 	device_enable_async_suspend(bus->bridge);
 	pci_set_bus_of_node(bus);
 	pci_set_bus_msi_domain(bus);
-<<<<<<< HEAD
-	if (bridge->msi_domain && !dev_get_msi_domain(&bus->dev))
-=======
 	if (bridge->msi_domain && !dev_get_msi_domain(&bus->dev) &&
 	    !pci_host_of_has_msi_map(parent))
->>>>>>> 8e0eb2fb
 		bus->bus_flags |= PCI_BUS_FLAGS_NO_MSI;
 
 	if (!parent)
