--- conflicted
+++ resolved
@@ -33,11 +33,7 @@
 #include "ipw2200.h"
 #include <linux/version.h>
 
-<<<<<<< HEAD
-#define IPW2200_VERSION "git-1.0.10"
-=======
 #define IPW2200_VERSION "git-1.1.1"
->>>>>>> cc8279f6
 #define DRV_DESCRIPTION	"Intel(R) PRO/Wireless 2200/2915 Network Driver"
 #define DRV_COPYRIGHT	"Copyright(c) 2003-2006 Intel Corporation"
 #define DRV_VERSION     IPW2200_VERSION
@@ -1999,11 +1995,6 @@
 }
 
 static int ipw_send_cmd_simple(struct ipw_priv *priv, u8 command)
-<<<<<<< HEAD
-{
-	struct host_cmd cmd = {
-		.cmd = command,
-=======
 {
 	struct host_cmd cmd = {
 		.cmd = command,
@@ -2012,20 +2003,6 @@
 	return __ipw_send_cmd(priv, &cmd);
 }
 
-static int ipw_send_cmd_pdu(struct ipw_priv *priv, u8 command, u8 len,
-			    void *data)
-{
-	struct host_cmd cmd = {
-		.cmd = command,
-		.len = len,
-		.param = data,
->>>>>>> cc8279f6
-	};
-
-	return __ipw_send_cmd(priv, &cmd);
-}
-
-<<<<<<< HEAD
 static int ipw_send_cmd_pdu(struct ipw_priv *priv, u8 command, u8 len,
 			    void *data)
 {
@@ -2038,8 +2015,6 @@
 	return __ipw_send_cmd(priv, &cmd);
 }
 
-=======
->>>>>>> cc8279f6
 static int ipw_send_host_complete(struct ipw_priv *priv)
 {
 	if (!priv) {
@@ -3226,35 +3201,13 @@
 #ifndef CONFIG_PM
 	const struct firmware *raw = NULL;
 #endif
-<<<<<<< HEAD
-	char *ucode_name;
-	char *fw_name;
-=======
 	struct ipw_fw *fw;
 	u8 *boot_img, *ucode_img, *fw_img;
 	u8 *name = NULL;
->>>>>>> cc8279f6
 	int rc = 0, retries = 3;
 
 	switch (priv->ieee->iw_mode) {
 	case IW_MODE_ADHOC:
-<<<<<<< HEAD
-		ucode_name = IPW_FW_NAME("ibss_ucode");
-		fw_name = IPW_FW_NAME("ibss");
-		break;
-#ifdef CONFIG_IPW2200_MONITOR
-	case IW_MODE_MONITOR:
-		ucode_name = IPW_FW_NAME("sniffer_ucode");
-		fw_name = IPW_FW_NAME("sniffer");
-		break;
-#endif
-	case IW_MODE_INFRA:
-		ucode_name = IPW_FW_NAME("bss_ucode");
-		fw_name = IPW_FW_NAME("bss");
-		break;
-	default:
-		rc = -EINVAL;
-=======
 		name = "ipw2200-ibss.fw";
 		break;
 #ifdef CONFIG_IPW2200_MONITOR
@@ -3279,11 +3232,8 @@
 		if (rc < 0)
 			goto error;
 #ifdef CONFIG_PM
->>>>>>> cc8279f6
-	}
-
-	if (rc < 0)
-		goto error;
+	}
+#endif
 
 	fw = (void *)raw->data;
 	boot_img = &fw->data[0];
@@ -3321,15 +3271,6 @@
 	ipw_zero_memory(priv, IPW_NIC_SRAM_LOWER_BOUND,
 			IPW_NIC_SRAM_UPPER_BOUND - IPW_NIC_SRAM_LOWER_BOUND);
 
-#ifdef CONFIG_PM
-	if (!fw_loaded) {
-#endif
-		rc = ipw_get_fw(priv, &bootfw, IPW_FW_NAME("boot"));
-		if (rc < 0)
-			goto error;
-#ifdef CONFIG_PM
-	}
-#endif
 	/* DMA the initial boot firmware into the device */
 	rc = ipw_load_firmware(priv, boot_img, fw->boot_size);
 	if (rc < 0) {
@@ -3352,16 +3293,6 @@
 	/* ack fw init done interrupt */
 	ipw_write32(priv, IPW_INTA_RW, IPW_INTA_BIT_FW_INITIALIZATION_DONE);
 
-#ifdef CONFIG_PM
-	if (!fw_loaded) {
-#endif
-		rc = ipw_get_fw(priv, &ucode, ucode_name);
-		if (rc < 0)
-			goto error;
-#ifdef CONFIG_PM
-	}
-#endif
-
 	/* DMA the ucode into the device */
 	rc = ipw_load_ucode(priv, ucode_img, fw->ucode_size);
 	if (rc < 0) {
@@ -3371,16 +3302,6 @@
 
 	/* stop nic */
 	ipw_stop_nic(priv);
-
-#ifdef CONFIG_PM
-	if (!fw_loaded) {
-#endif
-		rc = ipw_get_fw(priv, &firmware, fw_name);
-		if (rc < 0)
-			goto error;
-#ifdef CONFIG_PM
-	}
-#endif
 
 	/* DMA bss firmware into the device */
 	rc = ipw_load_firmware(priv, fw_img, fw->fw_size);
@@ -5568,18 +5489,6 @@
 		return 0;
 	}
 
-<<<<<<< HEAD
-	if (priv->ieee->wpa_enabled &&
-	    network->wpa_ie_len == 0 && network->rsn_ie_len == 0) {
-		IPW_DEBUG_ASSOC("Network '%s (" MAC_FMT ")' excluded "
-				"because of WPA capability mismatch.\n",
-				escape_essid(network->ssid, network->ssid_len),
-				MAC_ARG(network->bssid));
-		return 0;
-	}
-
-=======
->>>>>>> cc8279f6
 	if ((priv->config & CFG_STATIC_BSSID) &&
 	    memcmp(network->bssid, priv->bssid, ETH_ALEN)) {
 		IPW_DEBUG_ASSOC("Network '%s (" MAC_FMT ")' excluded "
@@ -8659,8 +8568,6 @@
 	memcpy(extra, priv->nick, wrqu->data.length);
 	wrqu->data.flags = 1;	/* active */
 	mutex_unlock(&priv->mutex);
-<<<<<<< HEAD
-=======
 	return 0;
 }
 
@@ -8707,7 +8614,6 @@
 	IPW_DEBUG_WX("GET roaming threshold -> %s %d \n",
 		     wrqu->power.disabled ? "OFF" : "ON", wrqu->power.value);
 
->>>>>>> cc8279f6
 	return 0;
 }
 
@@ -10066,14 +9972,8 @@
 		return -EINVAL;
 	mutex_lock(&p->mutex);
 	memcpy(&p->eeprom[eeprom->offset], bytes, eeprom->len);
-<<<<<<< HEAD
-	for (i = IPW_EEPROM_DATA;
-	     i < IPW_EEPROM_DATA + IPW_EEPROM_IMAGE_SIZE; i++)
-		ipw_write8(p, i, p->eeprom[i]);
-=======
 	for (i = 0; i < IPW_EEPROM_IMAGE_SIZE; i++)
 		ipw_write8(p, i + IPW_EEPROM_DATA, p->eeprom[i]);
->>>>>>> cc8279f6
 	mutex_unlock(&p->mutex);
 	return 0;
 }
