// SPDX-License-Identifier: GPL-2.0
/*
 * xHCI host controller driver for R-Car SoCs
 *
 * Copyright (C) 2014 Renesas Electronics Corporation
 */

#include <linux/firmware.h>
#include <linux/module.h>
#include <linux/platform_device.h>
#include <linux/of.h>
#include <linux/usb/phy.h>
#include <linux/sys_soc.h>

#include "xhci.h"
#include "xhci-plat.h"
#include "xhci-rcar.h"

/*
* - The V3 firmware is for almost all R-Car Gen3 (except r8a7795 ES1.x)
* - The V2 firmware is for r8a7795 ES1.x.
* - The V2 firmware is possible to use on R-Car Gen2. However, the V2 causes
*   performance degradation. So, this driver continues to use the V1 if R-Car
*   Gen2.
* - The V1 firmware is impossible to use on R-Car Gen3.
*/
MODULE_FIRMWARE(XHCI_RCAR_FIRMWARE_NAME_V1);
MODULE_FIRMWARE(XHCI_RCAR_FIRMWARE_NAME_V2);
MODULE_FIRMWARE(XHCI_RCAR_FIRMWARE_NAME_V3);

/*** Register Offset ***/
#define RCAR_USB3_AXH_STA	0x104	/* AXI Host Control Status */
#define RCAR_USB3_INT_ENA	0x224	/* Interrupt Enable */
#define RCAR_USB3_DL_CTRL	0x250	/* FW Download Control & Status */
#define RCAR_USB3_FW_DATA0	0x258	/* FW Data0 */

#define RCAR_USB3_LCLK		0xa44	/* LCLK Select */
#define RCAR_USB3_CONF1		0xa48	/* USB3.0 Configuration1 */
#define RCAR_USB3_CONF2		0xa5c	/* USB3.0 Configuration2 */
#define RCAR_USB3_CONF3		0xaa8	/* USB3.0 Configuration3 */
#define RCAR_USB3_RX_POL	0xab0	/* USB3.0 RX Polarity */
#define RCAR_USB3_TX_POL	0xab8	/* USB3.0 TX Polarity */

/*** Register Settings ***/
/* AXI Host Control Status */
#define RCAR_USB3_AXH_STA_B3_PLL_ACTIVE		0x00010000
#define RCAR_USB3_AXH_STA_B2_PLL_ACTIVE		0x00000001
#define RCAR_USB3_AXH_STA_PLL_ACTIVE_MASK (RCAR_USB3_AXH_STA_B3_PLL_ACTIVE | \
					   RCAR_USB3_AXH_STA_B2_PLL_ACTIVE)

/* Interrupt Enable */
#define RCAR_USB3_INT_XHC_ENA	0x00000001
#define RCAR_USB3_INT_PME_ENA	0x00000002
#define RCAR_USB3_INT_HSE_ENA	0x00000004
#define RCAR_USB3_INT_ENA_VAL	(RCAR_USB3_INT_XHC_ENA | \
				RCAR_USB3_INT_PME_ENA | RCAR_USB3_INT_HSE_ENA)

/* FW Download Control & Status */
#define RCAR_USB3_DL_CTRL_ENABLE	0x00000001
#define RCAR_USB3_DL_CTRL_FW_SUCCESS	0x00000010
#define RCAR_USB3_DL_CTRL_FW_SET_DATA0	0x00000100

/* LCLK Select */
#define RCAR_USB3_LCLK_ENA_VAL	0x01030001

/* USB3.0 Configuration */
#define RCAR_USB3_CONF1_VAL	0x00030204
#define RCAR_USB3_CONF2_VAL	0x00030300
#define RCAR_USB3_CONF3_VAL	0x13802007

/* USB3.0 Polarity */
#define RCAR_USB3_RX_POL_VAL	BIT(21)
#define RCAR_USB3_TX_POL_VAL	BIT(4)

/* For soc_device_attribute */
#define RCAR_XHCI_FIRMWARE_V2   BIT(0) /* FIRMWARE V2 */
#define RCAR_XHCI_FIRMWARE_V3   BIT(1) /* FIRMWARE V3 */

static const struct soc_device_attribute rcar_quirks_match[]  = {
	{
		.soc_id = "r8a7795", .revision = "ES1.*",
		.data = (void *)RCAR_XHCI_FIRMWARE_V2,
	},
	{ /* sentinel */ },
};

static void xhci_rcar_start_gen2(struct usb_hcd *hcd)
{
	/* LCLK Select */
	writel(RCAR_USB3_LCLK_ENA_VAL, hcd->regs + RCAR_USB3_LCLK);
	/* USB3.0 Configuration */
	writel(RCAR_USB3_CONF1_VAL, hcd->regs + RCAR_USB3_CONF1);
	writel(RCAR_USB3_CONF2_VAL, hcd->regs + RCAR_USB3_CONF2);
	writel(RCAR_USB3_CONF3_VAL, hcd->regs + RCAR_USB3_CONF3);
	/* USB3.0 Polarity */
	writel(RCAR_USB3_RX_POL_VAL, hcd->regs + RCAR_USB3_RX_POL);
	writel(RCAR_USB3_TX_POL_VAL, hcd->regs + RCAR_USB3_TX_POL);
}

static int xhci_rcar_is_gen2(struct device *dev)
{
	struct device_node *node = dev->of_node;

	return of_device_is_compatible(node, "renesas,xhci-r8a7790") ||
		of_device_is_compatible(node, "renesas,xhci-r8a7791") ||
		of_device_is_compatible(node, "renesas,xhci-r8a7793") ||
		of_device_is_compatible(node, "renesas,rcar-gen2-xhci");
<<<<<<< HEAD
}

static int xhci_rcar_is_gen3(struct device *dev)
{
	struct device_node *node = dev->of_node;

	return of_device_is_compatible(node, "renesas,xhci-r8a7795") ||
		of_device_is_compatible(node, "renesas,xhci-r8a7796") ||
		of_device_is_compatible(node, "renesas,rcar-gen3-xhci");
=======
>>>>>>> 4862bccb
}

void xhci_rcar_start(struct usb_hcd *hcd)
{
	u32 temp;

	if (hcd->regs != NULL) {
		/* Interrupt Enable */
		temp = readl(hcd->regs + RCAR_USB3_INT_ENA);
		temp |= RCAR_USB3_INT_ENA_VAL;
		writel(temp, hcd->regs + RCAR_USB3_INT_ENA);
		if (xhci_rcar_is_gen2(hcd->self.controller))
			xhci_rcar_start_gen2(hcd);
	}
}

static int xhci_rcar_download_firmware(struct usb_hcd *hcd)
{
	struct device *dev = hcd->self.controller;
	void __iomem *regs = hcd->regs;
	struct xhci_plat_priv *priv = hcd_to_xhci_priv(hcd);
	const struct firmware *fw;
	int retval, index, j, time;
	int timeout = 10000;
	u32 data, val, temp;
	u32 quirks = 0;
	const struct soc_device_attribute *attr;
	const char *firmware_name;

	attr = soc_device_match(rcar_quirks_match);
	if (attr)
		quirks = (uintptr_t)attr->data;

	if (quirks & RCAR_XHCI_FIRMWARE_V2)
		firmware_name = XHCI_RCAR_FIRMWARE_NAME_V2;
	else if (quirks & RCAR_XHCI_FIRMWARE_V3)
		firmware_name = XHCI_RCAR_FIRMWARE_NAME_V3;
	else
		firmware_name = priv->firmware_name;

	/* request R-Car USB3.0 firmware */
	retval = request_firmware(&fw, firmware_name, dev);
	if (retval)
		return retval;

	/* download R-Car USB3.0 firmware */
	temp = readl(regs + RCAR_USB3_DL_CTRL);
	temp |= RCAR_USB3_DL_CTRL_ENABLE;
	writel(temp, regs + RCAR_USB3_DL_CTRL);

	for (index = 0; index < fw->size; index += 4) {
		/* to avoid reading beyond the end of the buffer */
		for (data = 0, j = 3; j >= 0; j--) {
			if ((j + index) < fw->size)
				data |= fw->data[index + j] << (8 * j);
		}
		writel(data, regs + RCAR_USB3_FW_DATA0);
		temp = readl(regs + RCAR_USB3_DL_CTRL);
		temp |= RCAR_USB3_DL_CTRL_FW_SET_DATA0;
		writel(temp, regs + RCAR_USB3_DL_CTRL);

		for (time = 0; time < timeout; time++) {
			val = readl(regs + RCAR_USB3_DL_CTRL);
			if ((val & RCAR_USB3_DL_CTRL_FW_SET_DATA0) == 0)
				break;
			udelay(1);
		}
		if (time == timeout) {
			retval = -ETIMEDOUT;
			break;
		}
	}

	temp = readl(regs + RCAR_USB3_DL_CTRL);
	temp &= ~RCAR_USB3_DL_CTRL_ENABLE;
	writel(temp, regs + RCAR_USB3_DL_CTRL);

	for (time = 0; time < timeout; time++) {
		val = readl(regs + RCAR_USB3_DL_CTRL);
		if (val & RCAR_USB3_DL_CTRL_FW_SUCCESS) {
			retval = 0;
			break;
		}
		udelay(1);
	}
	if (time == timeout)
		retval = -ETIMEDOUT;

	release_firmware(fw);

	return retval;
}

static bool xhci_rcar_wait_for_pll_active(struct usb_hcd *hcd)
{
	int timeout = 1000;
	u32 val, mask = RCAR_USB3_AXH_STA_PLL_ACTIVE_MASK;

	while (timeout > 0) {
		val = readl(hcd->regs + RCAR_USB3_AXH_STA);
		if ((val & mask) == mask)
			return true;
		udelay(1);
		timeout--;
	}

	return false;
}

/* This function needs to initialize a "phy" of usb before */
int xhci_rcar_init_quirk(struct usb_hcd *hcd)
{
	/* If hcd->regs is NULL, we don't just call the following function */
	if (!hcd->regs)
		return 0;

<<<<<<< HEAD
	/*
	 * On R-Car Gen2 and Gen3, the AC64 bit (bit 0) of HCCPARAMS1 is set
	 * to 1. However, these SoCs don't support 64-bit address memory
	 * pointers. So, this driver clears the AC64 bit of xhci->hcc_params
	 * to call dma_set_coherent_mask(dev, DMA_BIT_MASK(32)) in
	 * xhci_gen_setup().
	 *
	 * And, since the firmware/internal CPU control the USBSTS.STS_HALT
	 * and the process speed is down when the roothub port enters U3,
	 * long delay for the handshake of STS_HALT is neeed in xhci_suspend().
	 */
	if (xhci_rcar_is_gen2(hcd->self.controller) ||
			xhci_rcar_is_gen3(hcd->self.controller)) {
		xhci->quirks |= XHCI_NO_64BIT_SUPPORT | XHCI_SLOW_SUSPEND;
	}

=======
>>>>>>> 4862bccb
	if (!xhci_rcar_wait_for_pll_active(hcd))
		return -ETIMEDOUT;

	return xhci_rcar_download_firmware(hcd);
}

int xhci_rcar_resume_quirk(struct usb_hcd *hcd)
{
	int ret;

	ret = xhci_rcar_download_firmware(hcd);
	if (!ret)
		xhci_rcar_start(hcd);

	return ret;
}<|MERGE_RESOLUTION|>--- conflicted
+++ resolved
@@ -105,18 +105,6 @@
 		of_device_is_compatible(node, "renesas,xhci-r8a7791") ||
 		of_device_is_compatible(node, "renesas,xhci-r8a7793") ||
 		of_device_is_compatible(node, "renesas,rcar-gen2-xhci");
-<<<<<<< HEAD
-}
-
-static int xhci_rcar_is_gen3(struct device *dev)
-{
-	struct device_node *node = dev->of_node;
-
-	return of_device_is_compatible(node, "renesas,xhci-r8a7795") ||
-		of_device_is_compatible(node, "renesas,xhci-r8a7796") ||
-		of_device_is_compatible(node, "renesas,rcar-gen3-xhci");
-=======
->>>>>>> 4862bccb
 }
 
 void xhci_rcar_start(struct usb_hcd *hcd)
@@ -233,25 +221,6 @@
 	if (!hcd->regs)
 		return 0;
 
-<<<<<<< HEAD
-	/*
-	 * On R-Car Gen2 and Gen3, the AC64 bit (bit 0) of HCCPARAMS1 is set
-	 * to 1. However, these SoCs don't support 64-bit address memory
-	 * pointers. So, this driver clears the AC64 bit of xhci->hcc_params
-	 * to call dma_set_coherent_mask(dev, DMA_BIT_MASK(32)) in
-	 * xhci_gen_setup().
-	 *
-	 * And, since the firmware/internal CPU control the USBSTS.STS_HALT
-	 * and the process speed is down when the roothub port enters U3,
-	 * long delay for the handshake of STS_HALT is neeed in xhci_suspend().
-	 */
-	if (xhci_rcar_is_gen2(hcd->self.controller) ||
-			xhci_rcar_is_gen3(hcd->self.controller)) {
-		xhci->quirks |= XHCI_NO_64BIT_SUPPORT | XHCI_SLOW_SUSPEND;
-	}
-
-=======
->>>>>>> 4862bccb
 	if (!xhci_rcar_wait_for_pll_active(hcd))
 		return -ETIMEDOUT;
 
