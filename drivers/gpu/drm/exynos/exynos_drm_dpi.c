/*
 * Exynos DRM Parallel output support.
 *
 * Copyright (c) 2014 Samsung Electronics Co., Ltd
 *
 * Contacts: Andrzej Hajda <a.hajda@samsung.com>
 *
 * This program is free software; you can redistribute it and/or modify
 * it under the terms of the GNU General Public License version 2 as
 * published by the Free Software Foundation.
*/

#include <drm/drmP.h>
#include <drm/drm_crtc_helper.h>
#include <drm/drm_panel.h>

#include <linux/regulator/consumer.h>

#include <video/of_videomode.h>
#include <video/videomode.h>

#include "exynos_drm_drv.h"

struct exynos_dpi {
	struct exynos_drm_display display;
	struct device *dev;
	struct device_node *panel_node;

	struct drm_panel *panel;
	struct drm_connector connector;
	struct drm_encoder *encoder;

	struct videomode *vm;
	int dpms_mode;
};

#define connector_to_dpi(c) container_of(c, struct exynos_dpi, connector)

static inline struct exynos_dpi *display_to_dpi(struct exynos_drm_display *d)
{
	return container_of(d, struct exynos_dpi, display);
}

static enum drm_connector_status
exynos_dpi_detect(struct drm_connector *connector, bool force)
{
	struct exynos_dpi *ctx = connector_to_dpi(connector);

	if (ctx->panel && !ctx->panel->connector)
		drm_panel_attach(ctx->panel, &ctx->connector);

	return connector_status_connected;
}

static void exynos_dpi_connector_destroy(struct drm_connector *connector)
{
	drm_connector_unregister(connector);
	drm_connector_cleanup(connector);
}

static struct drm_connector_funcs exynos_dpi_connector_funcs = {
	.dpms = drm_helper_connector_dpms,
	.detect = exynos_dpi_detect,
	.fill_modes = drm_helper_probe_single_connector_modes,
	.destroy = exynos_dpi_connector_destroy,
};

static int exynos_dpi_get_modes(struct drm_connector *connector)
{
	struct exynos_dpi *ctx = connector_to_dpi(connector);

	/* fimd timings gets precedence over panel modes */
	if (ctx->vm) {
		struct drm_display_mode *mode;

		mode = drm_mode_create(connector->dev);
		if (!mode) {
			DRM_ERROR("failed to create a new display mode\n");
			return 0;
		}
		drm_display_mode_from_videomode(ctx->vm, mode);
		mode->type = DRM_MODE_TYPE_DRIVER | DRM_MODE_TYPE_PREFERRED;
		drm_mode_probed_add(connector, mode);
		return 1;
	}

	if (ctx->panel)
		return ctx->panel->funcs->get_modes(ctx->panel);

	return 0;
}

static struct drm_encoder *
exynos_dpi_best_encoder(struct drm_connector *connector)
{
	struct exynos_dpi *ctx = connector_to_dpi(connector);

	return ctx->encoder;
}

static struct drm_connector_helper_funcs exynos_dpi_connector_helper_funcs = {
	.get_modes = exynos_dpi_get_modes,
	.best_encoder = exynos_dpi_best_encoder,
};

static int exynos_dpi_create_connector(struct exynos_drm_display *display,
				       struct drm_encoder *encoder)
{
	struct exynos_dpi *ctx = display_to_dpi(display);
	struct drm_connector *connector = &ctx->connector;
	int ret;

	ctx->encoder = encoder;

	connector->polled = DRM_CONNECTOR_POLL_HPD;

	ret = drm_connector_init(encoder->dev, connector,
				 &exynos_dpi_connector_funcs,
				 DRM_MODE_CONNECTOR_VGA);
	if (ret) {
		DRM_ERROR("failed to initialize connector with drm\n");
		return ret;
	}

	drm_connector_helper_add(connector, &exynos_dpi_connector_helper_funcs);
	drm_connector_register(connector);
	drm_mode_connector_attach_encoder(connector, encoder);

	return 0;
}

static void exynos_dpi_poweron(struct exynos_dpi *ctx)
{
	if (ctx->panel) {
		drm_panel_prepare(ctx->panel);
		drm_panel_enable(ctx->panel);
	}
}

static void exynos_dpi_poweroff(struct exynos_dpi *ctx)
{
	if (ctx->panel) {
		drm_panel_disable(ctx->panel);
		drm_panel_unprepare(ctx->panel);
	}
}

static void exynos_dpi_dpms(struct exynos_drm_display *display, int mode)
{
	struct exynos_dpi *ctx = display_to_dpi(display);

	switch (mode) {
	case DRM_MODE_DPMS_ON:
		if (ctx->dpms_mode != DRM_MODE_DPMS_ON)
				exynos_dpi_poweron(ctx);
			break;
	case DRM_MODE_DPMS_STANDBY:
	case DRM_MODE_DPMS_SUSPEND:
	case DRM_MODE_DPMS_OFF:
		if (ctx->dpms_mode == DRM_MODE_DPMS_ON)
			exynos_dpi_poweroff(ctx);
		break;
	default:
		break;
	}
	ctx->dpms_mode = mode;
}

static struct exynos_drm_display_ops exynos_dpi_display_ops = {
	.create_connector = exynos_dpi_create_connector,
	.dpms = exynos_dpi_dpms
};

/* of_* functions will be removed after merge of of_graph patches */
static struct device_node *
of_get_child_by_name_reg(struct device_node *parent, const char *name, u32 reg)
{
	struct device_node *np;

	for_each_child_of_node(parent, np) {
		u32 r;

		if (!np->name || of_node_cmp(np->name, name))
			continue;

		if (of_property_read_u32(np, "reg", &r) < 0)
			r = 0;

		if (reg == r)
			break;
	}

	return np;
}

static struct device_node *of_graph_get_port_by_reg(struct device_node *parent,
						    u32 reg)
{
	struct device_node *ports, *port;

	ports = of_get_child_by_name(parent, "ports");
	if (ports)
		parent = ports;

	port = of_get_child_by_name_reg(parent, "port", reg);

	of_node_put(ports);

	return port;
}

static struct device_node *
of_graph_get_endpoint_by_reg(struct device_node *port, u32 reg)
{
	return of_get_child_by_name_reg(port, "endpoint", reg);
}

static struct device_node *
of_graph_get_remote_port_parent(const struct device_node *node)
{
	struct device_node *np;
	unsigned int depth;

	np = of_parse_phandle(node, "remote-endpoint", 0);

	/* Walk 3 levels up only if there is 'ports' node. */
	for (depth = 3; depth && np; depth--) {
		np = of_get_next_parent(np);
		if (depth == 2 && of_node_cmp(np->name, "ports"))
			break;
	}
	return np;
}

enum {
	FIMD_PORT_IN0,
	FIMD_PORT_IN1,
	FIMD_PORT_IN2,
	FIMD_PORT_RGB,
	FIMD_PORT_WRB,
};

static struct device_node *exynos_dpi_of_find_panel_node(struct device *dev)
{
	struct device_node *np, *ep;

	np = of_graph_get_port_by_reg(dev->of_node, FIMD_PORT_RGB);
	if (!np)
		return NULL;

	ep = of_graph_get_endpoint_by_reg(np, 0);
	of_node_put(np);
	if (!ep)
		return NULL;

	np = of_graph_get_remote_port_parent(ep);
	of_node_put(ep);

	return np;
}

static int exynos_dpi_parse_dt(struct exynos_dpi *ctx)
{
	struct device *dev = ctx->dev;
	struct device_node *dn = dev->of_node;
	struct device_node *np;

	ctx->panel_node = exynos_dpi_of_find_panel_node(dev);

	np = of_get_child_by_name(dn, "display-timings");
	if (np) {
		struct videomode *vm;
		int ret;

		of_node_put(np);

		vm = devm_kzalloc(dev, sizeof(*ctx->vm), GFP_KERNEL);
		if (!vm)
			return -ENOMEM;

		ret = of_get_videomode(dn, vm, 0);
		if (ret < 0) {
			devm_kfree(dev, vm);
			return ret;
		}

		ctx->vm = vm;

		return 0;
	}

	if (!ctx->panel_node)
		return -EINVAL;

	return 0;
}

struct exynos_drm_display *exynos_dpi_probe(struct device *dev)
{
	struct exynos_dpi *ctx;
	int ret;

	ctx = devm_kzalloc(dev, sizeof(*ctx), GFP_KERNEL);
	if (!ctx)
		return ERR_PTR(-ENOMEM);

	ctx->display.type = EXYNOS_DISPLAY_TYPE_LCD;
	ctx->display.ops = &exynos_dpi_display_ops;
	ctx->dev = dev;
	ctx->dpms_mode = DRM_MODE_DPMS_OFF;

	ret = exynos_drm_component_add(dev,
					EXYNOS_DEVICE_TYPE_CONNECTOR,
					ctx->display.type);
	if (ret)
		return ERR_PTR(ret);

	ret = exynos_dpi_parse_dt(ctx);
	if (ret < 0) {
		devm_kfree(dev, ctx);
		goto err_del_component;
	}

	if (ctx->panel_node) {
		ctx->panel = of_drm_find_panel(ctx->panel_node);
		if (!ctx->panel) {
			exynos_drm_component_del(dev,
						EXYNOS_DEVICE_TYPE_CONNECTOR);
			return ERR_PTR(-EPROBE_DEFER);
		}
	}

	return &ctx->display;

err_del_component:
	exynos_drm_component_del(dev, EXYNOS_DEVICE_TYPE_CONNECTOR);

	return NULL;
}

int exynos_dpi_remove(struct exynos_drm_display *display)
{
<<<<<<< HEAD
	struct exynos_dpi *ctx = exynos_dpi_display.ctx;

	exynos_dpi_dpms(&exynos_dpi_display, DRM_MODE_DPMS_OFF);
=======
	struct exynos_dpi *ctx = display_to_dpi(display);

	exynos_dpi_dpms(&ctx->display, DRM_MODE_DPMS_OFF);
>>>>>>> 21769c67

	if (ctx->panel)
		drm_panel_detach(ctx->panel);

	exynos_drm_component_del(ctx->dev, EXYNOS_DEVICE_TYPE_CONNECTOR);

	return 0;
}<|MERGE_RESOLUTION|>--- conflicted
+++ resolved
@@ -340,15 +340,9 @@
 
 int exynos_dpi_remove(struct exynos_drm_display *display)
 {
-<<<<<<< HEAD
-	struct exynos_dpi *ctx = exynos_dpi_display.ctx;
-
-	exynos_dpi_dpms(&exynos_dpi_display, DRM_MODE_DPMS_OFF);
-=======
 	struct exynos_dpi *ctx = display_to_dpi(display);
 
 	exynos_dpi_dpms(&ctx->display, DRM_MODE_DPMS_OFF);
->>>>>>> 21769c67
 
 	if (ctx->panel)
 		drm_panel_detach(ctx->panel);
