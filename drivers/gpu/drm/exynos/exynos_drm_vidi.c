/* exynos_drm_vidi.c
 *
 * Copyright (C) 2012 Samsung Electronics Co.Ltd
 * Authors:
 *	Inki Dae <inki.dae@samsung.com>
 *
 * This program is free software; you can redistribute  it and/or modify it
 * under  the terms of  the GNU General  Public License as published by the
 * Free Software Foundation;  either version 2 of the  License, or (at your
 * option) any later version.
 *
 */
#include <drm/drmP.h>

#include <linux/kernel.h>
#include <linux/platform_device.h>
#include <linux/component.h>

#include <drm/exynos_drm.h>

#include <drm/drm_edid.h>
#include <drm/drm_crtc_helper.h>
#include <drm/drm_atomic_helper.h>

#include "exynos_drm_drv.h"
#include "exynos_drm_crtc.h"
#include "exynos_drm_plane.h"
#include "exynos_drm_encoder.h"
#include "exynos_drm_vidi.h"

/* vidi has totally three virtual windows. */
#define WINDOWS_NR		3

#define ctx_from_connector(c)	container_of(c, struct vidi_context, \
					connector)

struct vidi_context {
	struct exynos_drm_display	display;
	struct platform_device		*pdev;
	struct drm_device		*drm_dev;
	struct exynos_drm_crtc		*crtc;
	struct drm_encoder		*encoder;
	struct drm_connector		connector;
	struct exynos_drm_plane		planes[WINDOWS_NR];
	struct edid			*raw_edid;
	unsigned int			clkdiv;
	unsigned int			default_win;
	unsigned long			irq_flags;
	unsigned int			connected;
	bool				vblank_on;
	bool				suspended;
	bool				direct_vblank;
	struct work_struct		work;
	struct mutex			lock;
	int				pipe;
};

static inline struct vidi_context *display_to_vidi(struct exynos_drm_display *d)
{
	return container_of(d, struct vidi_context, display);
}

static const char fake_edid_info[] = {
	0x00, 0xff, 0xff, 0xff, 0xff, 0xff, 0xff, 0x00, 0x4c, 0x2d, 0x05, 0x05,
	0x00, 0x00, 0x00, 0x00, 0x30, 0x12, 0x01, 0x03, 0x80, 0x10, 0x09, 0x78,
	0x0a, 0xee, 0x91, 0xa3, 0x54, 0x4c, 0x99, 0x26, 0x0f, 0x50, 0x54, 0xbd,
	0xee, 0x00, 0x01, 0x01, 0x01, 0x01, 0x01, 0x01, 0x01, 0x01, 0x01, 0x01,
	0x01, 0x01, 0x01, 0x01, 0x01, 0x01, 0x66, 0x21, 0x50, 0xb0, 0x51, 0x00,
	0x1b, 0x30, 0x40, 0x70, 0x36, 0x00, 0xa0, 0x5a, 0x00, 0x00, 0x00, 0x1e,
	0x01, 0x1d, 0x00, 0x72, 0x51, 0xd0, 0x1e, 0x20, 0x6e, 0x28, 0x55, 0x00,
	0xa0, 0x5a, 0x00, 0x00, 0x00, 0x1e, 0x00, 0x00, 0x00, 0xfd, 0x00, 0x18,
	0x4b, 0x1a, 0x44, 0x17, 0x00, 0x0a, 0x20, 0x20, 0x20, 0x20, 0x20, 0x20,
	0x00, 0x00, 0x00, 0xfc, 0x00, 0x53, 0x41, 0x4d, 0x53, 0x55, 0x4e, 0x47,
	0x0a, 0x20, 0x20, 0x20, 0x20, 0x20, 0x01, 0xbc, 0x02, 0x03, 0x1e, 0xf1,
	0x46, 0x84, 0x05, 0x03, 0x10, 0x20, 0x22, 0x23, 0x09, 0x07, 0x07, 0x83,
	0x01, 0x00, 0x00, 0xe2, 0x00, 0x0f, 0x67, 0x03, 0x0c, 0x00, 0x10, 0x00,
	0xb8, 0x2d, 0x01, 0x1d, 0x80, 0x18, 0x71, 0x1c, 0x16, 0x20, 0x58, 0x2c,
	0x25, 0x00, 0xa0, 0x5a, 0x00, 0x00, 0x00, 0x9e, 0x8c, 0x0a, 0xd0, 0x8a,
	0x20, 0xe0, 0x2d, 0x10, 0x10, 0x3e, 0x96, 0x00, 0xa0, 0x5a, 0x00, 0x00,
	0x00, 0x18, 0x02, 0x3a, 0x80, 0x18, 0x71, 0x38, 0x2d, 0x40, 0x58, 0x2c,
	0x45, 0x00, 0xa0, 0x5a, 0x00, 0x00, 0x00, 0x1e, 0x00, 0x00, 0x00, 0x00,
	0x00, 0x00, 0x00, 0x00, 0x00, 0x00, 0x00, 0x00, 0x00, 0x00, 0x00, 0x00,
	0x00, 0x00, 0x00, 0x00, 0x00, 0x00, 0x00, 0x00, 0x00, 0x00, 0x00, 0x00,
	0x00, 0x00, 0x00, 0x00, 0x00, 0x00, 0x00, 0x00, 0x00, 0x00, 0x00, 0x00,
	0x00, 0x00, 0x00, 0x06
};

static int vidi_enable_vblank(struct exynos_drm_crtc *crtc)
{
	struct vidi_context *ctx = crtc->ctx;

	if (ctx->suspended)
		return -EPERM;

	if (!test_and_set_bit(0, &ctx->irq_flags))
		ctx->vblank_on = true;

	ctx->direct_vblank = true;

	/*
	 * in case of page flip request, vidi_finish_pageflip function
	 * will not be called because direct_vblank is true and then
	 * that function will be called by crtc_ops->win_commit callback
	 */
	schedule_work(&ctx->work);

	return 0;
}

static void vidi_disable_vblank(struct exynos_drm_crtc *crtc)
{
	struct vidi_context *ctx = crtc->ctx;

	if (ctx->suspended)
		return;

	if (test_and_clear_bit(0, &ctx->irq_flags))
		ctx->vblank_on = false;
}

static void vidi_win_commit(struct exynos_drm_crtc *crtc, unsigned int win)
{
	struct vidi_context *ctx = crtc->ctx;
	struct exynos_drm_plane *plane;

	if (ctx->suspended)
		return;

	if (win < 0 || win >= WINDOWS_NR)
		return;

	plane = &ctx->planes[win];

	DRM_DEBUG_KMS("dma_addr = %pad\n", plane->dma_addr);

	if (ctx->vblank_on)
		schedule_work(&ctx->work);
}

static void vidi_enable(struct exynos_drm_crtc *crtc)
{
	struct vidi_context *ctx = crtc->ctx;

	mutex_lock(&ctx->lock);

	ctx->suspended = false;

	/* if vblank was enabled status, enable it again. */
	if (test_and_clear_bit(0, &ctx->irq_flags))
		vidi_enable_vblank(ctx->crtc);

	mutex_unlock(&ctx->lock);
}

static void vidi_disable(struct exynos_drm_crtc *crtc)
{
	struct vidi_context *ctx = crtc->ctx;

	mutex_lock(&ctx->lock);

	ctx->suspended = true;

	mutex_unlock(&ctx->lock);
}

static int vidi_ctx_initialize(struct vidi_context *ctx,
			struct drm_device *drm_dev)
{
	struct exynos_drm_private *priv = drm_dev->dev_private;

	ctx->drm_dev = drm_dev;
	ctx->pipe = priv->pipe++;

	return 0;
}

static const struct exynos_drm_crtc_ops vidi_crtc_ops = {
<<<<<<< HEAD
	.dpms = vidi_dpms,
=======
	.enable = vidi_enable,
	.disable = vidi_disable,
>>>>>>> 879495b4
	.enable_vblank = vidi_enable_vblank,
	.disable_vblank = vidi_disable_vblank,
	.win_commit = vidi_win_commit,
};

static void vidi_fake_vblank_handler(struct work_struct *work)
{
	struct vidi_context *ctx = container_of(work, struct vidi_context,
					work);

	if (ctx->pipe < 0)
		return;

	/* refresh rate is about 50Hz. */
	usleep_range(16000, 20000);

	mutex_lock(&ctx->lock);

	if (ctx->direct_vblank) {
		drm_handle_vblank(ctx->drm_dev, ctx->pipe);
		ctx->direct_vblank = false;
		mutex_unlock(&ctx->lock);
		return;
	}

	mutex_unlock(&ctx->lock);

	exynos_drm_crtc_finish_pageflip(ctx->drm_dev, ctx->pipe);
}

static int vidi_show_connection(struct device *dev,
				struct device_attribute *attr, char *buf)
{
	struct vidi_context *ctx = dev_get_drvdata(dev);
	int rc;

	mutex_lock(&ctx->lock);

	rc = sprintf(buf, "%d\n", ctx->connected);

	mutex_unlock(&ctx->lock);

	return rc;
}

static int vidi_store_connection(struct device *dev,
				struct device_attribute *attr,
				const char *buf, size_t len)
{
	struct vidi_context *ctx = dev_get_drvdata(dev);
	int ret;

	ret = kstrtoint(buf, 0, &ctx->connected);
	if (ret)
		return ret;

	if (ctx->connected > 1)
		return -EINVAL;

	/* use fake edid data for test. */
	if (!ctx->raw_edid)
		ctx->raw_edid = (struct edid *)fake_edid_info;

	/* if raw_edid isn't same as fake data then it can't be tested. */
	if (ctx->raw_edid != (struct edid *)fake_edid_info) {
		DRM_DEBUG_KMS("edid data is not fake data.\n");
		return -EINVAL;
	}

	DRM_DEBUG_KMS("requested connection.\n");

	drm_helper_hpd_irq_event(ctx->drm_dev);

	return len;
}

static DEVICE_ATTR(connection, 0644, vidi_show_connection,
			vidi_store_connection);

int vidi_connection_ioctl(struct drm_device *drm_dev, void *data,
				struct drm_file *file_priv)
{
	struct vidi_context *ctx = NULL;
	struct drm_encoder *encoder;
	struct exynos_drm_display *display;
	struct drm_exynos_vidi_connection *vidi = data;

	if (!vidi) {
		DRM_DEBUG_KMS("user data for vidi is null.\n");
		return -EINVAL;
	}

	if (vidi->connection > 1) {
		DRM_DEBUG_KMS("connection should be 0 or 1.\n");
		return -EINVAL;
	}

	list_for_each_entry(encoder, &drm_dev->mode_config.encoder_list,
								head) {
		display = exynos_drm_get_display(encoder);

		if (display->type == EXYNOS_DISPLAY_TYPE_VIDI) {
			ctx = display_to_vidi(display);
			break;
		}
	}

	if (!ctx) {
		DRM_DEBUG_KMS("not found virtual device type encoder.\n");
		return -EINVAL;
	}

	if (ctx->connected == vidi->connection) {
		DRM_DEBUG_KMS("same connection request.\n");
		return -EINVAL;
	}

	if (vidi->connection) {
		struct edid *raw_edid  = (struct edid *)(uint32_t)vidi->edid;
		if (!drm_edid_is_valid(raw_edid)) {
			DRM_DEBUG_KMS("edid data is invalid.\n");
			return -EINVAL;
		}
		ctx->raw_edid = drm_edid_duplicate(raw_edid);
		if (!ctx->raw_edid) {
			DRM_DEBUG_KMS("failed to allocate raw_edid.\n");
			return -ENOMEM;
		}
	} else {
		/*
		 * with connection = 0, free raw_edid
		 * only if raw edid data isn't same as fake data.
		 */
		if (ctx->raw_edid && ctx->raw_edid !=
				(struct edid *)fake_edid_info) {
			kfree(ctx->raw_edid);
			ctx->raw_edid = NULL;
		}
	}

	ctx->connected = vidi->connection;
	drm_helper_hpd_irq_event(ctx->drm_dev);

	return 0;
}

static enum drm_connector_status vidi_detect(struct drm_connector *connector,
			bool force)
{
	struct vidi_context *ctx = ctx_from_connector(connector);

	/*
	 * connection request would come from user side
	 * to do hotplug through specific ioctl.
	 */
	return ctx->connected ? connector_status_connected :
			connector_status_disconnected;
}

static void vidi_connector_destroy(struct drm_connector *connector)
{
}

static struct drm_connector_funcs vidi_connector_funcs = {
	.dpms = drm_atomic_helper_connector_dpms,
	.fill_modes = drm_helper_probe_single_connector_modes,
	.detect = vidi_detect,
	.destroy = vidi_connector_destroy,
	.reset = drm_atomic_helper_connector_reset,
	.atomic_duplicate_state = drm_atomic_helper_connector_duplicate_state,
	.atomic_destroy_state = drm_atomic_helper_connector_destroy_state,
};

static int vidi_get_modes(struct drm_connector *connector)
{
	struct vidi_context *ctx = ctx_from_connector(connector);
	struct edid *edid;
	int edid_len;

	/*
	 * the edid data comes from user side and it would be set
	 * to ctx->raw_edid through specific ioctl.
	 */
	if (!ctx->raw_edid) {
		DRM_DEBUG_KMS("raw_edid is null.\n");
		return -EFAULT;
	}

	edid_len = (1 + ctx->raw_edid->extensions) * EDID_LENGTH;
	edid = kmemdup(ctx->raw_edid, edid_len, GFP_KERNEL);
	if (!edid) {
		DRM_DEBUG_KMS("failed to allocate edid\n");
		return -ENOMEM;
	}

	drm_mode_connector_update_edid_property(connector, edid);

	return drm_add_edid_modes(connector, edid);
}

static struct drm_encoder *vidi_best_encoder(struct drm_connector *connector)
{
	struct vidi_context *ctx = ctx_from_connector(connector);

	return ctx->encoder;
}

static struct drm_connector_helper_funcs vidi_connector_helper_funcs = {
	.get_modes = vidi_get_modes,
	.best_encoder = vidi_best_encoder,
};

static int vidi_create_connector(struct exynos_drm_display *display,
				struct drm_encoder *encoder)
{
	struct vidi_context *ctx = display_to_vidi(display);
	struct drm_connector *connector = &ctx->connector;
	int ret;

	ctx->encoder = encoder;
	connector->polled = DRM_CONNECTOR_POLL_HPD;

	ret = drm_connector_init(ctx->drm_dev, connector,
			&vidi_connector_funcs, DRM_MODE_CONNECTOR_VIRTUAL);
	if (ret) {
		DRM_ERROR("Failed to initialize connector with drm\n");
		return ret;
	}

	drm_connector_helper_add(connector, &vidi_connector_helper_funcs);
	drm_connector_register(connector);
	drm_mode_connector_attach_encoder(connector, encoder);

	return 0;
}


static struct exynos_drm_display_ops vidi_display_ops = {
	.create_connector = vidi_create_connector,
};

static int vidi_bind(struct device *dev, struct device *master, void *data)
{
	struct vidi_context *ctx = dev_get_drvdata(dev);
	struct drm_device *drm_dev = data;
	struct exynos_drm_plane *exynos_plane;
	enum drm_plane_type type;
	unsigned int zpos;
	int ret;

	vidi_ctx_initialize(ctx, drm_dev);

	for (zpos = 0; zpos < WINDOWS_NR; zpos++) {
		type = (zpos == ctx->default_win) ? DRM_PLANE_TYPE_PRIMARY :
						DRM_PLANE_TYPE_OVERLAY;
		ret = exynos_plane_init(drm_dev, &ctx->planes[zpos],
					1 << ctx->pipe, type, zpos);
		if (ret)
			return ret;
	}

	exynos_plane = &ctx->planes[ctx->default_win];
	ctx->crtc = exynos_drm_crtc_create(drm_dev, &exynos_plane->base,
					   ctx->pipe, EXYNOS_DISPLAY_TYPE_VIDI,
					   &vidi_crtc_ops, ctx);
	if (IS_ERR(ctx->crtc)) {
		DRM_ERROR("failed to create crtc.\n");
		return PTR_ERR(ctx->crtc);
	}

	ret = exynos_drm_create_enc_conn(drm_dev, &ctx->display);
	if (ret) {
		ctx->crtc->base.funcs->destroy(&ctx->crtc->base);
		return ret;
	}

	return 0;
}


static void vidi_unbind(struct device *dev, struct device *master, void *data)
{
}

static const struct component_ops vidi_component_ops = {
	.bind	= vidi_bind,
	.unbind = vidi_unbind,
};

static int vidi_probe(struct platform_device *pdev)
{
	struct vidi_context *ctx;
	int ret;

	ctx = devm_kzalloc(&pdev->dev, sizeof(*ctx), GFP_KERNEL);
	if (!ctx)
		return -ENOMEM;

	ctx->display.type = EXYNOS_DISPLAY_TYPE_VIDI;
	ctx->display.ops = &vidi_display_ops;
	ctx->default_win = 0;
	ctx->pdev = pdev;

	INIT_WORK(&ctx->work, vidi_fake_vblank_handler);

	mutex_init(&ctx->lock);

	platform_set_drvdata(pdev, ctx);

	ret = device_create_file(&pdev->dev, &dev_attr_connection);
	if (ret < 0) {
		DRM_ERROR("failed to create connection sysfs.\n");
		return ret;
	}

	ret = component_add(&pdev->dev, &vidi_component_ops);
	if (ret)
		goto err_remove_file;

	return ret;

err_remove_file:
	device_remove_file(&pdev->dev, &dev_attr_connection);

	return ret;
}

static int vidi_remove(struct platform_device *pdev)
{
	struct vidi_context *ctx = platform_get_drvdata(pdev);

	if (ctx->raw_edid != (struct edid *)fake_edid_info) {
		kfree(ctx->raw_edid);
		ctx->raw_edid = NULL;

		return -EINVAL;
	}

	component_del(&pdev->dev, &vidi_component_ops);

	return 0;
}

struct platform_driver vidi_driver = {
	.probe		= vidi_probe,
	.remove		= vidi_remove,
	.driver		= {
		.name	= "exynos-drm-vidi",
		.owner	= THIS_MODULE,
	},
};<|MERGE_RESOLUTION|>--- conflicted
+++ resolved
@@ -175,12 +175,8 @@
 }
 
 static const struct exynos_drm_crtc_ops vidi_crtc_ops = {
-<<<<<<< HEAD
-	.dpms = vidi_dpms,
-=======
 	.enable = vidi_enable,
 	.disable = vidi_disable,
->>>>>>> 879495b4
 	.enable_vblank = vidi_enable_vblank,
 	.disable_vblank = vidi_disable_vblank,
 	.win_commit = vidi_win_commit,
