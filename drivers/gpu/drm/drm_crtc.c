--- conflicted
+++ resolved
@@ -1113,27 +1113,7 @@
 }
 EXPORT_SYMBOL(drm_connector_unregister);
 
-<<<<<<< HEAD
-/**
- * drm_connector_register_all - register all connectors
- * @dev: drm device
- *
- * This function registers all connectors in sysfs and other places so that
- * userspace can start to access them. drm_connector_register_all() is called
- * automatically from drm_dev_register() to complete the device registration,
- * if they don't call drm_connector_register() on each connector individually.
- *
- * When a device is unplugged and should be removed from userspace access,
- * call drm_connector_unregister_all(), which is the inverse of this
- * function.
- *
- * Returns:
- * Zero on success, error code on failure.
- */
-int drm_connector_register_all(struct drm_device *dev)
-=======
 static int drm_connector_register_all(struct drm_device *dev)
->>>>>>> 5e580523
 {
 	struct drm_connector *connector;
 	int ret;
