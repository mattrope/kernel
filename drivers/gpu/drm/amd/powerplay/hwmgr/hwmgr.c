/*
 * Copyright 2015 Advanced Micro Devices, Inc.
 *
 * Permission is hereby granted, free of charge, to any person obtaining a
 * copy of this software and associated documentation files (the "Software"),
 * to deal in the Software without restriction, including without limitation
 * the rights to use, copy, modify, merge, publish, distribute, sublicense,
 * and/or sell copies of the Software, and to permit persons to whom the
 * Software is furnished to do so, subject to the following conditions:
 *
 * The above copyright notice and this permission notice shall be included in
 * all copies or substantial portions of the Software.
 *
 * THE SOFTWARE IS PROVIDED "AS IS", WITHOUT WARRANTY OF ANY KIND, EXPRESS OR
 * IMPLIED, INCLUDING BUT NOT LIMITED TO THE WARRANTIES OF MERCHANTABILITY,
 * FITNESS FOR A PARTICULAR PURPOSE AND NONINFRINGEMENT.  IN NO EVENT SHALL
 * THE COPYRIGHT HOLDER(S) OR AUTHOR(S) BE LIABLE FOR ANY CLAIM, DAMAGES OR
 * OTHER LIABILITY, WHETHER IN AN ACTION OF CONTRACT, TORT OR OTHERWISE,
 * ARISING FROM, OUT OF OR IN CONNECTION WITH THE SOFTWARE OR THE USE OR
 * OTHER DEALINGS IN THE SOFTWARE.
 *
 */

#include "pp_debug.h"
#include <linux/delay.h>
#include <linux/kernel.h>
#include <linux/slab.h>
#include <linux/types.h>
#include <linux/pci.h>
#include <drm/amdgpu_drm.h>
#include "power_state.h"
#include "hwmgr.h"
#include "pppcielanes.h"
#include "ppatomctrl.h"
#include "ppsmc.h"
#include "pp_acpi.h"
#include "amd_acpi.h"
#include "pp_psm.h"

extern const struct pp_smumgr_func ci_smu_funcs;
extern const struct pp_smumgr_func cz_smu_funcs;
extern const struct pp_smumgr_func iceland_smu_funcs;
extern const struct pp_smumgr_func tonga_smu_funcs;
extern const struct pp_smumgr_func fiji_smu_funcs;
extern const struct pp_smumgr_func polaris10_smu_funcs;
extern const struct pp_smumgr_func vega10_smu_funcs;
extern const struct pp_smumgr_func rv_smu_funcs;

extern int cz_init_function_pointers(struct pp_hwmgr *hwmgr);
static int polaris_set_asic_special_caps(struct pp_hwmgr *hwmgr);
static void hwmgr_init_default_caps(struct pp_hwmgr *hwmgr);
static int hwmgr_set_user_specify_caps(struct pp_hwmgr *hwmgr);
static int fiji_set_asic_special_caps(struct pp_hwmgr *hwmgr);
static int tonga_set_asic_special_caps(struct pp_hwmgr *hwmgr);
static int topaz_set_asic_special_caps(struct pp_hwmgr *hwmgr);
static int ci_set_asic_special_caps(struct pp_hwmgr *hwmgr);

uint8_t convert_to_vid(uint16_t vddc)
{
	return (uint8_t) ((6200 - (vddc * VOLTAGE_SCALE)) / 25);
}

static int phm_get_pci_bus_devfn(struct pp_hwmgr *hwmgr,
		struct cgs_system_info *sys_info)
{
	sys_info->size = sizeof(struct cgs_system_info);
	sys_info->info_id = CGS_SYSTEM_INFO_PCIE_BUS_DEVFN;

	return cgs_query_system_info(hwmgr->device, sys_info);
}

static int phm_thermal_l2h_irq(void *private_data,
		 unsigned src_id, const uint32_t *iv_entry)
{
	struct pp_hwmgr *hwmgr = (struct pp_hwmgr *)private_data;
	struct cgs_system_info sys_info = {0};
	int result;

	result = phm_get_pci_bus_devfn(hwmgr, &sys_info);
	if (result)
		return -EINVAL;

	pr_warn("GPU over temperature range detected on PCIe %lld:%lld.%lld!\n",
			PCI_BUS_NUM(sys_info.value),
			PCI_SLOT(sys_info.value),
			PCI_FUNC(sys_info.value));
	return 0;
}

static int phm_thermal_h2l_irq(void *private_data,
		 unsigned src_id, const uint32_t *iv_entry)
{
	struct pp_hwmgr *hwmgr = (struct pp_hwmgr *)private_data;
	struct cgs_system_info sys_info = {0};
	int result;

	result = phm_get_pci_bus_devfn(hwmgr, &sys_info);
	if (result)
		return -EINVAL;

	pr_warn("GPU under temperature range detected on PCIe %lld:%lld.%lld!\n",
			PCI_BUS_NUM(sys_info.value),
			PCI_SLOT(sys_info.value),
			PCI_FUNC(sys_info.value));
	return 0;
}

static int phm_ctf_irq(void *private_data,
		 unsigned src_id, const uint32_t *iv_entry)
{
	struct pp_hwmgr *hwmgr = (struct pp_hwmgr *)private_data;
	struct cgs_system_info sys_info = {0};
	int result;

	result = phm_get_pci_bus_devfn(hwmgr, &sys_info);
	if (result)
		return -EINVAL;

	pr_warn("GPU Critical Temperature Fault detected on PCIe %lld:%lld.%lld!\n",
			PCI_BUS_NUM(sys_info.value),
			PCI_SLOT(sys_info.value),
			PCI_FUNC(sys_info.value));
	return 0;
}

static const struct cgs_irq_src_funcs thermal_irq_src[3] = {
<<<<<<< HEAD
	{NULL, phm_thermal_l2h_irq},
	{NULL, phm_thermal_h2l_irq},
	{NULL, phm_ctf_irq}
=======
	{ .handler = phm_thermal_l2h_irq },
	{ .handler = phm_thermal_h2l_irq },
	{ .handler = phm_ctf_irq }
>>>>>>> 15438ab0
};

int hwmgr_early_init(struct pp_instance *handle)
{
	struct pp_hwmgr *hwmgr;

	if (handle == NULL)
		return -EINVAL;

	hwmgr = kzalloc(sizeof(struct pp_hwmgr), GFP_KERNEL);
	if (hwmgr == NULL)
		return -ENOMEM;

	handle->hwmgr = hwmgr;
	hwmgr->device = handle->device;
	hwmgr->chip_family = handle->chip_family;
	hwmgr->chip_id = handle->chip_id;
	hwmgr->feature_mask = handle->feature_mask;
	hwmgr->usec_timeout = AMD_MAX_USEC_TIMEOUT;
	hwmgr->power_source = PP_PowerSource_AC;
	hwmgr->pp_table_version = PP_TABLE_V1;
	hwmgr->dpm_level = AMD_DPM_FORCED_LEVEL_AUTO;
	hwmgr_init_default_caps(hwmgr);
	hwmgr_set_user_specify_caps(hwmgr);
	hwmgr->fan_ctrl_is_in_default_mode = true;
	hwmgr->reload_fw = 1;

	switch (hwmgr->chip_family) {
	case AMDGPU_FAMILY_CI:
		hwmgr->smumgr_funcs = &ci_smu_funcs;
		ci_set_asic_special_caps(hwmgr);
		hwmgr->feature_mask &= ~(PP_VBI_TIME_SUPPORT_MASK |
					PP_ENABLE_GFX_CG_THRU_SMU);
		hwmgr->pp_table_version = PP_TABLE_V0;
		smu7_init_function_pointers(hwmgr);
		break;
	case AMDGPU_FAMILY_CZ:
		hwmgr->smumgr_funcs = &cz_smu_funcs;
		cz_init_function_pointers(hwmgr);
		break;
	case AMDGPU_FAMILY_VI:
		switch (hwmgr->chip_id) {
		case CHIP_TOPAZ:
			hwmgr->smumgr_funcs = &iceland_smu_funcs;
			topaz_set_asic_special_caps(hwmgr);
			hwmgr->feature_mask &= ~ (PP_VBI_TIME_SUPPORT_MASK |
						PP_ENABLE_GFX_CG_THRU_SMU);
			hwmgr->pp_table_version = PP_TABLE_V0;
			break;
		case CHIP_TONGA:
			hwmgr->smumgr_funcs = &tonga_smu_funcs;
			tonga_set_asic_special_caps(hwmgr);
			hwmgr->feature_mask &= ~PP_VBI_TIME_SUPPORT_MASK;
			break;
		case CHIP_FIJI:
			hwmgr->smumgr_funcs = &fiji_smu_funcs;
			fiji_set_asic_special_caps(hwmgr);
			hwmgr->feature_mask &= ~ (PP_VBI_TIME_SUPPORT_MASK |
						PP_ENABLE_GFX_CG_THRU_SMU);
			break;
		case CHIP_POLARIS11:
		case CHIP_POLARIS10:
		case CHIP_POLARIS12:
			hwmgr->smumgr_funcs = &polaris10_smu_funcs;
			polaris_set_asic_special_caps(hwmgr);
			hwmgr->feature_mask &= ~(PP_UVD_HANDSHAKE_MASK);
			break;
		default:
			return -EINVAL;
		}
		smu7_init_function_pointers(hwmgr);
		break;
	case AMDGPU_FAMILY_AI:
		switch (hwmgr->chip_id) {
		case CHIP_VEGA10:
			hwmgr->smumgr_funcs = &vega10_smu_funcs;
			vega10_hwmgr_init(hwmgr);
			break;
		default:
			return -EINVAL;
		}
		break;
	case AMDGPU_FAMILY_RV:
		switch (hwmgr->chip_id) {
		case CHIP_RAVEN:
			hwmgr->smumgr_funcs = &rv_smu_funcs;
			rv_init_function_pointers(hwmgr);
			break;
		default:
			return -EINVAL;
		}
		break;
	default:
		return -EINVAL;
	}

	return 0;
}

int hwmgr_hw_init(struct pp_instance *handle)
{
	struct pp_hwmgr *hwmgr;
	int ret = 0;

	if (handle == NULL)
		return -EINVAL;

	hwmgr = handle->hwmgr;

	if (hwmgr->pptable_func == NULL ||
	    hwmgr->pptable_func->pptable_init == NULL ||
	    hwmgr->hwmgr_func->backend_init == NULL)
		return -EINVAL;

	ret = hwmgr->pptable_func->pptable_init(hwmgr);
	if (ret)
		goto err;

	ret = hwmgr->hwmgr_func->backend_init(hwmgr);
	if (ret)
		goto err1;

	ret = psm_init_power_state_table(hwmgr);
	if (ret)
		goto err2;

	ret = phm_setup_asic(hwmgr);
	if (ret)
		goto err2;

	ret = phm_enable_dynamic_state_management(hwmgr);
	if (ret)
		goto err2;
	ret = phm_start_thermal_controller(hwmgr, NULL);
	ret |= psm_set_performance_states(hwmgr);
	if (ret)
		goto err2;

	ret = phm_register_thermal_interrupt(hwmgr, &thermal_irq_src);
	if (ret)
		goto err2;

	return 0;
err2:
	if (hwmgr->hwmgr_func->backend_fini)
		hwmgr->hwmgr_func->backend_fini(hwmgr);
err1:
	if (hwmgr->pptable_func->pptable_fini)
		hwmgr->pptable_func->pptable_fini(hwmgr);
err:
	pr_err("amdgpu: powerplay initialization failed\n");
	return ret;
}

int hwmgr_hw_fini(struct pp_instance *handle)
{
	struct pp_hwmgr *hwmgr;

	if (handle == NULL || handle->hwmgr == NULL)
		return -EINVAL;

	hwmgr = handle->hwmgr;

	phm_stop_thermal_controller(hwmgr);
	psm_set_boot_states(hwmgr);
	phm_display_configuration_changed(hwmgr);
	psm_adjust_power_state_dynamic(hwmgr, false, NULL);
	phm_disable_dynamic_state_management(hwmgr);
	phm_disable_clock_power_gatings(hwmgr);

	if (hwmgr->hwmgr_func->backend_fini)
		hwmgr->hwmgr_func->backend_fini(hwmgr);
	if (hwmgr->pptable_func->pptable_fini)
		hwmgr->pptable_func->pptable_fini(hwmgr);
	return psm_fini_power_state_table(hwmgr);
}

int hwmgr_hw_suspend(struct pp_instance *handle)
{
	struct pp_hwmgr *hwmgr;
	int ret = 0;

	if (handle == NULL || handle->hwmgr == NULL)
		return -EINVAL;

	hwmgr = handle->hwmgr;
	phm_disable_smc_firmware_ctf(hwmgr);
	ret = psm_set_boot_states(hwmgr);
	if (ret)
		return ret;
	ret = psm_adjust_power_state_dynamic(hwmgr, false, NULL);
	if (ret)
		return ret;
	ret = phm_power_down_asic(hwmgr);

	return ret;
}

int hwmgr_hw_resume(struct pp_instance *handle)
{
	struct pp_hwmgr *hwmgr;
	int ret = 0;

	if (handle == NULL || handle->hwmgr == NULL)
		return -EINVAL;

	hwmgr = handle->hwmgr;
	ret = phm_setup_asic(hwmgr);
	if (ret)
		return ret;

	ret = phm_enable_dynamic_state_management(hwmgr);
	if (ret)
		return ret;
	ret = phm_start_thermal_controller(hwmgr, NULL);
	if (ret)
		return ret;

	ret |= psm_set_performance_states(hwmgr);
	if (ret)
		return ret;

	ret = psm_adjust_power_state_dynamic(hwmgr, false, NULL);

	return ret;
}

static enum PP_StateUILabel power_state_convert(enum amd_pm_state_type  state)
{
	switch (state) {
	case POWER_STATE_TYPE_BATTERY:
		return PP_StateUILabel_Battery;
	case POWER_STATE_TYPE_BALANCED:
		return PP_StateUILabel_Balanced;
	case POWER_STATE_TYPE_PERFORMANCE:
		return PP_StateUILabel_Performance;
	default:
		return PP_StateUILabel_None;
	}
}

int hwmgr_handle_task(struct pp_instance *handle, enum amd_pp_task task_id,
		void *input, void *output)
{
	int ret = 0;
	struct pp_hwmgr *hwmgr;

	if (handle == NULL || handle->hwmgr == NULL)
		return -EINVAL;

	hwmgr = handle->hwmgr;

	switch (task_id) {
	case AMD_PP_TASK_DISPLAY_CONFIG_CHANGE:
		ret = phm_set_cpu_power_state(hwmgr);
		if (ret)
			return ret;
		ret = psm_set_performance_states(hwmgr);
		if (ret)
			return ret;
		ret = psm_adjust_power_state_dynamic(hwmgr, false, NULL);
		break;
	case AMD_PP_TASK_ENABLE_USER_STATE:
	{
		enum amd_pm_state_type ps;
		enum PP_StateUILabel requested_ui_label;
		struct pp_power_state *requested_ps = NULL;

		if (input == NULL) {
			ret = -EINVAL;
			break;
		}
		ps = *(unsigned long *)input;

		requested_ui_label = power_state_convert(ps);
		ret = psm_set_user_performance_state(hwmgr, requested_ui_label, &requested_ps);
		if (ret)
			return ret;
		ret = psm_adjust_power_state_dynamic(hwmgr, false, requested_ps);
		break;
	}
	case AMD_PP_TASK_COMPLETE_INIT:
	case AMD_PP_TASK_READJUST_POWER_STATE:
		ret = psm_adjust_power_state_dynamic(hwmgr, false, NULL);
		break;
	default:
		break;
	}
	return ret;
}
/**
 * Returns once the part of the register indicated by the mask has
 * reached the given value.
 */
int phm_wait_on_register(struct pp_hwmgr *hwmgr, uint32_t index,
			 uint32_t value, uint32_t mask)
{
	uint32_t i;
	uint32_t cur_value;

	if (hwmgr == NULL || hwmgr->device == NULL) {
		pr_err("Invalid Hardware Manager!");
		return -EINVAL;
	}

	for (i = 0; i < hwmgr->usec_timeout; i++) {
		cur_value = cgs_read_register(hwmgr->device, index);
		if ((cur_value & mask) == (value & mask))
			break;
		udelay(1);
	}

	/* timeout means wrong logic*/
	if (i == hwmgr->usec_timeout)
		return -1;
	return 0;
}


/**
 * Returns once the part of the register indicated by the mask has
 * reached the given value.The indirect space is described by giving
 * the memory-mapped index of the indirect index register.
 */
int phm_wait_on_indirect_register(struct pp_hwmgr *hwmgr,
				uint32_t indirect_port,
				uint32_t index,
				uint32_t value,
				uint32_t mask)
{
	if (hwmgr == NULL || hwmgr->device == NULL) {
		pr_err("Invalid Hardware Manager!");
		return -EINVAL;
	}

	cgs_write_register(hwmgr->device, indirect_port, index);
	return phm_wait_on_register(hwmgr, indirect_port + 1, mask, value);
}

int phm_wait_for_register_unequal(struct pp_hwmgr *hwmgr,
					uint32_t index,
					uint32_t value, uint32_t mask)
{
	uint32_t i;
	uint32_t cur_value;

	if (hwmgr == NULL || hwmgr->device == NULL)
		return -EINVAL;

	for (i = 0; i < hwmgr->usec_timeout; i++) {
		cur_value = cgs_read_register(hwmgr->device,
									index);
		if ((cur_value & mask) != (value & mask))
			break;
		udelay(1);
	}

	/* timeout means wrong logic */
	if (i == hwmgr->usec_timeout)
		return -ETIME;
	return 0;
}

int phm_wait_for_indirect_register_unequal(struct pp_hwmgr *hwmgr,
						uint32_t indirect_port,
						uint32_t index,
						uint32_t value,
						uint32_t mask)
{
	if (hwmgr == NULL || hwmgr->device == NULL)
		return -EINVAL;

	cgs_write_register(hwmgr->device, indirect_port, index);
	return phm_wait_for_register_unequal(hwmgr, indirect_port + 1,
						value, mask);
}

bool phm_cf_want_uvd_power_gating(struct pp_hwmgr *hwmgr)
{
	return phm_cap_enabled(hwmgr->platform_descriptor.platformCaps, PHM_PlatformCaps_UVDPowerGating);
}

bool phm_cf_want_vce_power_gating(struct pp_hwmgr *hwmgr)
{
	return phm_cap_enabled(hwmgr->platform_descriptor.platformCaps, PHM_PlatformCaps_VCEPowerGating);
}


int phm_trim_voltage_table(struct pp_atomctrl_voltage_table *vol_table)
{
	uint32_t i, j;
	uint16_t vvalue;
	bool found = false;
	struct pp_atomctrl_voltage_table *table;

	PP_ASSERT_WITH_CODE((NULL != vol_table),
			"Voltage Table empty.", return -EINVAL);

	table = kzalloc(sizeof(struct pp_atomctrl_voltage_table),
			GFP_KERNEL);

	if (NULL == table)
		return -EINVAL;

	table->mask_low = vol_table->mask_low;
	table->phase_delay = vol_table->phase_delay;

	for (i = 0; i < vol_table->count; i++) {
		vvalue = vol_table->entries[i].value;
		found = false;

		for (j = 0; j < table->count; j++) {
			if (vvalue == table->entries[j].value) {
				found = true;
				break;
			}
		}

		if (!found) {
			table->entries[table->count].value = vvalue;
			table->entries[table->count].smio_low =
					vol_table->entries[i].smio_low;
			table->count++;
		}
	}

	memcpy(vol_table, table, sizeof(struct pp_atomctrl_voltage_table));
	kfree(table);
	table = NULL;
	return 0;
}

int phm_get_svi2_mvdd_voltage_table(struct pp_atomctrl_voltage_table *vol_table,
		phm_ppt_v1_clock_voltage_dependency_table *dep_table)
{
	uint32_t i;
	int result;

	PP_ASSERT_WITH_CODE((0 != dep_table->count),
			"Voltage Dependency Table empty.", return -EINVAL);

	PP_ASSERT_WITH_CODE((NULL != vol_table),
			"vol_table empty.", return -EINVAL);

	vol_table->mask_low = 0;
	vol_table->phase_delay = 0;
	vol_table->count = dep_table->count;

	for (i = 0; i < dep_table->count; i++) {
		vol_table->entries[i].value = dep_table->entries[i].mvdd;
		vol_table->entries[i].smio_low = 0;
	}

	result = phm_trim_voltage_table(vol_table);
	PP_ASSERT_WITH_CODE((0 == result),
			"Failed to trim MVDD table.", return result);

	return 0;
}

int phm_get_svi2_vddci_voltage_table(struct pp_atomctrl_voltage_table *vol_table,
		phm_ppt_v1_clock_voltage_dependency_table *dep_table)
{
	uint32_t i;
	int result;

	PP_ASSERT_WITH_CODE((0 != dep_table->count),
			"Voltage Dependency Table empty.", return -EINVAL);

	PP_ASSERT_WITH_CODE((NULL != vol_table),
			"vol_table empty.", return -EINVAL);

	vol_table->mask_low = 0;
	vol_table->phase_delay = 0;
	vol_table->count = dep_table->count;

	for (i = 0; i < dep_table->count; i++) {
		vol_table->entries[i].value = dep_table->entries[i].vddci;
		vol_table->entries[i].smio_low = 0;
	}

	result = phm_trim_voltage_table(vol_table);
	PP_ASSERT_WITH_CODE((0 == result),
			"Failed to trim VDDCI table.", return result);

	return 0;
}

int phm_get_svi2_vdd_voltage_table(struct pp_atomctrl_voltage_table *vol_table,
		phm_ppt_v1_voltage_lookup_table *lookup_table)
{
	int i = 0;

	PP_ASSERT_WITH_CODE((0 != lookup_table->count),
			"Voltage Lookup Table empty.", return -EINVAL);

	PP_ASSERT_WITH_CODE((NULL != vol_table),
			"vol_table empty.", return -EINVAL);

	vol_table->mask_low = 0;
	vol_table->phase_delay = 0;

	vol_table->count = lookup_table->count;

	for (i = 0; i < vol_table->count; i++) {
		vol_table->entries[i].value = lookup_table->entries[i].us_vdd;
		vol_table->entries[i].smio_low = 0;
	}

	return 0;
}

void phm_trim_voltage_table_to_fit_state_table(uint32_t max_vol_steps,
				struct pp_atomctrl_voltage_table *vol_table)
{
	unsigned int i, diff;

	if (vol_table->count <= max_vol_steps)
		return;

	diff = vol_table->count - max_vol_steps;

	for (i = 0; i < max_vol_steps; i++)
		vol_table->entries[i] = vol_table->entries[i + diff];

	vol_table->count = max_vol_steps;

	return;
}

int phm_reset_single_dpm_table(void *table,
				uint32_t count, int max)
{
	int i;

	struct vi_dpm_table *dpm_table = (struct vi_dpm_table *)table;

	dpm_table->count = count > max ? max : count;

	for (i = 0; i < dpm_table->count; i++)
		dpm_table->dpm_level[i].enabled = false;

	return 0;
}

void phm_setup_pcie_table_entry(
	void *table,
	uint32_t index, uint32_t pcie_gen,
	uint32_t pcie_lanes)
{
	struct vi_dpm_table *dpm_table = (struct vi_dpm_table *)table;
	dpm_table->dpm_level[index].value = pcie_gen;
	dpm_table->dpm_level[index].param1 = pcie_lanes;
	dpm_table->dpm_level[index].enabled = 1;
}

int32_t phm_get_dpm_level_enable_mask_value(void *table)
{
	int32_t i;
	int32_t mask = 0;
	struct vi_dpm_table *dpm_table = (struct vi_dpm_table *)table;

	for (i = dpm_table->count; i > 0; i--) {
		mask = mask << 1;
		if (dpm_table->dpm_level[i - 1].enabled)
			mask |= 0x1;
		else
			mask &= 0xFFFFFFFE;
	}

	return mask;
}

uint8_t phm_get_voltage_index(
		struct phm_ppt_v1_voltage_lookup_table *lookup_table, uint16_t voltage)
{
	uint8_t count = (uint8_t) (lookup_table->count);
	uint8_t i;

	PP_ASSERT_WITH_CODE((NULL != lookup_table),
			"Lookup Table empty.", return 0);
	PP_ASSERT_WITH_CODE((0 != count),
			"Lookup Table empty.", return 0);

	for (i = 0; i < lookup_table->count; i++) {
		/* find first voltage equal or bigger than requested */
		if (lookup_table->entries[i].us_vdd >= voltage)
			return i;
	}
	/* voltage is bigger than max voltage in the table */
	return i - 1;
}

uint8_t phm_get_voltage_id(pp_atomctrl_voltage_table *voltage_table,
		uint32_t voltage)
{
	uint8_t count = (uint8_t) (voltage_table->count);
	uint8_t i = 0;

	PP_ASSERT_WITH_CODE((NULL != voltage_table),
		"Voltage Table empty.", return 0;);
	PP_ASSERT_WITH_CODE((0 != count),
		"Voltage Table empty.", return 0;);

	for (i = 0; i < count; i++) {
		/* find first voltage bigger than requested */
		if (voltage_table->entries[i].value >= voltage)
			return i;
	}

	/* voltage is bigger than max voltage in the table */
	return i - 1;
}

uint16_t phm_find_closest_vddci(struct pp_atomctrl_voltage_table *vddci_table, uint16_t vddci)
{
	uint32_t  i;

	for (i = 0; i < vddci_table->count; i++) {
		if (vddci_table->entries[i].value >= vddci)
			return vddci_table->entries[i].value;
	}

	pr_debug("vddci is larger than max value in vddci_table\n");
	return vddci_table->entries[i-1].value;
}

int phm_find_boot_level(void *table,
		uint32_t value, uint32_t *boot_level)
{
	int result = -EINVAL;
	uint32_t i;
	struct vi_dpm_table *dpm_table = (struct vi_dpm_table *)table;

	for (i = 0; i < dpm_table->count; i++) {
		if (value == dpm_table->dpm_level[i].value) {
			*boot_level = i;
			result = 0;
		}
	}

	return result;
}

int phm_get_sclk_for_voltage_evv(struct pp_hwmgr *hwmgr,
	phm_ppt_v1_voltage_lookup_table *lookup_table,
	uint16_t virtual_voltage_id, int32_t *sclk)
{
	uint8_t entry_id;
	uint8_t voltage_id;
	struct phm_ppt_v1_information *table_info =
			(struct phm_ppt_v1_information *)(hwmgr->pptable);

	PP_ASSERT_WITH_CODE(lookup_table->count != 0, "Lookup table is empty", return -EINVAL);

	/* search for leakage voltage ID 0xff01 ~ 0xff08 and sckl */
	for (entry_id = 0; entry_id < table_info->vdd_dep_on_sclk->count; entry_id++) {
		voltage_id = table_info->vdd_dep_on_sclk->entries[entry_id].vddInd;
		if (lookup_table->entries[voltage_id].us_vdd == virtual_voltage_id)
			break;
	}

	if (entry_id >= table_info->vdd_dep_on_sclk->count) {
		pr_debug("Can't find requested voltage id in vdd_dep_on_sclk table\n");
		return -EINVAL;
	}

	*sclk = table_info->vdd_dep_on_sclk->entries[entry_id].clk;

	return 0;
}

/**
 * Initialize Dynamic State Adjustment Rule Settings
 *
 * @param    hwmgr  the address of the powerplay hardware manager.
 */
int phm_initializa_dynamic_state_adjustment_rule_settings(struct pp_hwmgr *hwmgr)
{
	uint32_t table_size;
	struct phm_clock_voltage_dependency_table *table_clk_vlt;
	struct phm_ppt_v1_information *pptable_info = (struct phm_ppt_v1_information *)(hwmgr->pptable);

	/* initialize vddc_dep_on_dal_pwrl table */
	table_size = sizeof(uint32_t) + 4 * sizeof(struct phm_clock_voltage_dependency_record);
	table_clk_vlt = kzalloc(table_size, GFP_KERNEL);

	if (NULL == table_clk_vlt) {
		pr_err("Can not allocate space for vddc_dep_on_dal_pwrl! \n");
		return -ENOMEM;
	} else {
		table_clk_vlt->count = 4;
		table_clk_vlt->entries[0].clk = PP_DAL_POWERLEVEL_ULTRALOW;
		table_clk_vlt->entries[0].v = 0;
		table_clk_vlt->entries[1].clk = PP_DAL_POWERLEVEL_LOW;
		table_clk_vlt->entries[1].v = 720;
		table_clk_vlt->entries[2].clk = PP_DAL_POWERLEVEL_NOMINAL;
		table_clk_vlt->entries[2].v = 810;
		table_clk_vlt->entries[3].clk = PP_DAL_POWERLEVEL_PERFORMANCE;
		table_clk_vlt->entries[3].v = 900;
		if (pptable_info != NULL)
			pptable_info->vddc_dep_on_dal_pwrl = table_clk_vlt;
		hwmgr->dyn_state.vddc_dep_on_dal_pwrl = table_clk_vlt;
	}

	return 0;
}

uint32_t phm_get_lowest_enabled_level(struct pp_hwmgr *hwmgr, uint32_t mask)
{
	uint32_t level = 0;

	while (0 == (mask & (1 << level)))
		level++;

	return level;
}

void phm_apply_dal_min_voltage_request(struct pp_hwmgr *hwmgr)
{
	struct phm_ppt_v1_information *table_info =
			(struct phm_ppt_v1_information *)hwmgr->pptable;
	struct phm_clock_voltage_dependency_table *table =
				table_info->vddc_dep_on_dal_pwrl;
	struct phm_ppt_v1_clock_voltage_dependency_table *vddc_table;
	enum PP_DAL_POWERLEVEL dal_power_level = hwmgr->dal_power_level;
	uint32_t req_vddc = 0, req_volt, i;

	if (!table || table->count <= 0
		|| dal_power_level < PP_DAL_POWERLEVEL_ULTRALOW
		|| dal_power_level > PP_DAL_POWERLEVEL_PERFORMANCE)
		return;

	for (i = 0; i < table->count; i++) {
		if (dal_power_level == table->entries[i].clk) {
			req_vddc = table->entries[i].v;
			break;
		}
	}

	vddc_table = table_info->vdd_dep_on_sclk;
	for (i = 0; i < vddc_table->count; i++) {
		if (req_vddc <= vddc_table->entries[i].vddc) {
			req_volt = (((uint32_t)vddc_table->entries[i].vddc) * VOLTAGE_SCALE);
			smum_send_msg_to_smc_with_parameter(hwmgr,
					PPSMC_MSG_VddC_Request, req_volt);
			return;
		}
	}
	pr_err("DAL requested level can not"
			" found a available voltage in VDDC DPM Table \n");
}

void hwmgr_init_default_caps(struct pp_hwmgr *hwmgr)
{
	phm_cap_unset(hwmgr->platform_descriptor.platformCaps, PHM_PlatformCaps_PCIEPerformanceRequest);

	phm_cap_set(hwmgr->platform_descriptor.platformCaps, PHM_PlatformCaps_UVDDPM);
	phm_cap_set(hwmgr->platform_descriptor.platformCaps, PHM_PlatformCaps_VCEDPM);

	if (acpi_atcs_functions_supported(hwmgr->device, ATCS_FUNCTION_PCIE_PERFORMANCE_REQUEST) &&
		acpi_atcs_functions_supported(hwmgr->device, ATCS_FUNCTION_PCIE_DEVICE_READY_NOTIFICATION))
		phm_cap_set(hwmgr->platform_descriptor.platformCaps, PHM_PlatformCaps_PCIEPerformanceRequest);

	phm_cap_set(hwmgr->platform_descriptor.platformCaps,
		PHM_PlatformCaps_DynamicPatchPowerState);

	phm_cap_set(hwmgr->platform_descriptor.platformCaps,
		PHM_PlatformCaps_EnableSMU7ThermalManagement);

	phm_cap_set(hwmgr->platform_descriptor.platformCaps,
			PHM_PlatformCaps_DynamicPowerManagement);

	phm_cap_set(hwmgr->platform_descriptor.platformCaps,
					PHM_PlatformCaps_SMC);

	phm_cap_set(hwmgr->platform_descriptor.platformCaps,
					PHM_PlatformCaps_DynamicUVDState);

	phm_cap_set(hwmgr->platform_descriptor.platformCaps,
						PHM_PlatformCaps_FanSpeedInTableIsRPM);
	return;
}

int hwmgr_set_user_specify_caps(struct pp_hwmgr *hwmgr)
{
	if (hwmgr->feature_mask & PP_SCLK_DEEP_SLEEP_MASK)
		phm_cap_set(hwmgr->platform_descriptor.platformCaps,
			PHM_PlatformCaps_SclkDeepSleep);
	else
		phm_cap_unset(hwmgr->platform_descriptor.platformCaps,
			PHM_PlatformCaps_SclkDeepSleep);

	if (hwmgr->feature_mask & PP_POWER_CONTAINMENT_MASK) {
		phm_cap_set(hwmgr->platform_descriptor.platformCaps,
			    PHM_PlatformCaps_PowerContainment);
		phm_cap_set(hwmgr->platform_descriptor.platformCaps,
			PHM_PlatformCaps_CAC);
	} else {
		phm_cap_unset(hwmgr->platform_descriptor.platformCaps,
			    PHM_PlatformCaps_PowerContainment);
		phm_cap_unset(hwmgr->platform_descriptor.platformCaps,
			PHM_PlatformCaps_CAC);
	}

	return 0;
}

int phm_get_voltage_evv_on_sclk(struct pp_hwmgr *hwmgr, uint8_t voltage_type,
				uint32_t sclk, uint16_t id, uint16_t *voltage)
{
	uint32_t vol;
	int ret = 0;

	if (hwmgr->chip_id < CHIP_TONGA) {
		ret = atomctrl_get_voltage_evv(hwmgr, id, voltage);
	} else if (hwmgr->chip_id < CHIP_POLARIS10) {
		ret = atomctrl_get_voltage_evv_on_sclk(hwmgr, voltage_type, sclk, id, voltage);
		if (*voltage >= 2000 || *voltage == 0)
			*voltage = 1150;
	} else {
		ret = atomctrl_get_voltage_evv_on_sclk_ai(hwmgr, voltage_type, sclk, id, &vol);
		*voltage = (uint16_t)(vol/100);
	}
	return ret;
}

int polaris_set_asic_special_caps(struct pp_hwmgr *hwmgr)
{
	phm_cap_set(hwmgr->platform_descriptor.platformCaps,
						PHM_PlatformCaps_EVV);
	phm_cap_set(hwmgr->platform_descriptor.platformCaps,
						PHM_PlatformCaps_SQRamping);
	phm_cap_set(hwmgr->platform_descriptor.platformCaps,
						PHM_PlatformCaps_RegulatorHot);

	phm_cap_set(hwmgr->platform_descriptor.platformCaps,
					PHM_PlatformCaps_AutomaticDCTransition);

	if (hwmgr->chip_id != CHIP_POLARIS10)
		phm_cap_set(hwmgr->platform_descriptor.platformCaps,
					PHM_PlatformCaps_SPLLShutdownSupport);

	if (hwmgr->chip_id != CHIP_POLARIS11) {
		phm_cap_set(hwmgr->platform_descriptor.platformCaps,
							PHM_PlatformCaps_DBRamping);
		phm_cap_set(hwmgr->platform_descriptor.platformCaps,
							PHM_PlatformCaps_TDRamping);
		phm_cap_set(hwmgr->platform_descriptor.platformCaps,
							PHM_PlatformCaps_TCPRamping);
	}
	return 0;
}

int fiji_set_asic_special_caps(struct pp_hwmgr *hwmgr)
{
	phm_cap_set(hwmgr->platform_descriptor.platformCaps,
						PHM_PlatformCaps_EVV);
	phm_cap_unset(hwmgr->platform_descriptor.platformCaps,
			PHM_PlatformCaps_SQRamping);
	phm_cap_unset(hwmgr->platform_descriptor.platformCaps,
			PHM_PlatformCaps_DBRamping);
	phm_cap_unset(hwmgr->platform_descriptor.platformCaps,
			PHM_PlatformCaps_TDRamping);
	phm_cap_unset(hwmgr->platform_descriptor.platformCaps,
			PHM_PlatformCaps_TCPRamping);
	return 0;
}

int tonga_set_asic_special_caps(struct pp_hwmgr *hwmgr)
{
	phm_cap_set(hwmgr->platform_descriptor.platformCaps,
						PHM_PlatformCaps_EVV);
	phm_cap_unset(hwmgr->platform_descriptor.platformCaps,
			PHM_PlatformCaps_SQRamping);
	phm_cap_unset(hwmgr->platform_descriptor.platformCaps,
			PHM_PlatformCaps_DBRamping);
	phm_cap_unset(hwmgr->platform_descriptor.platformCaps,
			PHM_PlatformCaps_TDRamping);
	phm_cap_unset(hwmgr->platform_descriptor.platformCaps,
			PHM_PlatformCaps_TCPRamping);

	phm_cap_unset(hwmgr->platform_descriptor.platformCaps,
		      PHM_PlatformCaps_UVDPowerGating);
	phm_cap_unset(hwmgr->platform_descriptor.platformCaps,
		      PHM_PlatformCaps_VCEPowerGating);
	return 0;
}

int topaz_set_asic_special_caps(struct pp_hwmgr *hwmgr)
{
	phm_cap_set(hwmgr->platform_descriptor.platformCaps,
						PHM_PlatformCaps_EVV);
	phm_cap_unset(hwmgr->platform_descriptor.platformCaps,
			PHM_PlatformCaps_SQRamping);
	phm_cap_unset(hwmgr->platform_descriptor.platformCaps,
			PHM_PlatformCaps_DBRamping);
	phm_cap_unset(hwmgr->platform_descriptor.platformCaps,
			PHM_PlatformCaps_TDRamping);
	phm_cap_unset(hwmgr->platform_descriptor.platformCaps,
			PHM_PlatformCaps_TCPRamping);
	return 0;
}

int ci_set_asic_special_caps(struct pp_hwmgr *hwmgr)
{
	phm_cap_unset(hwmgr->platform_descriptor.platformCaps,
			PHM_PlatformCaps_SQRamping);
	phm_cap_unset(hwmgr->platform_descriptor.platformCaps,
			PHM_PlatformCaps_DBRamping);
	phm_cap_unset(hwmgr->platform_descriptor.platformCaps,
			PHM_PlatformCaps_TDRamping);
	phm_cap_unset(hwmgr->platform_descriptor.platformCaps,
			PHM_PlatformCaps_TCPRamping);
	phm_cap_set(hwmgr->platform_descriptor.platformCaps,
			PHM_PlatformCaps_MemorySpreadSpectrumSupport);
	phm_cap_set(hwmgr->platform_descriptor.platformCaps,
			PHM_PlatformCaps_EngineSpreadSpectrumSupport);
	return 0;
}<|MERGE_RESOLUTION|>--- conflicted
+++ resolved
@@ -124,15 +124,9 @@
 }
 
 static const struct cgs_irq_src_funcs thermal_irq_src[3] = {
-<<<<<<< HEAD
-	{NULL, phm_thermal_l2h_irq},
-	{NULL, phm_thermal_h2l_irq},
-	{NULL, phm_ctf_irq}
-=======
 	{ .handler = phm_thermal_l2h_irq },
 	{ .handler = phm_thermal_h2l_irq },
 	{ .handler = phm_ctf_irq }
->>>>>>> 15438ab0
 };
 
 int hwmgr_early_init(struct pp_instance *handle)
