/*
 * Copyright 2015 Advanced Micro Devices, Inc.
 *
 * Permission is hereby granted, free of charge, to any person obtaining a
 * copy of this software and associated documentation files (the "Software"),
 * to deal in the Software without restriction, including without limitation
 * the rights to use, copy, modify, merge, publish, distribute, sublicense,
 * and/or sell copies of the Software, and to permit persons to whom the
 * Software is furnished to do so, subject to the following conditions:
 *
 * The above copyright notice and this permission notice shall be included in
 * all copies or substantial portions of the Software.
 *
 * THE SOFTWARE IS PROVIDED "AS IS", WITHOUT WARRANTY OF ANY KIND, EXPRESS OR
 * IMPLIED, INCLUDING BUT NOT LIMITED TO THE WARRANTIES OF MERCHANTABILITY,
 * FITNESS FOR A PARTICULAR PURPOSE AND NONINFRINGEMENT.  IN NO EVENT SHALL
 * THE COPYRIGHT HOLDER(S) OR AUTHOR(S) BE LIABLE FOR ANY CLAIM, DAMAGES OR
 * OTHER LIABILITY, WHETHER IN AN ACTION OF CONTRACT, TORT OR OTHERWISE,
 * ARISING FROM, OUT OF OR IN CONNECTION WITH THE SOFTWARE OR THE USE OR
 * OTHER DEALINGS IN THE SOFTWARE.
 *
 * Authors: AMD
 *
 */

/* The caprices of the preprocessor require that this be declared right here */
#define CREATE_TRACE_POINTS

#include "dm_services_types.h"
#include "dc.h"
#include "dc/inc/core_types.h"
#include "dal_asic_id.h"
#include "dmub/dmub_srv.h"
#include "dc/inc/hw/dmcu.h"
#include "dc/inc/hw/abm.h"
#include "dc/dc_dmub_srv.h"

#include "vid.h"
#include "amdgpu.h"
#include "amdgpu_display.h"
#include "amdgpu_ucode.h"
#include "atom.h"
#include "amdgpu_dm.h"
#ifdef CONFIG_DRM_AMD_DC_HDCP
#include "amdgpu_dm_hdcp.h"
#include <drm/drm_hdcp.h>
#endif
#include "amdgpu_pm.h"

#include "amd_shared.h"
#include "amdgpu_dm_irq.h"
#include "dm_helpers.h"
#include "amdgpu_dm_mst_types.h"
#if defined(CONFIG_DEBUG_FS)
#include "amdgpu_dm_debugfs.h"
#endif

#include "ivsrcid/ivsrcid_vislands30.h"

#include <linux/module.h>
#include <linux/moduleparam.h>
#include <linux/version.h>
#include <linux/types.h>
#include <linux/pm_runtime.h>
#include <linux/pci.h>
#include <linux/firmware.h>
#include <linux/component.h>

#include <drm/drm_atomic.h>
#include <drm/drm_atomic_uapi.h>
#include <drm/drm_atomic_helper.h>
#include <drm/drm_dp_mst_helper.h>
#include <drm/drm_fb_helper.h>
#include <drm/drm_fourcc.h>
#include <drm/drm_edid.h>
#include <drm/drm_vblank.h>
#include <drm/drm_audio_component.h>
#include <drm/drm_hdcp.h>

#if defined(CONFIG_DRM_AMD_DC_DCN)
#include "ivsrcid/dcn/irqsrcs_dcn_1_0.h"

#include "dcn/dcn_1_0_offset.h"
#include "dcn/dcn_1_0_sh_mask.h"
#include "soc15_hw_ip.h"
#include "vega10_ip_offset.h"

#include "soc15_common.h"
#endif

#include "modules/inc/mod_freesync.h"
#include "modules/power/power_helpers.h"
#include "modules/inc/mod_info_packet.h"

#define FIRMWARE_RENOIR_DMUB "amdgpu/renoir_dmcub.bin"
MODULE_FIRMWARE(FIRMWARE_RENOIR_DMUB);

#define FIRMWARE_RAVEN_DMCU		"amdgpu/raven_dmcu.bin"
MODULE_FIRMWARE(FIRMWARE_RAVEN_DMCU);

#define FIRMWARE_NAVI12_DMCU            "amdgpu/navi12_dmcu.bin"
MODULE_FIRMWARE(FIRMWARE_NAVI12_DMCU);

/* Number of bytes in PSP header for firmware. */
#define PSP_HEADER_BYTES 0x100

/* Number of bytes in PSP footer for firmware. */
#define PSP_FOOTER_BYTES 0x100

/**
 * DOC: overview
 *
 * The AMDgpu display manager, **amdgpu_dm** (or even simpler,
 * **dm**) sits between DRM and DC. It acts as a liason, converting DRM
 * requests into DC requests, and DC responses into DRM responses.
 *
 * The root control structure is &struct amdgpu_display_manager.
 */

/* basic init/fini API */
static int amdgpu_dm_init(struct amdgpu_device *adev);
static void amdgpu_dm_fini(struct amdgpu_device *adev);

/*
 * initializes drm_device display related structures, based on the information
 * provided by DAL. The drm strcutures are: drm_crtc, drm_connector,
 * drm_encoder, drm_mode_config
 *
 * Returns 0 on success
 */
static int amdgpu_dm_initialize_drm_device(struct amdgpu_device *adev);
/* removes and deallocates the drm structures, created by the above function */
static void amdgpu_dm_destroy_drm_device(struct amdgpu_display_manager *dm);

static int amdgpu_dm_plane_init(struct amdgpu_display_manager *dm,
				struct drm_plane *plane,
				unsigned long possible_crtcs,
				const struct dc_plane_cap *plane_cap);
static int amdgpu_dm_crtc_init(struct amdgpu_display_manager *dm,
			       struct drm_plane *plane,
			       uint32_t link_index);
static int amdgpu_dm_connector_init(struct amdgpu_display_manager *dm,
				    struct amdgpu_dm_connector *amdgpu_dm_connector,
				    uint32_t link_index,
				    struct amdgpu_encoder *amdgpu_encoder);
static int amdgpu_dm_encoder_init(struct drm_device *dev,
				  struct amdgpu_encoder *aencoder,
				  uint32_t link_index);

static int amdgpu_dm_connector_get_modes(struct drm_connector *connector);

static int amdgpu_dm_atomic_commit(struct drm_device *dev,
				   struct drm_atomic_state *state,
				   bool nonblock);

static void amdgpu_dm_atomic_commit_tail(struct drm_atomic_state *state);

static int amdgpu_dm_atomic_check(struct drm_device *dev,
				  struct drm_atomic_state *state);

static void handle_cursor_update(struct drm_plane *plane,
				 struct drm_plane_state *old_plane_state);

static void amdgpu_dm_set_psr_caps(struct dc_link *link);
static bool amdgpu_dm_psr_enable(struct dc_stream_state *stream);
static bool amdgpu_dm_link_setup_psr(struct dc_stream_state *stream);
static bool amdgpu_dm_psr_disable(struct dc_stream_state *stream);


/*
 * dm_vblank_get_counter
 *
 * @brief
 * Get counter for number of vertical blanks
 *
 * @param
 * struct amdgpu_device *adev - [in] desired amdgpu device
 * int disp_idx - [in] which CRTC to get the counter from
 *
 * @return
 * Counter for vertical blanks
 */
static u32 dm_vblank_get_counter(struct amdgpu_device *adev, int crtc)
{
	if (crtc >= adev->mode_info.num_crtc)
		return 0;
	else {
		struct amdgpu_crtc *acrtc = adev->mode_info.crtcs[crtc];
		struct dm_crtc_state *acrtc_state = to_dm_crtc_state(
				acrtc->base.state);


		if (acrtc_state->stream == NULL) {
			DRM_ERROR("dc_stream_state is NULL for crtc '%d'!\n",
				  crtc);
			return 0;
		}

		return dc_stream_get_vblank_counter(acrtc_state->stream);
	}
}

static int dm_crtc_get_scanoutpos(struct amdgpu_device *adev, int crtc,
				  u32 *vbl, u32 *position)
{
	uint32_t v_blank_start, v_blank_end, h_position, v_position;

	if ((crtc < 0) || (crtc >= adev->mode_info.num_crtc))
		return -EINVAL;
	else {
		struct amdgpu_crtc *acrtc = adev->mode_info.crtcs[crtc];
		struct dm_crtc_state *acrtc_state = to_dm_crtc_state(
						acrtc->base.state);

		if (acrtc_state->stream ==  NULL) {
			DRM_ERROR("dc_stream_state is NULL for crtc '%d'!\n",
				  crtc);
			return 0;
		}

		/*
		 * TODO rework base driver to use values directly.
		 * for now parse it back into reg-format
		 */
		dc_stream_get_scanoutpos(acrtc_state->stream,
					 &v_blank_start,
					 &v_blank_end,
					 &h_position,
					 &v_position);

		*position = v_position | (h_position << 16);
		*vbl = v_blank_start | (v_blank_end << 16);
	}

	return 0;
}

static bool dm_is_idle(void *handle)
{
	/* XXX todo */
	return true;
}

static int dm_wait_for_idle(void *handle)
{
	/* XXX todo */
	return 0;
}

static bool dm_check_soft_reset(void *handle)
{
	return false;
}

static int dm_soft_reset(void *handle)
{
	/* XXX todo */
	return 0;
}

static struct amdgpu_crtc *
get_crtc_by_otg_inst(struct amdgpu_device *adev,
		     int otg_inst)
{
	struct drm_device *dev = adev->ddev;
	struct drm_crtc *crtc;
	struct amdgpu_crtc *amdgpu_crtc;

	if (otg_inst == -1) {
		WARN_ON(1);
		return adev->mode_info.crtcs[0];
	}

	list_for_each_entry(crtc, &dev->mode_config.crtc_list, head) {
		amdgpu_crtc = to_amdgpu_crtc(crtc);

		if (amdgpu_crtc->otg_inst == otg_inst)
			return amdgpu_crtc;
	}

	return NULL;
}

static inline bool amdgpu_dm_vrr_active(struct dm_crtc_state *dm_state)
{
	return dm_state->freesync_config.state == VRR_STATE_ACTIVE_VARIABLE ||
	       dm_state->freesync_config.state == VRR_STATE_ACTIVE_FIXED;
}

/**
 * dm_pflip_high_irq() - Handle pageflip interrupt
 * @interrupt_params: ignored
 *
 * Handles the pageflip interrupt by notifying all interested parties
 * that the pageflip has been completed.
 */
static void dm_pflip_high_irq(void *interrupt_params)
{
	struct amdgpu_crtc *amdgpu_crtc;
	struct common_irq_params *irq_params = interrupt_params;
	struct amdgpu_device *adev = irq_params->adev;
	unsigned long flags;
	struct drm_pending_vblank_event *e;
	struct dm_crtc_state *acrtc_state;
	uint32_t vpos, hpos, v_blank_start, v_blank_end;
	bool vrr_active;

	amdgpu_crtc = get_crtc_by_otg_inst(adev, irq_params->irq_src - IRQ_TYPE_PFLIP);

	/* IRQ could occur when in initial stage */
	/* TODO work and BO cleanup */
	if (amdgpu_crtc == NULL) {
		DRM_DEBUG_DRIVER("CRTC is null, returning.\n");
		return;
	}

	spin_lock_irqsave(&adev->ddev->event_lock, flags);

	if (amdgpu_crtc->pflip_status != AMDGPU_FLIP_SUBMITTED){
		DRM_DEBUG_DRIVER("amdgpu_crtc->pflip_status = %d !=AMDGPU_FLIP_SUBMITTED(%d) on crtc:%d[%p] \n",
						 amdgpu_crtc->pflip_status,
						 AMDGPU_FLIP_SUBMITTED,
						 amdgpu_crtc->crtc_id,
						 amdgpu_crtc);
		spin_unlock_irqrestore(&adev->ddev->event_lock, flags);
		return;
	}

	/* page flip completed. */
	e = amdgpu_crtc->event;
	amdgpu_crtc->event = NULL;

	if (!e)
		WARN_ON(1);

	acrtc_state = to_dm_crtc_state(amdgpu_crtc->base.state);
	vrr_active = amdgpu_dm_vrr_active(acrtc_state);

	/* Fixed refresh rate, or VRR scanout position outside front-porch? */
	if (!vrr_active ||
	    !dc_stream_get_scanoutpos(acrtc_state->stream, &v_blank_start,
				      &v_blank_end, &hpos, &vpos) ||
	    (vpos < v_blank_start)) {
		/* Update to correct count and vblank timestamp if racing with
		 * vblank irq. This also updates to the correct vblank timestamp
		 * even in VRR mode, as scanout is past the front-porch atm.
		 */
		drm_crtc_accurate_vblank_count(&amdgpu_crtc->base);

		/* Wake up userspace by sending the pageflip event with proper
		 * count and timestamp of vblank of flip completion.
		 */
		if (e) {
			drm_crtc_send_vblank_event(&amdgpu_crtc->base, e);

			/* Event sent, so done with vblank for this flip */
			drm_crtc_vblank_put(&amdgpu_crtc->base);
		}
	} else if (e) {
		/* VRR active and inside front-porch: vblank count and
		 * timestamp for pageflip event will only be up to date after
		 * drm_crtc_handle_vblank() has been executed from late vblank
		 * irq handler after start of back-porch (vline 0). We queue the
		 * pageflip event for send-out by drm_crtc_handle_vblank() with
		 * updated timestamp and count, once it runs after us.
		 *
		 * We need to open-code this instead of using the helper
		 * drm_crtc_arm_vblank_event(), as that helper would
		 * call drm_crtc_accurate_vblank_count(), which we must
		 * not call in VRR mode while we are in front-porch!
		 */

		/* sequence will be replaced by real count during send-out. */
		e->sequence = drm_crtc_vblank_count(&amdgpu_crtc->base);
		e->pipe = amdgpu_crtc->crtc_id;

		list_add_tail(&e->base.link, &adev->ddev->vblank_event_list);
		e = NULL;
	}

	/* Keep track of vblank of this flip for flip throttling. We use the
	 * cooked hw counter, as that one incremented at start of this vblank
	 * of pageflip completion, so last_flip_vblank is the forbidden count
	 * for queueing new pageflips if vsync + VRR is enabled.
	 */
	amdgpu_crtc->last_flip_vblank =
		amdgpu_get_vblank_counter_kms(&amdgpu_crtc->base);

	amdgpu_crtc->pflip_status = AMDGPU_FLIP_NONE;
	spin_unlock_irqrestore(&adev->ddev->event_lock, flags);

	DRM_DEBUG_DRIVER("crtc:%d[%p], pflip_stat:AMDGPU_FLIP_NONE, vrr[%d]-fp %d\n",
			 amdgpu_crtc->crtc_id, amdgpu_crtc,
			 vrr_active, (int) !e);
}

static void dm_vupdate_high_irq(void *interrupt_params)
{
	struct common_irq_params *irq_params = interrupt_params;
	struct amdgpu_device *adev = irq_params->adev;
	struct amdgpu_crtc *acrtc;
	struct dm_crtc_state *acrtc_state;
	unsigned long flags;

	acrtc = get_crtc_by_otg_inst(adev, irq_params->irq_src - IRQ_TYPE_VUPDATE);

	if (acrtc) {
		acrtc_state = to_dm_crtc_state(acrtc->base.state);

		DRM_DEBUG_VBL("crtc:%d, vupdate-vrr:%d\n",
			      acrtc->crtc_id,
			      amdgpu_dm_vrr_active(acrtc_state));

		/* Core vblank handling is done here after end of front-porch in
		 * vrr mode, as vblank timestamping will give valid results
		 * while now done after front-porch. This will also deliver
		 * page-flip completion events that have been queued to us
		 * if a pageflip happened inside front-porch.
		 */
		if (amdgpu_dm_vrr_active(acrtc_state)) {
			drm_crtc_handle_vblank(&acrtc->base);

			/* BTR processing for pre-DCE12 ASICs */
			if (acrtc_state->stream &&
			    adev->family < AMDGPU_FAMILY_AI) {
				spin_lock_irqsave(&adev->ddev->event_lock, flags);
				mod_freesync_handle_v_update(
				    adev->dm.freesync_module,
				    acrtc_state->stream,
				    &acrtc_state->vrr_params);

				dc_stream_adjust_vmin_vmax(
				    adev->dm.dc,
				    acrtc_state->stream,
				    &acrtc_state->vrr_params.adjust);
				spin_unlock_irqrestore(&adev->ddev->event_lock, flags);
			}
		}
	}
}

/**
 * dm_crtc_high_irq() - Handles CRTC interrupt
 * @interrupt_params: used for determining the CRTC instance
 *
 * Handles the CRTC/VSYNC interrupt by notfying DRM's VBLANK
 * event handler.
 */
static void dm_crtc_high_irq(void *interrupt_params)
{
	struct common_irq_params *irq_params = interrupt_params;
	struct amdgpu_device *adev = irq_params->adev;
	struct amdgpu_crtc *acrtc;
	struct dm_crtc_state *acrtc_state;
	unsigned long flags;

	acrtc = get_crtc_by_otg_inst(adev, irq_params->irq_src - IRQ_TYPE_VBLANK);
	if (!acrtc)
		return;

	acrtc_state = to_dm_crtc_state(acrtc->base.state);

	DRM_DEBUG_VBL("crtc:%d, vupdate-vrr:%d, planes:%d\n", acrtc->crtc_id,
			 amdgpu_dm_vrr_active(acrtc_state),
			 acrtc_state->active_planes);

	/**
	 * Core vblank handling at start of front-porch is only possible
	 * in non-vrr mode, as only there vblank timestamping will give
	 * valid results while done in front-porch. Otherwise defer it
	 * to dm_vupdate_high_irq after end of front-porch.
	 */
	if (!amdgpu_dm_vrr_active(acrtc_state))
		drm_crtc_handle_vblank(&acrtc->base);

	/**
	 * Following stuff must happen at start of vblank, for crc
	 * computation and below-the-range btr support in vrr mode.
	 */
	amdgpu_dm_crtc_handle_crc_irq(&acrtc->base);

	/* BTR updates need to happen before VUPDATE on Vega and above. */
	if (adev->family < AMDGPU_FAMILY_AI)
		return;

	spin_lock_irqsave(&adev->ddev->event_lock, flags);

	if (acrtc_state->stream && acrtc_state->vrr_params.supported &&
	    acrtc_state->freesync_config.state == VRR_STATE_ACTIVE_VARIABLE) {
		mod_freesync_handle_v_update(adev->dm.freesync_module,
					     acrtc_state->stream,
					     &acrtc_state->vrr_params);

		dc_stream_adjust_vmin_vmax(adev->dm.dc, acrtc_state->stream,
					   &acrtc_state->vrr_params.adjust);
	}

	/*
	 * If there aren't any active_planes then DCH HUBP may be clock-gated.
	 * In that case, pageflip completion interrupts won't fire and pageflip
	 * completion events won't get delivered. Prevent this by sending
	 * pending pageflip events from here if a flip is still pending.
	 *
	 * If any planes are enabled, use dm_pflip_high_irq() instead, to
	 * avoid race conditions between flip programming and completion,
	 * which could cause too early flip completion events.
	 */
	if (adev->family >= AMDGPU_FAMILY_RV &&
	    acrtc->pflip_status == AMDGPU_FLIP_SUBMITTED &&
	    acrtc_state->active_planes == 0) {
		if (acrtc->event) {
			drm_crtc_send_vblank_event(&acrtc->base, acrtc->event);
			acrtc->event = NULL;
			drm_crtc_vblank_put(&acrtc->base);
		}
		acrtc->pflip_status = AMDGPU_FLIP_NONE;
	}

	spin_unlock_irqrestore(&adev->ddev->event_lock, flags);
}

static int dm_set_clockgating_state(void *handle,
		  enum amd_clockgating_state state)
{
	return 0;
}

static int dm_set_powergating_state(void *handle,
		  enum amd_powergating_state state)
{
	return 0;
}

/* Prototypes of private functions */
static int dm_early_init(void* handle);

/* Allocate memory for FBC compressed data  */
static void amdgpu_dm_fbc_init(struct drm_connector *connector)
{
	struct drm_device *dev = connector->dev;
	struct amdgpu_device *adev = dev->dev_private;
	struct dm_comressor_info *compressor = &adev->dm.compressor;
	struct amdgpu_dm_connector *aconn = to_amdgpu_dm_connector(connector);
	struct drm_display_mode *mode;
	unsigned long max_size = 0;

	if (adev->dm.dc->fbc_compressor == NULL)
		return;

	if (aconn->dc_link->connector_signal != SIGNAL_TYPE_EDP)
		return;

	if (compressor->bo_ptr)
		return;


	list_for_each_entry(mode, &connector->modes, head) {
		if (max_size < mode->htotal * mode->vtotal)
			max_size = mode->htotal * mode->vtotal;
	}

	if (max_size) {
		int r = amdgpu_bo_create_kernel(adev, max_size * 4, PAGE_SIZE,
			    AMDGPU_GEM_DOMAIN_GTT, &compressor->bo_ptr,
			    &compressor->gpu_addr, &compressor->cpu_addr);

		if (r)
			DRM_ERROR("DM: Failed to initialize FBC\n");
		else {
			adev->dm.dc->ctx->fbc_gpu_addr = compressor->gpu_addr;
			DRM_INFO("DM: FBC alloc %lu\n", max_size*4);
		}

	}

}

static int amdgpu_dm_audio_component_get_eld(struct device *kdev, int port,
					  int pipe, bool *enabled,
					  unsigned char *buf, int max_bytes)
{
	struct drm_device *dev = dev_get_drvdata(kdev);
	struct amdgpu_device *adev = dev->dev_private;
	struct drm_connector *connector;
	struct drm_connector_list_iter conn_iter;
	struct amdgpu_dm_connector *aconnector;
	int ret = 0;

	*enabled = false;

	mutex_lock(&adev->dm.audio_lock);

	drm_connector_list_iter_begin(dev, &conn_iter);
	drm_for_each_connector_iter(connector, &conn_iter) {
		aconnector = to_amdgpu_dm_connector(connector);
		if (aconnector->audio_inst != port)
			continue;

		*enabled = true;
		ret = drm_eld_size(connector->eld);
		memcpy(buf, connector->eld, min(max_bytes, ret));

		break;
	}
	drm_connector_list_iter_end(&conn_iter);

	mutex_unlock(&adev->dm.audio_lock);

	DRM_DEBUG_KMS("Get ELD : idx=%d ret=%d en=%d\n", port, ret, *enabled);

	return ret;
}

static const struct drm_audio_component_ops amdgpu_dm_audio_component_ops = {
	.get_eld = amdgpu_dm_audio_component_get_eld,
};

static int amdgpu_dm_audio_component_bind(struct device *kdev,
				       struct device *hda_kdev, void *data)
{
	struct drm_device *dev = dev_get_drvdata(kdev);
	struct amdgpu_device *adev = dev->dev_private;
	struct drm_audio_component *acomp = data;

	acomp->ops = &amdgpu_dm_audio_component_ops;
	acomp->dev = kdev;
	adev->dm.audio_component = acomp;

	return 0;
}

static void amdgpu_dm_audio_component_unbind(struct device *kdev,
					  struct device *hda_kdev, void *data)
{
	struct drm_device *dev = dev_get_drvdata(kdev);
	struct amdgpu_device *adev = dev->dev_private;
	struct drm_audio_component *acomp = data;

	acomp->ops = NULL;
	acomp->dev = NULL;
	adev->dm.audio_component = NULL;
}

static const struct component_ops amdgpu_dm_audio_component_bind_ops = {
	.bind	= amdgpu_dm_audio_component_bind,
	.unbind	= amdgpu_dm_audio_component_unbind,
};

static int amdgpu_dm_audio_init(struct amdgpu_device *adev)
{
	int i, ret;

	if (!amdgpu_audio)
		return 0;

	adev->mode_info.audio.enabled = true;

	adev->mode_info.audio.num_pins = adev->dm.dc->res_pool->audio_count;

	for (i = 0; i < adev->mode_info.audio.num_pins; i++) {
		adev->mode_info.audio.pin[i].channels = -1;
		adev->mode_info.audio.pin[i].rate = -1;
		adev->mode_info.audio.pin[i].bits_per_sample = -1;
		adev->mode_info.audio.pin[i].status_bits = 0;
		adev->mode_info.audio.pin[i].category_code = 0;
		adev->mode_info.audio.pin[i].connected = false;
		adev->mode_info.audio.pin[i].id =
			adev->dm.dc->res_pool->audios[i]->inst;
		adev->mode_info.audio.pin[i].offset = 0;
	}

	ret = component_add(adev->dev, &amdgpu_dm_audio_component_bind_ops);
	if (ret < 0)
		return ret;

	adev->dm.audio_registered = true;

	return 0;
}

static void amdgpu_dm_audio_fini(struct amdgpu_device *adev)
{
	if (!amdgpu_audio)
		return;

	if (!adev->mode_info.audio.enabled)
		return;

	if (adev->dm.audio_registered) {
		component_del(adev->dev, &amdgpu_dm_audio_component_bind_ops);
		adev->dm.audio_registered = false;
	}

	/* TODO: Disable audio? */

	adev->mode_info.audio.enabled = false;
}

void amdgpu_dm_audio_eld_notify(struct amdgpu_device *adev, int pin)
{
	struct drm_audio_component *acomp = adev->dm.audio_component;

	if (acomp && acomp->audio_ops && acomp->audio_ops->pin_eld_notify) {
		DRM_DEBUG_KMS("Notify ELD: %d\n", pin);

		acomp->audio_ops->pin_eld_notify(acomp->audio_ops->audio_ptr,
						 pin, -1);
	}
}

static int dm_dmub_hw_init(struct amdgpu_device *adev)
{
	const struct dmcub_firmware_header_v1_0 *hdr;
	struct dmub_srv *dmub_srv = adev->dm.dmub_srv;
	struct dmub_srv_fb_info *fb_info = adev->dm.dmub_fb_info;
	const struct firmware *dmub_fw = adev->dm.dmub_fw;
	struct dmcu *dmcu = adev->dm.dc->res_pool->dmcu;
	struct abm *abm = adev->dm.dc->res_pool->abm;
	struct dmub_srv_hw_params hw_params;
	enum dmub_status status;
	const unsigned char *fw_inst_const, *fw_bss_data;
	uint32_t i, fw_inst_const_size, fw_bss_data_size;
	bool has_hw_support;

	if (!dmub_srv)
		/* DMUB isn't supported on the ASIC. */
		return 0;

	if (!fb_info) {
		DRM_ERROR("No framebuffer info for DMUB service.\n");
		return -EINVAL;
	}

	if (!dmub_fw) {
		/* Firmware required for DMUB support. */
		DRM_ERROR("No firmware provided for DMUB.\n");
		return -EINVAL;
	}

	status = dmub_srv_has_hw_support(dmub_srv, &has_hw_support);
	if (status != DMUB_STATUS_OK) {
		DRM_ERROR("Error checking HW support for DMUB: %d\n", status);
		return -EINVAL;
	}

	if (!has_hw_support) {
		DRM_INFO("DMUB unsupported on ASIC\n");
		return 0;
	}

	hdr = (const struct dmcub_firmware_header_v1_0 *)dmub_fw->data;

	fw_inst_const = dmub_fw->data +
			le32_to_cpu(hdr->header.ucode_array_offset_bytes) +
			PSP_HEADER_BYTES;

	fw_bss_data = dmub_fw->data +
		      le32_to_cpu(hdr->header.ucode_array_offset_bytes) +
		      le32_to_cpu(hdr->inst_const_bytes);

	/* Copy firmware and bios info into FB memory. */
	fw_inst_const_size = le32_to_cpu(hdr->inst_const_bytes) -
			     PSP_HEADER_BYTES - PSP_FOOTER_BYTES;

	fw_bss_data_size = le32_to_cpu(hdr->bss_data_bytes);

	/* if adev->firmware.load_type == AMDGPU_FW_LOAD_PSP,
	 * amdgpu_ucode_init_single_fw will load dmub firmware
	 * fw_inst_const part to cw0; otherwise, the firmware back door load
	 * will be done by dm_dmub_hw_init
	 */
	if (adev->firmware.load_type != AMDGPU_FW_LOAD_PSP) {
		memcpy(fb_info->fb[DMUB_WINDOW_0_INST_CONST].cpu_addr, fw_inst_const,
				fw_inst_const_size);
	}

	if (fw_bss_data_size)
		memcpy(fb_info->fb[DMUB_WINDOW_2_BSS_DATA].cpu_addr,
		       fw_bss_data, fw_bss_data_size);

	/* Copy firmware bios info into FB memory. */
	memcpy(fb_info->fb[DMUB_WINDOW_3_VBIOS].cpu_addr, adev->bios,
	       adev->bios_size);

	/* Reset regions that need to be reset. */
	memset(fb_info->fb[DMUB_WINDOW_4_MAILBOX].cpu_addr, 0,
	fb_info->fb[DMUB_WINDOW_4_MAILBOX].size);

	memset(fb_info->fb[DMUB_WINDOW_5_TRACEBUFF].cpu_addr, 0,
	       fb_info->fb[DMUB_WINDOW_5_TRACEBUFF].size);

	memset(fb_info->fb[DMUB_WINDOW_6_FW_STATE].cpu_addr, 0,
	       fb_info->fb[DMUB_WINDOW_6_FW_STATE].size);

	/* Initialize hardware. */
	memset(&hw_params, 0, sizeof(hw_params));
	hw_params.fb_base = adev->gmc.fb_start;
	hw_params.fb_offset = adev->gmc.aper_base;

	/* backdoor load firmware and trigger dmub running */
	if (adev->firmware.load_type != AMDGPU_FW_LOAD_PSP)
		hw_params.load_inst_const = true;

	if (dmcu)
		hw_params.psp_version = dmcu->psp_version;

	for (i = 0; i < fb_info->num_fb; ++i)
		hw_params.fb[i] = &fb_info->fb[i];

	status = dmub_srv_hw_init(dmub_srv, &hw_params);
	if (status != DMUB_STATUS_OK) {
		DRM_ERROR("Error initializing DMUB HW: %d\n", status);
		return -EINVAL;
	}

	/* Wait for firmware load to finish. */
	status = dmub_srv_wait_for_auto_load(dmub_srv, 100000);
	if (status != DMUB_STATUS_OK)
		DRM_WARN("Wait for DMUB auto-load failed: %d\n", status);

	/* Init DMCU and ABM if available. */
	if (dmcu && abm) {
		dmcu->funcs->dmcu_init(dmcu);
		abm->dmcu_is_running = dmcu->funcs->is_dmcu_initialized(dmcu);
	}

	adev->dm.dc->ctx->dmub_srv = dc_dmub_srv_create(adev->dm.dc, dmub_srv);
	if (!adev->dm.dc->ctx->dmub_srv) {
		DRM_ERROR("Couldn't allocate DC DMUB server!\n");
		return -ENOMEM;
	}

	DRM_INFO("DMUB hardware initialized: version=0x%08X\n",
		 adev->dm.dmcub_fw_version);

	return 0;
}

static int amdgpu_dm_init(struct amdgpu_device *adev)
{
	struct dc_init_data init_data;
#ifdef CONFIG_DRM_AMD_DC_HDCP
	struct dc_callback_init init_params;
#endif
	int r;

	adev->dm.ddev = adev->ddev;
	adev->dm.adev = adev;

	/* Zero all the fields */
	memset(&init_data, 0, sizeof(init_data));
#ifdef CONFIG_DRM_AMD_DC_HDCP
	memset(&init_params, 0, sizeof(init_params));
#endif

	mutex_init(&adev->dm.dc_lock);
	mutex_init(&adev->dm.audio_lock);

	if(amdgpu_dm_irq_init(adev)) {
		DRM_ERROR("amdgpu: failed to initialize DM IRQ support.\n");
		goto error;
	}

	init_data.asic_id.chip_family = adev->family;

	init_data.asic_id.pci_revision_id = adev->pdev->revision;
	init_data.asic_id.hw_internal_rev = adev->external_rev_id;

	init_data.asic_id.vram_width = adev->gmc.vram_width;
	/* TODO: initialize init_data.asic_id.vram_type here!!!! */
	init_data.asic_id.atombios_base_address =
		adev->mode_info.atom_context->bios;

	init_data.driver = adev;

	adev->dm.cgs_device = amdgpu_cgs_create_device(adev);

	if (!adev->dm.cgs_device) {
		DRM_ERROR("amdgpu: failed to create cgs device.\n");
		goto error;
	}

	init_data.cgs_device = adev->dm.cgs_device;

	init_data.dce_environment = DCE_ENV_PRODUCTION_DRV;

	switch (adev->asic_type) {
	case CHIP_CARRIZO:
	case CHIP_STONEY:
	case CHIP_RAVEN:
	case CHIP_RENOIR:
		init_data.flags.gpu_vm_support = true;
		break;
	default:
		break;
	}

	if (amdgpu_dc_feature_mask & DC_FBC_MASK)
		init_data.flags.fbc_support = true;

	if (amdgpu_dc_feature_mask & DC_MULTI_MON_PP_MCLK_SWITCH_MASK)
		init_data.flags.multi_mon_pp_mclk_switch = true;

	if (amdgpu_dc_feature_mask & DC_DISABLE_FRACTIONAL_PWM_MASK)
		init_data.flags.disable_fractional_pwm = true;

	init_data.flags.power_down_display_on_boot = true;

	init_data.soc_bounding_box = adev->dm.soc_bounding_box;

	/* Display Core create. */
	adev->dm.dc = dc_create(&init_data);

	if (adev->dm.dc) {
		DRM_INFO("Display Core initialized with v%s!\n", DC_VER);
	} else {
		DRM_INFO("Display Core failed to initialize with v%s!\n", DC_VER);
		goto error;
	}

	if (amdgpu_dc_debug_mask & DC_DISABLE_PIPE_SPLIT) {
		adev->dm.dc->debug.force_single_disp_pipe_split = false;
		adev->dm.dc->debug.pipe_split_policy = MPC_SPLIT_AVOID;
	}

	if (adev->asic_type != CHIP_CARRIZO && adev->asic_type != CHIP_STONEY)
		adev->dm.dc->debug.disable_stutter = amdgpu_pp_feature_mask & PP_STUTTER_MODE ? false : true;

	if (amdgpu_dc_debug_mask & DC_DISABLE_STUTTER)
		adev->dm.dc->debug.disable_stutter = true;

	if (amdgpu_dc_debug_mask & DC_DISABLE_DSC)
		adev->dm.dc->debug.disable_dsc = true;

	if (amdgpu_dc_debug_mask & DC_DISABLE_CLOCK_GATING)
		adev->dm.dc->debug.disable_clock_gate = true;

	r = dm_dmub_hw_init(adev);
	if (r) {
		DRM_ERROR("DMUB interface failed to initialize: status=%d\n", r);
		goto error;
	}

	dc_hardware_init(adev->dm.dc);

	adev->dm.freesync_module = mod_freesync_create(adev->dm.dc);
	if (!adev->dm.freesync_module) {
		DRM_ERROR(
		"amdgpu: failed to initialize freesync_module.\n");
	} else
		DRM_DEBUG_DRIVER("amdgpu: freesync_module init done %p.\n",
				adev->dm.freesync_module);

	amdgpu_dm_init_color_mod();

#ifdef CONFIG_DRM_AMD_DC_HDCP
	if (adev->asic_type >= CHIP_RAVEN) {
		adev->dm.hdcp_workqueue = hdcp_create_workqueue(adev, &init_params.cp_psp, adev->dm.dc);

		if (!adev->dm.hdcp_workqueue)
			DRM_ERROR("amdgpu: failed to initialize hdcp_workqueue.\n");
		else
			DRM_DEBUG_DRIVER("amdgpu: hdcp_workqueue init done %p.\n", adev->dm.hdcp_workqueue);

		dc_init_callbacks(adev->dm.dc, &init_params);
	}
#endif
	if (amdgpu_dm_initialize_drm_device(adev)) {
		DRM_ERROR(
		"amdgpu: failed to initialize sw for display support.\n");
		goto error;
	}

	/* Update the actual used number of crtc */
	adev->mode_info.num_crtc = adev->dm.display_indexes_num;

	/* TODO: Add_display_info? */

	/* TODO use dynamic cursor width */
	adev->ddev->mode_config.cursor_width = adev->dm.dc->caps.max_cursor_size;
	adev->ddev->mode_config.cursor_height = adev->dm.dc->caps.max_cursor_size;

	if (drm_vblank_init(adev->ddev, adev->dm.display_indexes_num)) {
		DRM_ERROR(
		"amdgpu: failed to initialize sw for display support.\n");
		goto error;
	}

	DRM_DEBUG_DRIVER("KMS initialized.\n");

	return 0;
error:
	amdgpu_dm_fini(adev);

	return -EINVAL;
}

static void amdgpu_dm_fini(struct amdgpu_device *adev)
{
	amdgpu_dm_audio_fini(adev);

	amdgpu_dm_destroy_drm_device(&adev->dm);

#ifdef CONFIG_DRM_AMD_DC_HDCP
	if (adev->dm.hdcp_workqueue) {
		hdcp_destroy(adev->dm.hdcp_workqueue);
		adev->dm.hdcp_workqueue = NULL;
	}

	if (adev->dm.dc)
		dc_deinit_callbacks(adev->dm.dc);
#endif
	if (adev->dm.dc->ctx->dmub_srv) {
		dc_dmub_srv_destroy(&adev->dm.dc->ctx->dmub_srv);
		adev->dm.dc->ctx->dmub_srv = NULL;
	}

	if (adev->dm.dmub_bo)
		amdgpu_bo_free_kernel(&adev->dm.dmub_bo,
				      &adev->dm.dmub_bo_gpu_addr,
				      &adev->dm.dmub_bo_cpu_addr);

	/* DC Destroy TODO: Replace destroy DAL */
	if (adev->dm.dc)
		dc_destroy(&adev->dm.dc);
	/*
	 * TODO: pageflip, vlank interrupt
	 *
	 * amdgpu_dm_irq_fini(adev);
	 */

	if (adev->dm.cgs_device) {
		amdgpu_cgs_destroy_device(adev->dm.cgs_device);
		adev->dm.cgs_device = NULL;
	}
	if (adev->dm.freesync_module) {
		mod_freesync_destroy(adev->dm.freesync_module);
		adev->dm.freesync_module = NULL;
	}

	mutex_destroy(&adev->dm.audio_lock);
	mutex_destroy(&adev->dm.dc_lock);

	return;
}

static int load_dmcu_fw(struct amdgpu_device *adev)
{
	const char *fw_name_dmcu = NULL;
	int r;
	const struct dmcu_firmware_header_v1_0 *hdr;

	switch(adev->asic_type) {
	case CHIP_BONAIRE:
	case CHIP_HAWAII:
	case CHIP_KAVERI:
	case CHIP_KABINI:
	case CHIP_MULLINS:
	case CHIP_TONGA:
	case CHIP_FIJI:
	case CHIP_CARRIZO:
	case CHIP_STONEY:
	case CHIP_POLARIS11:
	case CHIP_POLARIS10:
	case CHIP_POLARIS12:
	case CHIP_VEGAM:
	case CHIP_VEGA10:
	case CHIP_VEGA12:
	case CHIP_VEGA20:
	case CHIP_NAVI10:
	case CHIP_NAVI14:
	case CHIP_RENOIR:
		return 0;
	case CHIP_NAVI12:
		fw_name_dmcu = FIRMWARE_NAVI12_DMCU;
		break;
	case CHIP_RAVEN:
		if (ASICREV_IS_PICASSO(adev->external_rev_id))
			fw_name_dmcu = FIRMWARE_RAVEN_DMCU;
		else if (ASICREV_IS_RAVEN2(adev->external_rev_id))
			fw_name_dmcu = FIRMWARE_RAVEN_DMCU;
		else
			return 0;
		break;
	default:
		DRM_ERROR("Unsupported ASIC type: 0x%X\n", adev->asic_type);
		return -EINVAL;
	}

	if (adev->firmware.load_type != AMDGPU_FW_LOAD_PSP) {
		DRM_DEBUG_KMS("dm: DMCU firmware not supported on direct or SMU loading\n");
		return 0;
	}

	r = request_firmware_direct(&adev->dm.fw_dmcu, fw_name_dmcu, adev->dev);
	if (r == -ENOENT) {
		/* DMCU firmware is not necessary, so don't raise a fuss if it's missing */
		DRM_DEBUG_KMS("dm: DMCU firmware not found\n");
		adev->dm.fw_dmcu = NULL;
		return 0;
	}
	if (r) {
		dev_err(adev->dev, "amdgpu_dm: Can't load firmware \"%s\"\n",
			fw_name_dmcu);
		return r;
	}

	r = amdgpu_ucode_validate(adev->dm.fw_dmcu);
	if (r) {
		dev_err(adev->dev, "amdgpu_dm: Can't validate firmware \"%s\"\n",
			fw_name_dmcu);
		release_firmware(adev->dm.fw_dmcu);
		adev->dm.fw_dmcu = NULL;
		return r;
	}

	hdr = (const struct dmcu_firmware_header_v1_0 *)adev->dm.fw_dmcu->data;
	adev->firmware.ucode[AMDGPU_UCODE_ID_DMCU_ERAM].ucode_id = AMDGPU_UCODE_ID_DMCU_ERAM;
	adev->firmware.ucode[AMDGPU_UCODE_ID_DMCU_ERAM].fw = adev->dm.fw_dmcu;
	adev->firmware.fw_size +=
		ALIGN(le32_to_cpu(hdr->header.ucode_size_bytes) - le32_to_cpu(hdr->intv_size_bytes), PAGE_SIZE);

	adev->firmware.ucode[AMDGPU_UCODE_ID_DMCU_INTV].ucode_id = AMDGPU_UCODE_ID_DMCU_INTV;
	adev->firmware.ucode[AMDGPU_UCODE_ID_DMCU_INTV].fw = adev->dm.fw_dmcu;
	adev->firmware.fw_size +=
		ALIGN(le32_to_cpu(hdr->intv_size_bytes), PAGE_SIZE);

	adev->dm.dmcu_fw_version = le32_to_cpu(hdr->header.ucode_version);

	DRM_DEBUG_KMS("PSP loading DMCU firmware\n");

	return 0;
}

static uint32_t amdgpu_dm_dmub_reg_read(void *ctx, uint32_t address)
{
	struct amdgpu_device *adev = ctx;

	return dm_read_reg(adev->dm.dc->ctx, address);
}

static void amdgpu_dm_dmub_reg_write(void *ctx, uint32_t address,
				     uint32_t value)
{
	struct amdgpu_device *adev = ctx;

	return dm_write_reg(adev->dm.dc->ctx, address, value);
}

static int dm_dmub_sw_init(struct amdgpu_device *adev)
{
	struct dmub_srv_create_params create_params;
	struct dmub_srv_region_params region_params;
	struct dmub_srv_region_info region_info;
	struct dmub_srv_fb_params fb_params;
	struct dmub_srv_fb_info *fb_info;
	struct dmub_srv *dmub_srv;
	const struct dmcub_firmware_header_v1_0 *hdr;
	const char *fw_name_dmub;
	enum dmub_asic dmub_asic;
	enum dmub_status status;
	int r;

	switch (adev->asic_type) {
	case CHIP_RENOIR:
		dmub_asic = DMUB_ASIC_DCN21;
		fw_name_dmub = FIRMWARE_RENOIR_DMUB;
		break;

	default:
		/* ASIC doesn't support DMUB. */
		return 0;
	}

	r = request_firmware_direct(&adev->dm.dmub_fw, fw_name_dmub, adev->dev);
	if (r) {
		DRM_ERROR("DMUB firmware loading failed: %d\n", r);
		return 0;
	}

	r = amdgpu_ucode_validate(adev->dm.dmub_fw);
	if (r) {
		DRM_ERROR("Couldn't validate DMUB firmware: %d\n", r);
		return 0;
	}

	hdr = (const struct dmcub_firmware_header_v1_0 *)adev->dm.dmub_fw->data;

	if (adev->firmware.load_type == AMDGPU_FW_LOAD_PSP) {
		adev->firmware.ucode[AMDGPU_UCODE_ID_DMCUB].ucode_id =
			AMDGPU_UCODE_ID_DMCUB;
		adev->firmware.ucode[AMDGPU_UCODE_ID_DMCUB].fw =
			adev->dm.dmub_fw;
		adev->firmware.fw_size +=
			ALIGN(le32_to_cpu(hdr->inst_const_bytes), PAGE_SIZE);

		DRM_INFO("Loading DMUB firmware via PSP: version=0x%08X\n",
			 adev->dm.dmcub_fw_version);
	}

	adev->dm.dmcub_fw_version = le32_to_cpu(hdr->header.ucode_version);

	adev->dm.dmub_srv = kzalloc(sizeof(*adev->dm.dmub_srv), GFP_KERNEL);
	dmub_srv = adev->dm.dmub_srv;

	if (!dmub_srv) {
		DRM_ERROR("Failed to allocate DMUB service!\n");
		return -ENOMEM;
	}

	memset(&create_params, 0, sizeof(create_params));
	create_params.user_ctx = adev;
	create_params.funcs.reg_read = amdgpu_dm_dmub_reg_read;
	create_params.funcs.reg_write = amdgpu_dm_dmub_reg_write;
	create_params.asic = dmub_asic;

	/* Create the DMUB service. */
	status = dmub_srv_create(dmub_srv, &create_params);
	if (status != DMUB_STATUS_OK) {
		DRM_ERROR("Error creating DMUB service: %d\n", status);
		return -EINVAL;
	}

	/* Calculate the size of all the regions for the DMUB service. */
	memset(&region_params, 0, sizeof(region_params));

	region_params.inst_const_size = le32_to_cpu(hdr->inst_const_bytes) -
					PSP_HEADER_BYTES - PSP_FOOTER_BYTES;
	region_params.bss_data_size = le32_to_cpu(hdr->bss_data_bytes);
	region_params.vbios_size = adev->bios_size;
	region_params.fw_bss_data =
		adev->dm.dmub_fw->data +
		le32_to_cpu(hdr->header.ucode_array_offset_bytes) +
		le32_to_cpu(hdr->inst_const_bytes);
	region_params.fw_inst_const =
		adev->dm.dmub_fw->data +
		le32_to_cpu(hdr->header.ucode_array_offset_bytes) +
		PSP_HEADER_BYTES;

	status = dmub_srv_calc_region_info(dmub_srv, &region_params,
					   &region_info);

	if (status != DMUB_STATUS_OK) {
		DRM_ERROR("Error calculating DMUB region info: %d\n", status);
		return -EINVAL;
	}

	/*
	 * Allocate a framebuffer based on the total size of all the regions.
	 * TODO: Move this into GART.
	 */
	r = amdgpu_bo_create_kernel(adev, region_info.fb_size, PAGE_SIZE,
				    AMDGPU_GEM_DOMAIN_VRAM, &adev->dm.dmub_bo,
				    &adev->dm.dmub_bo_gpu_addr,
				    &adev->dm.dmub_bo_cpu_addr);
	if (r)
		return r;

	/* Rebase the regions on the framebuffer address. */
	memset(&fb_params, 0, sizeof(fb_params));
	fb_params.cpu_addr = adev->dm.dmub_bo_cpu_addr;
	fb_params.gpu_addr = adev->dm.dmub_bo_gpu_addr;
	fb_params.region_info = &region_info;

	adev->dm.dmub_fb_info =
		kzalloc(sizeof(*adev->dm.dmub_fb_info), GFP_KERNEL);
	fb_info = adev->dm.dmub_fb_info;

	if (!fb_info) {
		DRM_ERROR(
			"Failed to allocate framebuffer info for DMUB service!\n");
		return -ENOMEM;
	}

	status = dmub_srv_calc_fb_info(dmub_srv, &fb_params, fb_info);
	if (status != DMUB_STATUS_OK) {
		DRM_ERROR("Error calculating DMUB FB info: %d\n", status);
		return -EINVAL;
	}

	return 0;
}

static int dm_sw_init(void *handle)
{
	struct amdgpu_device *adev = (struct amdgpu_device *)handle;
	int r;

	r = dm_dmub_sw_init(adev);
	if (r)
		return r;

	return load_dmcu_fw(adev);
}

static int dm_sw_fini(void *handle)
{
	struct amdgpu_device *adev = (struct amdgpu_device *)handle;

	kfree(adev->dm.dmub_fb_info);
	adev->dm.dmub_fb_info = NULL;

	if (adev->dm.dmub_srv) {
		dmub_srv_destroy(adev->dm.dmub_srv);
		adev->dm.dmub_srv = NULL;
	}

	if (adev->dm.dmub_fw) {
		release_firmware(adev->dm.dmub_fw);
		adev->dm.dmub_fw = NULL;
	}

	if(adev->dm.fw_dmcu) {
		release_firmware(adev->dm.fw_dmcu);
		adev->dm.fw_dmcu = NULL;
	}

	return 0;
}

static int detect_mst_link_for_all_connectors(struct drm_device *dev)
{
	struct amdgpu_dm_connector *aconnector;
	struct drm_connector *connector;
	struct drm_connector_list_iter iter;
	int ret = 0;

	drm_connector_list_iter_begin(dev, &iter);
	drm_for_each_connector_iter(connector, &iter) {
		aconnector = to_amdgpu_dm_connector(connector);
		if (aconnector->dc_link->type == dc_connection_mst_branch &&
		    aconnector->mst_mgr.aux) {
			DRM_DEBUG_DRIVER("DM_MST: starting TM on aconnector: %p [id: %d]\n",
					 aconnector,
					 aconnector->base.base.id);

			ret = drm_dp_mst_topology_mgr_set_mst(&aconnector->mst_mgr, true);
			if (ret < 0) {
				DRM_ERROR("DM_MST: Failed to start MST\n");
				aconnector->dc_link->type =
					dc_connection_single;
				break;
			}
		}
	}
	drm_connector_list_iter_end(&iter);

	return ret;
}

static int dm_late_init(void *handle)
{
	struct amdgpu_device *adev = (struct amdgpu_device *)handle;

	struct dmcu_iram_parameters params;
	unsigned int linear_lut[16];
	int i;
	struct dmcu *dmcu = NULL;
	bool ret;

	if (!adev->dm.fw_dmcu)
		return detect_mst_link_for_all_connectors(adev->ddev);

	dmcu = adev->dm.dc->res_pool->dmcu;

	for (i = 0; i < 16; i++)
		linear_lut[i] = 0xFFFF * i / 15;

	params.set = 0;
	params.backlight_ramping_start = 0xCCCC;
	params.backlight_ramping_reduction = 0xCCCCCCCC;
	params.backlight_lut_array_size = 16;
	params.backlight_lut_array = linear_lut;

	/* Min backlight level after ABM reduction,  Don't allow below 1%
	 * 0xFFFF x 0.01 = 0x28F
	 */
	params.min_abm_backlight = 0x28F;

	ret = dmcu_load_iram(dmcu, params);

	if (!ret)
		return -EINVAL;

	return detect_mst_link_for_all_connectors(adev->ddev);
}

static void s3_handle_mst(struct drm_device *dev, bool suspend)
{
	struct amdgpu_dm_connector *aconnector;
	struct drm_connector *connector;
	struct drm_connector_list_iter iter;
	struct drm_dp_mst_topology_mgr *mgr;
	int ret;
	bool need_hotplug = false;

	drm_connector_list_iter_begin(dev, &iter);
	drm_for_each_connector_iter(connector, &iter) {
		aconnector = to_amdgpu_dm_connector(connector);
		if (aconnector->dc_link->type != dc_connection_mst_branch ||
		    aconnector->mst_port)
			continue;

		mgr = &aconnector->mst_mgr;

		if (suspend) {
			drm_dp_mst_topology_mgr_suspend(mgr);
		} else {
			ret = drm_dp_mst_topology_mgr_resume(mgr, true);
			if (ret < 0) {
				drm_dp_mst_topology_mgr_set_mst(mgr, false);
				need_hotplug = true;
			}
		}
	}
	drm_connector_list_iter_end(&iter);

	if (need_hotplug)
		drm_kms_helper_hotplug_event(dev);
}

static int amdgpu_dm_smu_write_watermarks_table(struct amdgpu_device *adev)
{
	struct smu_context *smu = &adev->smu;
	int ret = 0;

	if (!is_support_sw_smu(adev))
		return 0;

	/* This interface is for dGPU Navi1x.Linux dc-pplib interface depends
	 * on window driver dc implementation.
	 * For Navi1x, clock settings of dcn watermarks are fixed. the settings
	 * should be passed to smu during boot up and resume from s3.
	 * boot up: dc calculate dcn watermark clock settings within dc_create,
	 * dcn20_resource_construct
	 * then call pplib functions below to pass the settings to smu:
	 * smu_set_watermarks_for_clock_ranges
	 * smu_set_watermarks_table
	 * navi10_set_watermarks_table
	 * smu_write_watermarks_table
	 *
	 * For Renoir, clock settings of dcn watermark are also fixed values.
	 * dc has implemented different flow for window driver:
	 * dc_hardware_init / dc_set_power_state
	 * dcn10_init_hw
	 * notify_wm_ranges
	 * set_wm_ranges
	 * -- Linux
	 * smu_set_watermarks_for_clock_ranges
	 * renoir_set_watermarks_table
	 * smu_write_watermarks_table
	 *
	 * For Linux,
	 * dc_hardware_init -> amdgpu_dm_init
	 * dc_set_power_state --> dm_resume
	 *
	 * therefore, this function apply to navi10/12/14 but not Renoir
	 * *
	 */
	switch(adev->asic_type) {
	case CHIP_NAVI10:
	case CHIP_NAVI14:
	case CHIP_NAVI12:
		break;
	default:
		return 0;
	}

	mutex_lock(&smu->mutex);

	/* pass data to smu controller */
	if ((smu->watermarks_bitmap & WATERMARKS_EXIST) &&
			!(smu->watermarks_bitmap & WATERMARKS_LOADED)) {
		ret = smu_write_watermarks_table(smu);

		if (ret) {
			mutex_unlock(&smu->mutex);
			DRM_ERROR("Failed to update WMTABLE!\n");
			return ret;
		}
		smu->watermarks_bitmap |= WATERMARKS_LOADED;
	}

	mutex_unlock(&smu->mutex);

	return 0;
}

/**
 * dm_hw_init() - Initialize DC device
 * @handle: The base driver device containing the amdgpu_dm device.
 *
 * Initialize the &struct amdgpu_display_manager device. This involves calling
 * the initializers of each DM component, then populating the struct with them.
 *
 * Although the function implies hardware initialization, both hardware and
 * software are initialized here. Splitting them out to their relevant init
 * hooks is a future TODO item.
 *
 * Some notable things that are initialized here:
 *
 * - Display Core, both software and hardware
 * - DC modules that we need (freesync and color management)
 * - DRM software states
 * - Interrupt sources and handlers
 * - Vblank support
 * - Debug FS entries, if enabled
 */
static int dm_hw_init(void *handle)
{
	struct amdgpu_device *adev = (struct amdgpu_device *)handle;
	/* Create DAL display manager */
	amdgpu_dm_init(adev);
	amdgpu_dm_hpd_init(adev);

	return 0;
}

/**
 * dm_hw_fini() - Teardown DC device
 * @handle: The base driver device containing the amdgpu_dm device.
 *
 * Teardown components within &struct amdgpu_display_manager that require
 * cleanup. This involves cleaning up the DRM device, DC, and any modules that
 * were loaded. Also flush IRQ workqueues and disable them.
 */
static int dm_hw_fini(void *handle)
{
	struct amdgpu_device *adev = (struct amdgpu_device *)handle;

	amdgpu_dm_hpd_fini(adev);

	amdgpu_dm_irq_fini(adev);
	amdgpu_dm_fini(adev);
	return 0;
}


static int dm_enable_vblank(struct drm_crtc *crtc);
static void dm_disable_vblank(struct drm_crtc *crtc);

static void dm_gpureset_toggle_interrupts(struct amdgpu_device *adev,
				 struct dc_state *state, bool enable)
{
	enum dc_irq_source irq_source;
	struct amdgpu_crtc *acrtc;
	int rc = -EBUSY;
	int i = 0;

	for (i = 0; i < state->stream_count; i++) {
		acrtc = get_crtc_by_otg_inst(
				adev, state->stream_status[i].primary_otg_inst);

		if (acrtc && state->stream_status[i].plane_count != 0) {
			irq_source = IRQ_TYPE_PFLIP + acrtc->otg_inst;
			rc = dc_interrupt_set(adev->dm.dc, irq_source, enable) ? 0 : -EBUSY;
			DRM_DEBUG("crtc %d - vupdate irq %sabling: r=%d\n",
				  acrtc->crtc_id, enable ? "en" : "dis", rc);
			if (rc)
				DRM_WARN("Failed to %s pflip interrupts\n",
					 enable ? "enable" : "disable");

			if (enable) {
				rc = dm_enable_vblank(&acrtc->base);
				if (rc)
					DRM_WARN("Failed to enable vblank interrupts\n");
			} else {
				dm_disable_vblank(&acrtc->base);
			}

		}
	}

}

enum dc_status amdgpu_dm_commit_zero_streams(struct dc *dc)
{
	struct dc_state *context = NULL;
	enum dc_status res = DC_ERROR_UNEXPECTED;
	int i;
	struct dc_stream_state *del_streams[MAX_PIPES];
	int del_streams_count = 0;

	memset(del_streams, 0, sizeof(del_streams));

	context = dc_create_state(dc);
	if (context == NULL)
		goto context_alloc_fail;

	dc_resource_state_copy_construct_current(dc, context);

	/* First remove from context all streams */
	for (i = 0; i < context->stream_count; i++) {
		struct dc_stream_state *stream = context->streams[i];

		del_streams[del_streams_count++] = stream;
	}

	/* Remove all planes for removed streams and then remove the streams */
	for (i = 0; i < del_streams_count; i++) {
		if (!dc_rem_all_planes_for_stream(dc, del_streams[i], context)) {
			res = DC_FAIL_DETACH_SURFACES;
			goto fail;
		}

		res = dc_remove_stream_from_ctx(dc, context, del_streams[i]);
		if (res != DC_OK)
			goto fail;
	}


	res = dc_validate_global_state(dc, context, false);

	if (res != DC_OK) {
		DRM_ERROR("%s:resource validation failed, dc_status:%d\n", __func__, res);
		goto fail;
	}

	res = dc_commit_state(dc, context);

fail:
	dc_release_state(context);

context_alloc_fail:
	return res;
}

static int dm_suspend(void *handle)
{
	struct amdgpu_device *adev = handle;
	struct amdgpu_display_manager *dm = &adev->dm;
	int ret = 0;

	if (adev->in_gpu_reset) {
		mutex_lock(&dm->dc_lock);
		dm->cached_dc_state = dc_copy_state(dm->dc->current_state);

		dm_gpureset_toggle_interrupts(adev, dm->cached_dc_state, false);

		amdgpu_dm_commit_zero_streams(dm->dc);

		amdgpu_dm_irq_suspend(adev);

		return ret;
	}

	WARN_ON(adev->dm.cached_state);
	adev->dm.cached_state = drm_atomic_helper_suspend(adev->ddev);

	s3_handle_mst(adev->ddev, true);

	amdgpu_dm_irq_suspend(adev);


	dc_set_power_state(dm->dc, DC_ACPI_CM_POWER_STATE_D3);

	return 0;
}

static struct amdgpu_dm_connector *
amdgpu_dm_find_first_crtc_matching_connector(struct drm_atomic_state *state,
					     struct drm_crtc *crtc)
{
	uint32_t i;
	struct drm_connector_state *new_con_state;
	struct drm_connector *connector;
	struct drm_crtc *crtc_from_state;

	for_each_new_connector_in_state(state, connector, new_con_state, i) {
		crtc_from_state = new_con_state->crtc;

		if (crtc_from_state == crtc)
			return to_amdgpu_dm_connector(connector);
	}

	return NULL;
}

static void emulated_link_detect(struct dc_link *link)
{
	struct dc_sink_init_data sink_init_data = { 0 };
	struct display_sink_capability sink_caps = { 0 };
	enum dc_edid_status edid_status;
	struct dc_context *dc_ctx = link->ctx;
	struct dc_sink *sink = NULL;
	struct dc_sink *prev_sink = NULL;

	link->type = dc_connection_none;
	prev_sink = link->local_sink;

	if (prev_sink != NULL)
		dc_sink_retain(prev_sink);

	switch (link->connector_signal) {
	case SIGNAL_TYPE_HDMI_TYPE_A: {
		sink_caps.transaction_type = DDC_TRANSACTION_TYPE_I2C;
		sink_caps.signal = SIGNAL_TYPE_HDMI_TYPE_A;
		break;
	}

	case SIGNAL_TYPE_DVI_SINGLE_LINK: {
		sink_caps.transaction_type = DDC_TRANSACTION_TYPE_I2C;
		sink_caps.signal = SIGNAL_TYPE_DVI_SINGLE_LINK;
		break;
	}

	case SIGNAL_TYPE_DVI_DUAL_LINK: {
		sink_caps.transaction_type = DDC_TRANSACTION_TYPE_I2C;
		sink_caps.signal = SIGNAL_TYPE_DVI_DUAL_LINK;
		break;
	}

	case SIGNAL_TYPE_LVDS: {
		sink_caps.transaction_type = DDC_TRANSACTION_TYPE_I2C;
		sink_caps.signal = SIGNAL_TYPE_LVDS;
		break;
	}

	case SIGNAL_TYPE_EDP: {
		sink_caps.transaction_type =
			DDC_TRANSACTION_TYPE_I2C_OVER_AUX;
		sink_caps.signal = SIGNAL_TYPE_EDP;
		break;
	}

	case SIGNAL_TYPE_DISPLAY_PORT: {
		sink_caps.transaction_type =
			DDC_TRANSACTION_TYPE_I2C_OVER_AUX;
		sink_caps.signal = SIGNAL_TYPE_VIRTUAL;
		break;
	}

	default:
		DC_ERROR("Invalid connector type! signal:%d\n",
			link->connector_signal);
		return;
	}

	sink_init_data.link = link;
	sink_init_data.sink_signal = sink_caps.signal;

	sink = dc_sink_create(&sink_init_data);
	if (!sink) {
		DC_ERROR("Failed to create sink!\n");
		return;
	}

	/* dc_sink_create returns a new reference */
	link->local_sink = sink;

	edid_status = dm_helpers_read_local_edid(
			link->ctx,
			link,
			sink);

	if (edid_status != EDID_OK)
		DC_ERROR("Failed to read EDID");

}

static void dm_gpureset_commit_state(struct dc_state *dc_state,
				     struct amdgpu_display_manager *dm)
{
	struct {
		struct dc_surface_update surface_updates[MAX_SURFACES];
		struct dc_plane_info plane_infos[MAX_SURFACES];
		struct dc_scaling_info scaling_infos[MAX_SURFACES];
		struct dc_flip_addrs flip_addrs[MAX_SURFACES];
		struct dc_stream_update stream_update;
	} * bundle;
	int k, m;

	bundle = kzalloc(sizeof(*bundle), GFP_KERNEL);

	if (!bundle) {
		dm_error("Failed to allocate update bundle\n");
		goto cleanup;
	}

	for (k = 0; k < dc_state->stream_count; k++) {
		bundle->stream_update.stream = dc_state->streams[k];

		for (m = 0; m < dc_state->stream_status->plane_count; m++) {
			bundle->surface_updates[m].surface =
				dc_state->stream_status->plane_states[m];
			bundle->surface_updates[m].surface->force_full_update =
				true;
		}
		dc_commit_updates_for_stream(
			dm->dc, bundle->surface_updates,
			dc_state->stream_status->plane_count,
			dc_state->streams[k], &bundle->stream_update, dc_state);
	}

cleanup:
	kfree(bundle);

	return;
}

static int dm_resume(void *handle)
{
	struct amdgpu_device *adev = handle;
	struct drm_device *ddev = adev->ddev;
	struct amdgpu_display_manager *dm = &adev->dm;
	struct amdgpu_dm_connector *aconnector;
	struct drm_connector *connector;
	struct drm_connector_list_iter iter;
	struct drm_crtc *crtc;
	struct drm_crtc_state *new_crtc_state;
	struct dm_crtc_state *dm_new_crtc_state;
	struct drm_plane *plane;
	struct drm_plane_state *new_plane_state;
	struct dm_plane_state *dm_new_plane_state;
	struct dm_atomic_state *dm_state = to_dm_atomic_state(dm->atomic_obj.state);
	enum dc_connection_type new_connection_type = dc_connection_none;
	struct dc_state *dc_state;
	int i, r, j;

	if (adev->in_gpu_reset) {
		dc_state = dm->cached_dc_state;

		r = dm_dmub_hw_init(adev);
		if (r)
			DRM_ERROR("DMUB interface failed to initialize: status=%d\n", r);

		dc_set_power_state(dm->dc, DC_ACPI_CM_POWER_STATE_D0);
		dc_resume(dm->dc);

		amdgpu_dm_irq_resume_early(adev);

		for (i = 0; i < dc_state->stream_count; i++) {
			dc_state->streams[i]->mode_changed = true;
			for (j = 0; j < dc_state->stream_status->plane_count; j++) {
				dc_state->stream_status->plane_states[j]->update_flags.raw
					= 0xffffffff;
			}
		}

		WARN_ON(!dc_commit_state(dm->dc, dc_state));

		dm_gpureset_commit_state(dm->cached_dc_state, dm);

		dm_gpureset_toggle_interrupts(adev, dm->cached_dc_state, true);

		dc_release_state(dm->cached_dc_state);
		dm->cached_dc_state = NULL;

		amdgpu_dm_irq_resume_late(adev);

		mutex_unlock(&dm->dc_lock);

		return 0;
	}
	/* Recreate dc_state - DC invalidates it when setting power state to S3. */
	dc_release_state(dm_state->context);
	dm_state->context = dc_create_state(dm->dc);
	/* TODO: Remove dc_state->dccg, use dc->dccg directly. */
	dc_resource_state_construct(dm->dc, dm_state->context);

	/* Before powering on DC we need to re-initialize DMUB. */
	r = dm_dmub_hw_init(adev);
	if (r)
		DRM_ERROR("DMUB interface failed to initialize: status=%d\n", r);

	/* power on hardware */
	dc_set_power_state(dm->dc, DC_ACPI_CM_POWER_STATE_D0);

	/* program HPD filter */
	dc_resume(dm->dc);

	/*
	 * early enable HPD Rx IRQ, should be done before set mode as short
	 * pulse interrupts are used for MST
	 */
	amdgpu_dm_irq_resume_early(adev);

	/* On resume we need to rewrite the MSTM control bits to enable MST*/
	s3_handle_mst(ddev, false);

	/* Do detection*/
	drm_connector_list_iter_begin(ddev, &iter);
	drm_for_each_connector_iter(connector, &iter) {
		aconnector = to_amdgpu_dm_connector(connector);

		/*
		 * this is the case when traversing through already created
		 * MST connectors, should be skipped
		 */
		if (aconnector->mst_port)
			continue;

		mutex_lock(&aconnector->hpd_lock);
		if (!dc_link_detect_sink(aconnector->dc_link, &new_connection_type))
			DRM_ERROR("KMS: Failed to detect connector\n");

		if (aconnector->base.force && new_connection_type == dc_connection_none)
			emulated_link_detect(aconnector->dc_link);
		else
			dc_link_detect(aconnector->dc_link, DETECT_REASON_HPD);

		if (aconnector->fake_enable && aconnector->dc_link->local_sink)
			aconnector->fake_enable = false;

		if (aconnector->dc_sink)
			dc_sink_release(aconnector->dc_sink);
		aconnector->dc_sink = NULL;
		amdgpu_dm_update_connector_after_detect(aconnector);
		mutex_unlock(&aconnector->hpd_lock);
	}
	drm_connector_list_iter_end(&iter);

	/* Force mode set in atomic commit */
	for_each_new_crtc_in_state(dm->cached_state, crtc, new_crtc_state, i)
		new_crtc_state->active_changed = true;

	/*
	 * atomic_check is expected to create the dc states. We need to release
	 * them here, since they were duplicated as part of the suspend
	 * procedure.
	 */
	for_each_new_crtc_in_state(dm->cached_state, crtc, new_crtc_state, i) {
		dm_new_crtc_state = to_dm_crtc_state(new_crtc_state);
		if (dm_new_crtc_state->stream) {
			WARN_ON(kref_read(&dm_new_crtc_state->stream->refcount) > 1);
			dc_stream_release(dm_new_crtc_state->stream);
			dm_new_crtc_state->stream = NULL;
		}
	}

	for_each_new_plane_in_state(dm->cached_state, plane, new_plane_state, i) {
		dm_new_plane_state = to_dm_plane_state(new_plane_state);
		if (dm_new_plane_state->dc_state) {
			WARN_ON(kref_read(&dm_new_plane_state->dc_state->refcount) > 1);
			dc_plane_state_release(dm_new_plane_state->dc_state);
			dm_new_plane_state->dc_state = NULL;
		}
	}

	drm_atomic_helper_resume(ddev, dm->cached_state);

	dm->cached_state = NULL;

	amdgpu_dm_irq_resume_late(adev);

	amdgpu_dm_smu_write_watermarks_table(adev);

	return 0;
}

/**
 * DOC: DM Lifecycle
 *
 * DM (and consequently DC) is registered in the amdgpu base driver as a IP
 * block. When CONFIG_DRM_AMD_DC is enabled, the DM device IP block is added to
 * the base driver's device list to be initialized and torn down accordingly.
 *
 * The functions to do so are provided as hooks in &struct amd_ip_funcs.
 */

static const struct amd_ip_funcs amdgpu_dm_funcs = {
	.name = "dm",
	.early_init = dm_early_init,
	.late_init = dm_late_init,
	.sw_init = dm_sw_init,
	.sw_fini = dm_sw_fini,
	.hw_init = dm_hw_init,
	.hw_fini = dm_hw_fini,
	.suspend = dm_suspend,
	.resume = dm_resume,
	.is_idle = dm_is_idle,
	.wait_for_idle = dm_wait_for_idle,
	.check_soft_reset = dm_check_soft_reset,
	.soft_reset = dm_soft_reset,
	.set_clockgating_state = dm_set_clockgating_state,
	.set_powergating_state = dm_set_powergating_state,
};

const struct amdgpu_ip_block_version dm_ip_block =
{
	.type = AMD_IP_BLOCK_TYPE_DCE,
	.major = 1,
	.minor = 0,
	.rev = 0,
	.funcs = &amdgpu_dm_funcs,
};


/**
 * DOC: atomic
 *
 * *WIP*
 */

static const struct drm_mode_config_funcs amdgpu_dm_mode_funcs = {
	.fb_create = amdgpu_display_user_framebuffer_create,
	.output_poll_changed = drm_fb_helper_output_poll_changed,
	.atomic_check = amdgpu_dm_atomic_check,
	.atomic_commit = amdgpu_dm_atomic_commit,
};

static struct drm_mode_config_helper_funcs amdgpu_dm_mode_config_helperfuncs = {
	.atomic_commit_tail = amdgpu_dm_atomic_commit_tail
};

static void update_connector_ext_caps(struct amdgpu_dm_connector *aconnector)
{
	u32 max_cll, min_cll, max, min, q, r;
	struct amdgpu_dm_backlight_caps *caps;
	struct amdgpu_display_manager *dm;
	struct drm_connector *conn_base;
	struct amdgpu_device *adev;
	static const u8 pre_computed_values[] = {
		50, 51, 52, 53, 55, 56, 57, 58, 59, 61, 62, 63, 65, 66, 68, 69,
		71, 72, 74, 75, 77, 79, 81, 82, 84, 86, 88, 90, 92, 94, 96, 98};

	if (!aconnector || !aconnector->dc_link)
		return;

	conn_base = &aconnector->base;
	adev = conn_base->dev->dev_private;
	dm = &adev->dm;
	caps = &dm->backlight_caps;
	caps->ext_caps = &aconnector->dc_link->dpcd_sink_ext_caps;
	caps->aux_support = false;
	max_cll = conn_base->hdr_sink_metadata.hdmi_type1.max_cll;
	min_cll = conn_base->hdr_sink_metadata.hdmi_type1.min_cll;

	if (caps->ext_caps->bits.oled == 1 ||
	    caps->ext_caps->bits.sdr_aux_backlight_control == 1 ||
	    caps->ext_caps->bits.hdr_aux_backlight_control == 1)
		caps->aux_support = true;

	/* From the specification (CTA-861-G), for calculating the maximum
	 * luminance we need to use:
	 *	Luminance = 50*2**(CV/32)
	 * Where CV is a one-byte value.
	 * For calculating this expression we may need float point precision;
	 * to avoid this complexity level, we take advantage that CV is divided
	 * by a constant. From the Euclids division algorithm, we know that CV
	 * can be written as: CV = 32*q + r. Next, we replace CV in the
	 * Luminance expression and get 50*(2**q)*(2**(r/32)), hence we just
	 * need to pre-compute the value of r/32. For pre-computing the values
	 * We just used the following Ruby line:
	 *	(0...32).each {|cv| puts (50*2**(cv/32.0)).round}
	 * The results of the above expressions can be verified at
	 * pre_computed_values.
	 */
	q = max_cll >> 5;
	r = max_cll % 32;
	max = (1 << q) * pre_computed_values[r];

	// min luminance: maxLum * (CV/255)^2 / 100
	q = DIV_ROUND_CLOSEST(min_cll, 255);
	min = max * DIV_ROUND_CLOSEST((q * q), 100);

	caps->aux_max_input_signal = max;
	caps->aux_min_input_signal = min;
}

void amdgpu_dm_update_connector_after_detect(
		struct amdgpu_dm_connector *aconnector)
{
	struct drm_connector *connector = &aconnector->base;
	struct drm_device *dev = connector->dev;
	struct dc_sink *sink;

	/* MST handled by drm_mst framework */
	if (aconnector->mst_mgr.mst_state == true)
		return;


	sink = aconnector->dc_link->local_sink;
	if (sink)
		dc_sink_retain(sink);

	/*
	 * Edid mgmt connector gets first update only in mode_valid hook and then
	 * the connector sink is set to either fake or physical sink depends on link status.
	 * Skip if already done during boot.
	 */
	if (aconnector->base.force != DRM_FORCE_UNSPECIFIED
			&& aconnector->dc_em_sink) {

		/*
		 * For S3 resume with headless use eml_sink to fake stream
		 * because on resume connector->sink is set to NULL
		 */
		mutex_lock(&dev->mode_config.mutex);

		if (sink) {
			if (aconnector->dc_sink) {
				amdgpu_dm_update_freesync_caps(connector, NULL);
				/*
				 * retain and release below are used to
				 * bump up refcount for sink because the link doesn't point
				 * to it anymore after disconnect, so on next crtc to connector
				 * reshuffle by UMD we will get into unwanted dc_sink release
				 */
				dc_sink_release(aconnector->dc_sink);
			}
			aconnector->dc_sink = sink;
			dc_sink_retain(aconnector->dc_sink);
			amdgpu_dm_update_freesync_caps(connector,
					aconnector->edid);
		} else {
			amdgpu_dm_update_freesync_caps(connector, NULL);
			if (!aconnector->dc_sink) {
				aconnector->dc_sink = aconnector->dc_em_sink;
				dc_sink_retain(aconnector->dc_sink);
			}
		}

		mutex_unlock(&dev->mode_config.mutex);

		if (sink)
			dc_sink_release(sink);
		return;
	}

	/*
	 * TODO: temporary guard to look for proper fix
	 * if this sink is MST sink, we should not do anything
	 */
	if (sink && sink->sink_signal == SIGNAL_TYPE_DISPLAY_PORT_MST) {
		dc_sink_release(sink);
		return;
	}

	if (aconnector->dc_sink == sink) {
		/*
		 * We got a DP short pulse (Link Loss, DP CTS, etc...).
		 * Do nothing!!
		 */
		DRM_DEBUG_DRIVER("DCHPD: connector_id=%d: dc_sink didn't change.\n",
				aconnector->connector_id);
		if (sink)
			dc_sink_release(sink);
		return;
	}

	DRM_DEBUG_DRIVER("DCHPD: connector_id=%d: Old sink=%p New sink=%p\n",
		aconnector->connector_id, aconnector->dc_sink, sink);

	mutex_lock(&dev->mode_config.mutex);

	/*
	 * 1. Update status of the drm connector
	 * 2. Send an event and let userspace tell us what to do
	 */
	if (sink) {
		/*
		 * TODO: check if we still need the S3 mode update workaround.
		 * If yes, put it here.
		 */
		if (aconnector->dc_sink)
			amdgpu_dm_update_freesync_caps(connector, NULL);

		aconnector->dc_sink = sink;
		dc_sink_retain(aconnector->dc_sink);
		if (sink->dc_edid.length == 0) {
			aconnector->edid = NULL;
			if (aconnector->dc_link->aux_mode) {
				drm_dp_cec_unset_edid(
					&aconnector->dm_dp_aux.aux);
			}
		} else {
			aconnector->edid =
				(struct edid *)sink->dc_edid.raw_edid;

			drm_connector_update_edid_property(connector,
							   aconnector->edid);

			if (aconnector->dc_link->aux_mode)
				drm_dp_cec_set_edid(&aconnector->dm_dp_aux.aux,
						    aconnector->edid);
		}

		amdgpu_dm_update_freesync_caps(connector, aconnector->edid);
		update_connector_ext_caps(aconnector);
	} else {
		drm_dp_cec_unset_edid(&aconnector->dm_dp_aux.aux);
		amdgpu_dm_update_freesync_caps(connector, NULL);
		drm_connector_update_edid_property(connector, NULL);
		aconnector->num_modes = 0;
		dc_sink_release(aconnector->dc_sink);
		aconnector->dc_sink = NULL;
		aconnector->edid = NULL;
#ifdef CONFIG_DRM_AMD_DC_HDCP
		/* Set CP to DESIRED if it was ENABLED, so we can re-enable it again on hotplug */
		if (connector->state->content_protection == DRM_MODE_CONTENT_PROTECTION_ENABLED)
			connector->state->content_protection = DRM_MODE_CONTENT_PROTECTION_DESIRED;
#endif
	}

	mutex_unlock(&dev->mode_config.mutex);

	if (sink)
		dc_sink_release(sink);
}

static void handle_hpd_irq(void *param)
{
	struct amdgpu_dm_connector *aconnector = (struct amdgpu_dm_connector *)param;
	struct drm_connector *connector = &aconnector->base;
	struct drm_device *dev = connector->dev;
	enum dc_connection_type new_connection_type = dc_connection_none;
#ifdef CONFIG_DRM_AMD_DC_HDCP
	struct amdgpu_device *adev = dev->dev_private;
#endif

	/*
	 * In case of failure or MST no need to update connector status or notify the OS
	 * since (for MST case) MST does this in its own context.
	 */
	mutex_lock(&aconnector->hpd_lock);

#ifdef CONFIG_DRM_AMD_DC_HDCP
	if (adev->dm.hdcp_workqueue)
		hdcp_reset_display(adev->dm.hdcp_workqueue, aconnector->dc_link->link_index);
#endif
	if (aconnector->fake_enable)
		aconnector->fake_enable = false;

	if (!dc_link_detect_sink(aconnector->dc_link, &new_connection_type))
		DRM_ERROR("KMS: Failed to detect connector\n");

	if (aconnector->base.force && new_connection_type == dc_connection_none) {
		emulated_link_detect(aconnector->dc_link);


		drm_modeset_lock_all(dev);
		dm_restore_drm_connector_state(dev, connector);
		drm_modeset_unlock_all(dev);

		if (aconnector->base.force == DRM_FORCE_UNSPECIFIED)
			drm_kms_helper_hotplug_event(dev);

	} else if (dc_link_detect(aconnector->dc_link, DETECT_REASON_HPD)) {
		amdgpu_dm_update_connector_after_detect(aconnector);


		drm_modeset_lock_all(dev);
		dm_restore_drm_connector_state(dev, connector);
		drm_modeset_unlock_all(dev);

		if (aconnector->base.force == DRM_FORCE_UNSPECIFIED)
			drm_kms_helper_hotplug_event(dev);
	}
	mutex_unlock(&aconnector->hpd_lock);

}

static void dm_handle_hpd_rx_irq(struct amdgpu_dm_connector *aconnector)
{
	uint8_t esi[DP_PSR_ERROR_STATUS - DP_SINK_COUNT_ESI] = { 0 };
	uint8_t dret;
	bool new_irq_handled = false;
	int dpcd_addr;
	int dpcd_bytes_to_read;

	const int max_process_count = 30;
	int process_count = 0;

	const struct dc_link_status *link_status = dc_link_get_status(aconnector->dc_link);

	if (link_status->dpcd_caps->dpcd_rev.raw < 0x12) {
		dpcd_bytes_to_read = DP_LANE0_1_STATUS - DP_SINK_COUNT;
		/* DPCD 0x200 - 0x201 for downstream IRQ */
		dpcd_addr = DP_SINK_COUNT;
	} else {
		dpcd_bytes_to_read = DP_PSR_ERROR_STATUS - DP_SINK_COUNT_ESI;
		/* DPCD 0x2002 - 0x2005 for downstream IRQ */
		dpcd_addr = DP_SINK_COUNT_ESI;
	}

	dret = drm_dp_dpcd_read(
		&aconnector->dm_dp_aux.aux,
		dpcd_addr,
		esi,
		dpcd_bytes_to_read);

	while (dret == dpcd_bytes_to_read &&
		process_count < max_process_count) {
		uint8_t retry;
		dret = 0;

		process_count++;

		DRM_DEBUG_DRIVER("ESI %02x %02x %02x\n", esi[0], esi[1], esi[2]);
		/* handle HPD short pulse irq */
		if (aconnector->mst_mgr.mst_state)
			drm_dp_mst_hpd_irq(
				&aconnector->mst_mgr,
				esi,
				&new_irq_handled);

		if (new_irq_handled) {
			/* ACK at DPCD to notify down stream */
			const int ack_dpcd_bytes_to_write =
				dpcd_bytes_to_read - 1;

			for (retry = 0; retry < 3; retry++) {
				uint8_t wret;

				wret = drm_dp_dpcd_write(
					&aconnector->dm_dp_aux.aux,
					dpcd_addr + 1,
					&esi[1],
					ack_dpcd_bytes_to_write);
				if (wret == ack_dpcd_bytes_to_write)
					break;
			}

			/* check if there is new irq to be handled */
			dret = drm_dp_dpcd_read(
				&aconnector->dm_dp_aux.aux,
				dpcd_addr,
				esi,
				dpcd_bytes_to_read);

			new_irq_handled = false;
		} else {
			break;
		}
	}

	if (process_count == max_process_count)
		DRM_DEBUG_DRIVER("Loop exceeded max iterations\n");
}

static void handle_hpd_rx_irq(void *param)
{
	struct amdgpu_dm_connector *aconnector = (struct amdgpu_dm_connector *)param;
	struct drm_connector *connector = &aconnector->base;
	struct drm_device *dev = connector->dev;
	struct dc_link *dc_link = aconnector->dc_link;
	bool is_mst_root_connector = aconnector->mst_mgr.mst_state;
	enum dc_connection_type new_connection_type = dc_connection_none;
#ifdef CONFIG_DRM_AMD_DC_HDCP
	union hpd_irq_data hpd_irq_data;
	struct amdgpu_device *adev = dev->dev_private;

	memset(&hpd_irq_data, 0, sizeof(hpd_irq_data));
#endif

	/*
	 * TODO:Temporary add mutex to protect hpd interrupt not have a gpio
	 * conflict, after implement i2c helper, this mutex should be
	 * retired.
	 */
	if (dc_link->type != dc_connection_mst_branch)
		mutex_lock(&aconnector->hpd_lock);


#ifdef CONFIG_DRM_AMD_DC_HDCP
	if (dc_link_handle_hpd_rx_irq(dc_link, &hpd_irq_data, NULL) &&
#else
	if (dc_link_handle_hpd_rx_irq(dc_link, NULL, NULL) &&
#endif
			!is_mst_root_connector) {
		/* Downstream Port status changed. */
		if (!dc_link_detect_sink(dc_link, &new_connection_type))
			DRM_ERROR("KMS: Failed to detect connector\n");

		if (aconnector->base.force && new_connection_type == dc_connection_none) {
			emulated_link_detect(dc_link);

			if (aconnector->fake_enable)
				aconnector->fake_enable = false;

			amdgpu_dm_update_connector_after_detect(aconnector);


			drm_modeset_lock_all(dev);
			dm_restore_drm_connector_state(dev, connector);
			drm_modeset_unlock_all(dev);

			drm_kms_helper_hotplug_event(dev);
		} else if (dc_link_detect(dc_link, DETECT_REASON_HPDRX)) {

			if (aconnector->fake_enable)
				aconnector->fake_enable = false;

			amdgpu_dm_update_connector_after_detect(aconnector);


			drm_modeset_lock_all(dev);
			dm_restore_drm_connector_state(dev, connector);
			drm_modeset_unlock_all(dev);

			drm_kms_helper_hotplug_event(dev);
		}
	}
#ifdef CONFIG_DRM_AMD_DC_HDCP
	if (hpd_irq_data.bytes.device_service_irq.bits.CP_IRQ) {
		if (adev->dm.hdcp_workqueue)
			hdcp_handle_cpirq(adev->dm.hdcp_workqueue,  aconnector->base.index);
	}
#endif
	if ((dc_link->cur_link_settings.lane_count != LANE_COUNT_UNKNOWN) ||
	    (dc_link->type == dc_connection_mst_branch))
		dm_handle_hpd_rx_irq(aconnector);

	if (dc_link->type != dc_connection_mst_branch) {
		drm_dp_cec_irq(&aconnector->dm_dp_aux.aux);
		mutex_unlock(&aconnector->hpd_lock);
	}
}

static void register_hpd_handlers(struct amdgpu_device *adev)
{
	struct drm_device *dev = adev->ddev;
	struct drm_connector *connector;
	struct amdgpu_dm_connector *aconnector;
	const struct dc_link *dc_link;
	struct dc_interrupt_params int_params = {0};

	int_params.requested_polarity = INTERRUPT_POLARITY_DEFAULT;
	int_params.current_polarity = INTERRUPT_POLARITY_DEFAULT;

	list_for_each_entry(connector,
			&dev->mode_config.connector_list, head)	{

		aconnector = to_amdgpu_dm_connector(connector);
		dc_link = aconnector->dc_link;

		if (DC_IRQ_SOURCE_INVALID != dc_link->irq_source_hpd) {
			int_params.int_context = INTERRUPT_LOW_IRQ_CONTEXT;
			int_params.irq_source = dc_link->irq_source_hpd;

			amdgpu_dm_irq_register_interrupt(adev, &int_params,
					handle_hpd_irq,
					(void *) aconnector);
		}

		if (DC_IRQ_SOURCE_INVALID != dc_link->irq_source_hpd_rx) {

			/* Also register for DP short pulse (hpd_rx). */
			int_params.int_context = INTERRUPT_LOW_IRQ_CONTEXT;
			int_params.irq_source =	dc_link->irq_source_hpd_rx;

			amdgpu_dm_irq_register_interrupt(adev, &int_params,
					handle_hpd_rx_irq,
					(void *) aconnector);
		}
	}
}

/* Register IRQ sources and initialize IRQ callbacks */
static int dce110_register_irq_handlers(struct amdgpu_device *adev)
{
	struct dc *dc = adev->dm.dc;
	struct common_irq_params *c_irq_params;
	struct dc_interrupt_params int_params = {0};
	int r;
	int i;
	unsigned client_id = AMDGPU_IRQ_CLIENTID_LEGACY;

	if (adev->asic_type >= CHIP_VEGA10)
		client_id = SOC15_IH_CLIENTID_DCE;

	int_params.requested_polarity = INTERRUPT_POLARITY_DEFAULT;
	int_params.current_polarity = INTERRUPT_POLARITY_DEFAULT;

	/*
	 * Actions of amdgpu_irq_add_id():
	 * 1. Register a set() function with base driver.
	 *    Base driver will call set() function to enable/disable an
	 *    interrupt in DC hardware.
	 * 2. Register amdgpu_dm_irq_handler().
	 *    Base driver will call amdgpu_dm_irq_handler() for ALL interrupts
	 *    coming from DC hardware.
	 *    amdgpu_dm_irq_handler() will re-direct the interrupt to DC
	 *    for acknowledging and handling. */

	/* Use VBLANK interrupt */
	for (i = VISLANDS30_IV_SRCID_D1_VERTICAL_INTERRUPT0; i <= VISLANDS30_IV_SRCID_D6_VERTICAL_INTERRUPT0; i++) {
		r = amdgpu_irq_add_id(adev, client_id, i, &adev->crtc_irq);
		if (r) {
			DRM_ERROR("Failed to add crtc irq id!\n");
			return r;
		}

		int_params.int_context = INTERRUPT_HIGH_IRQ_CONTEXT;
		int_params.irq_source =
			dc_interrupt_to_irq_source(dc, i, 0);

		c_irq_params = &adev->dm.vblank_params[int_params.irq_source - DC_IRQ_SOURCE_VBLANK1];

		c_irq_params->adev = adev;
		c_irq_params->irq_src = int_params.irq_source;

		amdgpu_dm_irq_register_interrupt(adev, &int_params,
				dm_crtc_high_irq, c_irq_params);
	}

	/* Use VUPDATE interrupt */
	for (i = VISLANDS30_IV_SRCID_D1_V_UPDATE_INT; i <= VISLANDS30_IV_SRCID_D6_V_UPDATE_INT; i += 2) {
		r = amdgpu_irq_add_id(adev, client_id, i, &adev->vupdate_irq);
		if (r) {
			DRM_ERROR("Failed to add vupdate irq id!\n");
			return r;
		}

		int_params.int_context = INTERRUPT_HIGH_IRQ_CONTEXT;
		int_params.irq_source =
			dc_interrupt_to_irq_source(dc, i, 0);

		c_irq_params = &adev->dm.vupdate_params[int_params.irq_source - DC_IRQ_SOURCE_VUPDATE1];

		c_irq_params->adev = adev;
		c_irq_params->irq_src = int_params.irq_source;

		amdgpu_dm_irq_register_interrupt(adev, &int_params,
				dm_vupdate_high_irq, c_irq_params);
	}

	/* Use GRPH_PFLIP interrupt */
	for (i = VISLANDS30_IV_SRCID_D1_GRPH_PFLIP;
			i <= VISLANDS30_IV_SRCID_D6_GRPH_PFLIP; i += 2) {
		r = amdgpu_irq_add_id(adev, client_id, i, &adev->pageflip_irq);
		if (r) {
			DRM_ERROR("Failed to add page flip irq id!\n");
			return r;
		}

		int_params.int_context = INTERRUPT_HIGH_IRQ_CONTEXT;
		int_params.irq_source =
			dc_interrupt_to_irq_source(dc, i, 0);

		c_irq_params = &adev->dm.pflip_params[int_params.irq_source - DC_IRQ_SOURCE_PFLIP_FIRST];

		c_irq_params->adev = adev;
		c_irq_params->irq_src = int_params.irq_source;

		amdgpu_dm_irq_register_interrupt(adev, &int_params,
				dm_pflip_high_irq, c_irq_params);

	}

	/* HPD */
	r = amdgpu_irq_add_id(adev, client_id,
			VISLANDS30_IV_SRCID_HOTPLUG_DETECT_A, &adev->hpd_irq);
	if (r) {
		DRM_ERROR("Failed to add hpd irq id!\n");
		return r;
	}

	register_hpd_handlers(adev);

	return 0;
}

#if defined(CONFIG_DRM_AMD_DC_DCN)
/* Register IRQ sources and initialize IRQ callbacks */
static int dcn10_register_irq_handlers(struct amdgpu_device *adev)
{
	struct dc *dc = adev->dm.dc;
	struct common_irq_params *c_irq_params;
	struct dc_interrupt_params int_params = {0};
	int r;
	int i;

	int_params.requested_polarity = INTERRUPT_POLARITY_DEFAULT;
	int_params.current_polarity = INTERRUPT_POLARITY_DEFAULT;

	/*
	 * Actions of amdgpu_irq_add_id():
	 * 1. Register a set() function with base driver.
	 *    Base driver will call set() function to enable/disable an
	 *    interrupt in DC hardware.
	 * 2. Register amdgpu_dm_irq_handler().
	 *    Base driver will call amdgpu_dm_irq_handler() for ALL interrupts
	 *    coming from DC hardware.
	 *    amdgpu_dm_irq_handler() will re-direct the interrupt to DC
	 *    for acknowledging and handling.
	 */

	/* Use VSTARTUP interrupt */
	for (i = DCN_1_0__SRCID__DC_D1_OTG_VSTARTUP;
			i <= DCN_1_0__SRCID__DC_D1_OTG_VSTARTUP + adev->mode_info.num_crtc - 1;
			i++) {
		r = amdgpu_irq_add_id(adev, SOC15_IH_CLIENTID_DCE, i, &adev->crtc_irq);

		if (r) {
			DRM_ERROR("Failed to add crtc irq id!\n");
			return r;
		}

		int_params.int_context = INTERRUPT_HIGH_IRQ_CONTEXT;
		int_params.irq_source =
			dc_interrupt_to_irq_source(dc, i, 0);

		c_irq_params = &adev->dm.vblank_params[int_params.irq_source - DC_IRQ_SOURCE_VBLANK1];

		c_irq_params->adev = adev;
		c_irq_params->irq_src = int_params.irq_source;

		amdgpu_dm_irq_register_interrupt(
			adev, &int_params, dm_crtc_high_irq, c_irq_params);
	}

	/* Use VUPDATE_NO_LOCK interrupt on DCN, which seems to correspond to
	 * the regular VUPDATE interrupt on DCE. We want DC_IRQ_SOURCE_VUPDATEx
	 * to trigger at end of each vblank, regardless of state of the lock,
	 * matching DCE behaviour.
	 */
	for (i = DCN_1_0__SRCID__OTG0_IHC_V_UPDATE_NO_LOCK_INTERRUPT;
	     i <= DCN_1_0__SRCID__OTG0_IHC_V_UPDATE_NO_LOCK_INTERRUPT + adev->mode_info.num_crtc - 1;
	     i++) {
		r = amdgpu_irq_add_id(adev, SOC15_IH_CLIENTID_DCE, i, &adev->vupdate_irq);

		if (r) {
			DRM_ERROR("Failed to add vupdate irq id!\n");
			return r;
		}

		int_params.int_context = INTERRUPT_HIGH_IRQ_CONTEXT;
		int_params.irq_source =
			dc_interrupt_to_irq_source(dc, i, 0);

		c_irq_params = &adev->dm.vupdate_params[int_params.irq_source - DC_IRQ_SOURCE_VUPDATE1];

		c_irq_params->adev = adev;
		c_irq_params->irq_src = int_params.irq_source;

		amdgpu_dm_irq_register_interrupt(adev, &int_params,
				dm_vupdate_high_irq, c_irq_params);
	}

	/* Use GRPH_PFLIP interrupt */
	for (i = DCN_1_0__SRCID__HUBP0_FLIP_INTERRUPT;
			i <= DCN_1_0__SRCID__HUBP0_FLIP_INTERRUPT + adev->mode_info.num_crtc - 1;
			i++) {
		r = amdgpu_irq_add_id(adev, SOC15_IH_CLIENTID_DCE, i, &adev->pageflip_irq);
		if (r) {
			DRM_ERROR("Failed to add page flip irq id!\n");
			return r;
		}

		int_params.int_context = INTERRUPT_HIGH_IRQ_CONTEXT;
		int_params.irq_source =
			dc_interrupt_to_irq_source(dc, i, 0);

		c_irq_params = &adev->dm.pflip_params[int_params.irq_source - DC_IRQ_SOURCE_PFLIP_FIRST];

		c_irq_params->adev = adev;
		c_irq_params->irq_src = int_params.irq_source;

		amdgpu_dm_irq_register_interrupt(adev, &int_params,
				dm_pflip_high_irq, c_irq_params);

	}

	/* HPD */
	r = amdgpu_irq_add_id(adev, SOC15_IH_CLIENTID_DCE, DCN_1_0__SRCID__DC_HPD1_INT,
			&adev->hpd_irq);
	if (r) {
		DRM_ERROR("Failed to add hpd irq id!\n");
		return r;
	}

	register_hpd_handlers(adev);

	return 0;
}
#endif

/*
 * Acquires the lock for the atomic state object and returns
 * the new atomic state.
 *
 * This should only be called during atomic check.
 */
static int dm_atomic_get_state(struct drm_atomic_state *state,
			       struct dm_atomic_state **dm_state)
{
	struct drm_device *dev = state->dev;
	struct amdgpu_device *adev = dev->dev_private;
	struct amdgpu_display_manager *dm = &adev->dm;
	struct drm_private_state *priv_state;

	if (*dm_state)
		return 0;

	priv_state = drm_atomic_get_private_obj_state(state, &dm->atomic_obj);
	if (IS_ERR(priv_state))
		return PTR_ERR(priv_state);

	*dm_state = to_dm_atomic_state(priv_state);

	return 0;
}

struct dm_atomic_state *
dm_atomic_get_new_state(struct drm_atomic_state *state)
{
	struct drm_device *dev = state->dev;
	struct amdgpu_device *adev = dev->dev_private;
	struct amdgpu_display_manager *dm = &adev->dm;
	struct drm_private_obj *obj;
	struct drm_private_state *new_obj_state;
	int i;

	for_each_new_private_obj_in_state(state, obj, new_obj_state, i) {
		if (obj->funcs == dm->atomic_obj.funcs)
			return to_dm_atomic_state(new_obj_state);
	}

	return NULL;
}

struct dm_atomic_state *
dm_atomic_get_old_state(struct drm_atomic_state *state)
{
	struct drm_device *dev = state->dev;
	struct amdgpu_device *adev = dev->dev_private;
	struct amdgpu_display_manager *dm = &adev->dm;
	struct drm_private_obj *obj;
	struct drm_private_state *old_obj_state;
	int i;

	for_each_old_private_obj_in_state(state, obj, old_obj_state, i) {
		if (obj->funcs == dm->atomic_obj.funcs)
			return to_dm_atomic_state(old_obj_state);
	}

	return NULL;
}

static struct drm_private_state *
dm_atomic_duplicate_state(struct drm_private_obj *obj)
{
	struct dm_atomic_state *old_state, *new_state;

	new_state = kzalloc(sizeof(*new_state), GFP_KERNEL);
	if (!new_state)
		return NULL;

	__drm_atomic_helper_private_obj_duplicate_state(obj, &new_state->base);

	old_state = to_dm_atomic_state(obj->state);

	if (old_state && old_state->context)
		new_state->context = dc_copy_state(old_state->context);

	if (!new_state->context) {
		kfree(new_state);
		return NULL;
	}

	return &new_state->base;
}

static void dm_atomic_destroy_state(struct drm_private_obj *obj,
				    struct drm_private_state *state)
{
	struct dm_atomic_state *dm_state = to_dm_atomic_state(state);

	if (dm_state && dm_state->context)
		dc_release_state(dm_state->context);

	kfree(dm_state);
}

static struct drm_private_state_funcs dm_atomic_state_funcs = {
	.atomic_duplicate_state = dm_atomic_duplicate_state,
	.atomic_destroy_state = dm_atomic_destroy_state,
};

static int amdgpu_dm_mode_config_init(struct amdgpu_device *adev)
{
	struct dm_atomic_state *state;
	int r;

	adev->mode_info.mode_config_initialized = true;

	adev->ddev->mode_config.funcs = (void *)&amdgpu_dm_mode_funcs;
	adev->ddev->mode_config.helper_private = &amdgpu_dm_mode_config_helperfuncs;

	adev->ddev->mode_config.max_width = 16384;
	adev->ddev->mode_config.max_height = 16384;

	adev->ddev->mode_config.preferred_depth = 24;
	adev->ddev->mode_config.prefer_shadow = 1;
	/* indicates support for immediate flip */
	adev->ddev->mode_config.async_page_flip = true;

	adev->ddev->mode_config.fb_base = adev->gmc.aper_base;

	state = kzalloc(sizeof(*state), GFP_KERNEL);
	if (!state)
		return -ENOMEM;

	state->context = dc_create_state(adev->dm.dc);
	if (!state->context) {
		kfree(state);
		return -ENOMEM;
	}

	dc_resource_state_copy_construct_current(adev->dm.dc, state->context);

	drm_atomic_private_obj_init(adev->ddev,
				    &adev->dm.atomic_obj,
				    &state->base,
				    &dm_atomic_state_funcs);

	r = amdgpu_display_modeset_create_props(adev);
	if (r)
		return r;

	r = amdgpu_dm_audio_init(adev);
	if (r)
		return r;

	return 0;
}

#define AMDGPU_DM_DEFAULT_MIN_BACKLIGHT 12
#define AMDGPU_DM_DEFAULT_MAX_BACKLIGHT 255
#define AUX_BL_DEFAULT_TRANSITION_TIME_MS 50

#if defined(CONFIG_BACKLIGHT_CLASS_DEVICE) ||\
	defined(CONFIG_BACKLIGHT_CLASS_DEVICE_MODULE)

static void amdgpu_dm_update_backlight_caps(struct amdgpu_display_manager *dm)
{
#if defined(CONFIG_ACPI)
	struct amdgpu_dm_backlight_caps caps;

	if (dm->backlight_caps.caps_valid)
		return;

	amdgpu_acpi_get_backlight_caps(dm->adev, &caps);
	if (caps.caps_valid) {
		dm->backlight_caps.caps_valid = true;
		if (caps.aux_support)
			return;
		dm->backlight_caps.min_input_signal = caps.min_input_signal;
		dm->backlight_caps.max_input_signal = caps.max_input_signal;
	} else {
		dm->backlight_caps.min_input_signal =
				AMDGPU_DM_DEFAULT_MIN_BACKLIGHT;
		dm->backlight_caps.max_input_signal =
				AMDGPU_DM_DEFAULT_MAX_BACKLIGHT;
	}
#else
	if (dm->backlight_caps.aux_support)
		return;

	dm->backlight_caps.min_input_signal = AMDGPU_DM_DEFAULT_MIN_BACKLIGHT;
	dm->backlight_caps.max_input_signal = AMDGPU_DM_DEFAULT_MAX_BACKLIGHT;
#endif
}

static int set_backlight_via_aux(struct dc_link *link, uint32_t brightness)
{
	bool rc;

	if (!link)
		return 1;

	rc = dc_link_set_backlight_level_nits(link, true, brightness,
					      AUX_BL_DEFAULT_TRANSITION_TIME_MS);

	return rc ? 0 : 1;
}

static u32 convert_brightness(const struct amdgpu_dm_backlight_caps *caps,
			      const uint32_t user_brightness)
{
	u32 min, max, conversion_pace;
	u32 brightness = user_brightness;

	if (!caps)
		goto out;

	if (!caps->aux_support) {
		max = caps->max_input_signal;
		min = caps->min_input_signal;
		/*
		 * The brightness input is in the range 0-255
		 * It needs to be rescaled to be between the
		 * requested min and max input signal
		 * It also needs to be scaled up by 0x101 to
		 * match the DC interface which has a range of
		 * 0 to 0xffff
		 */
		conversion_pace = 0x101;
		brightness =
			user_brightness
			* conversion_pace
			* (max - min)
			/ AMDGPU_MAX_BL_LEVEL
			+ min * conversion_pace;
	} else {
		/* TODO
		 * We are doing a linear interpolation here, which is OK but
		 * does not provide the optimal result. We probably want
		 * something close to the Perceptual Quantizer (PQ) curve.
		 */
		max = caps->aux_max_input_signal;
		min = caps->aux_min_input_signal;

		brightness = (AMDGPU_MAX_BL_LEVEL - user_brightness) * min
			       + user_brightness * max;
		// Multiple the value by 1000 since we use millinits
		brightness *= 1000;
		brightness = DIV_ROUND_CLOSEST(brightness, AMDGPU_MAX_BL_LEVEL);
	}

out:
	return brightness;
}

static int amdgpu_dm_backlight_update_status(struct backlight_device *bd)
{
	struct amdgpu_display_manager *dm = bl_get_data(bd);
	struct amdgpu_dm_backlight_caps caps;
	struct dc_link *link = NULL;
	u32 brightness;
	bool rc;

	amdgpu_dm_update_backlight_caps(dm);
	caps = dm->backlight_caps;

	link = (struct dc_link *)dm->backlight_link;

	brightness = convert_brightness(&caps, bd->props.brightness);
	// Change brightness based on AUX property
	if (caps.aux_support)
		return set_backlight_via_aux(link, brightness);

	rc = dc_link_set_backlight_level(dm->backlight_link, brightness, 0);

	return rc ? 0 : 1;
}

static int amdgpu_dm_backlight_get_brightness(struct backlight_device *bd)
{
	struct amdgpu_display_manager *dm = bl_get_data(bd);
	int ret = dc_link_get_backlight_level(dm->backlight_link);

	if (ret == DC_ERROR_UNEXPECTED)
		return bd->props.brightness;
	return ret;
}

static const struct backlight_ops amdgpu_dm_backlight_ops = {
	.options = BL_CORE_SUSPENDRESUME,
	.get_brightness = amdgpu_dm_backlight_get_brightness,
	.update_status	= amdgpu_dm_backlight_update_status,
};

static void
amdgpu_dm_register_backlight_device(struct amdgpu_display_manager *dm)
{
	char bl_name[16];
	struct backlight_properties props = { 0 };

	amdgpu_dm_update_backlight_caps(dm);

	props.max_brightness = AMDGPU_MAX_BL_LEVEL;
	props.brightness = AMDGPU_MAX_BL_LEVEL;
	props.type = BACKLIGHT_RAW;

	snprintf(bl_name, sizeof(bl_name), "amdgpu_bl%d",
			dm->adev->ddev->primary->index);

	dm->backlight_dev = backlight_device_register(bl_name,
			dm->adev->ddev->dev,
			dm,
			&amdgpu_dm_backlight_ops,
			&props);

	if (IS_ERR(dm->backlight_dev))
		DRM_ERROR("DM: Backlight registration failed!\n");
	else
		DRM_DEBUG_DRIVER("DM: Registered Backlight device: %s\n", bl_name);
}

#endif

static int initialize_plane(struct amdgpu_display_manager *dm,
			    struct amdgpu_mode_info *mode_info, int plane_id,
			    enum drm_plane_type plane_type,
			    const struct dc_plane_cap *plane_cap)
{
	struct drm_plane *plane;
	unsigned long possible_crtcs;
	int ret = 0;

	plane = kzalloc(sizeof(struct drm_plane), GFP_KERNEL);
	if (!plane) {
		DRM_ERROR("KMS: Failed to allocate plane\n");
		return -ENOMEM;
	}
	plane->type = plane_type;

	/*
	 * HACK: IGT tests expect that the primary plane for a CRTC
	 * can only have one possible CRTC. Only expose support for
	 * any CRTC if they're not going to be used as a primary plane
	 * for a CRTC - like overlay or underlay planes.
	 */
	possible_crtcs = 1 << plane_id;
	if (plane_id >= dm->dc->caps.max_streams)
		possible_crtcs = 0xff;

	ret = amdgpu_dm_plane_init(dm, plane, possible_crtcs, plane_cap);

	if (ret) {
		DRM_ERROR("KMS: Failed to initialize plane\n");
		kfree(plane);
		return ret;
	}

	if (mode_info)
		mode_info->planes[plane_id] = plane;

	return ret;
}


static void register_backlight_device(struct amdgpu_display_manager *dm,
				      struct dc_link *link)
{
#if defined(CONFIG_BACKLIGHT_CLASS_DEVICE) ||\
	defined(CONFIG_BACKLIGHT_CLASS_DEVICE_MODULE)

	if ((link->connector_signal & (SIGNAL_TYPE_EDP | SIGNAL_TYPE_LVDS)) &&
	    link->type != dc_connection_none) {
		/*
		 * Event if registration failed, we should continue with
		 * DM initialization because not having a backlight control
		 * is better then a black screen.
		 */
		amdgpu_dm_register_backlight_device(dm);

		if (dm->backlight_dev)
			dm->backlight_link = link;
	}
#endif
}


/*
 * In this architecture, the association
 * connector -> encoder -> crtc
 * id not really requried. The crtc and connector will hold the
 * display_index as an abstraction to use with DAL component
 *
 * Returns 0 on success
 */
static int amdgpu_dm_initialize_drm_device(struct amdgpu_device *adev)
{
	struct amdgpu_display_manager *dm = &adev->dm;
	int32_t i;
	struct amdgpu_dm_connector *aconnector = NULL;
	struct amdgpu_encoder *aencoder = NULL;
	struct amdgpu_mode_info *mode_info = &adev->mode_info;
	uint32_t link_cnt;
	int32_t primary_planes;
	enum dc_connection_type new_connection_type = dc_connection_none;
	const struct dc_plane_cap *plane;

	link_cnt = dm->dc->caps.max_links;
	if (amdgpu_dm_mode_config_init(dm->adev)) {
		DRM_ERROR("DM: Failed to initialize mode config\n");
		return -EINVAL;
	}

	/* There is one primary plane per CRTC */
	primary_planes = dm->dc->caps.max_streams;
	ASSERT(primary_planes <= AMDGPU_MAX_PLANES);

	/*
	 * Initialize primary planes, implicit planes for legacy IOCTLS.
	 * Order is reversed to match iteration order in atomic check.
	 */
	for (i = (primary_planes - 1); i >= 0; i--) {
		plane = &dm->dc->caps.planes[i];

		if (initialize_plane(dm, mode_info, i,
				     DRM_PLANE_TYPE_PRIMARY, plane)) {
			DRM_ERROR("KMS: Failed to initialize primary plane\n");
			goto fail;
		}
	}

	/*
	 * Initialize overlay planes, index starting after primary planes.
	 * These planes have a higher DRM index than the primary planes since
	 * they should be considered as having a higher z-order.
	 * Order is reversed to match iteration order in atomic check.
	 *
	 * Only support DCN for now, and only expose one so we don't encourage
	 * userspace to use up all the pipes.
	 */
	for (i = 0; i < dm->dc->caps.max_planes; ++i) {
		struct dc_plane_cap *plane = &dm->dc->caps.planes[i];

		if (plane->type != DC_PLANE_TYPE_DCN_UNIVERSAL)
			continue;

		if (!plane->blends_with_above || !plane->blends_with_below)
			continue;

		if (!plane->pixel_format_support.argb8888)
			continue;

		if (initialize_plane(dm, NULL, primary_planes + i,
				     DRM_PLANE_TYPE_OVERLAY, plane)) {
			DRM_ERROR("KMS: Failed to initialize overlay plane\n");
			goto fail;
		}

		/* Only create one overlay plane. */
		break;
	}

	for (i = 0; i < dm->dc->caps.max_streams; i++)
		if (amdgpu_dm_crtc_init(dm, mode_info->planes[i], i)) {
			DRM_ERROR("KMS: Failed to initialize crtc\n");
			goto fail;
		}

	dm->display_indexes_num = dm->dc->caps.max_streams;

	/* loops over all connectors on the board */
	for (i = 0; i < link_cnt; i++) {
		struct dc_link *link = NULL;

		if (i > AMDGPU_DM_MAX_DISPLAY_INDEX) {
			DRM_ERROR(
				"KMS: Cannot support more than %d display indexes\n",
					AMDGPU_DM_MAX_DISPLAY_INDEX);
			continue;
		}

		aconnector = kzalloc(sizeof(*aconnector), GFP_KERNEL);
		if (!aconnector)
			goto fail;

		aencoder = kzalloc(sizeof(*aencoder), GFP_KERNEL);
		if (!aencoder)
			goto fail;

		if (amdgpu_dm_encoder_init(dm->ddev, aencoder, i)) {
			DRM_ERROR("KMS: Failed to initialize encoder\n");
			goto fail;
		}

		if (amdgpu_dm_connector_init(dm, aconnector, i, aencoder)) {
			DRM_ERROR("KMS: Failed to initialize connector\n");
			goto fail;
		}

		link = dc_get_link_at_index(dm->dc, i);

		if (!dc_link_detect_sink(link, &new_connection_type))
			DRM_ERROR("KMS: Failed to detect connector\n");

		if (aconnector->base.force && new_connection_type == dc_connection_none) {
			emulated_link_detect(link);
			amdgpu_dm_update_connector_after_detect(aconnector);

		} else if (dc_link_detect(link, DETECT_REASON_BOOT)) {
			amdgpu_dm_update_connector_after_detect(aconnector);
			register_backlight_device(dm, link);
			if (amdgpu_dc_feature_mask & DC_PSR_MASK)
				amdgpu_dm_set_psr_caps(link);
		}


	}

	/* Software is initialized. Now we can register interrupt handlers. */
	switch (adev->asic_type) {
	case CHIP_BONAIRE:
	case CHIP_HAWAII:
	case CHIP_KAVERI:
	case CHIP_KABINI:
	case CHIP_MULLINS:
	case CHIP_TONGA:
	case CHIP_FIJI:
	case CHIP_CARRIZO:
	case CHIP_STONEY:
	case CHIP_POLARIS11:
	case CHIP_POLARIS10:
	case CHIP_POLARIS12:
	case CHIP_VEGAM:
	case CHIP_VEGA10:
	case CHIP_VEGA12:
	case CHIP_VEGA20:
		if (dce110_register_irq_handlers(dm->adev)) {
			DRM_ERROR("DM: Failed to initialize IRQ\n");
			goto fail;
		}
		break;
#if defined(CONFIG_DRM_AMD_DC_DCN)
	case CHIP_RAVEN:
	case CHIP_NAVI12:
	case CHIP_NAVI10:
	case CHIP_NAVI14:
	case CHIP_RENOIR:
		if (dcn10_register_irq_handlers(dm->adev)) {
			DRM_ERROR("DM: Failed to initialize IRQ\n");
			goto fail;
		}
		break;
#endif
	default:
		DRM_ERROR("Unsupported ASIC type: 0x%X\n", adev->asic_type);
		goto fail;
	}

	/* No userspace support. */
	dm->dc->debug.disable_tri_buf = true;

	return 0;
fail:
	kfree(aencoder);
	kfree(aconnector);

	return -EINVAL;
}

static void amdgpu_dm_destroy_drm_device(struct amdgpu_display_manager *dm)
{
	drm_mode_config_cleanup(dm->ddev);
	drm_atomic_private_obj_fini(&dm->atomic_obj);
	return;
}

/******************************************************************************
 * amdgpu_display_funcs functions
 *****************************************************************************/

/*
 * dm_bandwidth_update - program display watermarks
 *
 * @adev: amdgpu_device pointer
 *
 * Calculate and program the display watermarks and line buffer allocation.
 */
static void dm_bandwidth_update(struct amdgpu_device *adev)
{
	/* TODO: implement later */
}

static const struct amdgpu_display_funcs dm_display_funcs = {
	.bandwidth_update = dm_bandwidth_update, /* called unconditionally */
	.vblank_get_counter = dm_vblank_get_counter,/* called unconditionally */
	.backlight_set_level = NULL, /* never called for DC */
	.backlight_get_level = NULL, /* never called for DC */
	.hpd_sense = NULL,/* called unconditionally */
	.hpd_set_polarity = NULL, /* called unconditionally */
	.hpd_get_gpio_reg = NULL, /* VBIOS parsing. DAL does it. */
	.page_flip_get_scanoutpos =
		dm_crtc_get_scanoutpos,/* called unconditionally */
	.add_encoder = NULL, /* VBIOS parsing. DAL does it. */
	.add_connector = NULL, /* VBIOS parsing. DAL does it. */
};

#if defined(CONFIG_DEBUG_KERNEL_DC)

static ssize_t s3_debug_store(struct device *device,
			      struct device_attribute *attr,
			      const char *buf,
			      size_t count)
{
	int ret;
	int s3_state;
	struct drm_device *drm_dev = dev_get_drvdata(device);
	struct amdgpu_device *adev = drm_dev->dev_private;

	ret = kstrtoint(buf, 0, &s3_state);

	if (ret == 0) {
		if (s3_state) {
			dm_resume(adev);
			drm_kms_helper_hotplug_event(adev->ddev);
		} else
			dm_suspend(adev);
	}

	return ret == 0 ? count : 0;
}

DEVICE_ATTR_WO(s3_debug);

#endif

static int dm_early_init(void *handle)
{
	struct amdgpu_device *adev = (struct amdgpu_device *)handle;

	switch (adev->asic_type) {
	case CHIP_BONAIRE:
	case CHIP_HAWAII:
		adev->mode_info.num_crtc = 6;
		adev->mode_info.num_hpd = 6;
		adev->mode_info.num_dig = 6;
		break;
	case CHIP_KAVERI:
		adev->mode_info.num_crtc = 4;
		adev->mode_info.num_hpd = 6;
		adev->mode_info.num_dig = 7;
		break;
	case CHIP_KABINI:
	case CHIP_MULLINS:
		adev->mode_info.num_crtc = 2;
		adev->mode_info.num_hpd = 6;
		adev->mode_info.num_dig = 6;
		break;
	case CHIP_FIJI:
	case CHIP_TONGA:
		adev->mode_info.num_crtc = 6;
		adev->mode_info.num_hpd = 6;
		adev->mode_info.num_dig = 7;
		break;
	case CHIP_CARRIZO:
		adev->mode_info.num_crtc = 3;
		adev->mode_info.num_hpd = 6;
		adev->mode_info.num_dig = 9;
		break;
	case CHIP_STONEY:
		adev->mode_info.num_crtc = 2;
		adev->mode_info.num_hpd = 6;
		adev->mode_info.num_dig = 9;
		break;
	case CHIP_POLARIS11:
	case CHIP_POLARIS12:
		adev->mode_info.num_crtc = 5;
		adev->mode_info.num_hpd = 5;
		adev->mode_info.num_dig = 5;
		break;
	case CHIP_POLARIS10:
	case CHIP_VEGAM:
		adev->mode_info.num_crtc = 6;
		adev->mode_info.num_hpd = 6;
		adev->mode_info.num_dig = 6;
		break;
	case CHIP_VEGA10:
	case CHIP_VEGA12:
	case CHIP_VEGA20:
		adev->mode_info.num_crtc = 6;
		adev->mode_info.num_hpd = 6;
		adev->mode_info.num_dig = 6;
		break;
#if defined(CONFIG_DRM_AMD_DC_DCN)
	case CHIP_RAVEN:
		adev->mode_info.num_crtc = 4;
		adev->mode_info.num_hpd = 4;
		adev->mode_info.num_dig = 4;
		break;
#endif
	case CHIP_NAVI10:
	case CHIP_NAVI12:
		adev->mode_info.num_crtc = 6;
		adev->mode_info.num_hpd = 6;
		adev->mode_info.num_dig = 6;
		break;
	case CHIP_NAVI14:
		adev->mode_info.num_crtc = 5;
		adev->mode_info.num_hpd = 5;
		adev->mode_info.num_dig = 5;
		break;
	case CHIP_RENOIR:
		adev->mode_info.num_crtc = 4;
		adev->mode_info.num_hpd = 4;
		adev->mode_info.num_dig = 4;
		break;
	default:
		DRM_ERROR("Unsupported ASIC type: 0x%X\n", adev->asic_type);
		return -EINVAL;
	}

	amdgpu_dm_set_irq_funcs(adev);

	if (adev->mode_info.funcs == NULL)
		adev->mode_info.funcs = &dm_display_funcs;

	/*
	 * Note: Do NOT change adev->audio_endpt_rreg and
	 * adev->audio_endpt_wreg because they are initialised in
	 * amdgpu_device_init()
	 */
#if defined(CONFIG_DEBUG_KERNEL_DC)
	device_create_file(
		adev->ddev->dev,
		&dev_attr_s3_debug);
#endif

	return 0;
}

static bool modeset_required(struct drm_crtc_state *crtc_state,
			     struct dc_stream_state *new_stream,
			     struct dc_stream_state *old_stream)
{
	if (!drm_atomic_crtc_needs_modeset(crtc_state))
		return false;

	if (!crtc_state->enable)
		return false;

	return crtc_state->active;
}

static bool modereset_required(struct drm_crtc_state *crtc_state)
{
	if (!drm_atomic_crtc_needs_modeset(crtc_state))
		return false;

	return !crtc_state->enable || !crtc_state->active;
}

static void amdgpu_dm_encoder_destroy(struct drm_encoder *encoder)
{
	drm_encoder_cleanup(encoder);
	kfree(encoder);
}

static const struct drm_encoder_funcs amdgpu_dm_encoder_funcs = {
	.destroy = amdgpu_dm_encoder_destroy,
};


static int fill_dc_scaling_info(const struct drm_plane_state *state,
				struct dc_scaling_info *scaling_info)
{
	int scale_w, scale_h;

	memset(scaling_info, 0, sizeof(*scaling_info));

	/* Source is fixed 16.16 but we ignore mantissa for now... */
	scaling_info->src_rect.x = state->src_x >> 16;
	scaling_info->src_rect.y = state->src_y >> 16;

	scaling_info->src_rect.width = state->src_w >> 16;
	if (scaling_info->src_rect.width == 0)
		return -EINVAL;

	scaling_info->src_rect.height = state->src_h >> 16;
	if (scaling_info->src_rect.height == 0)
		return -EINVAL;

	scaling_info->dst_rect.x = state->crtc_x;
	scaling_info->dst_rect.y = state->crtc_y;

	if (state->crtc_w == 0)
		return -EINVAL;

	scaling_info->dst_rect.width = state->crtc_w;

	if (state->crtc_h == 0)
		return -EINVAL;

	scaling_info->dst_rect.height = state->crtc_h;

	/* DRM doesn't specify clipping on destination output. */
	scaling_info->clip_rect = scaling_info->dst_rect;

	/* TODO: Validate scaling per-format with DC plane caps */
	scale_w = scaling_info->dst_rect.width * 1000 /
		  scaling_info->src_rect.width;

	if (scale_w < 250 || scale_w > 16000)
		return -EINVAL;

	scale_h = scaling_info->dst_rect.height * 1000 /
		  scaling_info->src_rect.height;

	if (scale_h < 250 || scale_h > 16000)
		return -EINVAL;

	/*
	 * The "scaling_quality" can be ignored for now, quality = 0 has DC
	 * assume reasonable defaults based on the format.
	 */

	return 0;
}

static int get_fb_info(const struct amdgpu_framebuffer *amdgpu_fb,
		       uint64_t *tiling_flags, bool *tmz_surface)
{
	struct amdgpu_bo *rbo = gem_to_amdgpu_bo(amdgpu_fb->base.obj[0]);
	int r = amdgpu_bo_reserve(rbo, false);

	if (unlikely(r)) {
		/* Don't show error message when returning -ERESTARTSYS */
		if (r != -ERESTARTSYS)
			DRM_ERROR("Unable to reserve buffer: %d\n", r);
		return r;
	}

	if (tiling_flags)
		amdgpu_bo_get_tiling_flags(rbo, tiling_flags);

	if (tmz_surface)
		*tmz_surface = amdgpu_bo_encrypted(rbo);

	amdgpu_bo_unreserve(rbo);

	return r;
}

static inline uint64_t get_dcc_address(uint64_t address, uint64_t tiling_flags)
{
	uint32_t offset = AMDGPU_TILING_GET(tiling_flags, DCC_OFFSET_256B);

	return offset ? (address + offset * 256) : 0;
}

static int
fill_plane_dcc_attributes(struct amdgpu_device *adev,
			  const struct amdgpu_framebuffer *afb,
			  const enum surface_pixel_format format,
			  const enum dc_rotation_angle rotation,
			  const struct plane_size *plane_size,
			  const union dc_tiling_info *tiling_info,
			  const uint64_t info,
			  struct dc_plane_dcc_param *dcc,
			  struct dc_plane_address *address,
			  bool force_disable_dcc)
{
	struct dc *dc = adev->dm.dc;
	struct dc_dcc_surface_param input;
	struct dc_surface_dcc_cap output;
	uint32_t offset = AMDGPU_TILING_GET(info, DCC_OFFSET_256B);
	uint32_t i64b = AMDGPU_TILING_GET(info, DCC_INDEPENDENT_64B) != 0;
	uint64_t dcc_address;

	memset(&input, 0, sizeof(input));
	memset(&output, 0, sizeof(output));

	if (force_disable_dcc)
		return 0;

	if (!offset)
		return 0;

	if (format >= SURFACE_PIXEL_FORMAT_VIDEO_BEGIN)
		return 0;

	if (!dc->cap_funcs.get_dcc_compression_cap)
		return -EINVAL;

	input.format = format;
	input.surface_size.width = plane_size->surface_size.width;
	input.surface_size.height = plane_size->surface_size.height;
	input.swizzle_mode = tiling_info->gfx9.swizzle;

	if (rotation == ROTATION_ANGLE_0 || rotation == ROTATION_ANGLE_180)
		input.scan = SCAN_DIRECTION_HORIZONTAL;
	else if (rotation == ROTATION_ANGLE_90 || rotation == ROTATION_ANGLE_270)
		input.scan = SCAN_DIRECTION_VERTICAL;

	if (!dc->cap_funcs.get_dcc_compression_cap(dc, &input, &output))
		return -EINVAL;

	if (!output.capable)
		return -EINVAL;

	if (i64b == 0 && output.grph.rgb.independent_64b_blks != 0)
		return -EINVAL;

	dcc->enable = 1;
	dcc->meta_pitch =
		AMDGPU_TILING_GET(info, DCC_PITCH_MAX) + 1;
	dcc->independent_64b_blks = i64b;

	dcc_address = get_dcc_address(afb->address, info);
	address->grph.meta_addr.low_part = lower_32_bits(dcc_address);
	address->grph.meta_addr.high_part = upper_32_bits(dcc_address);

	return 0;
}

static int
fill_plane_buffer_attributes(struct amdgpu_device *adev,
			     const struct amdgpu_framebuffer *afb,
			     const enum surface_pixel_format format,
			     const enum dc_rotation_angle rotation,
			     const uint64_t tiling_flags,
			     union dc_tiling_info *tiling_info,
			     struct plane_size *plane_size,
			     struct dc_plane_dcc_param *dcc,
			     struct dc_plane_address *address,
<<<<<<< HEAD
=======
			     bool tmz_surface,
>>>>>>> 66057dd1
			     bool force_disable_dcc)
{
	const struct drm_framebuffer *fb = &afb->base;
	int ret;

	memset(tiling_info, 0, sizeof(*tiling_info));
	memset(plane_size, 0, sizeof(*plane_size));
	memset(dcc, 0, sizeof(*dcc));
	memset(address, 0, sizeof(*address));

	address->tmz_surface = tmz_surface;

	if (format < SURFACE_PIXEL_FORMAT_VIDEO_BEGIN) {
		plane_size->surface_size.x = 0;
		plane_size->surface_size.y = 0;
		plane_size->surface_size.width = fb->width;
		plane_size->surface_size.height = fb->height;
		plane_size->surface_pitch =
			fb->pitches[0] / fb->format->cpp[0];

		address->type = PLN_ADDR_TYPE_GRAPHICS;
		address->grph.addr.low_part = lower_32_bits(afb->address);
		address->grph.addr.high_part = upper_32_bits(afb->address);
	} else if (format < SURFACE_PIXEL_FORMAT_INVALID) {
		uint64_t chroma_addr = afb->address + fb->offsets[1];

		plane_size->surface_size.x = 0;
		plane_size->surface_size.y = 0;
		plane_size->surface_size.width = fb->width;
		plane_size->surface_size.height = fb->height;
		plane_size->surface_pitch =
			fb->pitches[0] / fb->format->cpp[0];

		plane_size->chroma_size.x = 0;
		plane_size->chroma_size.y = 0;
		/* TODO: set these based on surface format */
		plane_size->chroma_size.width = fb->width / 2;
		plane_size->chroma_size.height = fb->height / 2;

		plane_size->chroma_pitch =
			fb->pitches[1] / fb->format->cpp[1];

		address->type = PLN_ADDR_TYPE_VIDEO_PROGRESSIVE;
		address->video_progressive.luma_addr.low_part =
			lower_32_bits(afb->address);
		address->video_progressive.luma_addr.high_part =
			upper_32_bits(afb->address);
		address->video_progressive.chroma_addr.low_part =
			lower_32_bits(chroma_addr);
		address->video_progressive.chroma_addr.high_part =
			upper_32_bits(chroma_addr);
	}

	/* Fill GFX8 params */
	if (AMDGPU_TILING_GET(tiling_flags, ARRAY_MODE) == DC_ARRAY_2D_TILED_THIN1) {
		unsigned int bankw, bankh, mtaspect, tile_split, num_banks;

		bankw = AMDGPU_TILING_GET(tiling_flags, BANK_WIDTH);
		bankh = AMDGPU_TILING_GET(tiling_flags, BANK_HEIGHT);
		mtaspect = AMDGPU_TILING_GET(tiling_flags, MACRO_TILE_ASPECT);
		tile_split = AMDGPU_TILING_GET(tiling_flags, TILE_SPLIT);
		num_banks = AMDGPU_TILING_GET(tiling_flags, NUM_BANKS);

		/* XXX fix me for VI */
		tiling_info->gfx8.num_banks = num_banks;
		tiling_info->gfx8.array_mode =
				DC_ARRAY_2D_TILED_THIN1;
		tiling_info->gfx8.tile_split = tile_split;
		tiling_info->gfx8.bank_width = bankw;
		tiling_info->gfx8.bank_height = bankh;
		tiling_info->gfx8.tile_aspect = mtaspect;
		tiling_info->gfx8.tile_mode =
				DC_ADDR_SURF_MICRO_TILING_DISPLAY;
	} else if (AMDGPU_TILING_GET(tiling_flags, ARRAY_MODE)
			== DC_ARRAY_1D_TILED_THIN1) {
		tiling_info->gfx8.array_mode = DC_ARRAY_1D_TILED_THIN1;
	}

	tiling_info->gfx8.pipe_config =
			AMDGPU_TILING_GET(tiling_flags, PIPE_CONFIG);

	if (adev->asic_type == CHIP_VEGA10 ||
	    adev->asic_type == CHIP_VEGA12 ||
	    adev->asic_type == CHIP_VEGA20 ||
	    adev->asic_type == CHIP_NAVI10 ||
	    adev->asic_type == CHIP_NAVI14 ||
	    adev->asic_type == CHIP_NAVI12 ||
	    adev->asic_type == CHIP_RENOIR ||
	    adev->asic_type == CHIP_RAVEN) {
		/* Fill GFX9 params */
		tiling_info->gfx9.num_pipes =
			adev->gfx.config.gb_addr_config_fields.num_pipes;
		tiling_info->gfx9.num_banks =
			adev->gfx.config.gb_addr_config_fields.num_banks;
		tiling_info->gfx9.pipe_interleave =
			adev->gfx.config.gb_addr_config_fields.pipe_interleave_size;
		tiling_info->gfx9.num_shader_engines =
			adev->gfx.config.gb_addr_config_fields.num_se;
		tiling_info->gfx9.max_compressed_frags =
			adev->gfx.config.gb_addr_config_fields.max_compress_frags;
		tiling_info->gfx9.num_rb_per_se =
			adev->gfx.config.gb_addr_config_fields.num_rb_per_se;
		tiling_info->gfx9.swizzle =
			AMDGPU_TILING_GET(tiling_flags, SWIZZLE_MODE);
		tiling_info->gfx9.shaderEnable = 1;

		ret = fill_plane_dcc_attributes(adev, afb, format, rotation,
						plane_size, tiling_info,
						tiling_flags, dcc, address,
						force_disable_dcc);
		if (ret)
			return ret;
	}

	return 0;
}

static void
fill_blending_from_plane_state(const struct drm_plane_state *plane_state,
			       bool *per_pixel_alpha, bool *global_alpha,
			       int *global_alpha_value)
{
	*per_pixel_alpha = false;
	*global_alpha = false;
	*global_alpha_value = 0xff;

	if (plane_state->plane->type != DRM_PLANE_TYPE_OVERLAY)
		return;

	if (plane_state->pixel_blend_mode == DRM_MODE_BLEND_PREMULTI) {
		static const uint32_t alpha_formats[] = {
			DRM_FORMAT_ARGB8888,
			DRM_FORMAT_RGBA8888,
			DRM_FORMAT_ABGR8888,
		};
		uint32_t format = plane_state->fb->format->format;
		unsigned int i;

		for (i = 0; i < ARRAY_SIZE(alpha_formats); ++i) {
			if (format == alpha_formats[i]) {
				*per_pixel_alpha = true;
				break;
			}
		}
	}

	if (plane_state->alpha < 0xffff) {
		*global_alpha = true;
		*global_alpha_value = plane_state->alpha >> 8;
	}
}

static int
fill_plane_color_attributes(const struct drm_plane_state *plane_state,
			    const enum surface_pixel_format format,
			    enum dc_color_space *color_space)
{
	bool full_range;

	*color_space = COLOR_SPACE_SRGB;

	/* DRM color properties only affect non-RGB formats. */
	if (format < SURFACE_PIXEL_FORMAT_VIDEO_BEGIN)
		return 0;

	full_range = (plane_state->color_range == DRM_COLOR_YCBCR_FULL_RANGE);

	switch (plane_state->color_encoding) {
	case DRM_COLOR_YCBCR_BT601:
		if (full_range)
			*color_space = COLOR_SPACE_YCBCR601;
		else
			*color_space = COLOR_SPACE_YCBCR601_LIMITED;
		break;

	case DRM_COLOR_YCBCR_BT709:
		if (full_range)
			*color_space = COLOR_SPACE_YCBCR709;
		else
			*color_space = COLOR_SPACE_YCBCR709_LIMITED;
		break;

	case DRM_COLOR_YCBCR_BT2020:
		if (full_range)
			*color_space = COLOR_SPACE_2020_YCBCR;
		else
			return -EINVAL;
		break;

	default:
		return -EINVAL;
	}

	return 0;
}

static int
fill_dc_plane_info_and_addr(struct amdgpu_device *adev,
			    const struct drm_plane_state *plane_state,
			    const uint64_t tiling_flags,
			    struct dc_plane_info *plane_info,
			    struct dc_plane_address *address,
<<<<<<< HEAD
=======
			    bool tmz_surface,
>>>>>>> 66057dd1
			    bool force_disable_dcc)
{
	const struct drm_framebuffer *fb = plane_state->fb;
	const struct amdgpu_framebuffer *afb =
		to_amdgpu_framebuffer(plane_state->fb);
	struct drm_format_name_buf format_name;
	int ret;

	memset(plane_info, 0, sizeof(*plane_info));

	switch (fb->format->format) {
	case DRM_FORMAT_C8:
		plane_info->format =
			SURFACE_PIXEL_FORMAT_GRPH_PALETA_256_COLORS;
		break;
	case DRM_FORMAT_RGB565:
		plane_info->format = SURFACE_PIXEL_FORMAT_GRPH_RGB565;
		break;
	case DRM_FORMAT_XRGB8888:
	case DRM_FORMAT_ARGB8888:
		plane_info->format = SURFACE_PIXEL_FORMAT_GRPH_ARGB8888;
		break;
	case DRM_FORMAT_XRGB2101010:
	case DRM_FORMAT_ARGB2101010:
		plane_info->format = SURFACE_PIXEL_FORMAT_GRPH_ARGB2101010;
		break;
	case DRM_FORMAT_XBGR2101010:
	case DRM_FORMAT_ABGR2101010:
		plane_info->format = SURFACE_PIXEL_FORMAT_GRPH_ABGR2101010;
		break;
	case DRM_FORMAT_XBGR8888:
	case DRM_FORMAT_ABGR8888:
		plane_info->format = SURFACE_PIXEL_FORMAT_GRPH_ABGR8888;
		break;
	case DRM_FORMAT_NV21:
		plane_info->format = SURFACE_PIXEL_FORMAT_VIDEO_420_YCbCr;
		break;
	case DRM_FORMAT_NV12:
		plane_info->format = SURFACE_PIXEL_FORMAT_VIDEO_420_YCrCb;
		break;
	case DRM_FORMAT_P010:
		plane_info->format = SURFACE_PIXEL_FORMAT_VIDEO_420_10bpc_YCrCb;
		break;
	case DRM_FORMAT_XRGB16161616F:
	case DRM_FORMAT_ARGB16161616F:
		plane_info->format = SURFACE_PIXEL_FORMAT_GRPH_ARGB16161616F;
		break;
	case DRM_FORMAT_XBGR16161616F:
	case DRM_FORMAT_ABGR16161616F:
		plane_info->format = SURFACE_PIXEL_FORMAT_GRPH_ABGR16161616F;
		break;
	default:
		DRM_ERROR(
			"Unsupported screen format %s\n",
			drm_get_format_name(fb->format->format, &format_name));
		return -EINVAL;
	}

	switch (plane_state->rotation & DRM_MODE_ROTATE_MASK) {
	case DRM_MODE_ROTATE_0:
		plane_info->rotation = ROTATION_ANGLE_0;
		break;
	case DRM_MODE_ROTATE_90:
		plane_info->rotation = ROTATION_ANGLE_90;
		break;
	case DRM_MODE_ROTATE_180:
		plane_info->rotation = ROTATION_ANGLE_180;
		break;
	case DRM_MODE_ROTATE_270:
		plane_info->rotation = ROTATION_ANGLE_270;
		break;
	default:
		plane_info->rotation = ROTATION_ANGLE_0;
		break;
	}

	plane_info->visible = true;
	plane_info->stereo_format = PLANE_STEREO_FORMAT_NONE;

	plane_info->layer_index = 0;

	ret = fill_plane_color_attributes(plane_state, plane_info->format,
					  &plane_info->color_space);
	if (ret)
		return ret;

	ret = fill_plane_buffer_attributes(adev, afb, plane_info->format,
					   plane_info->rotation, tiling_flags,
					   &plane_info->tiling_info,
					   &plane_info->plane_size,
<<<<<<< HEAD
					   &plane_info->dcc, address,
=======
					   &plane_info->dcc, address, tmz_surface,
>>>>>>> 66057dd1
					   force_disable_dcc);
	if (ret)
		return ret;

	fill_blending_from_plane_state(
		plane_state, &plane_info->per_pixel_alpha,
		&plane_info->global_alpha, &plane_info->global_alpha_value);

	return 0;
}

static int fill_dc_plane_attributes(struct amdgpu_device *adev,
				    struct dc_plane_state *dc_plane_state,
				    struct drm_plane_state *plane_state,
				    struct drm_crtc_state *crtc_state)
{
	struct dm_crtc_state *dm_crtc_state = to_dm_crtc_state(crtc_state);
	const struct amdgpu_framebuffer *amdgpu_fb =
		to_amdgpu_framebuffer(plane_state->fb);
	struct dc_scaling_info scaling_info;
	struct dc_plane_info plane_info;
	uint64_t tiling_flags;
	int ret;
<<<<<<< HEAD
=======
	bool tmz_surface = false;
>>>>>>> 66057dd1
	bool force_disable_dcc = false;

	ret = fill_dc_scaling_info(plane_state, &scaling_info);
	if (ret)
		return ret;

	dc_plane_state->src_rect = scaling_info.src_rect;
	dc_plane_state->dst_rect = scaling_info.dst_rect;
	dc_plane_state->clip_rect = scaling_info.clip_rect;
	dc_plane_state->scaling_quality = scaling_info.scaling_quality;

	ret = get_fb_info(amdgpu_fb, &tiling_flags, &tmz_surface);
	if (ret)
		return ret;

	force_disable_dcc = adev->asic_type == CHIP_RAVEN && adev->in_suspend;
	ret = fill_dc_plane_info_and_addr(adev, plane_state, tiling_flags,
					  &plane_info,
					  &dc_plane_state->address,
<<<<<<< HEAD
=======
					  tmz_surface,
>>>>>>> 66057dd1
					  force_disable_dcc);
	if (ret)
		return ret;

	dc_plane_state->format = plane_info.format;
	dc_plane_state->color_space = plane_info.color_space;
	dc_plane_state->format = plane_info.format;
	dc_plane_state->plane_size = plane_info.plane_size;
	dc_plane_state->rotation = plane_info.rotation;
	dc_plane_state->horizontal_mirror = plane_info.horizontal_mirror;
	dc_plane_state->stereo_format = plane_info.stereo_format;
	dc_plane_state->tiling_info = plane_info.tiling_info;
	dc_plane_state->visible = plane_info.visible;
	dc_plane_state->per_pixel_alpha = plane_info.per_pixel_alpha;
	dc_plane_state->global_alpha = plane_info.global_alpha;
	dc_plane_state->global_alpha_value = plane_info.global_alpha_value;
	dc_plane_state->dcc = plane_info.dcc;
	dc_plane_state->layer_index = plane_info.layer_index; // Always returns 0

	/*
	 * Always set input transfer function, since plane state is refreshed
	 * every time.
	 */
	ret = amdgpu_dm_update_plane_color_mgmt(dm_crtc_state, dc_plane_state);
	if (ret)
		return ret;

	return 0;
}

static void update_stream_scaling_settings(const struct drm_display_mode *mode,
					   const struct dm_connector_state *dm_state,
					   struct dc_stream_state *stream)
{
	enum amdgpu_rmx_type rmx_type;

	struct rect src = { 0 }; /* viewport in composition space*/
	struct rect dst = { 0 }; /* stream addressable area */

	/* no mode. nothing to be done */
	if (!mode)
		return;

	/* Full screen scaling by default */
	src.width = mode->hdisplay;
	src.height = mode->vdisplay;
	dst.width = stream->timing.h_addressable;
	dst.height = stream->timing.v_addressable;

	if (dm_state) {
		rmx_type = dm_state->scaling;
		if (rmx_type == RMX_ASPECT || rmx_type == RMX_OFF) {
			if (src.width * dst.height <
					src.height * dst.width) {
				/* height needs less upscaling/more downscaling */
				dst.width = src.width *
						dst.height / src.height;
			} else {
				/* width needs less upscaling/more downscaling */
				dst.height = src.height *
						dst.width / src.width;
			}
		} else if (rmx_type == RMX_CENTER) {
			dst = src;
		}

		dst.x = (stream->timing.h_addressable - dst.width) / 2;
		dst.y = (stream->timing.v_addressable - dst.height) / 2;

		if (dm_state->underscan_enable) {
			dst.x += dm_state->underscan_hborder / 2;
			dst.y += dm_state->underscan_vborder / 2;
			dst.width -= dm_state->underscan_hborder;
			dst.height -= dm_state->underscan_vborder;
		}
	}

	stream->src = src;
	stream->dst = dst;

	DRM_DEBUG_DRIVER("Destination Rectangle x:%d  y:%d  width:%d  height:%d\n",
			dst.x, dst.y, dst.width, dst.height);

}

static enum dc_color_depth
convert_color_depth_from_display_info(const struct drm_connector *connector,
				      bool is_y420, int requested_bpc)
{
	uint8_t bpc;

	if (is_y420) {
		bpc = 8;

		/* Cap display bpc based on HDMI 2.0 HF-VSDB */
		if (connector->display_info.hdmi.y420_dc_modes & DRM_EDID_YCBCR420_DC_48)
			bpc = 16;
		else if (connector->display_info.hdmi.y420_dc_modes & DRM_EDID_YCBCR420_DC_36)
			bpc = 12;
		else if (connector->display_info.hdmi.y420_dc_modes & DRM_EDID_YCBCR420_DC_30)
			bpc = 10;
	} else {
		bpc = (uint8_t)connector->display_info.bpc;
		/* Assume 8 bpc by default if no bpc is specified. */
		bpc = bpc ? bpc : 8;
	}

	if (requested_bpc > 0) {
		/*
		 * Cap display bpc based on the user requested value.
		 *
		 * The value for state->max_bpc may not correctly updated
		 * depending on when the connector gets added to the state
		 * or if this was called outside of atomic check, so it
		 * can't be used directly.
		 */
		bpc = min_t(u8, bpc, requested_bpc);

		/* Round down to the nearest even number. */
		bpc = bpc - (bpc & 1);
	}

	switch (bpc) {
	case 0:
		/*
		 * Temporary Work around, DRM doesn't parse color depth for
		 * EDID revision before 1.4
		 * TODO: Fix edid parsing
		 */
		return COLOR_DEPTH_888;
	case 6:
		return COLOR_DEPTH_666;
	case 8:
		return COLOR_DEPTH_888;
	case 10:
		return COLOR_DEPTH_101010;
	case 12:
		return COLOR_DEPTH_121212;
	case 14:
		return COLOR_DEPTH_141414;
	case 16:
		return COLOR_DEPTH_161616;
	default:
		return COLOR_DEPTH_UNDEFINED;
	}
}

static enum dc_aspect_ratio
get_aspect_ratio(const struct drm_display_mode *mode_in)
{
	/* 1-1 mapping, since both enums follow the HDMI spec. */
	return (enum dc_aspect_ratio) mode_in->picture_aspect_ratio;
}

static enum dc_color_space
get_output_color_space(const struct dc_crtc_timing *dc_crtc_timing)
{
	enum dc_color_space color_space = COLOR_SPACE_SRGB;

	switch (dc_crtc_timing->pixel_encoding)	{
	case PIXEL_ENCODING_YCBCR422:
	case PIXEL_ENCODING_YCBCR444:
	case PIXEL_ENCODING_YCBCR420:
	{
		/*
		 * 27030khz is the separation point between HDTV and SDTV
		 * according to HDMI spec, we use YCbCr709 and YCbCr601
		 * respectively
		 */
		if (dc_crtc_timing->pix_clk_100hz > 270300) {
			if (dc_crtc_timing->flags.Y_ONLY)
				color_space =
					COLOR_SPACE_YCBCR709_LIMITED;
			else
				color_space = COLOR_SPACE_YCBCR709;
		} else {
			if (dc_crtc_timing->flags.Y_ONLY)
				color_space =
					COLOR_SPACE_YCBCR601_LIMITED;
			else
				color_space = COLOR_SPACE_YCBCR601;
		}

	}
	break;
	case PIXEL_ENCODING_RGB:
		color_space = COLOR_SPACE_SRGB;
		break;

	default:
		WARN_ON(1);
		break;
	}

	return color_space;
}

static bool adjust_colour_depth_from_display_info(
	struct dc_crtc_timing *timing_out,
	const struct drm_display_info *info)
{
	enum dc_color_depth depth = timing_out->display_color_depth;
	int normalized_clk;
	do {
		normalized_clk = timing_out->pix_clk_100hz / 10;
		/* YCbCr 4:2:0 requires additional adjustment of 1/2 */
		if (timing_out->pixel_encoding == PIXEL_ENCODING_YCBCR420)
			normalized_clk /= 2;
		/* Adjusting pix clock following on HDMI spec based on colour depth */
		switch (depth) {
		case COLOR_DEPTH_888:
			break;
		case COLOR_DEPTH_101010:
			normalized_clk = (normalized_clk * 30) / 24;
			break;
		case COLOR_DEPTH_121212:
			normalized_clk = (normalized_clk * 36) / 24;
			break;
		case COLOR_DEPTH_161616:
			normalized_clk = (normalized_clk * 48) / 24;
			break;
		default:
			/* The above depths are the only ones valid for HDMI. */
			return false;
		}
		if (normalized_clk <= info->max_tmds_clock) {
			timing_out->display_color_depth = depth;
			return true;
		}
	} while (--depth > COLOR_DEPTH_666);
	return false;
}

static void fill_stream_properties_from_drm_display_mode(
	struct dc_stream_state *stream,
	const struct drm_display_mode *mode_in,
	const struct drm_connector *connector,
	const struct drm_connector_state *connector_state,
	const struct dc_stream_state *old_stream,
	int requested_bpc)
{
	struct dc_crtc_timing *timing_out = &stream->timing;
	const struct drm_display_info *info = &connector->display_info;
	struct amdgpu_dm_connector *aconnector = to_amdgpu_dm_connector(connector);
	struct hdmi_vendor_infoframe hv_frame;
	struct hdmi_avi_infoframe avi_frame;

	memset(&hv_frame, 0, sizeof(hv_frame));
	memset(&avi_frame, 0, sizeof(avi_frame));

	timing_out->h_border_left = 0;
	timing_out->h_border_right = 0;
	timing_out->v_border_top = 0;
	timing_out->v_border_bottom = 0;
	/* TODO: un-hardcode */
	if (drm_mode_is_420_only(info, mode_in)
			&& stream->signal == SIGNAL_TYPE_HDMI_TYPE_A)
		timing_out->pixel_encoding = PIXEL_ENCODING_YCBCR420;
	else if (drm_mode_is_420_also(info, mode_in)
			&& aconnector->force_yuv420_output)
		timing_out->pixel_encoding = PIXEL_ENCODING_YCBCR420;
	else if ((connector->display_info.color_formats & DRM_COLOR_FORMAT_YCRCB444)
			&& stream->signal == SIGNAL_TYPE_HDMI_TYPE_A)
		timing_out->pixel_encoding = PIXEL_ENCODING_YCBCR444;
	else
		timing_out->pixel_encoding = PIXEL_ENCODING_RGB;

	timing_out->timing_3d_format = TIMING_3D_FORMAT_NONE;
	timing_out->display_color_depth = convert_color_depth_from_display_info(
		connector,
		(timing_out->pixel_encoding == PIXEL_ENCODING_YCBCR420),
		requested_bpc);
	timing_out->scan_type = SCANNING_TYPE_NODATA;
	timing_out->hdmi_vic = 0;

	if(old_stream) {
		timing_out->vic = old_stream->timing.vic;
		timing_out->flags.HSYNC_POSITIVE_POLARITY = old_stream->timing.flags.HSYNC_POSITIVE_POLARITY;
		timing_out->flags.VSYNC_POSITIVE_POLARITY = old_stream->timing.flags.VSYNC_POSITIVE_POLARITY;
	} else {
		timing_out->vic = drm_match_cea_mode(mode_in);
		if (mode_in->flags & DRM_MODE_FLAG_PHSYNC)
			timing_out->flags.HSYNC_POSITIVE_POLARITY = 1;
		if (mode_in->flags & DRM_MODE_FLAG_PVSYNC)
			timing_out->flags.VSYNC_POSITIVE_POLARITY = 1;
	}

	if (stream->signal == SIGNAL_TYPE_HDMI_TYPE_A) {
		drm_hdmi_avi_infoframe_from_display_mode(&avi_frame, (struct drm_connector *)connector, mode_in);
		timing_out->vic = avi_frame.video_code;
		drm_hdmi_vendor_infoframe_from_display_mode(&hv_frame, (struct drm_connector *)connector, mode_in);
		timing_out->hdmi_vic = hv_frame.vic;
	}

	timing_out->h_addressable = mode_in->crtc_hdisplay;
	timing_out->h_total = mode_in->crtc_htotal;
	timing_out->h_sync_width =
		mode_in->crtc_hsync_end - mode_in->crtc_hsync_start;
	timing_out->h_front_porch =
		mode_in->crtc_hsync_start - mode_in->crtc_hdisplay;
	timing_out->v_total = mode_in->crtc_vtotal;
	timing_out->v_addressable = mode_in->crtc_vdisplay;
	timing_out->v_front_porch =
		mode_in->crtc_vsync_start - mode_in->crtc_vdisplay;
	timing_out->v_sync_width =
		mode_in->crtc_vsync_end - mode_in->crtc_vsync_start;
	timing_out->pix_clk_100hz = mode_in->crtc_clock * 10;
	timing_out->aspect_ratio = get_aspect_ratio(mode_in);

	stream->output_color_space = get_output_color_space(timing_out);

	stream->out_transfer_func->type = TF_TYPE_PREDEFINED;
	stream->out_transfer_func->tf = TRANSFER_FUNCTION_SRGB;
	if (stream->signal == SIGNAL_TYPE_HDMI_TYPE_A) {
		if (!adjust_colour_depth_from_display_info(timing_out, info) &&
		    drm_mode_is_420_also(info, mode_in) &&
		    timing_out->pixel_encoding != PIXEL_ENCODING_YCBCR420) {
			timing_out->pixel_encoding = PIXEL_ENCODING_YCBCR420;
			adjust_colour_depth_from_display_info(timing_out, info);
		}
	}
}

static void fill_audio_info(struct audio_info *audio_info,
			    const struct drm_connector *drm_connector,
			    const struct dc_sink *dc_sink)
{
	int i = 0;
	int cea_revision = 0;
	const struct dc_edid_caps *edid_caps = &dc_sink->edid_caps;

	audio_info->manufacture_id = edid_caps->manufacturer_id;
	audio_info->product_id = edid_caps->product_id;

	cea_revision = drm_connector->display_info.cea_rev;

	strscpy(audio_info->display_name,
		edid_caps->display_name,
		AUDIO_INFO_DISPLAY_NAME_SIZE_IN_CHARS);

	if (cea_revision >= 3) {
		audio_info->mode_count = edid_caps->audio_mode_count;

		for (i = 0; i < audio_info->mode_count; ++i) {
			audio_info->modes[i].format_code =
					(enum audio_format_code)
					(edid_caps->audio_modes[i].format_code);
			audio_info->modes[i].channel_count =
					edid_caps->audio_modes[i].channel_count;
			audio_info->modes[i].sample_rates.all =
					edid_caps->audio_modes[i].sample_rate;
			audio_info->modes[i].sample_size =
					edid_caps->audio_modes[i].sample_size;
		}
	}

	audio_info->flags.all = edid_caps->speaker_flags;

	/* TODO: We only check for the progressive mode, check for interlace mode too */
	if (drm_connector->latency_present[0]) {
		audio_info->video_latency = drm_connector->video_latency[0];
		audio_info->audio_latency = drm_connector->audio_latency[0];
	}

	/* TODO: For DP, video and audio latency should be calculated from DPCD caps */

}

static void
copy_crtc_timing_for_drm_display_mode(const struct drm_display_mode *src_mode,
				      struct drm_display_mode *dst_mode)
{
	dst_mode->crtc_hdisplay = src_mode->crtc_hdisplay;
	dst_mode->crtc_vdisplay = src_mode->crtc_vdisplay;
	dst_mode->crtc_clock = src_mode->crtc_clock;
	dst_mode->crtc_hblank_start = src_mode->crtc_hblank_start;
	dst_mode->crtc_hblank_end = src_mode->crtc_hblank_end;
	dst_mode->crtc_hsync_start =  src_mode->crtc_hsync_start;
	dst_mode->crtc_hsync_end = src_mode->crtc_hsync_end;
	dst_mode->crtc_htotal = src_mode->crtc_htotal;
	dst_mode->crtc_hskew = src_mode->crtc_hskew;
	dst_mode->crtc_vblank_start = src_mode->crtc_vblank_start;
	dst_mode->crtc_vblank_end = src_mode->crtc_vblank_end;
	dst_mode->crtc_vsync_start = src_mode->crtc_vsync_start;
	dst_mode->crtc_vsync_end = src_mode->crtc_vsync_end;
	dst_mode->crtc_vtotal = src_mode->crtc_vtotal;
}

static void
decide_crtc_timing_for_drm_display_mode(struct drm_display_mode *drm_mode,
					const struct drm_display_mode *native_mode,
					bool scale_enabled)
{
	if (scale_enabled) {
		copy_crtc_timing_for_drm_display_mode(native_mode, drm_mode);
	} else if (native_mode->clock == drm_mode->clock &&
			native_mode->htotal == drm_mode->htotal &&
			native_mode->vtotal == drm_mode->vtotal) {
		copy_crtc_timing_for_drm_display_mode(native_mode, drm_mode);
	} else {
		/* no scaling nor amdgpu inserted, no need to patch */
	}
}

static struct dc_sink *
create_fake_sink(struct amdgpu_dm_connector *aconnector)
{
	struct dc_sink_init_data sink_init_data = { 0 };
	struct dc_sink *sink = NULL;
	sink_init_data.link = aconnector->dc_link;
	sink_init_data.sink_signal = aconnector->dc_link->connector_signal;

	sink = dc_sink_create(&sink_init_data);
	if (!sink) {
		DRM_ERROR("Failed to create sink!\n");
		return NULL;
	}
	sink->sink_signal = SIGNAL_TYPE_VIRTUAL;

	return sink;
}

static void set_multisync_trigger_params(
		struct dc_stream_state *stream)
{
	if (stream->triggered_crtc_reset.enabled) {
		stream->triggered_crtc_reset.event = CRTC_EVENT_VSYNC_RISING;
		stream->triggered_crtc_reset.delay = TRIGGER_DELAY_NEXT_LINE;
	}
}

static void set_master_stream(struct dc_stream_state *stream_set[],
			      int stream_count)
{
	int j, highest_rfr = 0, master_stream = 0;

	for (j = 0;  j < stream_count; j++) {
		if (stream_set[j] && stream_set[j]->triggered_crtc_reset.enabled) {
			int refresh_rate = 0;

			refresh_rate = (stream_set[j]->timing.pix_clk_100hz*100)/
				(stream_set[j]->timing.h_total*stream_set[j]->timing.v_total);
			if (refresh_rate > highest_rfr) {
				highest_rfr = refresh_rate;
				master_stream = j;
			}
		}
	}
	for (j = 0;  j < stream_count; j++) {
		if (stream_set[j])
			stream_set[j]->triggered_crtc_reset.event_source = stream_set[master_stream];
	}
}

static void dm_enable_per_frame_crtc_master_sync(struct dc_state *context)
{
	int i = 0;

	if (context->stream_count < 2)
		return;
	for (i = 0; i < context->stream_count ; i++) {
		if (!context->streams[i])
			continue;
		/*
		 * TODO: add a function to read AMD VSDB bits and set
		 * crtc_sync_master.multi_sync_enabled flag
		 * For now it's set to false
		 */
		set_multisync_trigger_params(context->streams[i]);
	}
	set_master_stream(context->streams, context->stream_count);
}

static struct dc_stream_state *
create_stream_for_sink(struct amdgpu_dm_connector *aconnector,
		       const struct drm_display_mode *drm_mode,
		       const struct dm_connector_state *dm_state,
		       const struct dc_stream_state *old_stream,
		       int requested_bpc)
{
	struct drm_display_mode *preferred_mode = NULL;
	struct drm_connector *drm_connector;
	const struct drm_connector_state *con_state =
		dm_state ? &dm_state->base : NULL;
	struct dc_stream_state *stream = NULL;
	struct drm_display_mode mode = *drm_mode;
	bool native_mode_found = false;
	bool scale = dm_state ? (dm_state->scaling != RMX_OFF) : false;
	int mode_refresh;
	int preferred_refresh = 0;
#if defined(CONFIG_DRM_AMD_DC_DCN)
	struct dsc_dec_dpcd_caps dsc_caps;
#endif
	uint32_t link_bandwidth_kbps;

	struct dc_sink *sink = NULL;
	if (aconnector == NULL) {
		DRM_ERROR("aconnector is NULL!\n");
		return stream;
	}

	drm_connector = &aconnector->base;

	if (!aconnector->dc_sink) {
		sink = create_fake_sink(aconnector);
		if (!sink)
			return stream;
	} else {
		sink = aconnector->dc_sink;
		dc_sink_retain(sink);
	}

	stream = dc_create_stream_for_sink(sink);

	if (stream == NULL) {
		DRM_ERROR("Failed to create stream for sink!\n");
		goto finish;
	}

	stream->dm_stream_context = aconnector;

	stream->timing.flags.LTE_340MCSC_SCRAMBLE =
		drm_connector->display_info.hdmi.scdc.scrambling.low_rates;

	list_for_each_entry(preferred_mode, &aconnector->base.modes, head) {
		/* Search for preferred mode */
		if (preferred_mode->type & DRM_MODE_TYPE_PREFERRED) {
			native_mode_found = true;
			break;
		}
	}
	if (!native_mode_found)
		preferred_mode = list_first_entry_or_null(
				&aconnector->base.modes,
				struct drm_display_mode,
				head);

	mode_refresh = drm_mode_vrefresh(&mode);

	if (preferred_mode == NULL) {
		/*
		 * This may not be an error, the use case is when we have no
		 * usermode calls to reset and set mode upon hotplug. In this
		 * case, we call set mode ourselves to restore the previous mode
		 * and the modelist may not be filled in in time.
		 */
		DRM_DEBUG_DRIVER("No preferred mode found\n");
	} else {
		decide_crtc_timing_for_drm_display_mode(
				&mode, preferred_mode,
				dm_state ? (dm_state->scaling != RMX_OFF) : false);
		preferred_refresh = drm_mode_vrefresh(preferred_mode);
	}

	if (!dm_state)
		drm_mode_set_crtcinfo(&mode, 0);

	/*
	* If scaling is enabled and refresh rate didn't change
	* we copy the vic and polarities of the old timings
	*/
	if (!scale || mode_refresh != preferred_refresh)
		fill_stream_properties_from_drm_display_mode(stream,
			&mode, &aconnector->base, con_state, NULL, requested_bpc);
	else
		fill_stream_properties_from_drm_display_mode(stream,
			&mode, &aconnector->base, con_state, old_stream, requested_bpc);

	stream->timing.flags.DSC = 0;

	if (aconnector->dc_link && sink->sink_signal == SIGNAL_TYPE_DISPLAY_PORT) {
#if defined(CONFIG_DRM_AMD_DC_DCN)
		dc_dsc_parse_dsc_dpcd(aconnector->dc_link->ctx->dc,
				      aconnector->dc_link->dpcd_caps.dsc_caps.dsc_basic_caps.raw,
				      aconnector->dc_link->dpcd_caps.dsc_caps.dsc_ext_caps.raw,
				      &dsc_caps);
#endif
		link_bandwidth_kbps = dc_link_bandwidth_kbps(aconnector->dc_link,
							     dc_link_get_link_cap(aconnector->dc_link));

#if defined(CONFIG_DRM_AMD_DC_DCN)
		if (dsc_caps.is_dsc_supported)
			if (dc_dsc_compute_config(aconnector->dc_link->ctx->dc->res_pool->dscs[0],
						  &dsc_caps,
						  aconnector->dc_link->ctx->dc->debug.dsc_min_slice_height_override,
						  link_bandwidth_kbps,
						  &stream->timing,
						  &stream->timing.dsc_cfg))
				stream->timing.flags.DSC = 1;
#endif
	}

	update_stream_scaling_settings(&mode, dm_state, stream);

	fill_audio_info(
		&stream->audio_info,
		drm_connector,
		sink);

	update_stream_signal(stream, sink);

	if (stream->signal == SIGNAL_TYPE_HDMI_TYPE_A)
		mod_build_hf_vsif_infopacket(stream, &stream->vsp_infopacket, false, false);
	if (stream->link->psr_settings.psr_feature_enabled)	{
		struct dc  *core_dc = stream->link->ctx->dc;

		if (dc_is_dmcu_initialized(core_dc)) {
			//
			// should decide stream support vsc sdp colorimetry capability
			// before building vsc info packet
			//
			stream->use_vsc_sdp_for_colorimetry = false;
			if (aconnector->dc_sink->sink_signal == SIGNAL_TYPE_DISPLAY_PORT_MST) {
				stream->use_vsc_sdp_for_colorimetry =
					aconnector->dc_sink->is_vsc_sdp_colorimetry_supported;
			} else {
				if (stream->link->dpcd_caps.dpcd_rev.raw >= 0x14 &&
					stream->link->dpcd_caps.dprx_feature.bits.VSC_SDP_COLORIMETRY_SUPPORTED) {
					stream->use_vsc_sdp_for_colorimetry = true;
				}
			}
			mod_build_vsc_infopacket(stream, &stream->vsc_infopacket);
		}
	}
finish:
	dc_sink_release(sink);

	return stream;
}

static void amdgpu_dm_crtc_destroy(struct drm_crtc *crtc)
{
	drm_crtc_cleanup(crtc);
	kfree(crtc);
}

static void dm_crtc_destroy_state(struct drm_crtc *crtc,
				  struct drm_crtc_state *state)
{
	struct dm_crtc_state *cur = to_dm_crtc_state(state);

	/* TODO Destroy dc_stream objects are stream object is flattened */
	if (cur->stream)
		dc_stream_release(cur->stream);


	__drm_atomic_helper_crtc_destroy_state(state);


	kfree(state);
}

static void dm_crtc_reset_state(struct drm_crtc *crtc)
{
	struct dm_crtc_state *state;

	if (crtc->state)
		dm_crtc_destroy_state(crtc, crtc->state);

	state = kzalloc(sizeof(*state), GFP_KERNEL);
	if (WARN_ON(!state))
		return;

	crtc->state = &state->base;
	crtc->state->crtc = crtc;

}

static struct drm_crtc_state *
dm_crtc_duplicate_state(struct drm_crtc *crtc)
{
	struct dm_crtc_state *state, *cur;

	cur = to_dm_crtc_state(crtc->state);

	if (WARN_ON(!crtc->state))
		return NULL;

	state = kzalloc(sizeof(*state), GFP_KERNEL);
	if (!state)
		return NULL;

	__drm_atomic_helper_crtc_duplicate_state(crtc, &state->base);

	if (cur->stream) {
		state->stream = cur->stream;
		dc_stream_retain(state->stream);
	}

	state->active_planes = cur->active_planes;
	state->interrupts_enabled = cur->interrupts_enabled;
	state->vrr_params = cur->vrr_params;
	state->vrr_infopacket = cur->vrr_infopacket;
	state->abm_level = cur->abm_level;
	state->vrr_supported = cur->vrr_supported;
	state->freesync_config = cur->freesync_config;
	state->crc_src = cur->crc_src;
	state->cm_has_degamma = cur->cm_has_degamma;
	state->cm_is_degamma_srgb = cur->cm_is_degamma_srgb;

	/* TODO Duplicate dc_stream after objects are stream object is flattened */

	return &state->base;
}

static inline int dm_set_vupdate_irq(struct drm_crtc *crtc, bool enable)
{
	enum dc_irq_source irq_source;
	struct amdgpu_crtc *acrtc = to_amdgpu_crtc(crtc);
	struct amdgpu_device *adev = crtc->dev->dev_private;
	int rc;

	irq_source = IRQ_TYPE_VUPDATE + acrtc->otg_inst;

	rc = dc_interrupt_set(adev->dm.dc, irq_source, enable) ? 0 : -EBUSY;

	DRM_DEBUG_DRIVER("crtc %d - vupdate irq %sabling: r=%d\n",
			 acrtc->crtc_id, enable ? "en" : "dis", rc);
	return rc;
}

static inline int dm_set_vblank(struct drm_crtc *crtc, bool enable)
{
	enum dc_irq_source irq_source;
	struct amdgpu_crtc *acrtc = to_amdgpu_crtc(crtc);
	struct amdgpu_device *adev = crtc->dev->dev_private;
	struct dm_crtc_state *acrtc_state = to_dm_crtc_state(crtc->state);
	int rc = 0;

	if (enable) {
		/* vblank irq on -> Only need vupdate irq in vrr mode */
		if (amdgpu_dm_vrr_active(acrtc_state))
			rc = dm_set_vupdate_irq(crtc, true);
	} else {
		/* vblank irq off -> vupdate irq off */
		rc = dm_set_vupdate_irq(crtc, false);
	}

	if (rc)
		return rc;

	irq_source = IRQ_TYPE_VBLANK + acrtc->otg_inst;
	return dc_interrupt_set(adev->dm.dc, irq_source, enable) ? 0 : -EBUSY;
}

static int dm_enable_vblank(struct drm_crtc *crtc)
{
	return dm_set_vblank(crtc, true);
}

static void dm_disable_vblank(struct drm_crtc *crtc)
{
	dm_set_vblank(crtc, false);
}

/* Implemented only the options currently availible for the driver */
static const struct drm_crtc_funcs amdgpu_dm_crtc_funcs = {
	.reset = dm_crtc_reset_state,
	.destroy = amdgpu_dm_crtc_destroy,
	.gamma_set = drm_atomic_helper_legacy_gamma_set,
	.set_config = drm_atomic_helper_set_config,
	.page_flip = drm_atomic_helper_page_flip,
	.atomic_duplicate_state = dm_crtc_duplicate_state,
	.atomic_destroy_state = dm_crtc_destroy_state,
	.set_crc_source = amdgpu_dm_crtc_set_crc_source,
	.verify_crc_source = amdgpu_dm_crtc_verify_crc_source,
	.get_crc_sources = amdgpu_dm_crtc_get_crc_sources,
	.get_vblank_counter = amdgpu_get_vblank_counter_kms,
	.enable_vblank = dm_enable_vblank,
	.disable_vblank = dm_disable_vblank,
	.get_vblank_timestamp = drm_crtc_vblank_helper_get_vblank_timestamp,
};

static enum drm_connector_status
amdgpu_dm_connector_detect(struct drm_connector *connector, bool force)
{
	bool connected;
	struct amdgpu_dm_connector *aconnector = to_amdgpu_dm_connector(connector);

	/*
	 * Notes:
	 * 1. This interface is NOT called in context of HPD irq.
	 * 2. This interface *is called* in context of user-mode ioctl. Which
	 * makes it a bad place for *any* MST-related activity.
	 */

	if (aconnector->base.force == DRM_FORCE_UNSPECIFIED &&
	    !aconnector->fake_enable)
		connected = (aconnector->dc_sink != NULL);
	else
		connected = (aconnector->base.force == DRM_FORCE_ON);

	return (connected ? connector_status_connected :
			connector_status_disconnected);
}

int amdgpu_dm_connector_atomic_set_property(struct drm_connector *connector,
					    struct drm_connector_state *connector_state,
					    struct drm_property *property,
					    uint64_t val)
{
	struct drm_device *dev = connector->dev;
	struct amdgpu_device *adev = dev->dev_private;
	struct dm_connector_state *dm_old_state =
		to_dm_connector_state(connector->state);
	struct dm_connector_state *dm_new_state =
		to_dm_connector_state(connector_state);

	int ret = -EINVAL;

	if (property == dev->mode_config.scaling_mode_property) {
		enum amdgpu_rmx_type rmx_type;

		switch (val) {
		case DRM_MODE_SCALE_CENTER:
			rmx_type = RMX_CENTER;
			break;
		case DRM_MODE_SCALE_ASPECT:
			rmx_type = RMX_ASPECT;
			break;
		case DRM_MODE_SCALE_FULLSCREEN:
			rmx_type = RMX_FULL;
			break;
		case DRM_MODE_SCALE_NONE:
		default:
			rmx_type = RMX_OFF;
			break;
		}

		if (dm_old_state->scaling == rmx_type)
			return 0;

		dm_new_state->scaling = rmx_type;
		ret = 0;
	} else if (property == adev->mode_info.underscan_hborder_property) {
		dm_new_state->underscan_hborder = val;
		ret = 0;
	} else if (property == adev->mode_info.underscan_vborder_property) {
		dm_new_state->underscan_vborder = val;
		ret = 0;
	} else if (property == adev->mode_info.underscan_property) {
		dm_new_state->underscan_enable = val;
		ret = 0;
	} else if (property == adev->mode_info.abm_level_property) {
		dm_new_state->abm_level = val;
		ret = 0;
	}

	return ret;
}

int amdgpu_dm_connector_atomic_get_property(struct drm_connector *connector,
					    const struct drm_connector_state *state,
					    struct drm_property *property,
					    uint64_t *val)
{
	struct drm_device *dev = connector->dev;
	struct amdgpu_device *adev = dev->dev_private;
	struct dm_connector_state *dm_state =
		to_dm_connector_state(state);
	int ret = -EINVAL;

	if (property == dev->mode_config.scaling_mode_property) {
		switch (dm_state->scaling) {
		case RMX_CENTER:
			*val = DRM_MODE_SCALE_CENTER;
			break;
		case RMX_ASPECT:
			*val = DRM_MODE_SCALE_ASPECT;
			break;
		case RMX_FULL:
			*val = DRM_MODE_SCALE_FULLSCREEN;
			break;
		case RMX_OFF:
		default:
			*val = DRM_MODE_SCALE_NONE;
			break;
		}
		ret = 0;
	} else if (property == adev->mode_info.underscan_hborder_property) {
		*val = dm_state->underscan_hborder;
		ret = 0;
	} else if (property == adev->mode_info.underscan_vborder_property) {
		*val = dm_state->underscan_vborder;
		ret = 0;
	} else if (property == adev->mode_info.underscan_property) {
		*val = dm_state->underscan_enable;
		ret = 0;
	} else if (property == adev->mode_info.abm_level_property) {
		*val = dm_state->abm_level;
		ret = 0;
	}

	return ret;
}

static void amdgpu_dm_connector_unregister(struct drm_connector *connector)
{
	struct amdgpu_dm_connector *amdgpu_dm_connector = to_amdgpu_dm_connector(connector);

	drm_dp_aux_unregister(&amdgpu_dm_connector->dm_dp_aux.aux);
}

static void amdgpu_dm_connector_destroy(struct drm_connector *connector)
{
	struct amdgpu_dm_connector *aconnector = to_amdgpu_dm_connector(connector);
	const struct dc_link *link = aconnector->dc_link;
	struct amdgpu_device *adev = connector->dev->dev_private;
	struct amdgpu_display_manager *dm = &adev->dm;

#if defined(CONFIG_BACKLIGHT_CLASS_DEVICE) ||\
	defined(CONFIG_BACKLIGHT_CLASS_DEVICE_MODULE)

	if ((link->connector_signal & (SIGNAL_TYPE_EDP | SIGNAL_TYPE_LVDS)) &&
	    link->type != dc_connection_none &&
	    dm->backlight_dev) {
		backlight_device_unregister(dm->backlight_dev);
		dm->backlight_dev = NULL;
	}
#endif

	if (aconnector->dc_em_sink)
		dc_sink_release(aconnector->dc_em_sink);
	aconnector->dc_em_sink = NULL;
	if (aconnector->dc_sink)
		dc_sink_release(aconnector->dc_sink);
	aconnector->dc_sink = NULL;

	drm_dp_cec_unregister_connector(&aconnector->dm_dp_aux.aux);
	drm_connector_unregister(connector);
	drm_connector_cleanup(connector);
	if (aconnector->i2c) {
		i2c_del_adapter(&aconnector->i2c->base);
		kfree(aconnector->i2c);
	}
	kfree(aconnector->dm_dp_aux.aux.name);

	kfree(connector);
}

void amdgpu_dm_connector_funcs_reset(struct drm_connector *connector)
{
	struct dm_connector_state *state =
		to_dm_connector_state(connector->state);

	if (connector->state)
		__drm_atomic_helper_connector_destroy_state(connector->state);

	kfree(state);

	state = kzalloc(sizeof(*state), GFP_KERNEL);

	if (state) {
		state->scaling = RMX_OFF;
		state->underscan_enable = false;
		state->underscan_hborder = 0;
		state->underscan_vborder = 0;
		state->base.max_requested_bpc = 8;
		state->vcpi_slots = 0;
		state->pbn = 0;
		if (connector->connector_type == DRM_MODE_CONNECTOR_eDP)
			state->abm_level = amdgpu_dm_abm_level;

		__drm_atomic_helper_connector_reset(connector, &state->base);
	}
}

struct drm_connector_state *
amdgpu_dm_connector_atomic_duplicate_state(struct drm_connector *connector)
{
	struct dm_connector_state *state =
		to_dm_connector_state(connector->state);

	struct dm_connector_state *new_state =
			kmemdup(state, sizeof(*state), GFP_KERNEL);

	if (!new_state)
		return NULL;

	__drm_atomic_helper_connector_duplicate_state(connector, &new_state->base);

	new_state->freesync_capable = state->freesync_capable;
	new_state->abm_level = state->abm_level;
	new_state->scaling = state->scaling;
	new_state->underscan_enable = state->underscan_enable;
	new_state->underscan_hborder = state->underscan_hborder;
	new_state->underscan_vborder = state->underscan_vborder;
	new_state->vcpi_slots = state->vcpi_slots;
	new_state->pbn = state->pbn;
	return &new_state->base;
}

static int
amdgpu_dm_connector_late_register(struct drm_connector *connector)
{
	struct amdgpu_dm_connector *amdgpu_dm_connector =
		to_amdgpu_dm_connector(connector);
	int r;
<<<<<<< HEAD
=======

	if ((connector->connector_type == DRM_MODE_CONNECTOR_DisplayPort) ||
	    (connector->connector_type == DRM_MODE_CONNECTOR_eDP)) {
		amdgpu_dm_connector->dm_dp_aux.aux.dev = connector->kdev;
		r = drm_dp_aux_register(&amdgpu_dm_connector->dm_dp_aux.aux);
		if (r)
			return r;
	}
>>>>>>> 66057dd1

	if ((connector->connector_type == DRM_MODE_CONNECTOR_DisplayPort) ||
	    (connector->connector_type == DRM_MODE_CONNECTOR_eDP)) {
		amdgpu_dm_connector->dm_dp_aux.aux.dev = connector->kdev;
		r = drm_dp_aux_register(&amdgpu_dm_connector->dm_dp_aux.aux);
		if (r)
			return r;
	}

#if defined(CONFIG_DEBUG_FS)
	connector_debugfs_init(amdgpu_dm_connector);
#endif

	return 0;
}

static const struct drm_connector_funcs amdgpu_dm_connector_funcs = {
	.reset = amdgpu_dm_connector_funcs_reset,
	.detect = amdgpu_dm_connector_detect,
	.fill_modes = drm_helper_probe_single_connector_modes,
	.destroy = amdgpu_dm_connector_destroy,
	.atomic_duplicate_state = amdgpu_dm_connector_atomic_duplicate_state,
	.atomic_destroy_state = drm_atomic_helper_connector_destroy_state,
	.atomic_set_property = amdgpu_dm_connector_atomic_set_property,
	.atomic_get_property = amdgpu_dm_connector_atomic_get_property,
	.late_register = amdgpu_dm_connector_late_register,
	.early_unregister = amdgpu_dm_connector_unregister
};

static int get_modes(struct drm_connector *connector)
{
	return amdgpu_dm_connector_get_modes(connector);
}

static void create_eml_sink(struct amdgpu_dm_connector *aconnector)
{
	struct dc_sink_init_data init_params = {
			.link = aconnector->dc_link,
			.sink_signal = SIGNAL_TYPE_VIRTUAL
	};
	struct edid *edid;

	if (!aconnector->base.edid_blob_ptr) {
		DRM_ERROR("No EDID firmware found on connector: %s ,forcing to OFF!\n",
				aconnector->base.name);

		aconnector->base.force = DRM_FORCE_OFF;
		aconnector->base.override_edid = false;
		return;
	}

	edid = (struct edid *) aconnector->base.edid_blob_ptr->data;

	aconnector->edid = edid;

	aconnector->dc_em_sink = dc_link_add_remote_sink(
		aconnector->dc_link,
		(uint8_t *)edid,
		(edid->extensions + 1) * EDID_LENGTH,
		&init_params);

	if (aconnector->base.force == DRM_FORCE_ON) {
		aconnector->dc_sink = aconnector->dc_link->local_sink ?
		aconnector->dc_link->local_sink :
		aconnector->dc_em_sink;
		dc_sink_retain(aconnector->dc_sink);
	}
}

static void handle_edid_mgmt(struct amdgpu_dm_connector *aconnector)
{
	struct dc_link *link = (struct dc_link *)aconnector->dc_link;

	/*
	 * In case of headless boot with force on for DP managed connector
	 * Those settings have to be != 0 to get initial modeset
	 */
	if (link->connector_signal == SIGNAL_TYPE_DISPLAY_PORT) {
		link->verified_link_cap.lane_count = LANE_COUNT_FOUR;
		link->verified_link_cap.link_rate = LINK_RATE_HIGH2;
	}


	aconnector->base.override_edid = true;
	create_eml_sink(aconnector);
}

static struct dc_stream_state *
create_validate_stream_for_sink(struct amdgpu_dm_connector *aconnector,
				const struct drm_display_mode *drm_mode,
				const struct dm_connector_state *dm_state,
				const struct dc_stream_state *old_stream)
{
	struct drm_connector *connector = &aconnector->base;
	struct amdgpu_device *adev = connector->dev->dev_private;
	struct dc_stream_state *stream;
	int requested_bpc = connector->state ? connector->state->max_requested_bpc : 8;
	enum dc_status dc_result = DC_OK;

	do {
		stream = create_stream_for_sink(aconnector, drm_mode,
						dm_state, old_stream,
						requested_bpc);
		if (stream == NULL) {
			DRM_ERROR("Failed to create stream for sink!\n");
			break;
		}

		dc_result = dc_validate_stream(adev->dm.dc, stream);

		if (dc_result != DC_OK) {
			DRM_DEBUG_KMS("Mode %dx%d (clk %d) failed DC validation with error %d\n",
				      drm_mode->hdisplay,
				      drm_mode->vdisplay,
				      drm_mode->clock,
				      dc_result);

			dc_stream_release(stream);
			stream = NULL;
			requested_bpc -= 2; /* lower bpc to retry validation */
		}

	} while (stream == NULL && requested_bpc >= 6);

	return stream;
}

enum drm_mode_status amdgpu_dm_connector_mode_valid(struct drm_connector *connector,
				   struct drm_display_mode *mode)
{
	int result = MODE_ERROR;
	struct dc_sink *dc_sink;
	/* TODO: Unhardcode stream count */
	struct dc_stream_state *stream;
	struct amdgpu_dm_connector *aconnector = to_amdgpu_dm_connector(connector);

	if ((mode->flags & DRM_MODE_FLAG_INTERLACE) ||
			(mode->flags & DRM_MODE_FLAG_DBLSCAN))
		return result;

	/*
	 * Only run this the first time mode_valid is called to initilialize
	 * EDID mgmt
	 */
	if (aconnector->base.force != DRM_FORCE_UNSPECIFIED &&
		!aconnector->dc_em_sink)
		handle_edid_mgmt(aconnector);

	dc_sink = to_amdgpu_dm_connector(connector)->dc_sink;

	if (dc_sink == NULL) {
		DRM_ERROR("dc_sink is NULL!\n");
		goto fail;
	}

	stream = create_validate_stream_for_sink(aconnector, mode, NULL, NULL);
	if (stream) {
		dc_stream_release(stream);
		result = MODE_OK;
	}

fail:
	/* TODO: error handling*/
	return result;
}

static int fill_hdr_info_packet(const struct drm_connector_state *state,
				struct dc_info_packet *out)
{
	struct hdmi_drm_infoframe frame;
	unsigned char buf[30]; /* 26 + 4 */
	ssize_t len;
	int ret, i;

	memset(out, 0, sizeof(*out));

	if (!state->hdr_output_metadata)
		return 0;

	ret = drm_hdmi_infoframe_set_hdr_metadata(&frame, state);
	if (ret)
		return ret;

	len = hdmi_drm_infoframe_pack_only(&frame, buf, sizeof(buf));
	if (len < 0)
		return (int)len;

	/* Static metadata is a fixed 26 bytes + 4 byte header. */
	if (len != 30)
		return -EINVAL;

	/* Prepare the infopacket for DC. */
	switch (state->connector->connector_type) {
	case DRM_MODE_CONNECTOR_HDMIA:
		out->hb0 = 0x87; /* type */
		out->hb1 = 0x01; /* version */
		out->hb2 = 0x1A; /* length */
		out->sb[0] = buf[3]; /* checksum */
		i = 1;
		break;

	case DRM_MODE_CONNECTOR_DisplayPort:
	case DRM_MODE_CONNECTOR_eDP:
		out->hb0 = 0x00; /* sdp id, zero */
		out->hb1 = 0x87; /* type */
		out->hb2 = 0x1D; /* payload len - 1 */
		out->hb3 = (0x13 << 2); /* sdp version */
		out->sb[0] = 0x01; /* version */
		out->sb[1] = 0x1A; /* length */
		i = 2;
		break;

	default:
		return -EINVAL;
	}

	memcpy(&out->sb[i], &buf[4], 26);
	out->valid = true;

	print_hex_dump(KERN_DEBUG, "HDR SB:", DUMP_PREFIX_NONE, 16, 1, out->sb,
		       sizeof(out->sb), false);

	return 0;
}

static bool
is_hdr_metadata_different(const struct drm_connector_state *old_state,
			  const struct drm_connector_state *new_state)
{
	struct drm_property_blob *old_blob = old_state->hdr_output_metadata;
	struct drm_property_blob *new_blob = new_state->hdr_output_metadata;

	if (old_blob != new_blob) {
		if (old_blob && new_blob &&
		    old_blob->length == new_blob->length)
			return memcmp(old_blob->data, new_blob->data,
				      old_blob->length);

		return true;
	}

	return false;
}

static int
amdgpu_dm_connector_atomic_check(struct drm_connector *conn,
				 struct drm_atomic_state *state)
{
	struct drm_connector_state *new_con_state =
		drm_atomic_get_new_connector_state(state, conn);
	struct drm_connector_state *old_con_state =
		drm_atomic_get_old_connector_state(state, conn);
	struct drm_crtc *crtc = new_con_state->crtc;
	struct drm_crtc_state *new_crtc_state;
	int ret;

	if (!crtc)
		return 0;

	if (is_hdr_metadata_different(old_con_state, new_con_state)) {
		struct dc_info_packet hdr_infopacket;

		ret = fill_hdr_info_packet(new_con_state, &hdr_infopacket);
		if (ret)
			return ret;

		new_crtc_state = drm_atomic_get_crtc_state(state, crtc);
		if (IS_ERR(new_crtc_state))
			return PTR_ERR(new_crtc_state);

		/*
		 * DC considers the stream backends changed if the
		 * static metadata changes. Forcing the modeset also
		 * gives a simple way for userspace to switch from
		 * 8bpc to 10bpc when setting the metadata to enter
		 * or exit HDR.
		 *
		 * Changing the static metadata after it's been
		 * set is permissible, however. So only force a
		 * modeset if we're entering or exiting HDR.
		 */
		new_crtc_state->mode_changed =
			!old_con_state->hdr_output_metadata ||
			!new_con_state->hdr_output_metadata;
	}

	return 0;
}

static const struct drm_connector_helper_funcs
amdgpu_dm_connector_helper_funcs = {
	/*
	 * If hotplugging a second bigger display in FB Con mode, bigger resolution
	 * modes will be filtered by drm_mode_validate_size(), and those modes
	 * are missing after user start lightdm. So we need to renew modes list.
	 * in get_modes call back, not just return the modes count
	 */
	.get_modes = get_modes,
	.mode_valid = amdgpu_dm_connector_mode_valid,
	.atomic_check = amdgpu_dm_connector_atomic_check,
};

static void dm_crtc_helper_disable(struct drm_crtc *crtc)
{
}

static bool does_crtc_have_active_cursor(struct drm_crtc_state *new_crtc_state)
{
	struct drm_device *dev = new_crtc_state->crtc->dev;
	struct drm_plane *plane;

	drm_for_each_plane_mask(plane, dev, new_crtc_state->plane_mask) {
		if (plane->type == DRM_PLANE_TYPE_CURSOR)
			return true;
	}

	return false;
}

static int count_crtc_active_planes(struct drm_crtc_state *new_crtc_state)
{
	struct drm_atomic_state *state = new_crtc_state->state;
	struct drm_plane *plane;
	int num_active = 0;

	drm_for_each_plane_mask(plane, state->dev, new_crtc_state->plane_mask) {
		struct drm_plane_state *new_plane_state;

		/* Cursor planes are "fake". */
		if (plane->type == DRM_PLANE_TYPE_CURSOR)
			continue;

		new_plane_state = drm_atomic_get_new_plane_state(state, plane);

		if (!new_plane_state) {
			/*
			 * The plane is enable on the CRTC and hasn't changed
			 * state. This means that it previously passed
			 * validation and is therefore enabled.
			 */
			num_active += 1;
			continue;
		}

		/* We need a framebuffer to be considered enabled. */
		num_active += (new_plane_state->fb != NULL);
	}

	return num_active;
}

/*
 * Sets whether interrupts should be enabled on a specific CRTC.
 * We require that the stream be enabled and that there exist active
 * DC planes on the stream.
 */
static void
dm_update_crtc_interrupt_state(struct drm_crtc *crtc,
			       struct drm_crtc_state *new_crtc_state)
{
	struct dm_crtc_state *dm_new_crtc_state =
		to_dm_crtc_state(new_crtc_state);

	dm_new_crtc_state->active_planes = 0;
	dm_new_crtc_state->interrupts_enabled = false;

	if (!dm_new_crtc_state->stream)
		return;

	dm_new_crtc_state->active_planes =
		count_crtc_active_planes(new_crtc_state);

	dm_new_crtc_state->interrupts_enabled =
		dm_new_crtc_state->active_planes > 0;
}

static int dm_crtc_helper_atomic_check(struct drm_crtc *crtc,
				       struct drm_crtc_state *state)
{
	struct amdgpu_device *adev = crtc->dev->dev_private;
	struct dc *dc = adev->dm.dc;
	struct dm_crtc_state *dm_crtc_state = to_dm_crtc_state(state);
	int ret = -EINVAL;

	/*
	 * Update interrupt state for the CRTC. This needs to happen whenever
	 * the CRTC has changed or whenever any of its planes have changed.
	 * Atomic check satisfies both of these requirements since the CRTC
	 * is added to the state by DRM during drm_atomic_helper_check_planes.
	 */
	dm_update_crtc_interrupt_state(crtc, state);

	if (unlikely(!dm_crtc_state->stream &&
		     modeset_required(state, NULL, dm_crtc_state->stream))) {
		WARN_ON(1);
		return ret;
	}

	/* In some use cases, like reset, no stream is attached */
	if (!dm_crtc_state->stream)
		return 0;

	/*
	 * We want at least one hardware plane enabled to use
	 * the stream with a cursor enabled.
	 */
	if (state->enable && state->active &&
	    does_crtc_have_active_cursor(state) &&
	    dm_crtc_state->active_planes == 0)
		return -EINVAL;

	if (dc_validate_stream(dc, dm_crtc_state->stream) == DC_OK)
		return 0;

	return ret;
}

static bool dm_crtc_helper_mode_fixup(struct drm_crtc *crtc,
				      const struct drm_display_mode *mode,
				      struct drm_display_mode *adjusted_mode)
{
	return true;
}

static const struct drm_crtc_helper_funcs amdgpu_dm_crtc_helper_funcs = {
	.disable = dm_crtc_helper_disable,
	.atomic_check = dm_crtc_helper_atomic_check,
	.mode_fixup = dm_crtc_helper_mode_fixup,
	.get_scanout_position = amdgpu_crtc_get_scanout_position,
};

static void dm_encoder_helper_disable(struct drm_encoder *encoder)
{

}

static int convert_dc_color_depth_into_bpc (enum dc_color_depth display_color_depth)
{
	switch (display_color_depth) {
		case COLOR_DEPTH_666:
			return 6;
		case COLOR_DEPTH_888:
			return 8;
		case COLOR_DEPTH_101010:
			return 10;
		case COLOR_DEPTH_121212:
			return 12;
		case COLOR_DEPTH_141414:
			return 14;
		case COLOR_DEPTH_161616:
			return 16;
		default:
			break;
		}
	return 0;
}

static int dm_encoder_helper_atomic_check(struct drm_encoder *encoder,
					  struct drm_crtc_state *crtc_state,
					  struct drm_connector_state *conn_state)
{
	struct drm_atomic_state *state = crtc_state->state;
	struct drm_connector *connector = conn_state->connector;
	struct amdgpu_dm_connector *aconnector = to_amdgpu_dm_connector(connector);
	struct dm_connector_state *dm_new_connector_state = to_dm_connector_state(conn_state);
	const struct drm_display_mode *adjusted_mode = &crtc_state->adjusted_mode;
	struct drm_dp_mst_topology_mgr *mst_mgr;
	struct drm_dp_mst_port *mst_port;
	enum dc_color_depth color_depth;
	int clock, bpp = 0;
	bool is_y420 = false;

	if (!aconnector->port || !aconnector->dc_sink)
		return 0;

	mst_port = aconnector->port;
	mst_mgr = &aconnector->mst_port->mst_mgr;

	if (!crtc_state->connectors_changed && !crtc_state->mode_changed)
		return 0;

	if (!state->duplicated) {
		int max_bpc = conn_state->max_requested_bpc;
		is_y420 = drm_mode_is_420_also(&connector->display_info, adjusted_mode) &&
				aconnector->force_yuv420_output;
		color_depth = convert_color_depth_from_display_info(connector,
								    is_y420,
								    max_bpc);
		bpp = convert_dc_color_depth_into_bpc(color_depth) * 3;
		clock = adjusted_mode->clock;
		dm_new_connector_state->pbn = drm_dp_calc_pbn_mode(clock, bpp, false);
	}
	dm_new_connector_state->vcpi_slots = drm_dp_atomic_find_vcpi_slots(state,
									   mst_mgr,
									   mst_port,
									   dm_new_connector_state->pbn,
									   0);
	if (dm_new_connector_state->vcpi_slots < 0) {
		DRM_DEBUG_ATOMIC("failed finding vcpi slots: %d\n", (int)dm_new_connector_state->vcpi_slots);
		return dm_new_connector_state->vcpi_slots;
	}
	return 0;
}

const struct drm_encoder_helper_funcs amdgpu_dm_encoder_helper_funcs = {
	.disable = dm_encoder_helper_disable,
	.atomic_check = dm_encoder_helper_atomic_check
};

#if defined(CONFIG_DRM_AMD_DC_DCN)
static int dm_update_mst_vcpi_slots_for_dsc(struct drm_atomic_state *state,
					    struct dc_state *dc_state)
{
	struct dc_stream_state *stream = NULL;
	struct drm_connector *connector;
	struct drm_connector_state *new_con_state, *old_con_state;
	struct amdgpu_dm_connector *aconnector;
	struct dm_connector_state *dm_conn_state;
	int i, j, clock, bpp;
	int vcpi, pbn_div, pbn = 0;

	for_each_oldnew_connector_in_state(state, connector, old_con_state, new_con_state, i) {

		aconnector = to_amdgpu_dm_connector(connector);

		if (!aconnector->port)
			continue;

		if (!new_con_state || !new_con_state->crtc)
			continue;

		dm_conn_state = to_dm_connector_state(new_con_state);

		for (j = 0; j < dc_state->stream_count; j++) {
			stream = dc_state->streams[j];
			if (!stream)
				continue;

			if ((struct amdgpu_dm_connector*)stream->dm_stream_context == aconnector)
				break;

			stream = NULL;
		}

		if (!stream)
			continue;

		if (stream->timing.flags.DSC != 1) {
			drm_dp_mst_atomic_enable_dsc(state,
						     aconnector->port,
						     dm_conn_state->pbn,
						     0,
						     false);
			continue;
		}

		pbn_div = dm_mst_get_pbn_divider(stream->link);
		bpp = stream->timing.dsc_cfg.bits_per_pixel;
		clock = stream->timing.pix_clk_100hz / 10;
		pbn = drm_dp_calc_pbn_mode(clock, bpp, true);
		vcpi = drm_dp_mst_atomic_enable_dsc(state,
						    aconnector->port,
						    pbn, pbn_div,
						    true);
		if (vcpi < 0)
			return vcpi;

		dm_conn_state->pbn = pbn;
		dm_conn_state->vcpi_slots = vcpi;
	}
	return 0;
}
#endif

static void dm_drm_plane_reset(struct drm_plane *plane)
{
	struct dm_plane_state *amdgpu_state = NULL;

	if (plane->state)
		plane->funcs->atomic_destroy_state(plane, plane->state);

	amdgpu_state = kzalloc(sizeof(*amdgpu_state), GFP_KERNEL);
	WARN_ON(amdgpu_state == NULL);

	if (amdgpu_state)
		__drm_atomic_helper_plane_reset(plane, &amdgpu_state->base);
}

static struct drm_plane_state *
dm_drm_plane_duplicate_state(struct drm_plane *plane)
{
	struct dm_plane_state *dm_plane_state, *old_dm_plane_state;

	old_dm_plane_state = to_dm_plane_state(plane->state);
	dm_plane_state = kzalloc(sizeof(*dm_plane_state), GFP_KERNEL);
	if (!dm_plane_state)
		return NULL;

	__drm_atomic_helper_plane_duplicate_state(plane, &dm_plane_state->base);

	if (old_dm_plane_state->dc_state) {
		dm_plane_state->dc_state = old_dm_plane_state->dc_state;
		dc_plane_state_retain(dm_plane_state->dc_state);
	}

	return &dm_plane_state->base;
}

void dm_drm_plane_destroy_state(struct drm_plane *plane,
				struct drm_plane_state *state)
{
	struct dm_plane_state *dm_plane_state = to_dm_plane_state(state);

	if (dm_plane_state->dc_state)
		dc_plane_state_release(dm_plane_state->dc_state);

	drm_atomic_helper_plane_destroy_state(plane, state);
}

static const struct drm_plane_funcs dm_plane_funcs = {
	.update_plane	= drm_atomic_helper_update_plane,
	.disable_plane	= drm_atomic_helper_disable_plane,
	.destroy	= drm_primary_helper_destroy,
	.reset = dm_drm_plane_reset,
	.atomic_duplicate_state = dm_drm_plane_duplicate_state,
	.atomic_destroy_state = dm_drm_plane_destroy_state,
};

static int dm_plane_helper_prepare_fb(struct drm_plane *plane,
				      struct drm_plane_state *new_state)
{
	struct amdgpu_framebuffer *afb;
	struct drm_gem_object *obj;
	struct amdgpu_device *adev;
	struct amdgpu_bo *rbo;
	struct dm_plane_state *dm_plane_state_new, *dm_plane_state_old;
	struct list_head list;
	struct ttm_validate_buffer tv;
	struct ww_acquire_ctx ticket;
	uint64_t tiling_flags;
	uint32_t domain;
	int r;
<<<<<<< HEAD
=======
	bool tmz_surface = false;
>>>>>>> 66057dd1
	bool force_disable_dcc = false;

	dm_plane_state_old = to_dm_plane_state(plane->state);
	dm_plane_state_new = to_dm_plane_state(new_state);

	if (!new_state->fb) {
		DRM_DEBUG_DRIVER("No FB bound\n");
		return 0;
	}

	afb = to_amdgpu_framebuffer(new_state->fb);
	obj = new_state->fb->obj[0];
	rbo = gem_to_amdgpu_bo(obj);
	adev = amdgpu_ttm_adev(rbo->tbo.bdev);
	INIT_LIST_HEAD(&list);

	tv.bo = &rbo->tbo;
	tv.num_shared = 1;
	list_add(&tv.head, &list);

	r = ttm_eu_reserve_buffers(&ticket, &list, false, NULL);
	if (r) {
		dev_err(adev->dev, "fail to reserve bo (%d)\n", r);
		return r;
	}

	if (plane->type != DRM_PLANE_TYPE_CURSOR)
		domain = amdgpu_display_supported_domains(adev, rbo->flags);
	else
		domain = AMDGPU_GEM_DOMAIN_VRAM;

	r = amdgpu_bo_pin(rbo, domain);
	if (unlikely(r != 0)) {
		if (r != -ERESTARTSYS)
			DRM_ERROR("Failed to pin framebuffer with error %d\n", r);
		ttm_eu_backoff_reservation(&ticket, &list);
		return r;
	}

	r = amdgpu_ttm_alloc_gart(&rbo->tbo);
	if (unlikely(r != 0)) {
		amdgpu_bo_unpin(rbo);
		ttm_eu_backoff_reservation(&ticket, &list);
		DRM_ERROR("%p bind failed\n", rbo);
		return r;
	}

	amdgpu_bo_get_tiling_flags(rbo, &tiling_flags);

	tmz_surface = amdgpu_bo_encrypted(rbo);

	ttm_eu_backoff_reservation(&ticket, &list);

	afb->address = amdgpu_bo_gpu_offset(rbo);

	amdgpu_bo_ref(rbo);

	if (dm_plane_state_new->dc_state &&
			dm_plane_state_old->dc_state != dm_plane_state_new->dc_state) {
		struct dc_plane_state *plane_state = dm_plane_state_new->dc_state;

		force_disable_dcc = adev->asic_type == CHIP_RAVEN && adev->in_suspend;
		fill_plane_buffer_attributes(
			adev, afb, plane_state->format, plane_state->rotation,
			tiling_flags, &plane_state->tiling_info,
			&plane_state->plane_size, &plane_state->dcc,
<<<<<<< HEAD
			&plane_state->address,
=======
			&plane_state->address, tmz_surface,
>>>>>>> 66057dd1
			force_disable_dcc);
	}

	return 0;
}

static void dm_plane_helper_cleanup_fb(struct drm_plane *plane,
				       struct drm_plane_state *old_state)
{
	struct amdgpu_bo *rbo;
	int r;

	if (!old_state->fb)
		return;

	rbo = gem_to_amdgpu_bo(old_state->fb->obj[0]);
	r = amdgpu_bo_reserve(rbo, false);
	if (unlikely(r)) {
		DRM_ERROR("failed to reserve rbo before unpin\n");
		return;
	}

	amdgpu_bo_unpin(rbo);
	amdgpu_bo_unreserve(rbo);
	amdgpu_bo_unref(&rbo);
}

static int dm_plane_atomic_check(struct drm_plane *plane,
				 struct drm_plane_state *state)
{
	struct amdgpu_device *adev = plane->dev->dev_private;
	struct dc *dc = adev->dm.dc;
	struct dm_plane_state *dm_plane_state;
	struct dc_scaling_info scaling_info;
	int ret;

	dm_plane_state = to_dm_plane_state(state);

	if (!dm_plane_state->dc_state)
		return 0;

	ret = fill_dc_scaling_info(state, &scaling_info);
	if (ret)
		return ret;

	if (dc_validate_plane(dc, dm_plane_state->dc_state) == DC_OK)
		return 0;

	return -EINVAL;
}

static int dm_plane_atomic_async_check(struct drm_plane *plane,
				       struct drm_plane_state *new_plane_state)
{
	/* Only support async updates on cursor planes. */
	if (plane->type != DRM_PLANE_TYPE_CURSOR)
		return -EINVAL;

	return 0;
}

static void dm_plane_atomic_async_update(struct drm_plane *plane,
					 struct drm_plane_state *new_state)
{
	struct drm_plane_state *old_state =
		drm_atomic_get_old_plane_state(new_state->state, plane);

	swap(plane->state->fb, new_state->fb);

	plane->state->src_x = new_state->src_x;
	plane->state->src_y = new_state->src_y;
	plane->state->src_w = new_state->src_w;
	plane->state->src_h = new_state->src_h;
	plane->state->crtc_x = new_state->crtc_x;
	plane->state->crtc_y = new_state->crtc_y;
	plane->state->crtc_w = new_state->crtc_w;
	plane->state->crtc_h = new_state->crtc_h;

	handle_cursor_update(plane, old_state);
}

static const struct drm_plane_helper_funcs dm_plane_helper_funcs = {
	.prepare_fb = dm_plane_helper_prepare_fb,
	.cleanup_fb = dm_plane_helper_cleanup_fb,
	.atomic_check = dm_plane_atomic_check,
	.atomic_async_check = dm_plane_atomic_async_check,
	.atomic_async_update = dm_plane_atomic_async_update
};

/*
 * TODO: these are currently initialized to rgb formats only.
 * For future use cases we should either initialize them dynamically based on
 * plane capabilities, or initialize this array to all formats, so internal drm
 * check will succeed, and let DC implement proper check
 */
static const uint32_t rgb_formats[] = {
	DRM_FORMAT_XRGB8888,
	DRM_FORMAT_ARGB8888,
	DRM_FORMAT_RGBA8888,
	DRM_FORMAT_XRGB2101010,
	DRM_FORMAT_XBGR2101010,
	DRM_FORMAT_ARGB2101010,
	DRM_FORMAT_ABGR2101010,
	DRM_FORMAT_XBGR8888,
	DRM_FORMAT_ABGR8888,
	DRM_FORMAT_RGB565,
};

static const uint32_t overlay_formats[] = {
	DRM_FORMAT_XRGB8888,
	DRM_FORMAT_ARGB8888,
	DRM_FORMAT_RGBA8888,
	DRM_FORMAT_XBGR8888,
	DRM_FORMAT_ABGR8888,
	DRM_FORMAT_RGB565
};

static const u32 cursor_formats[] = {
	DRM_FORMAT_ARGB8888
};

static int get_plane_formats(const struct drm_plane *plane,
			     const struct dc_plane_cap *plane_cap,
			     uint32_t *formats, int max_formats)
{
	int i, num_formats = 0;

	/*
	 * TODO: Query support for each group of formats directly from
	 * DC plane caps. This will require adding more formats to the
	 * caps list.
	 */

	switch (plane->type) {
	case DRM_PLANE_TYPE_PRIMARY:
		for (i = 0; i < ARRAY_SIZE(rgb_formats); ++i) {
			if (num_formats >= max_formats)
				break;

			formats[num_formats++] = rgb_formats[i];
		}

		if (plane_cap && plane_cap->pixel_format_support.nv12)
			formats[num_formats++] = DRM_FORMAT_NV12;
		if (plane_cap && plane_cap->pixel_format_support.p010)
			formats[num_formats++] = DRM_FORMAT_P010;
		if (plane_cap && plane_cap->pixel_format_support.fp16) {
			formats[num_formats++] = DRM_FORMAT_XRGB16161616F;
			formats[num_formats++] = DRM_FORMAT_ARGB16161616F;
			formats[num_formats++] = DRM_FORMAT_XBGR16161616F;
			formats[num_formats++] = DRM_FORMAT_ABGR16161616F;
		}
		break;

	case DRM_PLANE_TYPE_OVERLAY:
		for (i = 0; i < ARRAY_SIZE(overlay_formats); ++i) {
			if (num_formats >= max_formats)
				break;

			formats[num_formats++] = overlay_formats[i];
		}
		break;

	case DRM_PLANE_TYPE_CURSOR:
		for (i = 0; i < ARRAY_SIZE(cursor_formats); ++i) {
			if (num_formats >= max_formats)
				break;

			formats[num_formats++] = cursor_formats[i];
		}
		break;
	}

	return num_formats;
}

static int amdgpu_dm_plane_init(struct amdgpu_display_manager *dm,
				struct drm_plane *plane,
				unsigned long possible_crtcs,
				const struct dc_plane_cap *plane_cap)
{
	uint32_t formats[32];
	int num_formats;
	int res = -EPERM;

	num_formats = get_plane_formats(plane, plane_cap, formats,
					ARRAY_SIZE(formats));

	res = drm_universal_plane_init(dm->adev->ddev, plane, possible_crtcs,
				       &dm_plane_funcs, formats, num_formats,
				       NULL, plane->type, NULL);
	if (res)
		return res;

	if (plane->type == DRM_PLANE_TYPE_OVERLAY &&
	    plane_cap && plane_cap->per_pixel_alpha) {
		unsigned int blend_caps = BIT(DRM_MODE_BLEND_PIXEL_NONE) |
					  BIT(DRM_MODE_BLEND_PREMULTI);

		drm_plane_create_alpha_property(plane);
		drm_plane_create_blend_mode_property(plane, blend_caps);
	}

	if (plane->type == DRM_PLANE_TYPE_PRIMARY &&
	    plane_cap &&
	    (plane_cap->pixel_format_support.nv12 ||
	     plane_cap->pixel_format_support.p010)) {
		/* This only affects YUV formats. */
		drm_plane_create_color_properties(
			plane,
			BIT(DRM_COLOR_YCBCR_BT601) |
			BIT(DRM_COLOR_YCBCR_BT709) |
			BIT(DRM_COLOR_YCBCR_BT2020),
			BIT(DRM_COLOR_YCBCR_LIMITED_RANGE) |
			BIT(DRM_COLOR_YCBCR_FULL_RANGE),
			DRM_COLOR_YCBCR_BT709, DRM_COLOR_YCBCR_LIMITED_RANGE);
	}

	drm_plane_helper_add(plane, &dm_plane_helper_funcs);

	/* Create (reset) the plane state */
	if (plane->funcs->reset)
		plane->funcs->reset(plane);

	return 0;
}

static int amdgpu_dm_crtc_init(struct amdgpu_display_manager *dm,
			       struct drm_plane *plane,
			       uint32_t crtc_index)
{
	struct amdgpu_crtc *acrtc = NULL;
	struct drm_plane *cursor_plane;

	int res = -ENOMEM;

	cursor_plane = kzalloc(sizeof(*cursor_plane), GFP_KERNEL);
	if (!cursor_plane)
		goto fail;

	cursor_plane->type = DRM_PLANE_TYPE_CURSOR;
	res = amdgpu_dm_plane_init(dm, cursor_plane, 0, NULL);

	acrtc = kzalloc(sizeof(struct amdgpu_crtc), GFP_KERNEL);
	if (!acrtc)
		goto fail;

	res = drm_crtc_init_with_planes(
			dm->ddev,
			&acrtc->base,
			plane,
			cursor_plane,
			&amdgpu_dm_crtc_funcs, NULL);

	if (res)
		goto fail;

	drm_crtc_helper_add(&acrtc->base, &amdgpu_dm_crtc_helper_funcs);

	/* Create (reset) the plane state */
	if (acrtc->base.funcs->reset)
		acrtc->base.funcs->reset(&acrtc->base);

	acrtc->max_cursor_width = dm->adev->dm.dc->caps.max_cursor_size;
	acrtc->max_cursor_height = dm->adev->dm.dc->caps.max_cursor_size;

	acrtc->crtc_id = crtc_index;
	acrtc->base.enabled = false;
	acrtc->otg_inst = -1;

	dm->adev->mode_info.crtcs[crtc_index] = acrtc;
	drm_crtc_enable_color_mgmt(&acrtc->base, MAX_COLOR_LUT_ENTRIES,
				   true, MAX_COLOR_LUT_ENTRIES);
	drm_mode_crtc_set_gamma_size(&acrtc->base, MAX_COLOR_LEGACY_LUT_ENTRIES);

	return 0;

fail:
	kfree(acrtc);
	kfree(cursor_plane);
	return res;
}


static int to_drm_connector_type(enum signal_type st)
{
	switch (st) {
	case SIGNAL_TYPE_HDMI_TYPE_A:
		return DRM_MODE_CONNECTOR_HDMIA;
	case SIGNAL_TYPE_EDP:
		return DRM_MODE_CONNECTOR_eDP;
	case SIGNAL_TYPE_LVDS:
		return DRM_MODE_CONNECTOR_LVDS;
	case SIGNAL_TYPE_RGB:
		return DRM_MODE_CONNECTOR_VGA;
	case SIGNAL_TYPE_DISPLAY_PORT:
	case SIGNAL_TYPE_DISPLAY_PORT_MST:
		return DRM_MODE_CONNECTOR_DisplayPort;
	case SIGNAL_TYPE_DVI_DUAL_LINK:
	case SIGNAL_TYPE_DVI_SINGLE_LINK:
		return DRM_MODE_CONNECTOR_DVID;
	case SIGNAL_TYPE_VIRTUAL:
		return DRM_MODE_CONNECTOR_VIRTUAL;

	default:
		return DRM_MODE_CONNECTOR_Unknown;
	}
}

static struct drm_encoder *amdgpu_dm_connector_to_encoder(struct drm_connector *connector)
{
	struct drm_encoder *encoder;

	/* There is only one encoder per connector */
	drm_connector_for_each_possible_encoder(connector, encoder)
		return encoder;

	return NULL;
}

static void amdgpu_dm_get_native_mode(struct drm_connector *connector)
{
	struct drm_encoder *encoder;
	struct amdgpu_encoder *amdgpu_encoder;

	encoder = amdgpu_dm_connector_to_encoder(connector);

	if (encoder == NULL)
		return;

	amdgpu_encoder = to_amdgpu_encoder(encoder);

	amdgpu_encoder->native_mode.clock = 0;

	if (!list_empty(&connector->probed_modes)) {
		struct drm_display_mode *preferred_mode = NULL;

		list_for_each_entry(preferred_mode,
				    &connector->probed_modes,
				    head) {
			if (preferred_mode->type & DRM_MODE_TYPE_PREFERRED)
				amdgpu_encoder->native_mode = *preferred_mode;

			break;
		}

	}
}

static struct drm_display_mode *
amdgpu_dm_create_common_mode(struct drm_encoder *encoder,
			     char *name,
			     int hdisplay, int vdisplay)
{
	struct drm_device *dev = encoder->dev;
	struct amdgpu_encoder *amdgpu_encoder = to_amdgpu_encoder(encoder);
	struct drm_display_mode *mode = NULL;
	struct drm_display_mode *native_mode = &amdgpu_encoder->native_mode;

	mode = drm_mode_duplicate(dev, native_mode);

	if (mode == NULL)
		return NULL;

	mode->hdisplay = hdisplay;
	mode->vdisplay = vdisplay;
	mode->type &= ~DRM_MODE_TYPE_PREFERRED;
	strscpy(mode->name, name, DRM_DISPLAY_MODE_LEN);

	return mode;

}

static void amdgpu_dm_connector_add_common_modes(struct drm_encoder *encoder,
						 struct drm_connector *connector)
{
	struct amdgpu_encoder *amdgpu_encoder = to_amdgpu_encoder(encoder);
	struct drm_display_mode *mode = NULL;
	struct drm_display_mode *native_mode = &amdgpu_encoder->native_mode;
	struct amdgpu_dm_connector *amdgpu_dm_connector =
				to_amdgpu_dm_connector(connector);
	int i;
	int n;
	struct mode_size {
		char name[DRM_DISPLAY_MODE_LEN];
		int w;
		int h;
	} common_modes[] = {
		{  "640x480",  640,  480},
		{  "800x600",  800,  600},
		{ "1024x768", 1024,  768},
		{ "1280x720", 1280,  720},
		{ "1280x800", 1280,  800},
		{"1280x1024", 1280, 1024},
		{ "1440x900", 1440,  900},
		{"1680x1050", 1680, 1050},
		{"1600x1200", 1600, 1200},
		{"1920x1080", 1920, 1080},
		{"1920x1200", 1920, 1200}
	};

	n = ARRAY_SIZE(common_modes);

	for (i = 0; i < n; i++) {
		struct drm_display_mode *curmode = NULL;
		bool mode_existed = false;

		if (common_modes[i].w > native_mode->hdisplay ||
		    common_modes[i].h > native_mode->vdisplay ||
		   (common_modes[i].w == native_mode->hdisplay &&
		    common_modes[i].h == native_mode->vdisplay))
			continue;

		list_for_each_entry(curmode, &connector->probed_modes, head) {
			if (common_modes[i].w == curmode->hdisplay &&
			    common_modes[i].h == curmode->vdisplay) {
				mode_existed = true;
				break;
			}
		}

		if (mode_existed)
			continue;

		mode = amdgpu_dm_create_common_mode(encoder,
				common_modes[i].name, common_modes[i].w,
				common_modes[i].h);
		drm_mode_probed_add(connector, mode);
		amdgpu_dm_connector->num_modes++;
	}
}

static void amdgpu_dm_connector_ddc_get_modes(struct drm_connector *connector,
					      struct edid *edid)
{
	struct amdgpu_dm_connector *amdgpu_dm_connector =
			to_amdgpu_dm_connector(connector);

	if (edid) {
		/* empty probed_modes */
		INIT_LIST_HEAD(&connector->probed_modes);
		amdgpu_dm_connector->num_modes =
				drm_add_edid_modes(connector, edid);

		/* sorting the probed modes before calling function
		 * amdgpu_dm_get_native_mode() since EDID can have
		 * more than one preferred mode. The modes that are
		 * later in the probed mode list could be of higher
		 * and preferred resolution. For example, 3840x2160
		 * resolution in base EDID preferred timing and 4096x2160
		 * preferred resolution in DID extension block later.
		 */
		drm_mode_sort(&connector->probed_modes);
		amdgpu_dm_get_native_mode(connector);
	} else {
		amdgpu_dm_connector->num_modes = 0;
	}
}

static int amdgpu_dm_connector_get_modes(struct drm_connector *connector)
{
	struct amdgpu_dm_connector *amdgpu_dm_connector =
			to_amdgpu_dm_connector(connector);
	struct drm_encoder *encoder;
	struct edid *edid = amdgpu_dm_connector->edid;

	encoder = amdgpu_dm_connector_to_encoder(connector);

	if (!edid || !drm_edid_is_valid(edid)) {
		amdgpu_dm_connector->num_modes =
				drm_add_modes_noedid(connector, 640, 480);
	} else {
		amdgpu_dm_connector_ddc_get_modes(connector, edid);
		amdgpu_dm_connector_add_common_modes(encoder, connector);
	}
	amdgpu_dm_fbc_init(connector);

	return amdgpu_dm_connector->num_modes;
}

void amdgpu_dm_connector_init_helper(struct amdgpu_display_manager *dm,
				     struct amdgpu_dm_connector *aconnector,
				     int connector_type,
				     struct dc_link *link,
				     int link_index)
{
	struct amdgpu_device *adev = dm->ddev->dev_private;

	/*
	 * Some of the properties below require access to state, like bpc.
	 * Allocate some default initial connector state with our reset helper.
	 */
	if (aconnector->base.funcs->reset)
		aconnector->base.funcs->reset(&aconnector->base);

	aconnector->connector_id = link_index;
	aconnector->dc_link = link;
	aconnector->base.interlace_allowed = false;
	aconnector->base.doublescan_allowed = false;
	aconnector->base.stereo_allowed = false;
	aconnector->base.dpms = DRM_MODE_DPMS_OFF;
	aconnector->hpd.hpd = AMDGPU_HPD_NONE; /* not used */
	aconnector->audio_inst = -1;
	mutex_init(&aconnector->hpd_lock);

	/*
	 * configure support HPD hot plug connector_>polled default value is 0
	 * which means HPD hot plug not supported
	 */
	switch (connector_type) {
	case DRM_MODE_CONNECTOR_HDMIA:
		aconnector->base.polled = DRM_CONNECTOR_POLL_HPD;
		aconnector->base.ycbcr_420_allowed =
			link->link_enc->features.hdmi_ycbcr420_supported ? true : false;
		break;
	case DRM_MODE_CONNECTOR_DisplayPort:
		aconnector->base.polled = DRM_CONNECTOR_POLL_HPD;
		aconnector->base.ycbcr_420_allowed =
			link->link_enc->features.dp_ycbcr420_supported ? true : false;
		break;
	case DRM_MODE_CONNECTOR_DVID:
		aconnector->base.polled = DRM_CONNECTOR_POLL_HPD;
		break;
	default:
		break;
	}

	drm_object_attach_property(&aconnector->base.base,
				dm->ddev->mode_config.scaling_mode_property,
				DRM_MODE_SCALE_NONE);

	drm_object_attach_property(&aconnector->base.base,
				adev->mode_info.underscan_property,
				UNDERSCAN_OFF);
	drm_object_attach_property(&aconnector->base.base,
				adev->mode_info.underscan_hborder_property,
				0);
	drm_object_attach_property(&aconnector->base.base,
				adev->mode_info.underscan_vborder_property,
				0);

	if (!aconnector->mst_port)
		drm_connector_attach_max_bpc_property(&aconnector->base, 8, 16);

	/* This defaults to the max in the range, but we want 8bpc for non-edp. */
	aconnector->base.state->max_bpc = (connector_type == DRM_MODE_CONNECTOR_eDP) ? 16 : 8;
	aconnector->base.state->max_requested_bpc = aconnector->base.state->max_bpc;

	if (connector_type == DRM_MODE_CONNECTOR_eDP &&
	    dc_is_dmcu_initialized(adev->dm.dc)) {
		drm_object_attach_property(&aconnector->base.base,
				adev->mode_info.abm_level_property, 0);
	}

	if (connector_type == DRM_MODE_CONNECTOR_HDMIA ||
	    connector_type == DRM_MODE_CONNECTOR_DisplayPort ||
	    connector_type == DRM_MODE_CONNECTOR_eDP) {
		drm_object_attach_property(
			&aconnector->base.base,
			dm->ddev->mode_config.hdr_output_metadata_property, 0);

		if (!aconnector->mst_port)
			drm_connector_attach_vrr_capable_property(&aconnector->base);

#ifdef CONFIG_DRM_AMD_DC_HDCP
		if (adev->dm.hdcp_workqueue)
			drm_connector_attach_content_protection_property(&aconnector->base, true);
#endif
	}
}

static int amdgpu_dm_i2c_xfer(struct i2c_adapter *i2c_adap,
			      struct i2c_msg *msgs, int num)
{
	struct amdgpu_i2c_adapter *i2c = i2c_get_adapdata(i2c_adap);
	struct ddc_service *ddc_service = i2c->ddc_service;
	struct i2c_command cmd;
	int i;
	int result = -EIO;

	cmd.payloads = kcalloc(num, sizeof(struct i2c_payload), GFP_KERNEL);

	if (!cmd.payloads)
		return result;

	cmd.number_of_payloads = num;
	cmd.engine = I2C_COMMAND_ENGINE_DEFAULT;
	cmd.speed = 100;

	for (i = 0; i < num; i++) {
		cmd.payloads[i].write = !(msgs[i].flags & I2C_M_RD);
		cmd.payloads[i].address = msgs[i].addr;
		cmd.payloads[i].length = msgs[i].len;
		cmd.payloads[i].data = msgs[i].buf;
	}

	if (dc_submit_i2c(
			ddc_service->ctx->dc,
			ddc_service->ddc_pin->hw_info.ddc_channel,
			&cmd))
		result = num;

	kfree(cmd.payloads);
	return result;
}

static u32 amdgpu_dm_i2c_func(struct i2c_adapter *adap)
{
	return I2C_FUNC_I2C | I2C_FUNC_SMBUS_EMUL;
}

static const struct i2c_algorithm amdgpu_dm_i2c_algo = {
	.master_xfer = amdgpu_dm_i2c_xfer,
	.functionality = amdgpu_dm_i2c_func,
};

static struct amdgpu_i2c_adapter *
create_i2c(struct ddc_service *ddc_service,
	   int link_index,
	   int *res)
{
	struct amdgpu_device *adev = ddc_service->ctx->driver_context;
	struct amdgpu_i2c_adapter *i2c;

	i2c = kzalloc(sizeof(struct amdgpu_i2c_adapter), GFP_KERNEL);
	if (!i2c)
		return NULL;
	i2c->base.owner = THIS_MODULE;
	i2c->base.class = I2C_CLASS_DDC;
	i2c->base.dev.parent = &adev->pdev->dev;
	i2c->base.algo = &amdgpu_dm_i2c_algo;
	snprintf(i2c->base.name, sizeof(i2c->base.name), "AMDGPU DM i2c hw bus %d", link_index);
	i2c_set_adapdata(&i2c->base, i2c);
	i2c->ddc_service = ddc_service;
	i2c->ddc_service->ddc_pin->hw_info.ddc_channel = link_index;

	return i2c;
}


/*
 * Note: this function assumes that dc_link_detect() was called for the
 * dc_link which will be represented by this aconnector.
 */
static int amdgpu_dm_connector_init(struct amdgpu_display_manager *dm,
				    struct amdgpu_dm_connector *aconnector,
				    uint32_t link_index,
				    struct amdgpu_encoder *aencoder)
{
	int res = 0;
	int connector_type;
	struct dc *dc = dm->dc;
	struct dc_link *link = dc_get_link_at_index(dc, link_index);
	struct amdgpu_i2c_adapter *i2c;

	link->priv = aconnector;

	DRM_DEBUG_DRIVER("%s()\n", __func__);

	i2c = create_i2c(link->ddc, link->link_index, &res);
	if (!i2c) {
		DRM_ERROR("Failed to create i2c adapter data\n");
		return -ENOMEM;
	}

	aconnector->i2c = i2c;
	res = i2c_add_adapter(&i2c->base);

	if (res) {
		DRM_ERROR("Failed to register hw i2c %d\n", link->link_index);
		goto out_free;
	}

	connector_type = to_drm_connector_type(link->connector_signal);

	res = drm_connector_init_with_ddc(
			dm->ddev,
			&aconnector->base,
			&amdgpu_dm_connector_funcs,
			connector_type,
			&i2c->base);

	if (res) {
		DRM_ERROR("connector_init failed\n");
		aconnector->connector_id = -1;
		goto out_free;
	}

	drm_connector_helper_add(
			&aconnector->base,
			&amdgpu_dm_connector_helper_funcs);

	amdgpu_dm_connector_init_helper(
		dm,
		aconnector,
		connector_type,
		link,
		link_index);

	drm_connector_attach_encoder(
		&aconnector->base, &aencoder->base);

	if (connector_type == DRM_MODE_CONNECTOR_DisplayPort
		|| connector_type == DRM_MODE_CONNECTOR_eDP)
		amdgpu_dm_initialize_dp_connector(dm, aconnector, link->link_index);

out_free:
	if (res) {
		kfree(i2c);
		aconnector->i2c = NULL;
	}
	return res;
}

int amdgpu_dm_get_encoder_crtc_mask(struct amdgpu_device *adev)
{
	switch (adev->mode_info.num_crtc) {
	case 1:
		return 0x1;
	case 2:
		return 0x3;
	case 3:
		return 0x7;
	case 4:
		return 0xf;
	case 5:
		return 0x1f;
	case 6:
	default:
		return 0x3f;
	}
}

static int amdgpu_dm_encoder_init(struct drm_device *dev,
				  struct amdgpu_encoder *aencoder,
				  uint32_t link_index)
{
	struct amdgpu_device *adev = dev->dev_private;

	int res = drm_encoder_init(dev,
				   &aencoder->base,
				   &amdgpu_dm_encoder_funcs,
				   DRM_MODE_ENCODER_TMDS,
				   NULL);

	aencoder->base.possible_crtcs = amdgpu_dm_get_encoder_crtc_mask(adev);

	if (!res)
		aencoder->encoder_id = link_index;
	else
		aencoder->encoder_id = -1;

	drm_encoder_helper_add(&aencoder->base, &amdgpu_dm_encoder_helper_funcs);

	return res;
}

static void manage_dm_interrupts(struct amdgpu_device *adev,
				 struct amdgpu_crtc *acrtc,
				 bool enable)
{
	/*
	 * this is not correct translation but will work as soon as VBLANK
	 * constant is the same as PFLIP
	 */
	int irq_type =
		amdgpu_display_crtc_idx_to_irq_type(
			adev,
			acrtc->crtc_id);

	if (enable) {
		drm_crtc_vblank_on(&acrtc->base);
		amdgpu_irq_get(
			adev,
			&adev->pageflip_irq,
			irq_type);
	} else {

		amdgpu_irq_put(
			adev,
			&adev->pageflip_irq,
			irq_type);
		drm_crtc_vblank_off(&acrtc->base);
	}
}

static bool
is_scaling_state_different(const struct dm_connector_state *dm_state,
			   const struct dm_connector_state *old_dm_state)
{
	if (dm_state->scaling != old_dm_state->scaling)
		return true;
	if (!dm_state->underscan_enable && old_dm_state->underscan_enable) {
		if (old_dm_state->underscan_hborder != 0 && old_dm_state->underscan_vborder != 0)
			return true;
	} else  if (dm_state->underscan_enable && !old_dm_state->underscan_enable) {
		if (dm_state->underscan_hborder != 0 && dm_state->underscan_vborder != 0)
			return true;
	} else if (dm_state->underscan_hborder != old_dm_state->underscan_hborder ||
		   dm_state->underscan_vborder != old_dm_state->underscan_vborder)
		return true;
	return false;
}

#ifdef CONFIG_DRM_AMD_DC_HDCP
static bool is_content_protection_different(struct drm_connector_state *state,
					    const struct drm_connector_state *old_state,
					    const struct drm_connector *connector, struct hdcp_workqueue *hdcp_w)
{
	struct amdgpu_dm_connector *aconnector = to_amdgpu_dm_connector(connector);

	if (old_state->hdcp_content_type != state->hdcp_content_type &&
	    state->content_protection != DRM_MODE_CONTENT_PROTECTION_UNDESIRED) {
		state->content_protection = DRM_MODE_CONTENT_PROTECTION_DESIRED;
		return true;
	}

	/* CP is being re enabled, ignore this */
	if (old_state->content_protection == DRM_MODE_CONTENT_PROTECTION_ENABLED &&
	    state->content_protection == DRM_MODE_CONTENT_PROTECTION_DESIRED) {
		state->content_protection = DRM_MODE_CONTENT_PROTECTION_ENABLED;
		return false;
	}

	/* S3 resume case, since old state will always be 0 (UNDESIRED) and the restored state will be ENABLED */
	if (old_state->content_protection == DRM_MODE_CONTENT_PROTECTION_UNDESIRED &&
	    state->content_protection == DRM_MODE_CONTENT_PROTECTION_ENABLED)
		state->content_protection = DRM_MODE_CONTENT_PROTECTION_DESIRED;

	/* Check if something is connected/enabled, otherwise we start hdcp but nothing is connected/enabled
	 * hot-plug, headless s3, dpms
	 */
	if (state->content_protection == DRM_MODE_CONTENT_PROTECTION_DESIRED && connector->dpms == DRM_MODE_DPMS_ON &&
	    aconnector->dc_sink != NULL)
		return true;

	if (old_state->content_protection == state->content_protection)
		return false;

	if (state->content_protection == DRM_MODE_CONTENT_PROTECTION_UNDESIRED)
		return true;

	return false;
}

#endif
static void remove_stream(struct amdgpu_device *adev,
			  struct amdgpu_crtc *acrtc,
			  struct dc_stream_state *stream)
{
	/* this is the update mode case */

	acrtc->otg_inst = -1;
	acrtc->enabled = false;
}

static int get_cursor_position(struct drm_plane *plane, struct drm_crtc *crtc,
			       struct dc_cursor_position *position)
{
	struct amdgpu_crtc *amdgpu_crtc = to_amdgpu_crtc(crtc);
	int x, y;
	int xorigin = 0, yorigin = 0;

	position->enable = false;
	position->x = 0;
	position->y = 0;

	if (!crtc || !plane->state->fb)
		return 0;

	if ((plane->state->crtc_w > amdgpu_crtc->max_cursor_width) ||
	    (plane->state->crtc_h > amdgpu_crtc->max_cursor_height)) {
		DRM_ERROR("%s: bad cursor width or height %d x %d\n",
			  __func__,
			  plane->state->crtc_w,
			  plane->state->crtc_h);
		return -EINVAL;
	}

	x = plane->state->crtc_x;
	y = plane->state->crtc_y;

	if (x <= -amdgpu_crtc->max_cursor_width ||
	    y <= -amdgpu_crtc->max_cursor_height)
		return 0;

	if (x < 0) {
		xorigin = min(-x, amdgpu_crtc->max_cursor_width - 1);
		x = 0;
	}
	if (y < 0) {
		yorigin = min(-y, amdgpu_crtc->max_cursor_height - 1);
		y = 0;
	}
	position->enable = true;
	position->translate_by_source = true;
	position->x = x;
	position->y = y;
	position->x_hotspot = xorigin;
	position->y_hotspot = yorigin;

	return 0;
}

static void handle_cursor_update(struct drm_plane *plane,
				 struct drm_plane_state *old_plane_state)
{
	struct amdgpu_device *adev = plane->dev->dev_private;
	struct amdgpu_framebuffer *afb = to_amdgpu_framebuffer(plane->state->fb);
	struct drm_crtc *crtc = afb ? plane->state->crtc : old_plane_state->crtc;
	struct dm_crtc_state *crtc_state = crtc ? to_dm_crtc_state(crtc->state) : NULL;
	struct amdgpu_crtc *amdgpu_crtc = to_amdgpu_crtc(crtc);
	uint64_t address = afb ? afb->address : 0;
	struct dc_cursor_position position;
	struct dc_cursor_attributes attributes;
	int ret;

	if (!plane->state->fb && !old_plane_state->fb)
		return;

	DRM_DEBUG_DRIVER("%s: crtc_id=%d with size %d to %d\n",
			 __func__,
			 amdgpu_crtc->crtc_id,
			 plane->state->crtc_w,
			 plane->state->crtc_h);

	ret = get_cursor_position(plane, crtc, &position);
	if (ret)
		return;

	if (!position.enable) {
		/* turn off cursor */
		if (crtc_state && crtc_state->stream) {
			mutex_lock(&adev->dm.dc_lock);
			dc_stream_set_cursor_position(crtc_state->stream,
						      &position);
			mutex_unlock(&adev->dm.dc_lock);
		}
		return;
	}

	amdgpu_crtc->cursor_width = plane->state->crtc_w;
	amdgpu_crtc->cursor_height = plane->state->crtc_h;

	memset(&attributes, 0, sizeof(attributes));
	attributes.address.high_part = upper_32_bits(address);
	attributes.address.low_part  = lower_32_bits(address);
	attributes.width             = plane->state->crtc_w;
	attributes.height            = plane->state->crtc_h;
	attributes.color_format      = CURSOR_MODE_COLOR_PRE_MULTIPLIED_ALPHA;
	attributes.rotation_angle    = 0;
	attributes.attribute_flags.value = 0;

	attributes.pitch = attributes.width;

	if (crtc_state->stream) {
		mutex_lock(&adev->dm.dc_lock);
		if (!dc_stream_set_cursor_attributes(crtc_state->stream,
							 &attributes))
			DRM_ERROR("DC failed to set cursor attributes\n");

		if (!dc_stream_set_cursor_position(crtc_state->stream,
						   &position))
			DRM_ERROR("DC failed to set cursor position\n");
		mutex_unlock(&adev->dm.dc_lock);
	}
}

static void prepare_flip_isr(struct amdgpu_crtc *acrtc)
{

	assert_spin_locked(&acrtc->base.dev->event_lock);
	WARN_ON(acrtc->event);

	acrtc->event = acrtc->base.state->event;

	/* Set the flip status */
	acrtc->pflip_status = AMDGPU_FLIP_SUBMITTED;

	/* Mark this event as consumed */
	acrtc->base.state->event = NULL;

	DRM_DEBUG_DRIVER("crtc:%d, pflip_stat:AMDGPU_FLIP_SUBMITTED\n",
						 acrtc->crtc_id);
}

static void update_freesync_state_on_stream(
	struct amdgpu_display_manager *dm,
	struct dm_crtc_state *new_crtc_state,
	struct dc_stream_state *new_stream,
	struct dc_plane_state *surface,
	u32 flip_timestamp_in_us)
{
	struct mod_vrr_params vrr_params;
	struct dc_info_packet vrr_infopacket = {0};
	struct amdgpu_device *adev = dm->adev;
	unsigned long flags;

	if (!new_stream)
		return;

	/*
	 * TODO: Determine why min/max totals and vrefresh can be 0 here.
	 * For now it's sufficient to just guard against these conditions.
	 */

	if (!new_stream->timing.h_total || !new_stream->timing.v_total)
		return;

	spin_lock_irqsave(&adev->ddev->event_lock, flags);
	vrr_params = new_crtc_state->vrr_params;

	if (surface) {
		mod_freesync_handle_preflip(
			dm->freesync_module,
			surface,
			new_stream,
			flip_timestamp_in_us,
			&vrr_params);

		if (adev->family < AMDGPU_FAMILY_AI &&
		    amdgpu_dm_vrr_active(new_crtc_state)) {
			mod_freesync_handle_v_update(dm->freesync_module,
						     new_stream, &vrr_params);

			/* Need to call this before the frame ends. */
			dc_stream_adjust_vmin_vmax(dm->dc,
						   new_crtc_state->stream,
						   &vrr_params.adjust);
		}
	}

	mod_freesync_build_vrr_infopacket(
		dm->freesync_module,
		new_stream,
		&vrr_params,
		PACKET_TYPE_VRR,
		TRANSFER_FUNC_UNKNOWN,
		&vrr_infopacket);

	new_crtc_state->freesync_timing_changed |=
		(memcmp(&new_crtc_state->vrr_params.adjust,
			&vrr_params.adjust,
			sizeof(vrr_params.adjust)) != 0);

	new_crtc_state->freesync_vrr_info_changed |=
		(memcmp(&new_crtc_state->vrr_infopacket,
			&vrr_infopacket,
			sizeof(vrr_infopacket)) != 0);

	new_crtc_state->vrr_params = vrr_params;
	new_crtc_state->vrr_infopacket = vrr_infopacket;

	new_stream->adjust = new_crtc_state->vrr_params.adjust;
	new_stream->vrr_infopacket = vrr_infopacket;

	if (new_crtc_state->freesync_vrr_info_changed)
		DRM_DEBUG_KMS("VRR packet update: crtc=%u enabled=%d state=%d",
			      new_crtc_state->base.crtc->base.id,
			      (int)new_crtc_state->base.vrr_enabled,
			      (int)vrr_params.state);

	spin_unlock_irqrestore(&adev->ddev->event_lock, flags);
}

static void pre_update_freesync_state_on_stream(
	struct amdgpu_display_manager *dm,
	struct dm_crtc_state *new_crtc_state)
{
	struct dc_stream_state *new_stream = new_crtc_state->stream;
	struct mod_vrr_params vrr_params;
	struct mod_freesync_config config = new_crtc_state->freesync_config;
	struct amdgpu_device *adev = dm->adev;
	unsigned long flags;

	if (!new_stream)
		return;

	/*
	 * TODO: Determine why min/max totals and vrefresh can be 0 here.
	 * For now it's sufficient to just guard against these conditions.
	 */
	if (!new_stream->timing.h_total || !new_stream->timing.v_total)
		return;

	spin_lock_irqsave(&adev->ddev->event_lock, flags);
	vrr_params = new_crtc_state->vrr_params;

	if (new_crtc_state->vrr_supported &&
	    config.min_refresh_in_uhz &&
	    config.max_refresh_in_uhz) {
		config.state = new_crtc_state->base.vrr_enabled ?
			VRR_STATE_ACTIVE_VARIABLE :
			VRR_STATE_INACTIVE;
	} else {
		config.state = VRR_STATE_UNSUPPORTED;
	}

	mod_freesync_build_vrr_params(dm->freesync_module,
				      new_stream,
				      &config, &vrr_params);

	new_crtc_state->freesync_timing_changed |=
		(memcmp(&new_crtc_state->vrr_params.adjust,
			&vrr_params.adjust,
			sizeof(vrr_params.adjust)) != 0);

	new_crtc_state->vrr_params = vrr_params;
	spin_unlock_irqrestore(&adev->ddev->event_lock, flags);
}

static void amdgpu_dm_handle_vrr_transition(struct dm_crtc_state *old_state,
					    struct dm_crtc_state *new_state)
{
	bool old_vrr_active = amdgpu_dm_vrr_active(old_state);
	bool new_vrr_active = amdgpu_dm_vrr_active(new_state);

	if (!old_vrr_active && new_vrr_active) {
		/* Transition VRR inactive -> active:
		 * While VRR is active, we must not disable vblank irq, as a
		 * reenable after disable would compute bogus vblank/pflip
		 * timestamps if it likely happened inside display front-porch.
		 *
		 * We also need vupdate irq for the actual core vblank handling
		 * at end of vblank.
		 */
		dm_set_vupdate_irq(new_state->base.crtc, true);
		drm_crtc_vblank_get(new_state->base.crtc);
		DRM_DEBUG_DRIVER("%s: crtc=%u VRR off->on: Get vblank ref\n",
				 __func__, new_state->base.crtc->base.id);
	} else if (old_vrr_active && !new_vrr_active) {
		/* Transition VRR active -> inactive:
		 * Allow vblank irq disable again for fixed refresh rate.
		 */
		dm_set_vupdate_irq(new_state->base.crtc, false);
		drm_crtc_vblank_put(new_state->base.crtc);
		DRM_DEBUG_DRIVER("%s: crtc=%u VRR on->off: Drop vblank ref\n",
				 __func__, new_state->base.crtc->base.id);
	}
}

static void amdgpu_dm_commit_cursors(struct drm_atomic_state *state)
{
	struct drm_plane *plane;
	struct drm_plane_state *old_plane_state, *new_plane_state;
	int i;

	/*
	 * TODO: Make this per-stream so we don't issue redundant updates for
	 * commits with multiple streams.
	 */
	for_each_oldnew_plane_in_state(state, plane, old_plane_state,
				       new_plane_state, i)
		if (plane->type == DRM_PLANE_TYPE_CURSOR)
			handle_cursor_update(plane, old_plane_state);
}

static void amdgpu_dm_commit_planes(struct drm_atomic_state *state,
				    struct dc_state *dc_state,
				    struct drm_device *dev,
				    struct amdgpu_display_manager *dm,
				    struct drm_crtc *pcrtc,
				    bool wait_for_vblank)
{
	uint32_t i;
	uint64_t timestamp_ns;
	struct drm_plane *plane;
	struct drm_plane_state *old_plane_state, *new_plane_state;
	struct amdgpu_crtc *acrtc_attach = to_amdgpu_crtc(pcrtc);
	struct drm_crtc_state *new_pcrtc_state =
			drm_atomic_get_new_crtc_state(state, pcrtc);
	struct dm_crtc_state *acrtc_state = to_dm_crtc_state(new_pcrtc_state);
	struct dm_crtc_state *dm_old_crtc_state =
			to_dm_crtc_state(drm_atomic_get_old_crtc_state(state, pcrtc));
	int planes_count = 0, vpos, hpos;
	long r;
	unsigned long flags;
	struct amdgpu_bo *abo;
	uint64_t tiling_flags;
	bool tmz_surface = false;
	uint32_t target_vblank, last_flip_vblank;
	bool vrr_active = amdgpu_dm_vrr_active(acrtc_state);
	bool pflip_present = false;
	struct {
		struct dc_surface_update surface_updates[MAX_SURFACES];
		struct dc_plane_info plane_infos[MAX_SURFACES];
		struct dc_scaling_info scaling_infos[MAX_SURFACES];
		struct dc_flip_addrs flip_addrs[MAX_SURFACES];
		struct dc_stream_update stream_update;
	} *bundle;

	bundle = kzalloc(sizeof(*bundle), GFP_KERNEL);

	if (!bundle) {
		dm_error("Failed to allocate update bundle\n");
		goto cleanup;
	}

	/*
	 * Disable the cursor first if we're disabling all the planes.
	 * It'll remain on the screen after the planes are re-enabled
	 * if we don't.
	 */
	if (acrtc_state->active_planes == 0)
		amdgpu_dm_commit_cursors(state);

	/* update planes when needed */
	for_each_oldnew_plane_in_state(state, plane, old_plane_state, new_plane_state, i) {
		struct drm_crtc *crtc = new_plane_state->crtc;
		struct drm_crtc_state *new_crtc_state;
		struct drm_framebuffer *fb = new_plane_state->fb;
		bool plane_needs_flip;
		struct dc_plane_state *dc_plane;
		struct dm_plane_state *dm_new_plane_state = to_dm_plane_state(new_plane_state);

		/* Cursor plane is handled after stream updates */
		if (plane->type == DRM_PLANE_TYPE_CURSOR)
			continue;

		if (!fb || !crtc || pcrtc != crtc)
			continue;

		new_crtc_state = drm_atomic_get_new_crtc_state(state, crtc);
		if (!new_crtc_state->active)
			continue;

		dc_plane = dm_new_plane_state->dc_state;

		bundle->surface_updates[planes_count].surface = dc_plane;
		if (new_pcrtc_state->color_mgmt_changed) {
			bundle->surface_updates[planes_count].gamma = dc_plane->gamma_correction;
			bundle->surface_updates[planes_count].in_transfer_func = dc_plane->in_transfer_func;
			bundle->surface_updates[planes_count].gamut_remap_matrix = &dc_plane->gamut_remap_matrix;
		}

		fill_dc_scaling_info(new_plane_state,
				     &bundle->scaling_infos[planes_count]);

		bundle->surface_updates[planes_count].scaling_info =
			&bundle->scaling_infos[planes_count];

		plane_needs_flip = old_plane_state->fb && new_plane_state->fb;

		pflip_present = pflip_present || plane_needs_flip;

		if (!plane_needs_flip) {
			planes_count += 1;
			continue;
		}

		abo = gem_to_amdgpu_bo(fb->obj[0]);

		/*
		 * Wait for all fences on this FB. Do limited wait to avoid
		 * deadlock during GPU reset when this fence will not signal
		 * but we hold reservation lock for the BO.
		 */
		r = dma_resv_wait_timeout_rcu(abo->tbo.base.resv, true,
							false,
							msecs_to_jiffies(5000));
		if (unlikely(r <= 0))
			DRM_ERROR("Waiting for fences timed out!");

		/*
		 * TODO This might fail and hence better not used, wait
		 * explicitly on fences instead
		 * and in general should be called for
		 * blocking commit to as per framework helpers
		 */
		r = amdgpu_bo_reserve(abo, true);
		if (unlikely(r != 0))
			DRM_ERROR("failed to reserve buffer before flip\n");

		amdgpu_bo_get_tiling_flags(abo, &tiling_flags);

		tmz_surface = amdgpu_bo_encrypted(abo);

		amdgpu_bo_unreserve(abo);

		fill_dc_plane_info_and_addr(
			dm->adev, new_plane_state, tiling_flags,
			&bundle->plane_infos[planes_count],
			&bundle->flip_addrs[planes_count].address,
<<<<<<< HEAD
=======
			tmz_surface,
>>>>>>> 66057dd1
			false);

		DRM_DEBUG_DRIVER("plane: id=%d dcc_en=%d\n",
				 new_plane_state->plane->index,
				 bundle->plane_infos[planes_count].dcc.enable);

		bundle->surface_updates[planes_count].plane_info =
			&bundle->plane_infos[planes_count];

		/*
		 * Only allow immediate flips for fast updates that don't
		 * change FB pitch, DCC state, rotation or mirroing.
		 */
		bundle->flip_addrs[planes_count].flip_immediate =
			crtc->state->async_flip &&
			acrtc_state->update_type == UPDATE_TYPE_FAST;

		timestamp_ns = ktime_get_ns();
		bundle->flip_addrs[planes_count].flip_timestamp_in_us = div_u64(timestamp_ns, 1000);
		bundle->surface_updates[planes_count].flip_addr = &bundle->flip_addrs[planes_count];
		bundle->surface_updates[planes_count].surface = dc_plane;

		if (!bundle->surface_updates[planes_count].surface) {
			DRM_ERROR("No surface for CRTC: id=%d\n",
					acrtc_attach->crtc_id);
			continue;
		}

		if (plane == pcrtc->primary)
			update_freesync_state_on_stream(
				dm,
				acrtc_state,
				acrtc_state->stream,
				dc_plane,
				bundle->flip_addrs[planes_count].flip_timestamp_in_us);

		DRM_DEBUG_DRIVER("%s Flipping to hi: 0x%x, low: 0x%x\n",
				 __func__,
				 bundle->flip_addrs[planes_count].address.grph.addr.high_part,
				 bundle->flip_addrs[planes_count].address.grph.addr.low_part);

		planes_count += 1;

	}

	if (pflip_present) {
		if (!vrr_active) {
			/* Use old throttling in non-vrr fixed refresh rate mode
			 * to keep flip scheduling based on target vblank counts
			 * working in a backwards compatible way, e.g., for
			 * clients using the GLX_OML_sync_control extension or
			 * DRI3/Present extension with defined target_msc.
			 */
			last_flip_vblank = amdgpu_get_vblank_counter_kms(pcrtc);
		}
		else {
			/* For variable refresh rate mode only:
			 * Get vblank of last completed flip to avoid > 1 vrr
			 * flips per video frame by use of throttling, but allow
			 * flip programming anywhere in the possibly large
			 * variable vrr vblank interval for fine-grained flip
			 * timing control and more opportunity to avoid stutter
			 * on late submission of flips.
			 */
			spin_lock_irqsave(&pcrtc->dev->event_lock, flags);
			last_flip_vblank = acrtc_attach->last_flip_vblank;
			spin_unlock_irqrestore(&pcrtc->dev->event_lock, flags);
		}

		target_vblank = last_flip_vblank + wait_for_vblank;

		/*
		 * Wait until we're out of the vertical blank period before the one
		 * targeted by the flip
		 */
		while ((acrtc_attach->enabled &&
			(amdgpu_display_get_crtc_scanoutpos(dm->ddev, acrtc_attach->crtc_id,
							    0, &vpos, &hpos, NULL,
							    NULL, &pcrtc->hwmode)
			 & (DRM_SCANOUTPOS_VALID | DRM_SCANOUTPOS_IN_VBLANK)) ==
			(DRM_SCANOUTPOS_VALID | DRM_SCANOUTPOS_IN_VBLANK) &&
			(int)(target_vblank -
			  amdgpu_get_vblank_counter_kms(pcrtc)) > 0)) {
			usleep_range(1000, 1100);
		}

		if (acrtc_attach->base.state->event) {
			drm_crtc_vblank_get(pcrtc);

			spin_lock_irqsave(&pcrtc->dev->event_lock, flags);

			WARN_ON(acrtc_attach->pflip_status != AMDGPU_FLIP_NONE);
			prepare_flip_isr(acrtc_attach);

			spin_unlock_irqrestore(&pcrtc->dev->event_lock, flags);
		}

		if (acrtc_state->stream) {
			if (acrtc_state->freesync_vrr_info_changed)
				bundle->stream_update.vrr_infopacket =
					&acrtc_state->stream->vrr_infopacket;
		}
	}

	/* Update the planes if changed or disable if we don't have any. */
	if ((planes_count || acrtc_state->active_planes == 0) &&
		acrtc_state->stream) {
		bundle->stream_update.stream = acrtc_state->stream;
		if (new_pcrtc_state->mode_changed) {
			bundle->stream_update.src = acrtc_state->stream->src;
			bundle->stream_update.dst = acrtc_state->stream->dst;
		}

		if (new_pcrtc_state->color_mgmt_changed) {
			/*
			 * TODO: This isn't fully correct since we've actually
			 * already modified the stream in place.
			 */
			bundle->stream_update.gamut_remap =
				&acrtc_state->stream->gamut_remap_matrix;
			bundle->stream_update.output_csc_transform =
				&acrtc_state->stream->csc_color_matrix;
			bundle->stream_update.out_transfer_func =
				acrtc_state->stream->out_transfer_func;
		}

		acrtc_state->stream->abm_level = acrtc_state->abm_level;
		if (acrtc_state->abm_level != dm_old_crtc_state->abm_level)
			bundle->stream_update.abm_level = &acrtc_state->abm_level;

		/*
		 * If FreeSync state on the stream has changed then we need to
		 * re-adjust the min/max bounds now that DC doesn't handle this
		 * as part of commit.
		 */
		if (amdgpu_dm_vrr_active(dm_old_crtc_state) !=
		    amdgpu_dm_vrr_active(acrtc_state)) {
			spin_lock_irqsave(&pcrtc->dev->event_lock, flags);
			dc_stream_adjust_vmin_vmax(
				dm->dc, acrtc_state->stream,
				&acrtc_state->vrr_params.adjust);
			spin_unlock_irqrestore(&pcrtc->dev->event_lock, flags);
		}
		mutex_lock(&dm->dc_lock);
		if ((acrtc_state->update_type > UPDATE_TYPE_FAST) &&
				acrtc_state->stream->link->psr_settings.psr_allow_active)
			amdgpu_dm_psr_disable(acrtc_state->stream);

		dc_commit_updates_for_stream(dm->dc,
						     bundle->surface_updates,
						     planes_count,
						     acrtc_state->stream,
						     &bundle->stream_update,
						     dc_state);

		if ((acrtc_state->update_type > UPDATE_TYPE_FAST) &&
				acrtc_state->stream->link->psr_settings.psr_version != DC_PSR_VERSION_UNSUPPORTED &&
				!acrtc_state->stream->link->psr_settings.psr_feature_enabled)
			amdgpu_dm_link_setup_psr(acrtc_state->stream);
		else if ((acrtc_state->update_type == UPDATE_TYPE_FAST) &&
				acrtc_state->stream->link->psr_settings.psr_feature_enabled &&
				!acrtc_state->stream->link->psr_settings.psr_allow_active) {
			amdgpu_dm_psr_enable(acrtc_state->stream);
		}

		mutex_unlock(&dm->dc_lock);
	}

	/*
	 * Update cursor state *after* programming all the planes.
	 * This avoids redundant programming in the case where we're going
	 * to be disabling a single plane - those pipes are being disabled.
	 */
	if (acrtc_state->active_planes)
		amdgpu_dm_commit_cursors(state);

cleanup:
	kfree(bundle);
}

static void amdgpu_dm_commit_audio(struct drm_device *dev,
				   struct drm_atomic_state *state)
{
	struct amdgpu_device *adev = dev->dev_private;
	struct amdgpu_dm_connector *aconnector;
	struct drm_connector *connector;
	struct drm_connector_state *old_con_state, *new_con_state;
	struct drm_crtc_state *new_crtc_state;
	struct dm_crtc_state *new_dm_crtc_state;
	const struct dc_stream_status *status;
	int i, inst;

	/* Notify device removals. */
	for_each_oldnew_connector_in_state(state, connector, old_con_state, new_con_state, i) {
		if (old_con_state->crtc != new_con_state->crtc) {
			/* CRTC changes require notification. */
			goto notify;
		}

		if (!new_con_state->crtc)
			continue;

		new_crtc_state = drm_atomic_get_new_crtc_state(
			state, new_con_state->crtc);

		if (!new_crtc_state)
			continue;

		if (!drm_atomic_crtc_needs_modeset(new_crtc_state))
			continue;

	notify:
		aconnector = to_amdgpu_dm_connector(connector);

		mutex_lock(&adev->dm.audio_lock);
		inst = aconnector->audio_inst;
		aconnector->audio_inst = -1;
		mutex_unlock(&adev->dm.audio_lock);

		amdgpu_dm_audio_eld_notify(adev, inst);
	}

	/* Notify audio device additions. */
	for_each_new_connector_in_state(state, connector, new_con_state, i) {
		if (!new_con_state->crtc)
			continue;

		new_crtc_state = drm_atomic_get_new_crtc_state(
			state, new_con_state->crtc);

		if (!new_crtc_state)
			continue;

		if (!drm_atomic_crtc_needs_modeset(new_crtc_state))
			continue;

		new_dm_crtc_state = to_dm_crtc_state(new_crtc_state);
		if (!new_dm_crtc_state->stream)
			continue;

		status = dc_stream_get_status(new_dm_crtc_state->stream);
		if (!status)
			continue;

		aconnector = to_amdgpu_dm_connector(connector);

		mutex_lock(&adev->dm.audio_lock);
		inst = status->audio_inst;
		aconnector->audio_inst = inst;
		mutex_unlock(&adev->dm.audio_lock);

		amdgpu_dm_audio_eld_notify(adev, inst);
	}
}

/*
 * Enable interrupts on CRTCs that are newly active, undergone
 * a modeset, or have active planes again.
 *
 * Done in two passes, based on the for_modeset flag:
 * Pass 1: For CRTCs going through modeset
 * Pass 2: For CRTCs going from 0 to n active planes
 *
 * Interrupts can only be enabled after the planes are programmed,
 * so this requires a two-pass approach since we don't want to
 * just defer the interrupts until after commit planes every time.
 */
static void amdgpu_dm_enable_crtc_interrupts(struct drm_device *dev,
					     struct drm_atomic_state *state,
					     bool for_modeset)
{
	struct amdgpu_device *adev = dev->dev_private;
	struct drm_crtc *crtc;
	struct drm_crtc_state *old_crtc_state, *new_crtc_state;
	int i;
#ifdef CONFIG_DEBUG_FS
	enum amdgpu_dm_pipe_crc_source source;
#endif

	for_each_oldnew_crtc_in_state(state, crtc, old_crtc_state,
				      new_crtc_state, i) {
		struct amdgpu_crtc *acrtc = to_amdgpu_crtc(crtc);
		struct dm_crtc_state *dm_new_crtc_state =
			to_dm_crtc_state(new_crtc_state);
		struct dm_crtc_state *dm_old_crtc_state =
			to_dm_crtc_state(old_crtc_state);
		bool modeset = drm_atomic_crtc_needs_modeset(new_crtc_state);
		bool run_pass;

		run_pass = (for_modeset && modeset) ||
			   (!for_modeset && !modeset &&
			    !dm_old_crtc_state->interrupts_enabled);

		if (!run_pass)
			continue;

		if (!dm_new_crtc_state->interrupts_enabled)
			continue;

		manage_dm_interrupts(adev, acrtc, true);

#ifdef CONFIG_DEBUG_FS
		/* The stream has changed so CRC capture needs to re-enabled. */
		source = dm_new_crtc_state->crc_src;
		if (amdgpu_dm_is_valid_crc_source(source)) {
			amdgpu_dm_crtc_configure_crc_source(
				crtc, dm_new_crtc_state,
				dm_new_crtc_state->crc_src);
		}
#endif
	}
}

/*
 * amdgpu_dm_crtc_copy_transient_flags - copy mirrored flags from DRM to DC
 * @crtc_state: the DRM CRTC state
 * @stream_state: the DC stream state.
 *
 * Copy the mirrored transient state flags from DRM, to DC. It is used to bring
 * a dc_stream_state's flags in sync with a drm_crtc_state's flags.
 */
static void amdgpu_dm_crtc_copy_transient_flags(struct drm_crtc_state *crtc_state,
						struct dc_stream_state *stream_state)
{
	stream_state->mode_changed = drm_atomic_crtc_needs_modeset(crtc_state);
}

static int amdgpu_dm_atomic_commit(struct drm_device *dev,
				   struct drm_atomic_state *state,
				   bool nonblock)
{
	struct drm_crtc *crtc;
	struct drm_crtc_state *old_crtc_state, *new_crtc_state;
	struct amdgpu_device *adev = dev->dev_private;
	int i;

	/*
	 * We evade vblank and pflip interrupts on CRTCs that are undergoing
	 * a modeset, being disabled, or have no active planes.
	 *
	 * It's done in atomic commit rather than commit tail for now since
	 * some of these interrupt handlers access the current CRTC state and
	 * potentially the stream pointer itself.
	 *
	 * Since the atomic state is swapped within atomic commit and not within
	 * commit tail this would leave to new state (that hasn't been committed yet)
	 * being accesssed from within the handlers.
	 *
	 * TODO: Fix this so we can do this in commit tail and not have to block
	 * in atomic check.
	 */
	for_each_oldnew_crtc_in_state(state, crtc, old_crtc_state, new_crtc_state, i) {
		struct dm_crtc_state *dm_old_crtc_state = to_dm_crtc_state(old_crtc_state);
		struct dm_crtc_state *dm_new_crtc_state = to_dm_crtc_state(new_crtc_state);
		struct amdgpu_crtc *acrtc = to_amdgpu_crtc(crtc);

		if (dm_old_crtc_state->interrupts_enabled &&
		    (!dm_new_crtc_state->interrupts_enabled ||
		     drm_atomic_crtc_needs_modeset(new_crtc_state)))
			manage_dm_interrupts(adev, acrtc, false);
	}
	/*
	 * Add check here for SoC's that support hardware cursor plane, to
	 * unset legacy_cursor_update
	 */

	return drm_atomic_helper_commit(dev, state, nonblock);

	/*TODO Handle EINTR, reenable IRQ*/
}

/**
 * amdgpu_dm_atomic_commit_tail() - AMDgpu DM's commit tail implementation.
 * @state: The atomic state to commit
 *
 * This will tell DC to commit the constructed DC state from atomic_check,
 * programming the hardware. Any failures here implies a hardware failure, since
 * atomic check should have filtered anything non-kosher.
 */
static void amdgpu_dm_atomic_commit_tail(struct drm_atomic_state *state)
{
	struct drm_device *dev = state->dev;
	struct amdgpu_device *adev = dev->dev_private;
	struct amdgpu_display_manager *dm = &adev->dm;
	struct dm_atomic_state *dm_state;
	struct dc_state *dc_state = NULL, *dc_state_temp = NULL;
	uint32_t i, j;
	struct drm_crtc *crtc;
	struct drm_crtc_state *old_crtc_state, *new_crtc_state;
	unsigned long flags;
	bool wait_for_vblank = true;
	struct drm_connector *connector;
	struct drm_connector_state *old_con_state, *new_con_state;
	struct dm_crtc_state *dm_old_crtc_state, *dm_new_crtc_state;
	int crtc_disable_count = 0;

	drm_atomic_helper_update_legacy_modeset_state(dev, state);

	dm_state = dm_atomic_get_new_state(state);
	if (dm_state && dm_state->context) {
		dc_state = dm_state->context;
	} else {
		/* No state changes, retain current state. */
		dc_state_temp = dc_create_state(dm->dc);
		ASSERT(dc_state_temp);
		dc_state = dc_state_temp;
		dc_resource_state_copy_construct_current(dm->dc, dc_state);
	}

	/* update changed items */
	for_each_oldnew_crtc_in_state(state, crtc, old_crtc_state, new_crtc_state, i) {
		struct amdgpu_crtc *acrtc = to_amdgpu_crtc(crtc);

		dm_new_crtc_state = to_dm_crtc_state(new_crtc_state);
		dm_old_crtc_state = to_dm_crtc_state(old_crtc_state);

		DRM_DEBUG_DRIVER(
			"amdgpu_crtc id:%d crtc_state_flags: enable:%d, active:%d, "
			"planes_changed:%d, mode_changed:%d,active_changed:%d,"
			"connectors_changed:%d\n",
			acrtc->crtc_id,
			new_crtc_state->enable,
			new_crtc_state->active,
			new_crtc_state->planes_changed,
			new_crtc_state->mode_changed,
			new_crtc_state->active_changed,
			new_crtc_state->connectors_changed);

		/* Copy all transient state flags into dc state */
		if (dm_new_crtc_state->stream) {
			amdgpu_dm_crtc_copy_transient_flags(&dm_new_crtc_state->base,
							    dm_new_crtc_state->stream);
		}

		/* handles headless hotplug case, updating new_state and
		 * aconnector as needed
		 */

		if (modeset_required(new_crtc_state, dm_new_crtc_state->stream, dm_old_crtc_state->stream)) {

			DRM_DEBUG_DRIVER("Atomic commit: SET crtc id %d: [%p]\n", acrtc->crtc_id, acrtc);

			if (!dm_new_crtc_state->stream) {
				/*
				 * this could happen because of issues with
				 * userspace notifications delivery.
				 * In this case userspace tries to set mode on
				 * display which is disconnected in fact.
				 * dc_sink is NULL in this case on aconnector.
				 * We expect reset mode will come soon.
				 *
				 * This can also happen when unplug is done
				 * during resume sequence ended
				 *
				 * In this case, we want to pretend we still
				 * have a sink to keep the pipe running so that
				 * hw state is consistent with the sw state
				 */
				DRM_DEBUG_DRIVER("%s: Failed to create new stream for crtc %d\n",
						__func__, acrtc->base.base.id);
				continue;
			}

			if (dm_old_crtc_state->stream)
				remove_stream(adev, acrtc, dm_old_crtc_state->stream);

			pm_runtime_get_noresume(dev->dev);

			acrtc->enabled = true;
			acrtc->hw_mode = new_crtc_state->mode;
			crtc->hwmode = new_crtc_state->mode;
		} else if (modereset_required(new_crtc_state)) {
			DRM_DEBUG_DRIVER("Atomic commit: RESET. crtc id %d:[%p]\n", acrtc->crtc_id, acrtc);
			/* i.e. reset mode */
			if (dm_old_crtc_state->stream) {
				if (dm_old_crtc_state->stream->link->psr_settings.psr_allow_active)
					amdgpu_dm_psr_disable(dm_old_crtc_state->stream);

				remove_stream(adev, acrtc, dm_old_crtc_state->stream);
			}
		}
	} /* for_each_crtc_in_state() */

	if (dc_state) {
		dm_enable_per_frame_crtc_master_sync(dc_state);
		mutex_lock(&dm->dc_lock);
		WARN_ON(!dc_commit_state(dm->dc, dc_state));
		mutex_unlock(&dm->dc_lock);
	}

	for_each_new_crtc_in_state(state, crtc, new_crtc_state, i) {
		struct amdgpu_crtc *acrtc = to_amdgpu_crtc(crtc);

		dm_new_crtc_state = to_dm_crtc_state(new_crtc_state);

		if (dm_new_crtc_state->stream != NULL) {
			const struct dc_stream_status *status =
					dc_stream_get_status(dm_new_crtc_state->stream);

			if (!status)
				status = dc_stream_get_status_from_state(dc_state,
									 dm_new_crtc_state->stream);

			if (!status)
				DC_ERR("got no status for stream %p on acrtc%p\n", dm_new_crtc_state->stream, acrtc);
			else
				acrtc->otg_inst = status->primary_otg_inst;
		}
	}
#ifdef CONFIG_DRM_AMD_DC_HDCP
	for_each_oldnew_connector_in_state(state, connector, old_con_state, new_con_state, i) {
		struct dm_connector_state *dm_new_con_state = to_dm_connector_state(new_con_state);
		struct amdgpu_crtc *acrtc = to_amdgpu_crtc(dm_new_con_state->base.crtc);
		struct amdgpu_dm_connector *aconnector = to_amdgpu_dm_connector(connector);

		new_crtc_state = NULL;

		if (acrtc)
			new_crtc_state = drm_atomic_get_new_crtc_state(state, &acrtc->base);

		dm_new_crtc_state = to_dm_crtc_state(new_crtc_state);

		if (dm_new_crtc_state && dm_new_crtc_state->stream == NULL &&
		    connector->state->content_protection == DRM_MODE_CONTENT_PROTECTION_ENABLED) {
			hdcp_reset_display(adev->dm.hdcp_workqueue, aconnector->dc_link->link_index);
			new_con_state->content_protection = DRM_MODE_CONTENT_PROTECTION_DESIRED;
			continue;
		}

		if (is_content_protection_different(new_con_state, old_con_state, connector, adev->dm.hdcp_workqueue))
			hdcp_update_display(
				adev->dm.hdcp_workqueue, aconnector->dc_link->link_index, aconnector,
				new_con_state->hdcp_content_type,
				new_con_state->content_protection == DRM_MODE_CONTENT_PROTECTION_DESIRED ? true
													 : false);
	}
#endif

	/* Handle connector state changes */
	for_each_oldnew_connector_in_state(state, connector, old_con_state, new_con_state, i) {
		struct dm_connector_state *dm_new_con_state = to_dm_connector_state(new_con_state);
		struct dm_connector_state *dm_old_con_state = to_dm_connector_state(old_con_state);
		struct amdgpu_crtc *acrtc = to_amdgpu_crtc(dm_new_con_state->base.crtc);
		struct dc_surface_update dummy_updates[MAX_SURFACES];
		struct dc_stream_update stream_update;
		struct dc_info_packet hdr_packet;
		struct dc_stream_status *status = NULL;
		bool abm_changed, hdr_changed, scaling_changed;

		memset(&dummy_updates, 0, sizeof(dummy_updates));
		memset(&stream_update, 0, sizeof(stream_update));

		if (acrtc) {
			new_crtc_state = drm_atomic_get_new_crtc_state(state, &acrtc->base);
			old_crtc_state = drm_atomic_get_old_crtc_state(state, &acrtc->base);
		}

		/* Skip any modesets/resets */
		if (!acrtc || drm_atomic_crtc_needs_modeset(new_crtc_state))
			continue;

		dm_new_crtc_state = to_dm_crtc_state(new_crtc_state);
		dm_old_crtc_state = to_dm_crtc_state(old_crtc_state);

		scaling_changed = is_scaling_state_different(dm_new_con_state,
							     dm_old_con_state);

		abm_changed = dm_new_crtc_state->abm_level !=
			      dm_old_crtc_state->abm_level;

		hdr_changed =
			is_hdr_metadata_different(old_con_state, new_con_state);

		if (!scaling_changed && !abm_changed && !hdr_changed)
			continue;

		stream_update.stream = dm_new_crtc_state->stream;
		if (scaling_changed) {
			update_stream_scaling_settings(&dm_new_con_state->base.crtc->mode,
					dm_new_con_state, dm_new_crtc_state->stream);

			stream_update.src = dm_new_crtc_state->stream->src;
			stream_update.dst = dm_new_crtc_state->stream->dst;
		}

		if (abm_changed) {
			dm_new_crtc_state->stream->abm_level = dm_new_crtc_state->abm_level;

			stream_update.abm_level = &dm_new_crtc_state->abm_level;
		}

		if (hdr_changed) {
			fill_hdr_info_packet(new_con_state, &hdr_packet);
			stream_update.hdr_static_metadata = &hdr_packet;
		}

		status = dc_stream_get_status(dm_new_crtc_state->stream);
		WARN_ON(!status);
		WARN_ON(!status->plane_count);

		/*
		 * TODO: DC refuses to perform stream updates without a dc_surface_update.
		 * Here we create an empty update on each plane.
		 * To fix this, DC should permit updating only stream properties.
		 */
		for (j = 0; j < status->plane_count; j++)
			dummy_updates[j].surface = status->plane_states[0];


		mutex_lock(&dm->dc_lock);
		dc_commit_updates_for_stream(dm->dc,
						     dummy_updates,
						     status->plane_count,
						     dm_new_crtc_state->stream,
						     &stream_update,
						     dc_state);
		mutex_unlock(&dm->dc_lock);
	}

	/* Count number of newly disabled CRTCs for dropping PM refs later. */
	for_each_oldnew_crtc_in_state(state, crtc, old_crtc_state,
				      new_crtc_state, i) {
		if (old_crtc_state->active && !new_crtc_state->active)
			crtc_disable_count++;

		dm_new_crtc_state = to_dm_crtc_state(new_crtc_state);
		dm_old_crtc_state = to_dm_crtc_state(old_crtc_state);

		/* Update freesync active state. */
		pre_update_freesync_state_on_stream(dm, dm_new_crtc_state);

		/* Handle vrr on->off / off->on transitions */
		amdgpu_dm_handle_vrr_transition(dm_old_crtc_state,
						dm_new_crtc_state);
	}

	/* Enable interrupts for CRTCs going through a modeset. */
	amdgpu_dm_enable_crtc_interrupts(dev, state, true);

	for_each_new_crtc_in_state(state, crtc, new_crtc_state, j)
		if (new_crtc_state->async_flip)
			wait_for_vblank = false;

	/* update planes when needed per crtc*/
	for_each_new_crtc_in_state(state, crtc, new_crtc_state, j) {
		dm_new_crtc_state = to_dm_crtc_state(new_crtc_state);

		if (dm_new_crtc_state->stream)
			amdgpu_dm_commit_planes(state, dc_state, dev,
						dm, crtc, wait_for_vblank);
	}

	/* Enable interrupts for CRTCs going from 0 to n active planes. */
	amdgpu_dm_enable_crtc_interrupts(dev, state, false);

	/* Update audio instances for each connector. */
	amdgpu_dm_commit_audio(dev, state);

	/*
	 * send vblank event on all events not handled in flip and
	 * mark consumed event for drm_atomic_helper_commit_hw_done
	 */
	spin_lock_irqsave(&adev->ddev->event_lock, flags);
	for_each_new_crtc_in_state(state, crtc, new_crtc_state, i) {

		if (new_crtc_state->event)
			drm_send_event_locked(dev, &new_crtc_state->event->base);

		new_crtc_state->event = NULL;
	}
	spin_unlock_irqrestore(&adev->ddev->event_lock, flags);

	/* Signal HW programming completion */
	drm_atomic_helper_commit_hw_done(state);

	if (wait_for_vblank)
		drm_atomic_helper_wait_for_flip_done(dev, state);

	drm_atomic_helper_cleanup_planes(dev, state);

	/*
	 * Finally, drop a runtime PM reference for each newly disabled CRTC,
	 * so we can put the GPU into runtime suspend if we're not driving any
	 * displays anymore
	 */
	for (i = 0; i < crtc_disable_count; i++)
		pm_runtime_put_autosuspend(dev->dev);
	pm_runtime_mark_last_busy(dev->dev);

	if (dc_state_temp)
		dc_release_state(dc_state_temp);
}


static int dm_force_atomic_commit(struct drm_connector *connector)
{
	int ret = 0;
	struct drm_device *ddev = connector->dev;
	struct drm_atomic_state *state = drm_atomic_state_alloc(ddev);
	struct amdgpu_crtc *disconnected_acrtc = to_amdgpu_crtc(connector->encoder->crtc);
	struct drm_plane *plane = disconnected_acrtc->base.primary;
	struct drm_connector_state *conn_state;
	struct drm_crtc_state *crtc_state;
	struct drm_plane_state *plane_state;

	if (!state)
		return -ENOMEM;

	state->acquire_ctx = ddev->mode_config.acquire_ctx;

	/* Construct an atomic state to restore previous display setting */

	/*
	 * Attach connectors to drm_atomic_state
	 */
	conn_state = drm_atomic_get_connector_state(state, connector);

	ret = PTR_ERR_OR_ZERO(conn_state);
	if (ret)
		goto err;

	/* Attach crtc to drm_atomic_state*/
	crtc_state = drm_atomic_get_crtc_state(state, &disconnected_acrtc->base);

	ret = PTR_ERR_OR_ZERO(crtc_state);
	if (ret)
		goto err;

	/* force a restore */
	crtc_state->mode_changed = true;

	/* Attach plane to drm_atomic_state */
	plane_state = drm_atomic_get_plane_state(state, plane);

	ret = PTR_ERR_OR_ZERO(plane_state);
	if (ret)
		goto err;


	/* Call commit internally with the state we just constructed */
	ret = drm_atomic_commit(state);
	if (!ret)
		return 0;

err:
	DRM_ERROR("Restoring old state failed with %i\n", ret);
	drm_atomic_state_put(state);

	return ret;
}

/*
 * This function handles all cases when set mode does not come upon hotplug.
 * This includes when a display is unplugged then plugged back into the
 * same port and when running without usermode desktop manager supprot
 */
void dm_restore_drm_connector_state(struct drm_device *dev,
				    struct drm_connector *connector)
{
	struct amdgpu_dm_connector *aconnector = to_amdgpu_dm_connector(connector);
	struct amdgpu_crtc *disconnected_acrtc;
	struct dm_crtc_state *acrtc_state;

	if (!aconnector->dc_sink || !connector->state || !connector->encoder)
		return;

	disconnected_acrtc = to_amdgpu_crtc(connector->encoder->crtc);
	if (!disconnected_acrtc)
		return;

	acrtc_state = to_dm_crtc_state(disconnected_acrtc->base.state);
	if (!acrtc_state->stream)
		return;

	/*
	 * If the previous sink is not released and different from the current,
	 * we deduce we are in a state where we can not rely on usermode call
	 * to turn on the display, so we do it here
	 */
	if (acrtc_state->stream->sink != aconnector->dc_sink)
		dm_force_atomic_commit(&aconnector->base);
}

/*
 * Grabs all modesetting locks to serialize against any blocking commits,
 * Waits for completion of all non blocking commits.
 */
static int do_aquire_global_lock(struct drm_device *dev,
				 struct drm_atomic_state *state)
{
	struct drm_crtc *crtc;
	struct drm_crtc_commit *commit;
	long ret;

	/*
	 * Adding all modeset locks to aquire_ctx will
	 * ensure that when the framework release it the
	 * extra locks we are locking here will get released to
	 */
	ret = drm_modeset_lock_all_ctx(dev, state->acquire_ctx);
	if (ret)
		return ret;

	list_for_each_entry(crtc, &dev->mode_config.crtc_list, head) {
		spin_lock(&crtc->commit_lock);
		commit = list_first_entry_or_null(&crtc->commit_list,
				struct drm_crtc_commit, commit_entry);
		if (commit)
			drm_crtc_commit_get(commit);
		spin_unlock(&crtc->commit_lock);

		if (!commit)
			continue;

		/*
		 * Make sure all pending HW programming completed and
		 * page flips done
		 */
		ret = wait_for_completion_interruptible_timeout(&commit->hw_done, 10*HZ);

		if (ret > 0)
			ret = wait_for_completion_interruptible_timeout(
					&commit->flip_done, 10*HZ);

		if (ret == 0)
			DRM_ERROR("[CRTC:%d:%s] hw_done or flip_done "
				  "timed out\n", crtc->base.id, crtc->name);

		drm_crtc_commit_put(commit);
	}

	return ret < 0 ? ret : 0;
}

static void get_freesync_config_for_crtc(
	struct dm_crtc_state *new_crtc_state,
	struct dm_connector_state *new_con_state)
{
	struct mod_freesync_config config = {0};
	struct amdgpu_dm_connector *aconnector =
			to_amdgpu_dm_connector(new_con_state->base.connector);
	struct drm_display_mode *mode = &new_crtc_state->base.mode;
	int vrefresh = drm_mode_vrefresh(mode);

	new_crtc_state->vrr_supported = new_con_state->freesync_capable &&
					vrefresh >= aconnector->min_vfreq &&
					vrefresh <= aconnector->max_vfreq;

	if (new_crtc_state->vrr_supported) {
		new_crtc_state->stream->ignore_msa_timing_param = true;
		config.state = new_crtc_state->base.vrr_enabled ?
				VRR_STATE_ACTIVE_VARIABLE :
				VRR_STATE_INACTIVE;
		config.min_refresh_in_uhz =
				aconnector->min_vfreq * 1000000;
		config.max_refresh_in_uhz =
				aconnector->max_vfreq * 1000000;
		config.vsif_supported = true;
		config.btr = true;
	}

	new_crtc_state->freesync_config = config;
}

static void reset_freesync_config_for_crtc(
	struct dm_crtc_state *new_crtc_state)
{
	new_crtc_state->vrr_supported = false;

	memset(&new_crtc_state->vrr_params, 0,
	       sizeof(new_crtc_state->vrr_params));
	memset(&new_crtc_state->vrr_infopacket, 0,
	       sizeof(new_crtc_state->vrr_infopacket));
}

static int dm_update_crtc_state(struct amdgpu_display_manager *dm,
				struct drm_atomic_state *state,
				struct drm_crtc *crtc,
				struct drm_crtc_state *old_crtc_state,
				struct drm_crtc_state *new_crtc_state,
				bool enable,
				bool *lock_and_validation_needed)
{
	struct dm_atomic_state *dm_state = NULL;
	struct dm_crtc_state *dm_old_crtc_state, *dm_new_crtc_state;
	struct dc_stream_state *new_stream;
	int ret = 0;

	/*
	 * TODO Move this code into dm_crtc_atomic_check once we get rid of dc_validation_set
	 * update changed items
	 */
	struct amdgpu_crtc *acrtc = NULL;
	struct amdgpu_dm_connector *aconnector = NULL;
	struct drm_connector_state *drm_new_conn_state = NULL, *drm_old_conn_state = NULL;
	struct dm_connector_state *dm_new_conn_state = NULL, *dm_old_conn_state = NULL;

	new_stream = NULL;

	dm_old_crtc_state = to_dm_crtc_state(old_crtc_state);
	dm_new_crtc_state = to_dm_crtc_state(new_crtc_state);
	acrtc = to_amdgpu_crtc(crtc);
	aconnector = amdgpu_dm_find_first_crtc_matching_connector(state, crtc);

	/* TODO This hack should go away */
	if (aconnector && enable) {
		/* Make sure fake sink is created in plug-in scenario */
		drm_new_conn_state = drm_atomic_get_new_connector_state(state,
							    &aconnector->base);
		drm_old_conn_state = drm_atomic_get_old_connector_state(state,
							    &aconnector->base);

		if (IS_ERR(drm_new_conn_state)) {
			ret = PTR_ERR_OR_ZERO(drm_new_conn_state);
			goto fail;
		}

		dm_new_conn_state = to_dm_connector_state(drm_new_conn_state);
		dm_old_conn_state = to_dm_connector_state(drm_old_conn_state);

		if (!drm_atomic_crtc_needs_modeset(new_crtc_state))
			goto skip_modeset;

		new_stream = create_validate_stream_for_sink(aconnector,
							     &new_crtc_state->mode,
							     dm_new_conn_state,
							     dm_old_crtc_state->stream);

		/*
		 * we can have no stream on ACTION_SET if a display
		 * was disconnected during S3, in this case it is not an
		 * error, the OS will be updated after detection, and
		 * will do the right thing on next atomic commit
		 */

		if (!new_stream) {
			DRM_DEBUG_DRIVER("%s: Failed to create new stream for crtc %d\n",
					__func__, acrtc->base.base.id);
			ret = -ENOMEM;
			goto fail;
		}

		dm_new_crtc_state->abm_level = dm_new_conn_state->abm_level;

		ret = fill_hdr_info_packet(drm_new_conn_state,
					   &new_stream->hdr_static_metadata);
		if (ret)
			goto fail;

		/*
		 * If we already removed the old stream from the context
		 * (and set the new stream to NULL) then we can't reuse
		 * the old stream even if the stream and scaling are unchanged.
		 * We'll hit the BUG_ON and black screen.
		 *
		 * TODO: Refactor this function to allow this check to work
		 * in all conditions.
		 */
		if (dm_new_crtc_state->stream &&
		    dc_is_stream_unchanged(new_stream, dm_old_crtc_state->stream) &&
		    dc_is_stream_scaling_unchanged(new_stream, dm_old_crtc_state->stream)) {
			new_crtc_state->mode_changed = false;
			DRM_DEBUG_DRIVER("Mode change not required, setting mode_changed to %d",
					 new_crtc_state->mode_changed);
		}
	}

	/* mode_changed flag may get updated above, need to check again */
	if (!drm_atomic_crtc_needs_modeset(new_crtc_state))
		goto skip_modeset;

	DRM_DEBUG_DRIVER(
		"amdgpu_crtc id:%d crtc_state_flags: enable:%d, active:%d, "
		"planes_changed:%d, mode_changed:%d,active_changed:%d,"
		"connectors_changed:%d\n",
		acrtc->crtc_id,
		new_crtc_state->enable,
		new_crtc_state->active,
		new_crtc_state->planes_changed,
		new_crtc_state->mode_changed,
		new_crtc_state->active_changed,
		new_crtc_state->connectors_changed);

	/* Remove stream for any changed/disabled CRTC */
	if (!enable) {

		if (!dm_old_crtc_state->stream)
			goto skip_modeset;

		ret = dm_atomic_get_state(state, &dm_state);
		if (ret)
			goto fail;

		DRM_DEBUG_DRIVER("Disabling DRM crtc: %d\n",
				crtc->base.id);

		/* i.e. reset mode */
		if (dc_remove_stream_from_ctx(
				dm->dc,
				dm_state->context,
				dm_old_crtc_state->stream) != DC_OK) {
			ret = -EINVAL;
			goto fail;
		}

		dc_stream_release(dm_old_crtc_state->stream);
		dm_new_crtc_state->stream = NULL;

		reset_freesync_config_for_crtc(dm_new_crtc_state);

		*lock_and_validation_needed = true;

	} else {/* Add stream for any updated/enabled CRTC */
		/*
		 * Quick fix to prevent NULL pointer on new_stream when
		 * added MST connectors not found in existing crtc_state in the chained mode
		 * TODO: need to dig out the root cause of that
		 */
		if (!aconnector || (!aconnector->dc_sink && aconnector->mst_port))
			goto skip_modeset;

		if (modereset_required(new_crtc_state))
			goto skip_modeset;

		if (modeset_required(new_crtc_state, new_stream,
				     dm_old_crtc_state->stream)) {

			WARN_ON(dm_new_crtc_state->stream);

			ret = dm_atomic_get_state(state, &dm_state);
			if (ret)
				goto fail;

			dm_new_crtc_state->stream = new_stream;

			dc_stream_retain(new_stream);

			DRM_DEBUG_DRIVER("Enabling DRM crtc: %d\n",
						crtc->base.id);

			if (dc_add_stream_to_ctx(
					dm->dc,
					dm_state->context,
					dm_new_crtc_state->stream) != DC_OK) {
				ret = -EINVAL;
				goto fail;
			}

			*lock_and_validation_needed = true;
		}
	}

skip_modeset:
	/* Release extra reference */
	if (new_stream)
		 dc_stream_release(new_stream);

	/*
	 * We want to do dc stream updates that do not require a
	 * full modeset below.
	 */
	if (!(enable && aconnector && new_crtc_state->enable &&
	      new_crtc_state->active))
		return 0;
	/*
	 * Given above conditions, the dc state cannot be NULL because:
	 * 1. We're in the process of enabling CRTCs (just been added
	 *    to the dc context, or already is on the context)
	 * 2. Has a valid connector attached, and
	 * 3. Is currently active and enabled.
	 * => The dc stream state currently exists.
	 */
	BUG_ON(dm_new_crtc_state->stream == NULL);

	/* Scaling or underscan settings */
	if (is_scaling_state_different(dm_old_conn_state, dm_new_conn_state))
		update_stream_scaling_settings(
			&new_crtc_state->mode, dm_new_conn_state, dm_new_crtc_state->stream);

	/* ABM settings */
	dm_new_crtc_state->abm_level = dm_new_conn_state->abm_level;

	/*
	 * Color management settings. We also update color properties
	 * when a modeset is needed, to ensure it gets reprogrammed.
	 */
	if (dm_new_crtc_state->base.color_mgmt_changed ||
	    drm_atomic_crtc_needs_modeset(new_crtc_state)) {
		ret = amdgpu_dm_update_crtc_color_mgmt(dm_new_crtc_state);
		if (ret)
			goto fail;
	}

	/* Update Freesync settings. */
	get_freesync_config_for_crtc(dm_new_crtc_state,
				     dm_new_conn_state);

	return ret;

fail:
	if (new_stream)
		dc_stream_release(new_stream);
	return ret;
}

static bool should_reset_plane(struct drm_atomic_state *state,
			       struct drm_plane *plane,
			       struct drm_plane_state *old_plane_state,
			       struct drm_plane_state *new_plane_state)
{
	struct drm_plane *other;
	struct drm_plane_state *old_other_state, *new_other_state;
	struct drm_crtc_state *new_crtc_state;
	int i;

	/*
	 * TODO: Remove this hack once the checks below are sufficient
	 * enough to determine when we need to reset all the planes on
	 * the stream.
	 */
	if (state->allow_modeset)
		return true;

	/* Exit early if we know that we're adding or removing the plane. */
	if (old_plane_state->crtc != new_plane_state->crtc)
		return true;

	/* old crtc == new_crtc == NULL, plane not in context. */
	if (!new_plane_state->crtc)
		return false;

	new_crtc_state =
		drm_atomic_get_new_crtc_state(state, new_plane_state->crtc);

	if (!new_crtc_state)
		return true;

	/* CRTC Degamma changes currently require us to recreate planes. */
	if (new_crtc_state->color_mgmt_changed)
		return true;

	if (drm_atomic_crtc_needs_modeset(new_crtc_state))
		return true;

	/*
	 * If there are any new primary or overlay planes being added or
	 * removed then the z-order can potentially change. To ensure
	 * correct z-order and pipe acquisition the current DC architecture
	 * requires us to remove and recreate all existing planes.
	 *
	 * TODO: Come up with a more elegant solution for this.
	 */
	for_each_oldnew_plane_in_state(state, other, old_other_state, new_other_state, i) {
		if (other->type == DRM_PLANE_TYPE_CURSOR)
			continue;

		if (old_other_state->crtc != new_plane_state->crtc &&
		    new_other_state->crtc != new_plane_state->crtc)
			continue;

		if (old_other_state->crtc != new_other_state->crtc)
			return true;

		/* TODO: Remove this once we can handle fast format changes. */
		if (old_other_state->fb && new_other_state->fb &&
		    old_other_state->fb->format != new_other_state->fb->format)
			return true;
	}

	return false;
}

static int dm_update_plane_state(struct dc *dc,
				 struct drm_atomic_state *state,
				 struct drm_plane *plane,
				 struct drm_plane_state *old_plane_state,
				 struct drm_plane_state *new_plane_state,
				 bool enable,
				 bool *lock_and_validation_needed)
{

	struct dm_atomic_state *dm_state = NULL;
	struct drm_crtc *new_plane_crtc, *old_plane_crtc;
	struct drm_crtc_state *old_crtc_state, *new_crtc_state;
	struct dm_crtc_state *dm_new_crtc_state, *dm_old_crtc_state;
	struct dm_plane_state *dm_new_plane_state, *dm_old_plane_state;
	struct amdgpu_crtc *new_acrtc;
	bool needs_reset;
	int ret = 0;


	new_plane_crtc = new_plane_state->crtc;
	old_plane_crtc = old_plane_state->crtc;
	dm_new_plane_state = to_dm_plane_state(new_plane_state);
	dm_old_plane_state = to_dm_plane_state(old_plane_state);

	/*TODO Implement better atomic check for cursor plane */
	if (plane->type == DRM_PLANE_TYPE_CURSOR) {
		if (!enable || !new_plane_crtc ||
			drm_atomic_plane_disabling(plane->state, new_plane_state))
			return 0;

		new_acrtc = to_amdgpu_crtc(new_plane_crtc);

		if ((new_plane_state->crtc_w > new_acrtc->max_cursor_width) ||
			(new_plane_state->crtc_h > new_acrtc->max_cursor_height)) {
			DRM_DEBUG_ATOMIC("Bad cursor size %d x %d\n",
							 new_plane_state->crtc_w, new_plane_state->crtc_h);
			return -EINVAL;
		}

		return 0;
	}

	needs_reset = should_reset_plane(state, plane, old_plane_state,
					 new_plane_state);

	/* Remove any changed/removed planes */
	if (!enable) {
		if (!needs_reset)
			return 0;

		if (!old_plane_crtc)
			return 0;

		old_crtc_state = drm_atomic_get_old_crtc_state(
				state, old_plane_crtc);
		dm_old_crtc_state = to_dm_crtc_state(old_crtc_state);

		if (!dm_old_crtc_state->stream)
			return 0;

		DRM_DEBUG_ATOMIC("Disabling DRM plane: %d on DRM crtc %d\n",
				plane->base.id, old_plane_crtc->base.id);

		ret = dm_atomic_get_state(state, &dm_state);
		if (ret)
			return ret;

		if (!dc_remove_plane_from_context(
				dc,
				dm_old_crtc_state->stream,
				dm_old_plane_state->dc_state,
				dm_state->context)) {

			ret = EINVAL;
			return ret;
		}


		dc_plane_state_release(dm_old_plane_state->dc_state);
		dm_new_plane_state->dc_state = NULL;

		*lock_and_validation_needed = true;

	} else { /* Add new planes */
		struct dc_plane_state *dc_new_plane_state;

		if (drm_atomic_plane_disabling(plane->state, new_plane_state))
			return 0;

		if (!new_plane_crtc)
			return 0;

		new_crtc_state = drm_atomic_get_new_crtc_state(state, new_plane_crtc);
		dm_new_crtc_state = to_dm_crtc_state(new_crtc_state);

		if (!dm_new_crtc_state->stream)
			return 0;

		if (!needs_reset)
			return 0;

		WARN_ON(dm_new_plane_state->dc_state);

		dc_new_plane_state = dc_create_plane_state(dc);
		if (!dc_new_plane_state)
			return -ENOMEM;

		DRM_DEBUG_DRIVER("Enabling DRM plane: %d on DRM crtc %d\n",
				plane->base.id, new_plane_crtc->base.id);

		ret = fill_dc_plane_attributes(
			new_plane_crtc->dev->dev_private,
			dc_new_plane_state,
			new_plane_state,
			new_crtc_state);
		if (ret) {
			dc_plane_state_release(dc_new_plane_state);
			return ret;
		}

		ret = dm_atomic_get_state(state, &dm_state);
		if (ret) {
			dc_plane_state_release(dc_new_plane_state);
			return ret;
		}

		/*
		 * Any atomic check errors that occur after this will
		 * not need a release. The plane state will be attached
		 * to the stream, and therefore part of the atomic
		 * state. It'll be released when the atomic state is
		 * cleaned.
		 */
		if (!dc_add_plane_to_context(
				dc,
				dm_new_crtc_state->stream,
				dc_new_plane_state,
				dm_state->context)) {

			dc_plane_state_release(dc_new_plane_state);
			return -EINVAL;
		}

		dm_new_plane_state->dc_state = dc_new_plane_state;

		/* Tell DC to do a full surface update every time there
		 * is a plane change. Inefficient, but works for now.
		 */
		dm_new_plane_state->dc_state->update_flags.bits.full_update = 1;

		*lock_and_validation_needed = true;
	}


	return ret;
}

static int
dm_determine_update_type_for_commit(struct amdgpu_display_manager *dm,
				    struct drm_atomic_state *state,
				    enum surface_update_type *out_type)
{
	struct dc *dc = dm->dc;
	struct dm_atomic_state *dm_state = NULL, *old_dm_state = NULL;
	int i, j, num_plane, ret = 0;
	struct drm_plane_state *old_plane_state, *new_plane_state;
	struct dm_plane_state *new_dm_plane_state, *old_dm_plane_state;
	struct drm_crtc *new_plane_crtc;
	struct drm_plane *plane;

	struct drm_crtc *crtc;
	struct drm_crtc_state *new_crtc_state, *old_crtc_state;
	struct dm_crtc_state *new_dm_crtc_state, *old_dm_crtc_state;
	struct dc_stream_status *status = NULL;
	enum surface_update_type update_type = UPDATE_TYPE_FAST;
	struct surface_info_bundle {
		struct dc_surface_update surface_updates[MAX_SURFACES];
		struct dc_plane_info plane_infos[MAX_SURFACES];
		struct dc_scaling_info scaling_infos[MAX_SURFACES];
		struct dc_flip_addrs flip_addrs[MAX_SURFACES];
		struct dc_stream_update stream_update;
	} *bundle;

	bundle = kzalloc(sizeof(*bundle), GFP_KERNEL);

	if (!bundle) {
		DRM_ERROR("Failed to allocate update bundle\n");
		/* Set type to FULL to avoid crashing in DC*/
		update_type = UPDATE_TYPE_FULL;
		goto cleanup;
	}

	for_each_oldnew_crtc_in_state(state, crtc, old_crtc_state, new_crtc_state, i) {

		memset(bundle, 0, sizeof(struct surface_info_bundle));

		new_dm_crtc_state = to_dm_crtc_state(new_crtc_state);
		old_dm_crtc_state = to_dm_crtc_state(old_crtc_state);
		num_plane = 0;

		if (new_dm_crtc_state->stream != old_dm_crtc_state->stream) {
			update_type = UPDATE_TYPE_FULL;
			goto cleanup;
		}

		if (!new_dm_crtc_state->stream)
			continue;

		for_each_oldnew_plane_in_state(state, plane, old_plane_state, new_plane_state, j) {
			const struct amdgpu_framebuffer *amdgpu_fb =
				to_amdgpu_framebuffer(new_plane_state->fb);
			struct dc_plane_info *plane_info = &bundle->plane_infos[num_plane];
			struct dc_flip_addrs *flip_addr = &bundle->flip_addrs[num_plane];
			struct dc_scaling_info *scaling_info = &bundle->scaling_infos[num_plane];
			uint64_t tiling_flags;
			bool tmz_surface = false;

			new_plane_crtc = new_plane_state->crtc;
			new_dm_plane_state = to_dm_plane_state(new_plane_state);
			old_dm_plane_state = to_dm_plane_state(old_plane_state);

			if (plane->type == DRM_PLANE_TYPE_CURSOR)
				continue;

			if (new_dm_plane_state->dc_state != old_dm_plane_state->dc_state) {
				update_type = UPDATE_TYPE_FULL;
				goto cleanup;
			}

			if (crtc != new_plane_crtc)
				continue;

			bundle->surface_updates[num_plane].surface =
					new_dm_plane_state->dc_state;

			if (new_crtc_state->mode_changed) {
				bundle->stream_update.dst = new_dm_crtc_state->stream->dst;
				bundle->stream_update.src = new_dm_crtc_state->stream->src;
			}

			if (new_crtc_state->color_mgmt_changed) {
				bundle->surface_updates[num_plane].gamma =
						new_dm_plane_state->dc_state->gamma_correction;
				bundle->surface_updates[num_plane].in_transfer_func =
						new_dm_plane_state->dc_state->in_transfer_func;
				bundle->surface_updates[num_plane].gamut_remap_matrix =
						&new_dm_plane_state->dc_state->gamut_remap_matrix;
				bundle->stream_update.gamut_remap =
						&new_dm_crtc_state->stream->gamut_remap_matrix;
				bundle->stream_update.output_csc_transform =
						&new_dm_crtc_state->stream->csc_color_matrix;
				bundle->stream_update.out_transfer_func =
						new_dm_crtc_state->stream->out_transfer_func;
			}

			ret = fill_dc_scaling_info(new_plane_state,
						   scaling_info);
			if (ret)
				goto cleanup;

			bundle->surface_updates[num_plane].scaling_info = scaling_info;

			if (amdgpu_fb) {
				ret = get_fb_info(amdgpu_fb, &tiling_flags, &tmz_surface);
				if (ret)
					goto cleanup;

				ret = fill_dc_plane_info_and_addr(
					dm->adev, new_plane_state, tiling_flags,
					plane_info,
<<<<<<< HEAD
					&flip_addr->address,
=======
					&flip_addr->address, tmz_surface,
>>>>>>> 66057dd1
					false);
				if (ret)
					goto cleanup;

				bundle->surface_updates[num_plane].plane_info = plane_info;
				bundle->surface_updates[num_plane].flip_addr = flip_addr;
			}

			num_plane++;
		}

		if (num_plane == 0)
			continue;

		ret = dm_atomic_get_state(state, &dm_state);
		if (ret)
			goto cleanup;

		old_dm_state = dm_atomic_get_old_state(state);
		if (!old_dm_state) {
			ret = -EINVAL;
			goto cleanup;
		}

		status = dc_stream_get_status_from_state(old_dm_state->context,
							 new_dm_crtc_state->stream);
		bundle->stream_update.stream = new_dm_crtc_state->stream;
		/*
		 * TODO: DC modifies the surface during this call so we need
		 * to lock here - find a way to do this without locking.
		 */
		mutex_lock(&dm->dc_lock);
		update_type = dc_check_update_surfaces_for_stream(
				dc,	bundle->surface_updates, num_plane,
				&bundle->stream_update, status);
		mutex_unlock(&dm->dc_lock);

		if (update_type > UPDATE_TYPE_MED) {
			update_type = UPDATE_TYPE_FULL;
			goto cleanup;
		}
	}

cleanup:
	kfree(bundle);

	*out_type = update_type;
	return ret;
}

static int add_affected_mst_dsc_crtcs(struct drm_atomic_state *state, struct drm_crtc *crtc)
{
	struct drm_connector *connector;
	struct drm_connector_state *conn_state;
	struct amdgpu_dm_connector *aconnector = NULL;
	int i;
	for_each_new_connector_in_state(state, connector, conn_state, i) {
		if (conn_state->crtc != crtc)
			continue;

		aconnector = to_amdgpu_dm_connector(connector);
		if (!aconnector->port || !aconnector->mst_port)
			aconnector = NULL;
		else
			break;
	}

	if (!aconnector)
		return 0;

	return drm_dp_mst_add_affected_dsc_crtcs(state, &aconnector->mst_port->mst_mgr);
}

/**
 * amdgpu_dm_atomic_check() - Atomic check implementation for AMDgpu DM.
 * @dev: The DRM device
 * @state: The atomic state to commit
 *
 * Validate that the given atomic state is programmable by DC into hardware.
 * This involves constructing a &struct dc_state reflecting the new hardware
 * state we wish to commit, then querying DC to see if it is programmable. It's
 * important not to modify the existing DC state. Otherwise, atomic_check
 * may unexpectedly commit hardware changes.
 *
 * When validating the DC state, it's important that the right locks are
 * acquired. For full updates case which removes/adds/updates streams on one
 * CRTC while flipping on another CRTC, acquiring global lock will guarantee
 * that any such full update commit will wait for completion of any outstanding
 * flip using DRMs synchronization events. See
 * dm_determine_update_type_for_commit()
 *
 * Note that DM adds the affected connectors for all CRTCs in state, when that
 * might not seem necessary. This is because DC stream creation requires the
 * DC sink, which is tied to the DRM connector state. Cleaning this up should
 * be possible but non-trivial - a possible TODO item.
 *
 * Return: -Error code if validation failed.
 */
static int amdgpu_dm_atomic_check(struct drm_device *dev,
				  struct drm_atomic_state *state)
{
	struct amdgpu_device *adev = dev->dev_private;
	struct dm_atomic_state *dm_state = NULL;
	struct dc *dc = adev->dm.dc;
	struct drm_connector *connector;
	struct drm_connector_state *old_con_state, *new_con_state;
	struct drm_crtc *crtc;
	struct drm_crtc_state *old_crtc_state, *new_crtc_state;
	struct drm_plane *plane;
	struct drm_plane_state *old_plane_state, *new_plane_state;
	enum surface_update_type update_type = UPDATE_TYPE_FAST;
	enum surface_update_type overall_update_type = UPDATE_TYPE_FAST;

	int ret, i;

	/*
	 * This bool will be set for true for any modeset/reset
	 * or plane update which implies non fast surface update.
	 */
	bool lock_and_validation_needed = false;

	ret = drm_atomic_helper_check_modeset(dev, state);
	if (ret)
		goto fail;

	if (adev->asic_type >= CHIP_NAVI10) {
		for_each_oldnew_crtc_in_state(state, crtc, old_crtc_state, new_crtc_state, i) {
			if (drm_atomic_crtc_needs_modeset(new_crtc_state)) {
				ret = add_affected_mst_dsc_crtcs(state, crtc);
				if (ret)
					goto fail;
			}
		}
	}

	for_each_oldnew_crtc_in_state(state, crtc, old_crtc_state, new_crtc_state, i) {
		if (!drm_atomic_crtc_needs_modeset(new_crtc_state) &&
		    !new_crtc_state->color_mgmt_changed &&
		    old_crtc_state->vrr_enabled == new_crtc_state->vrr_enabled)
			continue;

		if (!new_crtc_state->enable)
			continue;

		ret = drm_atomic_add_affected_connectors(state, crtc);
		if (ret)
			return ret;

		ret = drm_atomic_add_affected_planes(state, crtc);
		if (ret)
			goto fail;
	}

	/*
	 * Add all primary and overlay planes on the CRTC to the state
	 * whenever a plane is enabled to maintain correct z-ordering
	 * and to enable fast surface updates.
	 */
	drm_for_each_crtc(crtc, dev) {
		bool modified = false;

		for_each_oldnew_plane_in_state(state, plane, old_plane_state, new_plane_state, i) {
			if (plane->type == DRM_PLANE_TYPE_CURSOR)
				continue;

			if (new_plane_state->crtc == crtc ||
			    old_plane_state->crtc == crtc) {
				modified = true;
				break;
			}
		}

		if (!modified)
			continue;

		drm_for_each_plane_mask(plane, state->dev, crtc->state->plane_mask) {
			if (plane->type == DRM_PLANE_TYPE_CURSOR)
				continue;

			new_plane_state =
				drm_atomic_get_plane_state(state, plane);

			if (IS_ERR(new_plane_state)) {
				ret = PTR_ERR(new_plane_state);
				goto fail;
			}
		}
	}

	/* Remove exiting planes if they are modified */
	for_each_oldnew_plane_in_state_reverse(state, plane, old_plane_state, new_plane_state, i) {
		ret = dm_update_plane_state(dc, state, plane,
					    old_plane_state,
					    new_plane_state,
					    false,
					    &lock_and_validation_needed);
		if (ret)
			goto fail;
	}

	/* Disable all crtcs which require disable */
	for_each_oldnew_crtc_in_state(state, crtc, old_crtc_state, new_crtc_state, i) {
		ret = dm_update_crtc_state(&adev->dm, state, crtc,
					   old_crtc_state,
					   new_crtc_state,
					   false,
					   &lock_and_validation_needed);
		if (ret)
			goto fail;
	}

	/* Enable all crtcs which require enable */
	for_each_oldnew_crtc_in_state(state, crtc, old_crtc_state, new_crtc_state, i) {
		ret = dm_update_crtc_state(&adev->dm, state, crtc,
					   old_crtc_state,
					   new_crtc_state,
					   true,
					   &lock_and_validation_needed);
		if (ret)
			goto fail;
	}

	/* Add new/modified planes */
	for_each_oldnew_plane_in_state_reverse(state, plane, old_plane_state, new_plane_state, i) {
		ret = dm_update_plane_state(dc, state, plane,
					    old_plane_state,
					    new_plane_state,
					    true,
					    &lock_and_validation_needed);
		if (ret)
			goto fail;
	}

	/* Run this here since we want to validate the streams we created */
	ret = drm_atomic_helper_check_planes(dev, state);
	if (ret)
		goto fail;

	if (state->legacy_cursor_update) {
		/*
		 * This is a fast cursor update coming from the plane update
		 * helper, check if it can be done asynchronously for better
		 * performance.
		 */
		state->async_update =
			!drm_atomic_helper_async_check(dev, state);

		/*
		 * Skip the remaining global validation if this is an async
		 * update. Cursor updates can be done without affecting
		 * state or bandwidth calcs and this avoids the performance
		 * penalty of locking the private state object and
		 * allocating a new dc_state.
		 */
		if (state->async_update)
			return 0;
	}

	/* Check scaling and underscan changes*/
	/* TODO Removed scaling changes validation due to inability to commit
	 * new stream into context w\o causing full reset. Need to
	 * decide how to handle.
	 */
	for_each_oldnew_connector_in_state(state, connector, old_con_state, new_con_state, i) {
		struct dm_connector_state *dm_old_con_state = to_dm_connector_state(old_con_state);
		struct dm_connector_state *dm_new_con_state = to_dm_connector_state(new_con_state);
		struct amdgpu_crtc *acrtc = to_amdgpu_crtc(dm_new_con_state->base.crtc);

		/* Skip any modesets/resets */
		if (!acrtc || drm_atomic_crtc_needs_modeset(
				drm_atomic_get_new_crtc_state(state, &acrtc->base)))
			continue;

		/* Skip any thing not scale or underscan changes */
		if (!is_scaling_state_different(dm_new_con_state, dm_old_con_state))
			continue;

		overall_update_type = UPDATE_TYPE_FULL;
		lock_and_validation_needed = true;
	}

	ret = dm_determine_update_type_for_commit(&adev->dm, state, &update_type);
	if (ret)
		goto fail;

	if (overall_update_type < update_type)
		overall_update_type = update_type;

	/*
	 * lock_and_validation_needed was an old way to determine if we need to set
	 * the global lock. Leaving it in to check if we broke any corner cases
	 * lock_and_validation_needed true = UPDATE_TYPE_FULL or UPDATE_TYPE_MED
	 * lock_and_validation_needed false = UPDATE_TYPE_FAST
	 */
	if (lock_and_validation_needed && overall_update_type <= UPDATE_TYPE_FAST)
		WARN(1, "Global lock should be Set, overall_update_type should be UPDATE_TYPE_MED or UPDATE_TYPE_FULL");

	if (overall_update_type > UPDATE_TYPE_FAST) {
		ret = dm_atomic_get_state(state, &dm_state);
		if (ret)
			goto fail;

		ret = do_aquire_global_lock(dev, state);
		if (ret)
			goto fail;

#if defined(CONFIG_DRM_AMD_DC_DCN)
		if (!compute_mst_dsc_configs_for_state(state, dm_state->context))
			goto fail;

		ret = dm_update_mst_vcpi_slots_for_dsc(state, dm_state->context);
		if (ret)
			goto fail;
#endif

		/*
		 * Perform validation of MST topology in the state:
		 * We need to perform MST atomic check before calling
		 * dc_validate_global_state(), or there is a chance
		 * to get stuck in an infinite loop and hang eventually.
		 */
		ret = drm_dp_mst_atomic_check(state);
		if (ret)
			goto fail;

		if (dc_validate_global_state(dc, dm_state->context, false) != DC_OK) {
			ret = -EINVAL;
			goto fail;
		}
	} else {
		/*
		 * The commit is a fast update. Fast updates shouldn't change
		 * the DC context, affect global validation, and can have their
		 * commit work done in parallel with other commits not touching
		 * the same resource. If we have a new DC context as part of
		 * the DM atomic state from validation we need to free it and
		 * retain the existing one instead.
		 */
		struct dm_atomic_state *new_dm_state, *old_dm_state;

		new_dm_state = dm_atomic_get_new_state(state);
		old_dm_state = dm_atomic_get_old_state(state);

		if (new_dm_state && old_dm_state) {
			if (new_dm_state->context)
				dc_release_state(new_dm_state->context);

			new_dm_state->context = old_dm_state->context;

			if (old_dm_state->context)
				dc_retain_state(old_dm_state->context);
		}
	}

	/* Store the overall update type for use later in atomic check. */
	for_each_new_crtc_in_state (state, crtc, new_crtc_state, i) {
		struct dm_crtc_state *dm_new_crtc_state =
			to_dm_crtc_state(new_crtc_state);

		dm_new_crtc_state->update_type = (int)overall_update_type;
	}

	/* Must be success */
	WARN_ON(ret);
	return ret;

fail:
	if (ret == -EDEADLK)
		DRM_DEBUG_DRIVER("Atomic check stopped to avoid deadlock.\n");
	else if (ret == -EINTR || ret == -EAGAIN || ret == -ERESTARTSYS)
		DRM_DEBUG_DRIVER("Atomic check stopped due to signal.\n");
	else
		DRM_DEBUG_DRIVER("Atomic check failed with err: %d \n", ret);

	return ret;
}

static bool is_dp_capable_without_timing_msa(struct dc *dc,
					     struct amdgpu_dm_connector *amdgpu_dm_connector)
{
	uint8_t dpcd_data;
	bool capable = false;

	if (amdgpu_dm_connector->dc_link &&
		dm_helpers_dp_read_dpcd(
				NULL,
				amdgpu_dm_connector->dc_link,
				DP_DOWN_STREAM_PORT_COUNT,
				&dpcd_data,
				sizeof(dpcd_data))) {
		capable = (dpcd_data & DP_MSA_TIMING_PAR_IGNORED) ? true:false;
	}

	return capable;
}
void amdgpu_dm_update_freesync_caps(struct drm_connector *connector,
					struct edid *edid)
{
	int i;
	bool edid_check_required;
	struct detailed_timing *timing;
	struct detailed_non_pixel *data;
	struct detailed_data_monitor_range *range;
	struct amdgpu_dm_connector *amdgpu_dm_connector =
			to_amdgpu_dm_connector(connector);
	struct dm_connector_state *dm_con_state = NULL;

	struct drm_device *dev = connector->dev;
	struct amdgpu_device *adev = dev->dev_private;
	bool freesync_capable = false;

	if (!connector->state) {
		DRM_ERROR("%s - Connector has no state", __func__);
		goto update;
	}

	if (!edid) {
		dm_con_state = to_dm_connector_state(connector->state);

		amdgpu_dm_connector->min_vfreq = 0;
		amdgpu_dm_connector->max_vfreq = 0;
		amdgpu_dm_connector->pixel_clock_mhz = 0;

		goto update;
	}

	dm_con_state = to_dm_connector_state(connector->state);

	edid_check_required = false;
	if (!amdgpu_dm_connector->dc_sink) {
		DRM_ERROR("dc_sink NULL, could not add free_sync module.\n");
		goto update;
	}
	if (!adev->dm.freesync_module)
		goto update;
	/*
	 * if edid non zero restrict freesync only for dp and edp
	 */
	if (edid) {
		if (amdgpu_dm_connector->dc_sink->sink_signal == SIGNAL_TYPE_DISPLAY_PORT
			|| amdgpu_dm_connector->dc_sink->sink_signal == SIGNAL_TYPE_EDP) {
			edid_check_required = is_dp_capable_without_timing_msa(
						adev->dm.dc,
						amdgpu_dm_connector);
		}
	}
	if (edid_check_required == true && (edid->version > 1 ||
	   (edid->version == 1 && edid->revision > 1))) {
		for (i = 0; i < 4; i++) {

			timing	= &edid->detailed_timings[i];
			data	= &timing->data.other_data;
			range	= &data->data.range;
			/*
			 * Check if monitor has continuous frequency mode
			 */
			if (data->type != EDID_DETAIL_MONITOR_RANGE)
				continue;
			/*
			 * Check for flag range limits only. If flag == 1 then
			 * no additional timing information provided.
			 * Default GTF, GTF Secondary curve and CVT are not
			 * supported
			 */
			if (range->flags != 1)
				continue;

			amdgpu_dm_connector->min_vfreq = range->min_vfreq;
			amdgpu_dm_connector->max_vfreq = range->max_vfreq;
			amdgpu_dm_connector->pixel_clock_mhz =
				range->pixel_clock_mhz * 10;
			break;
		}

		if (amdgpu_dm_connector->max_vfreq -
		    amdgpu_dm_connector->min_vfreq > 10) {

			freesync_capable = true;
		}
	}

update:
	if (dm_con_state)
		dm_con_state->freesync_capable = freesync_capable;

	if (connector->vrr_capable_property)
		drm_connector_set_vrr_capable_property(connector,
						       freesync_capable);
}

static void amdgpu_dm_set_psr_caps(struct dc_link *link)
{
	uint8_t dpcd_data[EDP_PSR_RECEIVER_CAP_SIZE];

	if (!(link->connector_signal & SIGNAL_TYPE_EDP))
		return;
	if (link->type == dc_connection_none)
		return;
	if (dm_helpers_dp_read_dpcd(NULL, link, DP_PSR_SUPPORT,
					dpcd_data, sizeof(dpcd_data))) {
		link->dpcd_caps.psr_caps.psr_version = dpcd_data[0];

		if (dpcd_data[0] == 0) {
			link->psr_settings.psr_version = DC_PSR_VERSION_UNSUPPORTED;
			link->psr_settings.psr_feature_enabled = false;
		} else {
			link->psr_settings.psr_version = DC_PSR_VERSION_1;
			link->psr_settings.psr_feature_enabled = true;
		}

		DRM_INFO("PSR support:%d\n", link->psr_settings.psr_feature_enabled);
	}
}

/*
 * amdgpu_dm_link_setup_psr() - configure psr link
 * @stream: stream state
 *
 * Return: true if success
 */
static bool amdgpu_dm_link_setup_psr(struct dc_stream_state *stream)
{
	struct dc_link *link = NULL;
	struct psr_config psr_config = {0};
	struct psr_context psr_context = {0};
	bool ret = false;

	if (stream == NULL)
		return false;

	link = stream->link;

	psr_config.psr_version = link->dpcd_caps.psr_caps.psr_version;

	if (psr_config.psr_version > 0) {
		psr_config.psr_exit_link_training_required = 0x1;
		psr_config.psr_frame_capture_indication_req = 0;
		psr_config.psr_rfb_setup_time = 0x37;
		psr_config.psr_sdp_transmit_line_num_deadline = 0x20;
		psr_config.allow_smu_optimizations = 0x0;

		ret = dc_link_setup_psr(link, stream, &psr_config, &psr_context);

	}
	DRM_DEBUG_DRIVER("PSR link: %d\n",	link->psr_settings.psr_feature_enabled);

	return ret;
}

/*
 * amdgpu_dm_psr_enable() - enable psr f/w
 * @stream: stream state
 *
 * Return: true if success
 */
bool amdgpu_dm_psr_enable(struct dc_stream_state *stream)
{
	struct dc_link *link = stream->link;
	unsigned int vsync_rate_hz = 0;
	struct dc_static_screen_params params = {0};
	/* Calculate number of static frames before generating interrupt to
	 * enter PSR.
	 */
	// Init fail safe of 2 frames static
	unsigned int num_frames_static = 2;

	DRM_DEBUG_DRIVER("Enabling psr...\n");

	vsync_rate_hz = div64_u64(div64_u64((
			stream->timing.pix_clk_100hz * 100),
			stream->timing.v_total),
			stream->timing.h_total);

	/* Round up
	 * Calculate number of frames such that at least 30 ms of time has
	 * passed.
	 */
	if (vsync_rate_hz != 0) {
		unsigned int frame_time_microsec = 1000000 / vsync_rate_hz;
		num_frames_static = (30000 / frame_time_microsec) + 1;
	}

	params.triggers.cursor_update = true;
	params.triggers.overlay_update = true;
	params.triggers.surface_update = true;
	params.num_frames = num_frames_static;

	dc_stream_set_static_screen_params(link->ctx->dc,
					   &stream, 1,
					   &params);

	return dc_link_set_psr_allow_active(link, true, false);
}

/*
 * amdgpu_dm_psr_disable() - disable psr f/w
 * @stream:  stream state
 *
 * Return: true if success
 */
static bool amdgpu_dm_psr_disable(struct dc_stream_state *stream)
{

	DRM_DEBUG_DRIVER("Disabling psr...\n");

	return dc_link_set_psr_allow_active(stream->link, false, true);
}<|MERGE_RESOLUTION|>--- conflicted
+++ resolved
@@ -3591,10 +3591,7 @@
 			     struct plane_size *plane_size,
 			     struct dc_plane_dcc_param *dcc,
 			     struct dc_plane_address *address,
-<<<<<<< HEAD
-=======
 			     bool tmz_surface,
->>>>>>> 66057dd1
 			     bool force_disable_dcc)
 {
 	const struct drm_framebuffer *fb = &afb->base;
@@ -3797,10 +3794,7 @@
 			    const uint64_t tiling_flags,
 			    struct dc_plane_info *plane_info,
 			    struct dc_plane_address *address,
-<<<<<<< HEAD
-=======
 			    bool tmz_surface,
->>>>>>> 66057dd1
 			    bool force_disable_dcc)
 {
 	const struct drm_framebuffer *fb = plane_state->fb;
@@ -3891,11 +3885,7 @@
 					   plane_info->rotation, tiling_flags,
 					   &plane_info->tiling_info,
 					   &plane_info->plane_size,
-<<<<<<< HEAD
-					   &plane_info->dcc, address,
-=======
 					   &plane_info->dcc, address, tmz_surface,
->>>>>>> 66057dd1
 					   force_disable_dcc);
 	if (ret)
 		return ret;
@@ -3919,10 +3909,7 @@
 	struct dc_plane_info plane_info;
 	uint64_t tiling_flags;
 	int ret;
-<<<<<<< HEAD
-=======
 	bool tmz_surface = false;
->>>>>>> 66057dd1
 	bool force_disable_dcc = false;
 
 	ret = fill_dc_scaling_info(plane_state, &scaling_info);
@@ -3942,10 +3929,7 @@
 	ret = fill_dc_plane_info_and_addr(adev, plane_state, tiling_flags,
 					  &plane_info,
 					  &dc_plane_state->address,
-<<<<<<< HEAD
-=======
 					  tmz_surface,
->>>>>>> 66057dd1
 					  force_disable_dcc);
 	if (ret)
 		return ret;
@@ -4944,17 +4928,6 @@
 	struct amdgpu_dm_connector *amdgpu_dm_connector =
 		to_amdgpu_dm_connector(connector);
 	int r;
-<<<<<<< HEAD
-=======
-
-	if ((connector->connector_type == DRM_MODE_CONNECTOR_DisplayPort) ||
-	    (connector->connector_type == DRM_MODE_CONNECTOR_eDP)) {
-		amdgpu_dm_connector->dm_dp_aux.aux.dev = connector->kdev;
-		r = drm_dp_aux_register(&amdgpu_dm_connector->dm_dp_aux.aux);
-		if (r)
-			return r;
-	}
->>>>>>> 66057dd1
 
 	if ((connector->connector_type == DRM_MODE_CONNECTOR_DisplayPort) ||
 	    (connector->connector_type == DRM_MODE_CONNECTOR_eDP)) {
@@ -5597,10 +5570,7 @@
 	uint64_t tiling_flags;
 	uint32_t domain;
 	int r;
-<<<<<<< HEAD
-=======
 	bool tmz_surface = false;
->>>>>>> 66057dd1
 	bool force_disable_dcc = false;
 
 	dm_plane_state_old = to_dm_plane_state(plane->state);
@@ -5667,11 +5637,7 @@
 			adev, afb, plane_state->format, plane_state->rotation,
 			tiling_flags, &plane_state->tiling_info,
 			&plane_state->plane_size, &plane_state->dcc,
-<<<<<<< HEAD
-			&plane_state->address,
-=======
 			&plane_state->address, tmz_surface,
->>>>>>> 66057dd1
 			force_disable_dcc);
 	}
 
@@ -6955,10 +6921,7 @@
 			dm->adev, new_plane_state, tiling_flags,
 			&bundle->plane_infos[planes_count],
 			&bundle->flip_addrs[planes_count].address,
-<<<<<<< HEAD
-=======
 			tmz_surface,
->>>>>>> 66057dd1
 			false);
 
 		DRM_DEBUG_DRIVER("plane: id=%d dcc_en=%d\n",
@@ -8401,11 +8364,7 @@
 				ret = fill_dc_plane_info_and_addr(
 					dm->adev, new_plane_state, tiling_flags,
 					plane_info,
-<<<<<<< HEAD
-					&flip_addr->address,
-=======
 					&flip_addr->address, tmz_surface,
->>>>>>> 66057dd1
 					false);
 				if (ret)
 					goto cleanup;
