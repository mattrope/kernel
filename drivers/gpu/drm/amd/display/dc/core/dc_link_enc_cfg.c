/* Copyright 2021 Advanced Micro Devices, Inc. All rights reserved.
 *
 * Permission is hereby granted, free of charge, to any person obtaining a
 * copy of this software and associated documentation files (the "Software"),
 * to deal in the Software without restriction, including without limitation
 * the rights to use, copy, modify, merge, publish, distribute, sublicense,
 * and/or sell copies of the Software, and to permit persons to whom the
 * Software is furnished to do so, subject to the following conditions:
 *
 * The above copyright notice and this permission notice shall be included in
 * all copies or substantial portions of the Software.
 *
 * THE SOFTWARE IS PROVIDED "AS IS", WITHOUT WARRANTY OF ANY KIND, EXPRESS OR
 * IMPLIED, INCLUDING BUT NOT LIMITED TO THE WARRANTIES OF MERCHANTABILITY,
 * FITNESS FOR A PARTICULAR PURPOSE AND NONINFRINGEMENT.  IN NO EVENT SHALL
 * THE COPYRIGHT HOLDER(S) OR AUTHOR(S) BE LIABLE FOR ANY CLAIM, DAMAGES OR
 * OTHER LIABILITY, WHETHER IN AN ACTION OF CONTRACT, TORT OR OTHERWISE,
 * ARISING FROM, OUT OF OR IN CONNECTION WITH THE SOFTWARE OR THE USE OR
 * OTHER DEALINGS IN THE SOFTWARE.
 *
 * Authors: AMD
 *
 */

#include "link_enc_cfg.h"
#include "resource.h"
#include "dc_link_dp.h"

/* Check whether stream is supported by DIG link encoders. */
static bool is_dig_link_enc_stream(struct dc_stream_state *stream)
{
	bool is_dig_stream = false;
	struct link_encoder *link_enc = NULL;
	int i;

	/* Loop over created link encoder objects. */
	if (stream) {
		for (i = 0; i < stream->ctx->dc->res_pool->res_cap->num_dig_link_enc; i++) {
			link_enc = stream->ctx->dc->res_pool->link_encoders[i];

			/* Need to check link signal type rather than stream signal type which may not
			 * yet match.
			 */
			if (link_enc && ((uint32_t)stream->link->connector_signal & link_enc->output_signals)) {
				if (dc_is_dp_signal(stream->signal)) {
					/* DIGs do not support DP2.0 streams with 128b/132b encoding. */
					struct dc_link_settings link_settings = {0};

					decide_link_settings(stream, &link_settings);
					if ((link_settings.link_rate >= LINK_RATE_LOW) &&
							link_settings.link_rate <= LINK_RATE_HIGH3) {
						is_dig_stream = true;
						break;
					}
				} else {
					is_dig_stream = true;
					break;
				}
			}
		}
	}
	return is_dig_stream;
}

static struct link_enc_assignment get_assignment(struct dc *dc, int i)
{
	struct link_enc_assignment assignment;

	if (dc->current_state->res_ctx.link_enc_cfg_ctx.mode == LINK_ENC_CFG_TRANSIENT)
		assignment = dc->current_state->res_ctx.link_enc_cfg_ctx.transient_assignments[i];
	else /* LINK_ENC_CFG_STEADY */
		assignment = dc->current_state->res_ctx.link_enc_cfg_ctx.link_enc_assignments[i];

	return assignment;
}

/* Return stream using DIG link encoder resource. NULL if unused. */
static struct dc_stream_state *get_stream_using_link_enc(
		struct dc_state *state,
		enum engine_id eng_id)
{
	struct dc_stream_state *stream = NULL;
	int i;

	for (i = 0; i < state->stream_count; i++) {
		struct link_enc_assignment assignment = state->res_ctx.link_enc_cfg_ctx.link_enc_assignments[i];

		if ((assignment.valid == true) && (assignment.eng_id == eng_id)) {
			stream = state->streams[i];
			break;
		}
	}

	return stream;
}

static void remove_link_enc_assignment(
		struct dc_state *state,
		struct dc_stream_state *stream,
		enum engine_id eng_id)
{
	int eng_idx;
	int i;

	if (eng_id != ENGINE_ID_UNKNOWN) {
		eng_idx = eng_id - ENGINE_ID_DIGA;

		/* stream ptr of stream in dc_state used to update correct entry in
		 * link_enc_assignments table.
		 */
		for (i = 0; i < MAX_PIPES; i++) {
			struct link_enc_assignment assignment = state->res_ctx.link_enc_cfg_ctx.link_enc_assignments[i];

			if (assignment.valid && assignment.stream == stream) {
				state->res_ctx.link_enc_cfg_ctx.link_enc_assignments[i].valid = false;
				/* Only add link encoder back to availability pool if not being
				 * used by any other stream (i.e. removing SST stream or last MST stream).
				 */
				if (get_stream_using_link_enc(state, eng_id) == NULL)
					state->res_ctx.link_enc_cfg_ctx.link_enc_avail[eng_idx] = eng_id;
				stream->link_enc = NULL;
				break;
			}
		}
	}
}

static void add_link_enc_assignment(
		struct dc_state *state,
		struct dc_stream_state *stream,
		enum engine_id eng_id)
{
	int eng_idx;
	int i;

	if (eng_id != ENGINE_ID_UNKNOWN) {
		eng_idx = eng_id - ENGINE_ID_DIGA;

		/* stream ptr of stream in dc_state used to update correct entry in
		 * link_enc_assignments table.
		 */
		for (i = 0; i < state->stream_count; i++) {
			if (stream == state->streams[i]) {
				state->res_ctx.link_enc_cfg_ctx.link_enc_assignments[i] = (struct link_enc_assignment){
					.valid = true,
					.ep_id = (struct display_endpoint_id) {
						.link_id = stream->link->link_id,
						.ep_type = stream->link->ep_type},
					.eng_id = eng_id,
					.stream = stream};
				state->res_ctx.link_enc_cfg_ctx.link_enc_avail[eng_idx] = ENGINE_ID_UNKNOWN;
				stream->link_enc = stream->ctx->dc->res_pool->link_encoders[eng_idx];
				break;
			}
		}

		/* Attempted to add an encoder assignment for a stream not in dc_state. */
		ASSERT(i != state->stream_count);
	}
}

/* Return first available DIG link encoder. */
static enum engine_id find_first_avail_link_enc(
		const struct dc_context *ctx,
		const struct dc_state *state)
{
	enum engine_id eng_id = ENGINE_ID_UNKNOWN;
	int i;

	for (i = 0; i < ctx->dc->res_pool->res_cap->num_dig_link_enc; i++) {
		eng_id = state->res_ctx.link_enc_cfg_ctx.link_enc_avail[i];
		if (eng_id != ENGINE_ID_UNKNOWN)
			break;
	}

	return eng_id;
}

/* Check for availability of link encoder eng_id. */
static bool is_avail_link_enc(struct dc_state *state, enum engine_id eng_id, struct dc_stream_state *stream)
{
	bool is_avail = false;
	int eng_idx = eng_id - ENGINE_ID_DIGA;

	/* An encoder is available if it is still in the availability pool. */
	if (eng_id != ENGINE_ID_UNKNOWN && state->res_ctx.link_enc_cfg_ctx.link_enc_avail[eng_idx] != ENGINE_ID_UNKNOWN) {
		is_avail = true;
	} else {
		struct dc_stream_state *stream_assigned = NULL;

		/* MST streams share the same link and should share the same encoder.
		 * If a stream that has already been assigned a link encoder uses as the
		 * same link as the stream checking for availability, it is an MST stream
		 * and should use the same link encoder.
		 */
		stream_assigned = get_stream_using_link_enc(state, eng_id);
		if (stream_assigned && stream != stream_assigned && stream->link == stream_assigned->link)
			is_avail = true;
	}

	return is_avail;
}

/* Test for display_endpoint_id equality. */
static bool are_ep_ids_equal(struct display_endpoint_id *lhs, struct display_endpoint_id *rhs)
{
	bool are_equal = false;

	if (lhs->link_id.id == rhs->link_id.id &&
			lhs->link_id.enum_id == rhs->link_id.enum_id &&
			lhs->link_id.type == rhs->link_id.type &&
			lhs->ep_type == rhs->ep_type)
		are_equal = true;

	return are_equal;
}

static struct link_encoder *get_link_enc_used_by_link(
		struct dc_state *state,
		const struct dc_link *link)
{
	struct link_encoder *link_enc = NULL;
	struct display_endpoint_id ep_id;
	int i;

	ep_id = (struct display_endpoint_id) {
		.link_id = link->link_id,
		.ep_type = link->ep_type};

	for (i = 0; i < state->stream_count; i++) {
		struct link_enc_assignment assignment = state->res_ctx.link_enc_cfg_ctx.link_enc_assignments[i];

		if (assignment.valid == true && are_ep_ids_equal(&assignment.ep_id, &ep_id))
			link_enc = link->dc->res_pool->link_encoders[assignment.eng_id - ENGINE_ID_DIGA];
	}

	return link_enc;
}
/* Clear all link encoder assignments. */
static void clear_enc_assignments(struct dc_state *state)
{
	int i;
	enum engine_id eng_id;
	struct dc_stream_state *stream;

	for (i = 0; i < MAX_PIPES; i++) {
		state->res_ctx.link_enc_cfg_ctx.link_enc_assignments[i].valid = false;
		eng_id = state->res_ctx.link_enc_cfg_ctx.link_enc_assignments[i].eng_id;
		stream = state->res_ctx.link_enc_cfg_ctx.link_enc_assignments[i].stream;
		if (eng_id != ENGINE_ID_UNKNOWN)
			state->res_ctx.link_enc_cfg_ctx.link_enc_avail[eng_id - ENGINE_ID_DIGA] = eng_id;
		if (stream)
			stream->link_enc = NULL;
	}
}

void link_enc_cfg_init(
		struct dc *dc,
		struct dc_state *state)
{
	int i;

	for (i = 0; i < dc->res_pool->res_cap->num_dig_link_enc; i++) {
		if (dc->res_pool->link_encoders[i])
			state->res_ctx.link_enc_cfg_ctx.link_enc_avail[i] = (enum engine_id) i;
		else
			state->res_ctx.link_enc_cfg_ctx.link_enc_avail[i] = ENGINE_ID_UNKNOWN;
	}

	clear_enc_assignments(state);

	state->res_ctx.link_enc_cfg_ctx.mode = LINK_ENC_CFG_STEADY;
}

void link_enc_cfg_link_encs_assign(
		struct dc *dc,
		struct dc_state *state,
		struct dc_stream_state *streams[],
		uint8_t stream_count)
{
	enum engine_id eng_id = ENGINE_ID_UNKNOWN;
	int i;
	int j;

	ASSERT(state->stream_count == stream_count);

	if (stream_count == 0)
		clear_enc_assignments(state);

	/* Release DIG link encoder resources before running assignment algorithm. */
	for (i = 0; i < stream_count; i++)
		dc->res_pool->funcs->link_enc_unassign(state, streams[i]);

	for (i = 0; i < MAX_PIPES; i++)
		ASSERT(state->res_ctx.link_enc_cfg_ctx.link_enc_assignments[i].valid == false);

	/* (a) Assign DIG link encoders to physical (unmappable) endpoints first. */
	for (i = 0; i < stream_count; i++) {
		struct dc_stream_state *stream = streams[i];

		/* Skip stream if not supported by DIG link encoder. */
		if (!is_dig_link_enc_stream(stream))
			continue;

		/* Physical endpoints have a fixed mapping to DIG link encoders. */
		if (!stream->link->is_dig_mapping_flexible) {
			eng_id = stream->link->eng_id;
			add_link_enc_assignment(state, stream, eng_id);
		}
	}

	/* (b) Retain previous assignments for mappable endpoints if encoders still available. */
	eng_id = ENGINE_ID_UNKNOWN;

	if (state != dc->current_state) {
		struct dc_state *prev_state = dc->current_state;

		for (i = 0; i < stream_count; i++) {
			struct dc_stream_state *stream = state->streams[i];

			/* Skip stream if not supported by DIG link encoder. */
			if (!is_dig_link_enc_stream(stream))
				continue;

			if (!stream->link->is_dig_mapping_flexible)
				continue;

			for (j = 0; j < prev_state->stream_count; j++) {
				struct dc_stream_state *prev_stream = prev_state->streams[j];

				if (stream == prev_stream && stream->link == prev_stream->link &&
						prev_state->res_ctx.link_enc_cfg_ctx.link_enc_assignments[j].valid) {
					eng_id = prev_state->res_ctx.link_enc_cfg_ctx.link_enc_assignments[j].eng_id;
					if (is_avail_link_enc(state, eng_id, stream))
						add_link_enc_assignment(state, stream, eng_id);
				}
			}
		}
	}

	/* (c) Then assign encoders to remaining mappable endpoints. */
	eng_id = ENGINE_ID_UNKNOWN;

	for (i = 0; i < stream_count; i++) {
		struct dc_stream_state *stream = streams[i];

		/* Skip stream if not supported by DIG link encoder. */
		if (!is_dig_link_enc_stream(stream)) {
			ASSERT(stream->link->is_dig_mapping_flexible != true);
			continue;
		}

		/* Mappable endpoints have a flexible mapping to DIG link encoders. */
		if (stream->link->is_dig_mapping_flexible) {
			struct link_encoder *link_enc = NULL;

			/* Skip if encoder assignment retained in step (b) above. */
			if (stream->link_enc)
				continue;

			/* For MST, multiple streams will share the same link / display
			 * endpoint. These streams should use the same link encoder
			 * assigned to that endpoint.
			 */
			link_enc = get_link_enc_used_by_link(state, stream->link);
			if (link_enc == NULL)
				eng_id = find_first_avail_link_enc(stream->ctx, state);
			else
				eng_id =  link_enc->preferred_engine;
			add_link_enc_assignment(state, stream, eng_id);
		}
	}

	link_enc_cfg_validate(dc, state);

	/* Update transient assignments. */
	for (i = 0; i < MAX_PIPES; i++) {
		dc->current_state->res_ctx.link_enc_cfg_ctx.transient_assignments[i] =
			state->res_ctx.link_enc_cfg_ctx.link_enc_assignments[i];
	}

	/* Current state mode will be set to steady once this state committed. */
	state->res_ctx.link_enc_cfg_ctx.mode = LINK_ENC_CFG_STEADY;
}

void link_enc_cfg_link_enc_unassign(
		struct dc_state *state,
		struct dc_stream_state *stream)
{
	enum engine_id eng_id = ENGINE_ID_UNKNOWN;

	/* Only DIG link encoders. */
	if (!is_dig_link_enc_stream(stream))
		return;

	if (stream->link_enc)
		eng_id = stream->link_enc->preferred_engine;

	remove_link_enc_assignment(state, stream, eng_id);
}

bool link_enc_cfg_is_transmitter_mappable(
		struct dc *dc,
		struct link_encoder *link_enc)
{
	bool is_mappable = false;
	enum engine_id eng_id = link_enc->preferred_engine;
	struct dc_stream_state *stream = link_enc_cfg_get_stream_using_link_enc(dc, eng_id);

	if (stream)
		is_mappable = stream->link->is_dig_mapping_flexible;

	return is_mappable;
}

struct dc_stream_state *link_enc_cfg_get_stream_using_link_enc(
		struct dc *dc,
		enum engine_id eng_id)
{
	struct dc_stream_state *stream = NULL;
	int i;

	for (i = 0; i < MAX_PIPES; i++) {
		struct link_enc_assignment assignment = get_assignment(dc, i);

		if ((assignment.valid == true) && (assignment.eng_id == eng_id)) {
			stream = assignment.stream;
			break;
		}
	}

	return stream;
}

struct dc_link *link_enc_cfg_get_link_using_link_enc(
		struct dc *dc,
		enum engine_id eng_id)
{
	struct dc_link *link = NULL;
	struct dc_stream_state *stream = NULL;

	stream = link_enc_cfg_get_stream_using_link_enc(dc, eng_id);

	if (stream)
		link = stream->link;

	// dm_output_to_console("%s: No link using DIG(%d).\n", __func__, eng_id);
	return link;
}

struct link_encoder *link_enc_cfg_get_link_enc_used_by_link(
<<<<<<< HEAD
		struct dc_state *state,
=======
		struct dc *dc,
>>>>>>> df0cc57e
		const struct dc_link *link)
{
	struct link_encoder *link_enc = NULL;
	struct display_endpoint_id ep_id;
	int i;

	ep_id = (struct display_endpoint_id) {
		.link_id = link->link_id,
		.ep_type = link->ep_type};

	for (i = 0; i < MAX_PIPES; i++) {
		struct link_enc_assignment assignment = get_assignment(dc, i);

		if (assignment.valid == true && are_ep_ids_equal(&assignment.ep_id, &ep_id)) {
			link_enc = link->dc->res_pool->link_encoders[assignment.eng_id - ENGINE_ID_DIGA];
			break;
		}
	}

<<<<<<< HEAD
	if (stream_idx != -1)
		link_enc = state->streams[stream_idx]->link_enc;

	return link_enc;
}

struct link_encoder *link_enc_cfg_get_next_avail_link_enc(
	const struct dc *dc,
	const struct dc_state *state)
{
	struct link_encoder *link_enc = NULL;
	enum engine_id eng_id;

	eng_id = find_first_avail_link_enc(dc->ctx, state);
	if (eng_id != ENGINE_ID_UNKNOWN)
		link_enc = dc->res_pool->link_encoders[eng_id - ENGINE_ID_DIGA];
=======
	return link_enc;
}

struct link_encoder *link_enc_cfg_get_next_avail_link_enc(struct dc *dc)
{
	struct link_encoder *link_enc = NULL;
	enum engine_id encs_assigned[MAX_DIG_LINK_ENCODERS];
	int i;

	for (i = 0; i < MAX_DIG_LINK_ENCODERS; i++)
		encs_assigned[i] = ENGINE_ID_UNKNOWN;

	/* Add assigned encoders to list. */
	for (i = 0; i < MAX_PIPES; i++) {
		struct link_enc_assignment assignment = get_assignment(dc, i);

		if (assignment.valid)
			encs_assigned[assignment.eng_id - ENGINE_ID_DIGA] = assignment.eng_id;
	}

	for (i = 0; i < dc->res_pool->res_cap->num_dig_link_enc; i++) {
		if (encs_assigned[i] == ENGINE_ID_UNKNOWN) {
			link_enc = dc->res_pool->link_encoders[i];
			break;
		}
	}
>>>>>>> df0cc57e

	return link_enc;
}

struct link_encoder *link_enc_cfg_get_link_enc_used_by_stream(
		struct dc *dc,
		const struct dc_stream_state *stream)
{
	struct link_encoder *link_enc;

	link_enc = link_enc_cfg_get_link_enc_used_by_link(dc, stream->link);

	return link_enc;
}

bool link_enc_cfg_is_link_enc_avail(struct dc *dc, enum engine_id eng_id, struct dc_link *link)
{
	bool is_avail = true;
	int i;

	/* An encoder is not available if it has already been assigned to a different endpoint. */
	for (i = 0; i < MAX_PIPES; i++) {
		struct link_enc_assignment assignment = get_assignment(dc, i);
		struct display_endpoint_id ep_id = (struct display_endpoint_id) {
				.link_id = link->link_id,
				.ep_type = link->ep_type};

		if (assignment.valid && assignment.eng_id == eng_id && !are_ep_ids_equal(&ep_id, &assignment.ep_id)) {
			is_avail = false;
			break;
		}
	}

	return is_avail;
}

bool link_enc_cfg_validate(struct dc *dc, struct dc_state *state)
{
	bool is_valid = false;
	bool valid_entries = true;
	bool valid_stream_ptrs = true;
	bool valid_uniqueness = true;
	bool valid_avail = true;
	bool valid_streams = true;
	int i, j;
	uint8_t valid_count = 0;
	uint8_t dig_stream_count = 0;
	int matching_stream_ptrs = 0;
	int eng_ids_per_ep_id[MAX_PIPES] = {0};

	/* (1) No. valid entries same as stream count. */
	for (i = 0; i < MAX_PIPES; i++) {
		struct link_enc_assignment assignment = state->res_ctx.link_enc_cfg_ctx.link_enc_assignments[i];

		if (assignment.valid)
			valid_count++;

		if (is_dig_link_enc_stream(state->streams[i]))
			dig_stream_count++;
	}
	if (valid_count != dig_stream_count)
		valid_entries = false;

	/* (2) Matching stream ptrs. */
	for (i = 0; i < MAX_PIPES; i++) {
		struct link_enc_assignment assignment = state->res_ctx.link_enc_cfg_ctx.link_enc_assignments[i];

		if (assignment.valid) {
			if (assignment.stream == state->streams[i])
				matching_stream_ptrs++;
			else
				valid_stream_ptrs = false;
		}
	}

	/* (3) Each endpoint assigned unique encoder. */
	for (i = 0; i < MAX_PIPES; i++) {
		struct link_enc_assignment assignment_i = state->res_ctx.link_enc_cfg_ctx.link_enc_assignments[i];

		if (assignment_i.valid) {
			struct display_endpoint_id ep_id_i = assignment_i.ep_id;

			eng_ids_per_ep_id[i]++;
			for (j = 0; j < MAX_PIPES; j++) {
				struct link_enc_assignment assignment_j =
					state->res_ctx.link_enc_cfg_ctx.link_enc_assignments[j];

				if (j == i)
					continue;

				if (assignment_j.valid) {
					struct display_endpoint_id ep_id_j = assignment_j.ep_id;

					if (are_ep_ids_equal(&ep_id_i, &ep_id_j) &&
							assignment_i.eng_id != assignment_j.eng_id) {
						valid_uniqueness = false;
						eng_ids_per_ep_id[i]++;
					}
				}
			}
		}
	}

	/* (4) Assigned encoders not in available pool. */
	for (i = 0; i < MAX_PIPES; i++) {
		struct link_enc_assignment assignment = state->res_ctx.link_enc_cfg_ctx.link_enc_assignments[i];

		if (assignment.valid) {
			for (j = 0; j < dc->res_pool->res_cap->num_dig_link_enc; j++) {
				if (state->res_ctx.link_enc_cfg_ctx.link_enc_avail[j] == assignment.eng_id) {
					valid_avail = false;
					break;
				}
			}
		}
	}

	/* (5) All streams have valid link encoders. */
	for (i = 0; i < state->stream_count; i++) {
		struct dc_stream_state *stream = state->streams[i];

		if (is_dig_link_enc_stream(stream) && stream->link_enc == NULL) {
			valid_streams = false;
			break;
		}
	}

	is_valid = valid_entries && valid_stream_ptrs && valid_uniqueness && valid_avail && valid_streams;
	ASSERT(is_valid);

	return is_valid;
}<|MERGE_RESOLUTION|>--- conflicted
+++ resolved
@@ -449,11 +449,7 @@
 }
 
 struct link_encoder *link_enc_cfg_get_link_enc_used_by_link(
-<<<<<<< HEAD
-		struct dc_state *state,
-=======
 		struct dc *dc,
->>>>>>> df0cc57e
 		const struct dc_link *link)
 {
 	struct link_encoder *link_enc = NULL;
@@ -473,24 +469,6 @@
 		}
 	}
 
-<<<<<<< HEAD
-	if (stream_idx != -1)
-		link_enc = state->streams[stream_idx]->link_enc;
-
-	return link_enc;
-}
-
-struct link_encoder *link_enc_cfg_get_next_avail_link_enc(
-	const struct dc *dc,
-	const struct dc_state *state)
-{
-	struct link_encoder *link_enc = NULL;
-	enum engine_id eng_id;
-
-	eng_id = find_first_avail_link_enc(dc->ctx, state);
-	if (eng_id != ENGINE_ID_UNKNOWN)
-		link_enc = dc->res_pool->link_encoders[eng_id - ENGINE_ID_DIGA];
-=======
 	return link_enc;
 }
 
@@ -517,7 +495,6 @@
 			break;
 		}
 	}
->>>>>>> df0cc57e
 
 	return link_enc;
 }
