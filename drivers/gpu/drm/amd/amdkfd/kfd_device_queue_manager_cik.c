--- conflicted
+++ resolved
@@ -143,11 +143,7 @@
 				get_sh_mem_bases_32(qpd_to_pdd(qpd));
 	else
 		value |= ((get_sh_mem_bases_nybble_64(qpd_to_pdd(qpd))) <<
-<<<<<<< HEAD
-				SDMA0_RLC0_VIRTUAL_ADDR__SHARED_BASE__SHIFT) &&
-=======
 				SDMA0_RLC0_VIRTUAL_ADDR__SHARED_BASE__SHIFT) &
->>>>>>> 294947a5
 				SDMA0_RLC0_VIRTUAL_ADDR__SHARED_BASE_MASK;
 
 	q->properties.sdma_vm_addr = value;
