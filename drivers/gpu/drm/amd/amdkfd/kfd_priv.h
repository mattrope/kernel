--- conflicted
+++ resolved
@@ -143,7 +143,6 @@
 
 	struct kgd2kfd_shared_resources shared_resources;
 
-<<<<<<< HEAD
 	void *gtt_mem;
 	uint64_t gtt_start_gpu_addr;
 	void *gtt_start_cpu_ptr;
@@ -159,8 +158,6 @@
 	struct work_struct interrupt_work;
 	spinlock_t interrupt_lock;
 
-=======
->>>>>>> 67cf2d39
 	/* QCM Device instance */
 	struct device_queue_manager *dqm;
 
