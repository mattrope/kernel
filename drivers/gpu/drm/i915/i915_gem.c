/*
 * Copyright © 2008-2015 Intel Corporation
 *
 * Permission is hereby granted, free of charge, to any person obtaining a
 * copy of this software and associated documentation files (the "Software"),
 * to deal in the Software without restriction, including without limitation
 * the rights to use, copy, modify, merge, publish, distribute, sublicense,
 * and/or sell copies of the Software, and to permit persons to whom the
 * Software is furnished to do so, subject to the following conditions:
 *
 * The above copyright notice and this permission notice (including the next
 * paragraph) shall be included in all copies or substantial portions of the
 * Software.
 *
 * THE SOFTWARE IS PROVIDED "AS IS", WITHOUT WARRANTY OF ANY KIND, EXPRESS OR
 * IMPLIED, INCLUDING BUT NOT LIMITED TO THE WARRANTIES OF MERCHANTABILITY,
 * FITNESS FOR A PARTICULAR PURPOSE AND NONINFRINGEMENT.  IN NO EVENT SHALL
 * THE AUTHORS OR COPYRIGHT HOLDERS BE LIABLE FOR ANY CLAIM, DAMAGES OR OTHER
 * LIABILITY, WHETHER IN AN ACTION OF CONTRACT, TORT OR OTHERWISE, ARISING
 * FROM, OUT OF OR IN CONNECTION WITH THE SOFTWARE OR THE USE OR OTHER DEALINGS
 * IN THE SOFTWARE.
 *
 * Authors:
 *    Eric Anholt <eric@anholt.net>
 *
 */

#include <drm/drmP.h>
#include <drm/drm_vma_manager.h>
#include <drm/i915_drm.h>
#include "i915_drv.h"
#include "i915_vgpu.h"
#include "i915_trace.h"
#include "intel_drv.h"
#include "intel_mocs.h"
#include <linux/shmem_fs.h>
#include <linux/slab.h>
#include <linux/swap.h>
#include <linux/pci.h>
#include <linux/dma-buf.h>

static void i915_gem_object_flush_gtt_write_domain(struct drm_i915_gem_object *obj);
static void i915_gem_object_flush_cpu_write_domain(struct drm_i915_gem_object *obj);
static void
i915_gem_object_retire__write(struct drm_i915_gem_object *obj);
static void
i915_gem_object_retire__read(struct drm_i915_gem_object *obj, int ring);

static bool cpu_cache_is_coherent(struct drm_device *dev,
				  enum i915_cache_level level)
{
	return HAS_LLC(dev) || level != I915_CACHE_NONE;
}

static bool cpu_write_needs_clflush(struct drm_i915_gem_object *obj)
{
	if (!cpu_cache_is_coherent(obj->base.dev, obj->cache_level))
		return true;

	return obj->pin_display;
}

/* some bookkeeping */
static void i915_gem_info_add_obj(struct drm_i915_private *dev_priv,
				  size_t size)
{
	spin_lock(&dev_priv->mm.object_stat_lock);
	dev_priv->mm.object_count++;
	dev_priv->mm.object_memory += size;
	spin_unlock(&dev_priv->mm.object_stat_lock);
}

static void i915_gem_info_remove_obj(struct drm_i915_private *dev_priv,
				     size_t size)
{
	spin_lock(&dev_priv->mm.object_stat_lock);
	dev_priv->mm.object_count--;
	dev_priv->mm.object_memory -= size;
	spin_unlock(&dev_priv->mm.object_stat_lock);
}

static int
i915_gem_wait_for_error(struct i915_gpu_error *error)
{
	int ret;

	if (!i915_reset_in_progress(error))
		return 0;

	/*
	 * Only wait 10 seconds for the gpu reset to complete to avoid hanging
	 * userspace. If it takes that long something really bad is going on and
	 * we should simply try to bail out and fail as gracefully as possible.
	 */
	ret = wait_event_interruptible_timeout(error->reset_queue,
					       !i915_reset_in_progress(error),
					       10*HZ);
	if (ret == 0) {
		DRM_ERROR("Timed out waiting for the gpu reset to complete\n");
		return -EIO;
	} else if (ret < 0) {
		return ret;
	} else {
		return 0;
	}
}

int i915_mutex_lock_interruptible(struct drm_device *dev)
{
	struct drm_i915_private *dev_priv = dev->dev_private;
	int ret;

	ret = i915_gem_wait_for_error(&dev_priv->gpu_error);
	if (ret)
		return ret;

	ret = mutex_lock_interruptible(&dev->struct_mutex);
	if (ret)
		return ret;

	WARN_ON(i915_verify_lists(dev));
	return 0;
}

int
i915_gem_get_aperture_ioctl(struct drm_device *dev, void *data,
			    struct drm_file *file)
{
	struct drm_i915_private *dev_priv = to_i915(dev);
	struct i915_ggtt *ggtt = &dev_priv->ggtt;
	struct drm_i915_gem_get_aperture *args = data;
	struct i915_vma *vma;
	size_t pinned;

	pinned = 0;
	mutex_lock(&dev->struct_mutex);
	list_for_each_entry(vma, &ggtt->base.active_list, vm_link)
		if (vma->pin_count)
			pinned += vma->node.size;
	list_for_each_entry(vma, &ggtt->base.inactive_list, vm_link)
		if (vma->pin_count)
			pinned += vma->node.size;
	mutex_unlock(&dev->struct_mutex);

	args->aper_size = ggtt->base.total;
	args->aper_available_size = args->aper_size - pinned;

	return 0;
}

static int
i915_gem_object_get_pages_phys(struct drm_i915_gem_object *obj)
{
	struct address_space *mapping = file_inode(obj->base.filp)->i_mapping;
	char *vaddr = obj->phys_handle->vaddr;
	struct sg_table *st;
	struct scatterlist *sg;
	int i;

	if (WARN_ON(i915_gem_object_needs_bit17_swizzle(obj)))
		return -EINVAL;

	for (i = 0; i < obj->base.size / PAGE_SIZE; i++) {
		struct page *page;
		char *src;

		page = shmem_read_mapping_page(mapping, i);
		if (IS_ERR(page))
			return PTR_ERR(page);

		src = kmap_atomic(page);
		memcpy(vaddr, src, PAGE_SIZE);
		drm_clflush_virt_range(vaddr, PAGE_SIZE);
		kunmap_atomic(src);

		put_page(page);
		vaddr += PAGE_SIZE;
	}

	i915_gem_chipset_flush(to_i915(obj->base.dev));

	st = kmalloc(sizeof(*st), GFP_KERNEL);
	if (st == NULL)
		return -ENOMEM;

	if (sg_alloc_table(st, 1, GFP_KERNEL)) {
		kfree(st);
		return -ENOMEM;
	}

	sg = st->sgl;
	sg->offset = 0;
	sg->length = obj->base.size;

	sg_dma_address(sg) = obj->phys_handle->busaddr;
	sg_dma_len(sg) = obj->base.size;

	obj->pages = st;
	return 0;
}

static void
i915_gem_object_put_pages_phys(struct drm_i915_gem_object *obj)
{
	int ret;

	BUG_ON(obj->madv == __I915_MADV_PURGED);

	ret = i915_gem_object_set_to_cpu_domain(obj, true);
	if (WARN_ON(ret)) {
		/* In the event of a disaster, abandon all caches and
		 * hope for the best.
		 */
		obj->base.read_domains = obj->base.write_domain = I915_GEM_DOMAIN_CPU;
	}

	if (obj->madv == I915_MADV_DONTNEED)
		obj->dirty = 0;

	if (obj->dirty) {
		struct address_space *mapping = file_inode(obj->base.filp)->i_mapping;
		char *vaddr = obj->phys_handle->vaddr;
		int i;

		for (i = 0; i < obj->base.size / PAGE_SIZE; i++) {
			struct page *page;
			char *dst;

			page = shmem_read_mapping_page(mapping, i);
			if (IS_ERR(page))
				continue;

			dst = kmap_atomic(page);
			drm_clflush_virt_range(vaddr, PAGE_SIZE);
			memcpy(dst, vaddr, PAGE_SIZE);
			kunmap_atomic(dst);

			set_page_dirty(page);
			if (obj->madv == I915_MADV_WILLNEED)
				mark_page_accessed(page);
			put_page(page);
			vaddr += PAGE_SIZE;
		}
		obj->dirty = 0;
	}

	sg_free_table(obj->pages);
	kfree(obj->pages);
}

static void
i915_gem_object_release_phys(struct drm_i915_gem_object *obj)
{
	drm_pci_free(obj->base.dev, obj->phys_handle);
}

static const struct drm_i915_gem_object_ops i915_gem_phys_ops = {
	.get_pages = i915_gem_object_get_pages_phys,
	.put_pages = i915_gem_object_put_pages_phys,
	.release = i915_gem_object_release_phys,
};

static int
drop_pages(struct drm_i915_gem_object *obj)
{
	struct i915_vma *vma, *next;
	int ret;

	drm_gem_object_reference(&obj->base);
	list_for_each_entry_safe(vma, next, &obj->vma_list, obj_link)
		if (i915_vma_unbind(vma))
			break;

	ret = i915_gem_object_put_pages(obj);
	drm_gem_object_unreference(&obj->base);

	return ret;
}

int
i915_gem_object_attach_phys(struct drm_i915_gem_object *obj,
			    int align)
{
	drm_dma_handle_t *phys;
	int ret;

	if (obj->phys_handle) {
		if ((unsigned long)obj->phys_handle->vaddr & (align -1))
			return -EBUSY;

		return 0;
	}

	if (obj->madv != I915_MADV_WILLNEED)
		return -EFAULT;

	if (obj->base.filp == NULL)
		return -EINVAL;

	ret = drop_pages(obj);
	if (ret)
		return ret;

	/* create a new object */
	phys = drm_pci_alloc(obj->base.dev, obj->base.size, align);
	if (!phys)
		return -ENOMEM;

	obj->phys_handle = phys;
	obj->ops = &i915_gem_phys_ops;

	return i915_gem_object_get_pages(obj);
}

static int
i915_gem_phys_pwrite(struct drm_i915_gem_object *obj,
		     struct drm_i915_gem_pwrite *args,
		     struct drm_file *file_priv)
{
	struct drm_device *dev = obj->base.dev;
	void *vaddr = obj->phys_handle->vaddr + args->offset;
	char __user *user_data = to_user_ptr(args->data_ptr);
	int ret = 0;

	/* We manually control the domain here and pretend that it
	 * remains coherent i.e. in the GTT domain, like shmem_pwrite.
	 */
	ret = i915_gem_object_wait_rendering(obj, false);
	if (ret)
		return ret;

	intel_fb_obj_invalidate(obj, ORIGIN_CPU);
	if (__copy_from_user_inatomic_nocache(vaddr, user_data, args->size)) {
		unsigned long unwritten;

		/* The physical object once assigned is fixed for the lifetime
		 * of the obj, so we can safely drop the lock and continue
		 * to access vaddr.
		 */
		mutex_unlock(&dev->struct_mutex);
		unwritten = copy_from_user(vaddr, user_data, args->size);
		mutex_lock(&dev->struct_mutex);
		if (unwritten) {
			ret = -EFAULT;
			goto out;
		}
	}

	drm_clflush_virt_range(vaddr, args->size);
	i915_gem_chipset_flush(to_i915(dev));

out:
	intel_fb_obj_flush(obj, false, ORIGIN_CPU);
	return ret;
}

void *i915_gem_object_alloc(struct drm_device *dev)
{
	struct drm_i915_private *dev_priv = dev->dev_private;
	return kmem_cache_zalloc(dev_priv->objects, GFP_KERNEL);
}

void i915_gem_object_free(struct drm_i915_gem_object *obj)
{
	struct drm_i915_private *dev_priv = obj->base.dev->dev_private;
	kmem_cache_free(dev_priv->objects, obj);
}

static int
i915_gem_create(struct drm_file *file,
		struct drm_device *dev,
		uint64_t size,
		uint32_t *handle_p)
{
	struct drm_i915_gem_object *obj;
	int ret;
	u32 handle;

	size = roundup(size, PAGE_SIZE);
	if (size == 0)
		return -EINVAL;

	/* Allocate the new object */
	obj = i915_gem_object_create(dev, size);
	if (IS_ERR(obj))
		return PTR_ERR(obj);

	ret = drm_gem_handle_create(file, &obj->base, &handle);
	/* drop reference from allocate - handle holds it now */
	drm_gem_object_unreference_unlocked(&obj->base);
	if (ret)
		return ret;

	*handle_p = handle;
	return 0;
}

int
i915_gem_dumb_create(struct drm_file *file,
		     struct drm_device *dev,
		     struct drm_mode_create_dumb *args)
{
	/* have to work out size/pitch and return them */
	args->pitch = ALIGN(args->width * DIV_ROUND_UP(args->bpp, 8), 64);
	args->size = args->pitch * args->height;
	return i915_gem_create(file, dev,
			       args->size, &args->handle);
}

/**
 * Creates a new mm object and returns a handle to it.
 */
int
i915_gem_create_ioctl(struct drm_device *dev, void *data,
		      struct drm_file *file)
{
	struct drm_i915_gem_create *args = data;

	return i915_gem_create(file, dev,
			       args->size, &args->handle);
}

static inline int
__copy_to_user_swizzled(char __user *cpu_vaddr,
			const char *gpu_vaddr, int gpu_offset,
			int length)
{
	int ret, cpu_offset = 0;

	while (length > 0) {
		int cacheline_end = ALIGN(gpu_offset + 1, 64);
		int this_length = min(cacheline_end - gpu_offset, length);
		int swizzled_gpu_offset = gpu_offset ^ 64;

		ret = __copy_to_user(cpu_vaddr + cpu_offset,
				     gpu_vaddr + swizzled_gpu_offset,
				     this_length);
		if (ret)
			return ret + length;

		cpu_offset += this_length;
		gpu_offset += this_length;
		length -= this_length;
	}

	return 0;
}

static inline int
__copy_from_user_swizzled(char *gpu_vaddr, int gpu_offset,
			  const char __user *cpu_vaddr,
			  int length)
{
	int ret, cpu_offset = 0;

	while (length > 0) {
		int cacheline_end = ALIGN(gpu_offset + 1, 64);
		int this_length = min(cacheline_end - gpu_offset, length);
		int swizzled_gpu_offset = gpu_offset ^ 64;

		ret = __copy_from_user(gpu_vaddr + swizzled_gpu_offset,
				       cpu_vaddr + cpu_offset,
				       this_length);
		if (ret)
			return ret + length;

		cpu_offset += this_length;
		gpu_offset += this_length;
		length -= this_length;
	}

	return 0;
}

/*
 * Pins the specified object's pages and synchronizes the object with
 * GPU accesses. Sets needs_clflush to non-zero if the caller should
 * flush the object from the CPU cache.
 */
int i915_gem_obj_prepare_shmem_read(struct drm_i915_gem_object *obj,
				    int *needs_clflush)
{
	int ret;

	*needs_clflush = 0;

	if (WARN_ON((obj->ops->flags & I915_GEM_OBJECT_HAS_STRUCT_PAGE) == 0))
		return -EINVAL;

	if (!(obj->base.read_domains & I915_GEM_DOMAIN_CPU)) {
		/* If we're not in the cpu read domain, set ourself into the gtt
		 * read domain and manually flush cachelines (if required). This
		 * optimizes for the case when the gpu will dirty the data
		 * anyway again before the next pread happens. */
		*needs_clflush = !cpu_cache_is_coherent(obj->base.dev,
							obj->cache_level);
		ret = i915_gem_object_wait_rendering(obj, true);
		if (ret)
			return ret;
	}

	ret = i915_gem_object_get_pages(obj);
	if (ret)
		return ret;

	i915_gem_object_pin_pages(obj);

	return ret;
}

/* Per-page copy function for the shmem pread fastpath.
 * Flushes invalid cachelines before reading the target if
 * needs_clflush is set. */
static int
shmem_pread_fast(struct page *page, int shmem_page_offset, int page_length,
		 char __user *user_data,
		 bool page_do_bit17_swizzling, bool needs_clflush)
{
	char *vaddr;
	int ret;

	if (unlikely(page_do_bit17_swizzling))
		return -EINVAL;

	vaddr = kmap_atomic(page);
	if (needs_clflush)
		drm_clflush_virt_range(vaddr + shmem_page_offset,
				       page_length);
	ret = __copy_to_user_inatomic(user_data,
				      vaddr + shmem_page_offset,
				      page_length);
	kunmap_atomic(vaddr);

	return ret ? -EFAULT : 0;
}

static void
shmem_clflush_swizzled_range(char *addr, unsigned long length,
			     bool swizzled)
{
	if (unlikely(swizzled)) {
		unsigned long start = (unsigned long) addr;
		unsigned long end = (unsigned long) addr + length;

		/* For swizzling simply ensure that we always flush both
		 * channels. Lame, but simple and it works. Swizzled
		 * pwrite/pread is far from a hotpath - current userspace
		 * doesn't use it at all. */
		start = round_down(start, 128);
		end = round_up(end, 128);

		drm_clflush_virt_range((void *)start, end - start);
	} else {
		drm_clflush_virt_range(addr, length);
	}

}

/* Only difference to the fast-path function is that this can handle bit17
 * and uses non-atomic copy and kmap functions. */
static int
shmem_pread_slow(struct page *page, int shmem_page_offset, int page_length,
		 char __user *user_data,
		 bool page_do_bit17_swizzling, bool needs_clflush)
{
	char *vaddr;
	int ret;

	vaddr = kmap(page);
	if (needs_clflush)
		shmem_clflush_swizzled_range(vaddr + shmem_page_offset,
					     page_length,
					     page_do_bit17_swizzling);

	if (page_do_bit17_swizzling)
		ret = __copy_to_user_swizzled(user_data,
					      vaddr, shmem_page_offset,
					      page_length);
	else
		ret = __copy_to_user(user_data,
				     vaddr + shmem_page_offset,
				     page_length);
	kunmap(page);

	return ret ? - EFAULT : 0;
}

static int
i915_gem_shmem_pread(struct drm_device *dev,
		     struct drm_i915_gem_object *obj,
		     struct drm_i915_gem_pread *args,
		     struct drm_file *file)
{
	char __user *user_data;
	ssize_t remain;
	loff_t offset;
	int shmem_page_offset, page_length, ret = 0;
	int obj_do_bit17_swizzling, page_do_bit17_swizzling;
	int prefaulted = 0;
	int needs_clflush = 0;
	struct sg_page_iter sg_iter;

	user_data = to_user_ptr(args->data_ptr);
	remain = args->size;

	obj_do_bit17_swizzling = i915_gem_object_needs_bit17_swizzle(obj);

	ret = i915_gem_obj_prepare_shmem_read(obj, &needs_clflush);
	if (ret)
		return ret;

	offset = args->offset;

	for_each_sg_page(obj->pages->sgl, &sg_iter, obj->pages->nents,
			 offset >> PAGE_SHIFT) {
		struct page *page = sg_page_iter_page(&sg_iter);

		if (remain <= 0)
			break;

		/* Operation in this page
		 *
		 * shmem_page_offset = offset within page in shmem file
		 * page_length = bytes to copy for this page
		 */
		shmem_page_offset = offset_in_page(offset);
		page_length = remain;
		if ((shmem_page_offset + page_length) > PAGE_SIZE)
			page_length = PAGE_SIZE - shmem_page_offset;

		page_do_bit17_swizzling = obj_do_bit17_swizzling &&
			(page_to_phys(page) & (1 << 17)) != 0;

		ret = shmem_pread_fast(page, shmem_page_offset, page_length,
				       user_data, page_do_bit17_swizzling,
				       needs_clflush);
		if (ret == 0)
			goto next_page;

		mutex_unlock(&dev->struct_mutex);

		if (likely(!i915.prefault_disable) && !prefaulted) {
			ret = fault_in_multipages_writeable(user_data, remain);
			/* Userspace is tricking us, but we've already clobbered
			 * its pages with the prefault and promised to write the
			 * data up to the first fault. Hence ignore any errors
			 * and just continue. */
			(void)ret;
			prefaulted = 1;
		}

		ret = shmem_pread_slow(page, shmem_page_offset, page_length,
				       user_data, page_do_bit17_swizzling,
				       needs_clflush);

		mutex_lock(&dev->struct_mutex);

		if (ret)
			goto out;

next_page:
		remain -= page_length;
		user_data += page_length;
		offset += page_length;
	}

out:
	i915_gem_object_unpin_pages(obj);

	return ret;
}

/**
 * Reads data from the object referenced by handle.
 *
 * On error, the contents of *data are undefined.
 */
int
i915_gem_pread_ioctl(struct drm_device *dev, void *data,
		     struct drm_file *file)
{
	struct drm_i915_gem_pread *args = data;
	struct drm_i915_gem_object *obj;
	int ret = 0;

	if (args->size == 0)
		return 0;

	if (!access_ok(VERIFY_WRITE,
		       to_user_ptr(args->data_ptr),
		       args->size))
		return -EFAULT;

	ret = i915_mutex_lock_interruptible(dev);
	if (ret)
		return ret;

	obj = to_intel_bo(drm_gem_object_lookup(dev, file, args->handle));
	if (&obj->base == NULL) {
		ret = -ENOENT;
		goto unlock;
	}

	/* Bounds check source.  */
	if (args->offset > obj->base.size ||
	    args->size > obj->base.size - args->offset) {
		ret = -EINVAL;
		goto out;
	}

	/* prime objects have no backing filp to GEM pread/pwrite
	 * pages from.
	 */
	if (!obj->base.filp) {
		ret = -EINVAL;
		goto out;
	}

	trace_i915_gem_object_pread(obj, args->offset, args->size);

	ret = i915_gem_shmem_pread(dev, obj, args, file);

out:
	drm_gem_object_unreference(&obj->base);
unlock:
	mutex_unlock(&dev->struct_mutex);
	return ret;
}

/* This is the fast write path which cannot handle
 * page faults in the source data
 */

static inline int
fast_user_write(struct io_mapping *mapping,
		loff_t page_base, int page_offset,
		char __user *user_data,
		int length)
{
	void __iomem *vaddr_atomic;
	void *vaddr;
	unsigned long unwritten;

	vaddr_atomic = io_mapping_map_atomic_wc(mapping, page_base);
	/* We can use the cpu mem copy function because this is X86. */
	vaddr = (void __force*)vaddr_atomic + page_offset;
	unwritten = __copy_from_user_inatomic_nocache(vaddr,
						      user_data, length);
	io_mapping_unmap_atomic(vaddr_atomic);
	return unwritten;
}

/**
 * This is the fast pwrite path, where we copy the data directly from the
 * user into the GTT, uncached.
 */
static int
i915_gem_gtt_pwrite_fast(struct drm_device *dev,
			 struct drm_i915_gem_object *obj,
			 struct drm_i915_gem_pwrite *args,
			 struct drm_file *file)
{
	struct drm_i915_private *dev_priv = to_i915(dev);
	struct i915_ggtt *ggtt = &dev_priv->ggtt;
	ssize_t remain;
	loff_t offset, page_base;
	char __user *user_data;
	int page_offset, page_length, ret;

	ret = i915_gem_obj_ggtt_pin(obj, 0, PIN_MAPPABLE | PIN_NONBLOCK);
	if (ret)
		goto out;

	ret = i915_gem_object_set_to_gtt_domain(obj, true);
	if (ret)
		goto out_unpin;

	ret = i915_gem_object_put_fence(obj);
	if (ret)
		goto out_unpin;

	user_data = to_user_ptr(args->data_ptr);
	remain = args->size;

	offset = i915_gem_obj_ggtt_offset(obj) + args->offset;

	intel_fb_obj_invalidate(obj, ORIGIN_GTT);

	while (remain > 0) {
		/* Operation in this page
		 *
		 * page_base = page offset within aperture
		 * page_offset = offset within page
		 * page_length = bytes to copy for this page
		 */
		page_base = offset & PAGE_MASK;
		page_offset = offset_in_page(offset);
		page_length = remain;
		if ((page_offset + remain) > PAGE_SIZE)
			page_length = PAGE_SIZE - page_offset;

		/* If we get a fault while copying data, then (presumably) our
		 * source page isn't available.  Return the error and we'll
		 * retry in the slow path.
		 */
		if (fast_user_write(ggtt->mappable, page_base,
				    page_offset, user_data, page_length)) {
			ret = -EFAULT;
			goto out_flush;
		}

		remain -= page_length;
		user_data += page_length;
		offset += page_length;
	}

out_flush:
	intel_fb_obj_flush(obj, false, ORIGIN_GTT);
out_unpin:
	i915_gem_object_ggtt_unpin(obj);
out:
	return ret;
}

/* Per-page copy function for the shmem pwrite fastpath.
 * Flushes invalid cachelines before writing to the target if
 * needs_clflush_before is set and flushes out any written cachelines after
 * writing if needs_clflush is set. */
static int
shmem_pwrite_fast(struct page *page, int shmem_page_offset, int page_length,
		  char __user *user_data,
		  bool page_do_bit17_swizzling,
		  bool needs_clflush_before,
		  bool needs_clflush_after)
{
	char *vaddr;
	int ret;

	if (unlikely(page_do_bit17_swizzling))
		return -EINVAL;

	vaddr = kmap_atomic(page);
	if (needs_clflush_before)
		drm_clflush_virt_range(vaddr + shmem_page_offset,
				       page_length);
	ret = __copy_from_user_inatomic(vaddr + shmem_page_offset,
					user_data, page_length);
	if (needs_clflush_after)
		drm_clflush_virt_range(vaddr + shmem_page_offset,
				       page_length);
	kunmap_atomic(vaddr);

	return ret ? -EFAULT : 0;
}

/* Only difference to the fast-path function is that this can handle bit17
 * and uses non-atomic copy and kmap functions. */
static int
shmem_pwrite_slow(struct page *page, int shmem_page_offset, int page_length,
		  char __user *user_data,
		  bool page_do_bit17_swizzling,
		  bool needs_clflush_before,
		  bool needs_clflush_after)
{
	char *vaddr;
	int ret;

	vaddr = kmap(page);
	if (unlikely(needs_clflush_before || page_do_bit17_swizzling))
		shmem_clflush_swizzled_range(vaddr + shmem_page_offset,
					     page_length,
					     page_do_bit17_swizzling);
	if (page_do_bit17_swizzling)
		ret = __copy_from_user_swizzled(vaddr, shmem_page_offset,
						user_data,
						page_length);
	else
		ret = __copy_from_user(vaddr + shmem_page_offset,
				       user_data,
				       page_length);
	if (needs_clflush_after)
		shmem_clflush_swizzled_range(vaddr + shmem_page_offset,
					     page_length,
					     page_do_bit17_swizzling);
	kunmap(page);

	return ret ? -EFAULT : 0;
}

static int
i915_gem_shmem_pwrite(struct drm_device *dev,
		      struct drm_i915_gem_object *obj,
		      struct drm_i915_gem_pwrite *args,
		      struct drm_file *file)
{
	ssize_t remain;
	loff_t offset;
	char __user *user_data;
	int shmem_page_offset, page_length, ret = 0;
	int obj_do_bit17_swizzling, page_do_bit17_swizzling;
	int hit_slowpath = 0;
	int needs_clflush_after = 0;
	int needs_clflush_before = 0;
	struct sg_page_iter sg_iter;

	user_data = to_user_ptr(args->data_ptr);
	remain = args->size;

	obj_do_bit17_swizzling = i915_gem_object_needs_bit17_swizzle(obj);

	if (obj->base.write_domain != I915_GEM_DOMAIN_CPU) {
		/* If we're not in the cpu write domain, set ourself into the gtt
		 * write domain and manually flush cachelines (if required). This
		 * optimizes for the case when the gpu will use the data
		 * right away and we therefore have to clflush anyway. */
		needs_clflush_after = cpu_write_needs_clflush(obj);
		ret = i915_gem_object_wait_rendering(obj, false);
		if (ret)
			return ret;
	}
	/* Same trick applies to invalidate partially written cachelines read
	 * before writing. */
	if ((obj->base.read_domains & I915_GEM_DOMAIN_CPU) == 0)
		needs_clflush_before =
			!cpu_cache_is_coherent(dev, obj->cache_level);

	ret = i915_gem_object_get_pages(obj);
	if (ret)
		return ret;

	intel_fb_obj_invalidate(obj, ORIGIN_CPU);

	i915_gem_object_pin_pages(obj);

	offset = args->offset;
	obj->dirty = 1;

	for_each_sg_page(obj->pages->sgl, &sg_iter, obj->pages->nents,
			 offset >> PAGE_SHIFT) {
		struct page *page = sg_page_iter_page(&sg_iter);
		int partial_cacheline_write;

		if (remain <= 0)
			break;

		/* Operation in this page
		 *
		 * shmem_page_offset = offset within page in shmem file
		 * page_length = bytes to copy for this page
		 */
		shmem_page_offset = offset_in_page(offset);

		page_length = remain;
		if ((shmem_page_offset + page_length) > PAGE_SIZE)
			page_length = PAGE_SIZE - shmem_page_offset;

		/* If we don't overwrite a cacheline completely we need to be
		 * careful to have up-to-date data by first clflushing. Don't
		 * overcomplicate things and flush the entire patch. */
		partial_cacheline_write = needs_clflush_before &&
			((shmem_page_offset | page_length)
				& (boot_cpu_data.x86_clflush_size - 1));

		page_do_bit17_swizzling = obj_do_bit17_swizzling &&
			(page_to_phys(page) & (1 << 17)) != 0;

		ret = shmem_pwrite_fast(page, shmem_page_offset, page_length,
					user_data, page_do_bit17_swizzling,
					partial_cacheline_write,
					needs_clflush_after);
		if (ret == 0)
			goto next_page;

		hit_slowpath = 1;
		mutex_unlock(&dev->struct_mutex);
		ret = shmem_pwrite_slow(page, shmem_page_offset, page_length,
					user_data, page_do_bit17_swizzling,
					partial_cacheline_write,
					needs_clflush_after);

		mutex_lock(&dev->struct_mutex);

		if (ret)
			goto out;

next_page:
		remain -= page_length;
		user_data += page_length;
		offset += page_length;
	}

out:
	i915_gem_object_unpin_pages(obj);

	if (hit_slowpath) {
		/*
		 * Fixup: Flush cpu caches in case we didn't flush the dirty
		 * cachelines in-line while writing and the object moved
		 * out of the cpu write domain while we've dropped the lock.
		 */
		if (!needs_clflush_after &&
		    obj->base.write_domain != I915_GEM_DOMAIN_CPU) {
			if (i915_gem_clflush_object(obj, obj->pin_display))
				needs_clflush_after = true;
		}
	}

	if (needs_clflush_after)
		i915_gem_chipset_flush(to_i915(dev));
	else
		obj->cache_dirty = true;

	intel_fb_obj_flush(obj, false, ORIGIN_CPU);
	return ret;
}

/**
 * Writes data to the object referenced by handle.
 *
 * On error, the contents of the buffer that were to be modified are undefined.
 */
int
i915_gem_pwrite_ioctl(struct drm_device *dev, void *data,
		      struct drm_file *file)
{
	struct drm_i915_private *dev_priv = dev->dev_private;
	struct drm_i915_gem_pwrite *args = data;
	struct drm_i915_gem_object *obj;
	int ret;

	if (args->size == 0)
		return 0;

	if (!access_ok(VERIFY_READ,
		       to_user_ptr(args->data_ptr),
		       args->size))
		return -EFAULT;

	if (likely(!i915.prefault_disable)) {
		ret = fault_in_multipages_readable(to_user_ptr(args->data_ptr),
						   args->size);
		if (ret)
			return -EFAULT;
	}

	intel_runtime_pm_get(dev_priv);

	ret = i915_mutex_lock_interruptible(dev);
	if (ret)
		goto put_rpm;

	obj = to_intel_bo(drm_gem_object_lookup(dev, file, args->handle));
	if (&obj->base == NULL) {
		ret = -ENOENT;
		goto unlock;
	}

	/* Bounds check destination. */
	if (args->offset > obj->base.size ||
	    args->size > obj->base.size - args->offset) {
		ret = -EINVAL;
		goto out;
	}

	/* prime objects have no backing filp to GEM pread/pwrite
	 * pages from.
	 */
	if (!obj->base.filp) {
		ret = -EINVAL;
		goto out;
	}

	trace_i915_gem_object_pwrite(obj, args->offset, args->size);

	ret = -EFAULT;
	/* We can only do the GTT pwrite on untiled buffers, as otherwise
	 * it would end up going through the fenced access, and we'll get
	 * different detiling behavior between reading and writing.
	 * pread/pwrite currently are reading and writing from the CPU
	 * perspective, requiring manual detiling by the client.
	 */
	if (obj->tiling_mode == I915_TILING_NONE &&
	    obj->base.write_domain != I915_GEM_DOMAIN_CPU &&
	    cpu_write_needs_clflush(obj)) {
		ret = i915_gem_gtt_pwrite_fast(dev, obj, args, file);
		/* Note that the gtt paths might fail with non-page-backed user
		 * pointers (e.g. gtt mappings when moving data between
		 * textures). Fallback to the shmem path in that case. */
	}

	if (ret == -EFAULT || ret == -ENOSPC) {
		if (obj->phys_handle)
			ret = i915_gem_phys_pwrite(obj, args, file);
		else
			ret = i915_gem_shmem_pwrite(dev, obj, args, file);
	}

out:
	drm_gem_object_unreference(&obj->base);
unlock:
	mutex_unlock(&dev->struct_mutex);
put_rpm:
	intel_runtime_pm_put(dev_priv);

	return ret;
}

static int
i915_gem_check_wedge(unsigned reset_counter, bool interruptible)
{
	if (__i915_terminally_wedged(reset_counter))
		return -EIO;

	if (__i915_reset_in_progress(reset_counter)) {
		/* Non-interruptible callers can't handle -EAGAIN, hence return
		 * -EIO unconditionally for these. */
		if (!interruptible)
			return -EIO;

		return -EAGAIN;
	}

	return 0;
}

static void fake_irq(unsigned long data)
{
	wake_up_process((struct task_struct *)data);
}

static bool missed_irq(struct drm_i915_private *dev_priv,
		       struct intel_engine_cs *engine)
{
	return test_bit(engine->id, &dev_priv->gpu_error.missed_irq_rings);
}

static unsigned long local_clock_us(unsigned *cpu)
{
	unsigned long t;

	/* Cheaply and approximately convert from nanoseconds to microseconds.
	 * The result and subsequent calculations are also defined in the same
	 * approximate microseconds units. The principal source of timing
	 * error here is from the simple truncation.
	 *
	 * Note that local_clock() is only defined wrt to the current CPU;
	 * the comparisons are no longer valid if we switch CPUs. Instead of
	 * blocking preemption for the entire busywait, we can detect the CPU
	 * switch and use that as indicator of system load and a reason to
	 * stop busywaiting, see busywait_stop().
	 */
	*cpu = get_cpu();
	t = local_clock() >> 10;
	put_cpu();

	return t;
}

static bool busywait_stop(unsigned long timeout, unsigned cpu)
{
	unsigned this_cpu;

	if (time_after(local_clock_us(&this_cpu), timeout))
		return true;

	return this_cpu != cpu;
}

static int __i915_spin_request(struct drm_i915_gem_request *req, int state)
{
	unsigned long timeout;
	unsigned cpu;

	/* When waiting for high frequency requests, e.g. during synchronous
	 * rendering split between the CPU and GPU, the finite amount of time
	 * required to set up the irq and wait upon it limits the response
	 * rate. By busywaiting on the request completion for a short while we
	 * can service the high frequency waits as quick as possible. However,
	 * if it is a slow request, we want to sleep as quickly as possible.
	 * The tradeoff between waiting and sleeping is roughly the time it
	 * takes to sleep on a request, on the order of a microsecond.
	 */

	if (req->engine->irq_refcount)
		return -EBUSY;

	/* Only spin if we know the GPU is processing this request */
	if (!i915_gem_request_started(req, true))
		return -EAGAIN;

	timeout = local_clock_us(&cpu) + 5;
	while (!need_resched()) {
		if (i915_gem_request_completed(req, true))
			return 0;

		if (signal_pending_state(state, current))
			break;

		if (busywait_stop(timeout, cpu))
			break;

		cpu_relax_lowlatency();
	}

	if (i915_gem_request_completed(req, false))
		return 0;

	return -EAGAIN;
}

/**
 * __i915_wait_request - wait until execution of request has finished
 * @req: duh!
 * @interruptible: do an interruptible wait (normally yes)
 * @timeout: in - how long to wait (NULL forever); out - how much time remaining
 *
 * Note: It is of utmost importance that the passed in seqno and reset_counter
 * values have been read by the caller in an smp safe manner. Where read-side
 * locks are involved, it is sufficient to read the reset_counter before
 * unlocking the lock that protects the seqno. For lockless tricks, the
 * reset_counter _must_ be read before, and an appropriate smp_rmb must be
 * inserted.
 *
 * Returns 0 if the request was found within the alloted time. Else returns the
 * errno with remaining time filled in timeout argument.
 */
int __i915_wait_request(struct drm_i915_gem_request *req,
			bool interruptible,
			s64 *timeout,
			struct intel_rps_client *rps)
{
	struct intel_engine_cs *engine = i915_gem_request_get_engine(req);
<<<<<<< HEAD
	struct drm_i915_private *dev_priv = req->i915;
=======
	struct drm_device *dev = engine->dev;
	struct drm_i915_private *dev_priv = dev->dev_private;
>>>>>>> 2e726dc4
	const bool irq_test_in_progress =
		ACCESS_ONCE(dev_priv->gpu_error.test_irq_rings) & intel_engine_flag(engine);
	int state = interruptible ? TASK_INTERRUPTIBLE : TASK_UNINTERRUPTIBLE;
	DEFINE_WAIT(wait);
	unsigned long timeout_expire;
	s64 before = 0; /* Only to silence a compiler warning. */
	int ret;

	WARN(!intel_irqs_enabled(dev_priv), "IRQs disabled");

	if (list_empty(&req->list))
		return 0;

	if (i915_gem_request_completed(req, true))
		return 0;

	timeout_expire = 0;
	if (timeout) {
		if (WARN_ON(*timeout < 0))
			return -EINVAL;

		if (*timeout == 0)
			return -ETIME;

		timeout_expire = jiffies + nsecs_to_jiffies_timeout(*timeout);

		/*
		 * Record current time in case interrupted by signal, or wedged.
		 */
		before = ktime_get_raw_ns();
	}

	if (INTEL_INFO(dev_priv)->gen >= 6)
		gen6_rps_boost(dev_priv, rps, req->emitted_jiffies);

	trace_i915_gem_request_wait_begin(req);

	/* Optimistic spin for the next jiffie before touching IRQs */
	ret = __i915_spin_request(req, state);
	if (ret == 0)
		goto out;

	if (!irq_test_in_progress && WARN_ON(!engine->irq_get(engine))) {
		ret = -ENODEV;
		goto out;
	}

	for (;;) {
		struct timer_list timer;

		prepare_to_wait(&engine->irq_queue, &wait, state);

		/* We need to check whether any gpu reset happened in between
		 * the request being submitted and now. If a reset has occurred,
		 * the request is effectively complete (we either are in the
		 * process of or have discarded the rendering and completely
		 * reset the GPU. The results of the request are lost and we
		 * are free to continue on with the original operation.
		 */
		if (req->reset_counter != i915_reset_counter(&dev_priv->gpu_error)) {
			ret = 0;
			break;
		}

		if (i915_gem_request_completed(req, false)) {
			ret = 0;
			break;
		}

		if (signal_pending_state(state, current)) {
			ret = -ERESTARTSYS;
			break;
		}

		if (timeout && time_after_eq(jiffies, timeout_expire)) {
			ret = -ETIME;
			break;
		}

		timer.function = NULL;
		if (timeout || missed_irq(dev_priv, engine)) {
			unsigned long expire;

			setup_timer_on_stack(&timer, fake_irq, (unsigned long)current);
			expire = missed_irq(dev_priv, engine) ? jiffies + 1 : timeout_expire;
			mod_timer(&timer, expire);
		}

		io_schedule();

		if (timer.function) {
			del_singleshot_timer_sync(&timer);
			destroy_timer_on_stack(&timer);
		}
	}
	if (!irq_test_in_progress)
		engine->irq_put(engine);

	finish_wait(&engine->irq_queue, &wait);

out:
	trace_i915_gem_request_wait_end(req);

	if (timeout) {
		s64 tres = *timeout - (ktime_get_raw_ns() - before);

		*timeout = tres < 0 ? 0 : tres;

		/*
		 * Apparently ktime isn't accurate enough and occasionally has a
		 * bit of mismatch in the jiffies<->nsecs<->ktime loop. So patch
		 * things up to make the test happy. We allow up to 1 jiffy.
		 *
		 * This is a regrssion from the timespec->ktime conversion.
		 */
		if (ret == -ETIME && *timeout < jiffies_to_usecs(1)*1000)
			*timeout = 0;
	}

	return ret;
}

int i915_gem_request_add_to_client(struct drm_i915_gem_request *req,
				   struct drm_file *file)
{
	struct drm_i915_file_private *file_priv;

	WARN_ON(!req || !file || req->file_priv);

	if (!req || !file)
		return -EINVAL;

	if (req->file_priv)
		return -EINVAL;

	file_priv = file->driver_priv;

	spin_lock(&file_priv->mm.lock);
	req->file_priv = file_priv;
	list_add_tail(&req->client_list, &file_priv->mm.request_list);
	spin_unlock(&file_priv->mm.lock);

	req->pid = get_pid(task_pid(current));

	return 0;
}

static inline void
i915_gem_request_remove_from_client(struct drm_i915_gem_request *request)
{
	struct drm_i915_file_private *file_priv = request->file_priv;

	if (!file_priv)
		return;

	spin_lock(&file_priv->mm.lock);
	list_del(&request->client_list);
	request->file_priv = NULL;
	spin_unlock(&file_priv->mm.lock);

	put_pid(request->pid);
	request->pid = NULL;
}

static void i915_gem_request_retire(struct drm_i915_gem_request *request)
{
	trace_i915_gem_request_retire(request);

	/* We know the GPU must have read the request to have
	 * sent us the seqno + interrupt, so use the position
	 * of tail of the request to update the last known position
	 * of the GPU head.
	 *
	 * Note this requires that we are always called in request
	 * completion order.
	 */
	request->ringbuf->last_retired_head = request->postfix;

	list_del_init(&request->list);
	i915_gem_request_remove_from_client(request);

	if (request->previous_context) {
		if (i915.enable_execlists)
			intel_lr_context_unpin(request->previous_context,
					       request->engine);
	}

	i915_gem_context_unreference(request->ctx);
	i915_gem_request_unreference(request);
}

static void
__i915_gem_request_retire__upto(struct drm_i915_gem_request *req)
{
	struct intel_engine_cs *engine = req->engine;
	struct drm_i915_gem_request *tmp;

	lockdep_assert_held(&engine->i915->dev->struct_mutex);

	if (list_empty(&req->list))
		return;

	do {
		tmp = list_first_entry(&engine->request_list,
				       typeof(*tmp), list);

		i915_gem_request_retire(tmp);
	} while (tmp != req);

	WARN_ON(i915_verify_lists(engine->dev));
}

/**
 * Waits for a request to be signaled, and cleans up the
 * request and object lists appropriately for that event.
 */
int
i915_wait_request(struct drm_i915_gem_request *req)
{
	struct drm_i915_private *dev_priv = req->i915;
	bool interruptible;
	int ret;

	interruptible = dev_priv->mm.interruptible;

	BUG_ON(!mutex_is_locked(&dev_priv->dev->struct_mutex));

	ret = __i915_wait_request(req, interruptible, NULL, NULL);
	if (ret)
		return ret;

	__i915_gem_request_retire__upto(req);
	return 0;
}

/**
 * Ensures that all rendering to the object has completed and the object is
 * safe to unbind from the GTT or access from the CPU.
 */
int
i915_gem_object_wait_rendering(struct drm_i915_gem_object *obj,
			       bool readonly)
{
	int ret, i;

	if (!obj->active)
		return 0;

	if (readonly) {
		if (obj->last_write_req != NULL) {
			ret = i915_wait_request(obj->last_write_req);
			if (ret)
				return ret;

			i = obj->last_write_req->engine->id;
			if (obj->last_read_req[i] == obj->last_write_req)
				i915_gem_object_retire__read(obj, i);
			else
				i915_gem_object_retire__write(obj);
		}
	} else {
		for (i = 0; i < I915_NUM_ENGINES; i++) {
			if (obj->last_read_req[i] == NULL)
				continue;

			ret = i915_wait_request(obj->last_read_req[i]);
			if (ret)
				return ret;

			i915_gem_object_retire__read(obj, i);
		}
		GEM_BUG_ON(obj->active);
	}

	return 0;
}

static void
i915_gem_object_retire_request(struct drm_i915_gem_object *obj,
			       struct drm_i915_gem_request *req)
{
	int ring = req->engine->id;

	if (obj->last_read_req[ring] == req)
		i915_gem_object_retire__read(obj, ring);
	else if (obj->last_write_req == req)
		i915_gem_object_retire__write(obj);

	__i915_gem_request_retire__upto(req);
}

/* A nonblocking variant of the above wait. This is a highly dangerous routine
 * as the object state may change during this call.
 */
static __must_check int
i915_gem_object_wait_rendering__nonblocking(struct drm_i915_gem_object *obj,
					    struct intel_rps_client *rps,
					    bool readonly)
{
	struct drm_device *dev = obj->base.dev;
	struct drm_i915_private *dev_priv = dev->dev_private;
	struct drm_i915_gem_request *requests[I915_NUM_ENGINES];
	int ret, i, n = 0;

	BUG_ON(!mutex_is_locked(&dev->struct_mutex));
	BUG_ON(!dev_priv->mm.interruptible);

	if (!obj->active)
		return 0;

	if (readonly) {
		struct drm_i915_gem_request *req;

		req = obj->last_write_req;
		if (req == NULL)
			return 0;

		requests[n++] = i915_gem_request_reference(req);
	} else {
		for (i = 0; i < I915_NUM_ENGINES; i++) {
			struct drm_i915_gem_request *req;

			req = obj->last_read_req[i];
			if (req == NULL)
				continue;

			requests[n++] = i915_gem_request_reference(req);
		}
	}

	mutex_unlock(&dev->struct_mutex);
	ret = 0;
	for (i = 0; ret == 0 && i < n; i++)
		ret = __i915_wait_request(requests[i], true, NULL, rps);
	mutex_lock(&dev->struct_mutex);

	for (i = 0; i < n; i++) {
		if (ret == 0)
			i915_gem_object_retire_request(obj, requests[i]);
		i915_gem_request_unreference(requests[i]);
	}

	return ret;
}

static struct intel_rps_client *to_rps_client(struct drm_file *file)
{
	struct drm_i915_file_private *fpriv = file->driver_priv;
	return &fpriv->rps;
}

/**
 * Called when user space prepares to use an object with the CPU, either
 * through the mmap ioctl's mapping or a GTT mapping.
 */
int
i915_gem_set_domain_ioctl(struct drm_device *dev, void *data,
			  struct drm_file *file)
{
	struct drm_i915_gem_set_domain *args = data;
	struct drm_i915_gem_object *obj;
	uint32_t read_domains = args->read_domains;
	uint32_t write_domain = args->write_domain;
	int ret;

	/* Only handle setting domains to types used by the CPU. */
	if (write_domain & I915_GEM_GPU_DOMAINS)
		return -EINVAL;

	if (read_domains & I915_GEM_GPU_DOMAINS)
		return -EINVAL;

	/* Having something in the write domain implies it's in the read
	 * domain, and only that read domain.  Enforce that in the request.
	 */
	if (write_domain != 0 && read_domains != write_domain)
		return -EINVAL;

	ret = i915_mutex_lock_interruptible(dev);
	if (ret)
		return ret;

	obj = to_intel_bo(drm_gem_object_lookup(dev, file, args->handle));
	if (&obj->base == NULL) {
		ret = -ENOENT;
		goto unlock;
	}

	/* Try to flush the object off the GPU without holding the lock.
	 * We will repeat the flush holding the lock in the normal manner
	 * to catch cases where we are gazumped.
	 */
	ret = i915_gem_object_wait_rendering__nonblocking(obj,
							  to_rps_client(file),
							  !write_domain);
	if (ret)
		goto unref;

	if (read_domains & I915_GEM_DOMAIN_GTT)
		ret = i915_gem_object_set_to_gtt_domain(obj, write_domain != 0);
	else
		ret = i915_gem_object_set_to_cpu_domain(obj, write_domain != 0);

	if (write_domain != 0)
		intel_fb_obj_invalidate(obj,
					write_domain == I915_GEM_DOMAIN_GTT ?
					ORIGIN_GTT : ORIGIN_CPU);

unref:
	drm_gem_object_unreference(&obj->base);
unlock:
	mutex_unlock(&dev->struct_mutex);
	return ret;
}

/**
 * Called when user space has done writes to this buffer
 */
int
i915_gem_sw_finish_ioctl(struct drm_device *dev, void *data,
			 struct drm_file *file)
{
	struct drm_i915_gem_sw_finish *args = data;
	struct drm_i915_gem_object *obj;
	int ret = 0;

	ret = i915_mutex_lock_interruptible(dev);
	if (ret)
		return ret;

	obj = to_intel_bo(drm_gem_object_lookup(dev, file, args->handle));
	if (&obj->base == NULL) {
		ret = -ENOENT;
		goto unlock;
	}

	/* Pinned buffers may be scanout, so flush the cache */
	if (obj->pin_display)
		i915_gem_object_flush_cpu_write_domain(obj);

	drm_gem_object_unreference(&obj->base);
unlock:
	mutex_unlock(&dev->struct_mutex);
	return ret;
}

/**
 * Maps the contents of an object, returning the address it is mapped
 * into.
 *
 * While the mapping holds a reference on the contents of the object, it doesn't
 * imply a ref on the object itself.
 *
 * IMPORTANT:
 *
 * DRM driver writers who look a this function as an example for how to do GEM
 * mmap support, please don't implement mmap support like here. The modern way
 * to implement DRM mmap support is with an mmap offset ioctl (like
 * i915_gem_mmap_gtt) and then using the mmap syscall on the DRM fd directly.
 * That way debug tooling like valgrind will understand what's going on, hiding
 * the mmap call in a driver private ioctl will break that. The i915 driver only
 * does cpu mmaps this way because we didn't know better.
 */
int
i915_gem_mmap_ioctl(struct drm_device *dev, void *data,
		    struct drm_file *file)
{
	struct drm_i915_gem_mmap *args = data;
	struct drm_gem_object *obj;
	unsigned long addr;

	if (args->flags & ~(I915_MMAP_WC))
		return -EINVAL;

	if (args->flags & I915_MMAP_WC && !cpu_has_pat)
		return -ENODEV;

	obj = drm_gem_object_lookup(dev, file, args->handle);
	if (obj == NULL)
		return -ENOENT;

	/* prime objects have no backing filp to GEM mmap
	 * pages from.
	 */
	if (!obj->filp) {
		drm_gem_object_unreference_unlocked(obj);
		return -EINVAL;
	}

	addr = vm_mmap(obj->filp, 0, args->size,
		       PROT_READ | PROT_WRITE, MAP_SHARED,
		       args->offset);
	if (args->flags & I915_MMAP_WC) {
		struct mm_struct *mm = current->mm;
		struct vm_area_struct *vma;

		down_write(&mm->mmap_sem);
		vma = find_vma(mm, addr);
		if (vma)
			vma->vm_page_prot =
				pgprot_writecombine(vm_get_page_prot(vma->vm_flags));
		else
			addr = -ENOMEM;
		up_write(&mm->mmap_sem);
	}
	drm_gem_object_unreference_unlocked(obj);
	if (IS_ERR((void *)addr))
		return addr;

	args->addr_ptr = (uint64_t) addr;

	return 0;
}

/**
 * i915_gem_fault - fault a page into the GTT
 * @vma: VMA in question
 * @vmf: fault info
 *
 * The fault handler is set up by drm_gem_mmap() when a object is GTT mapped
 * from userspace.  The fault handler takes care of binding the object to
 * the GTT (if needed), allocating and programming a fence register (again,
 * only if needed based on whether the old reg is still valid or the object
 * is tiled) and inserting a new PTE into the faulting process.
 *
 * Note that the faulting process may involve evicting existing objects
 * from the GTT and/or fence registers to make room.  So performance may
 * suffer if the GTT working set is large or there are few fence registers
 * left.
 */
int i915_gem_fault(struct vm_area_struct *vma, struct vm_fault *vmf)
{
	struct drm_i915_gem_object *obj = to_intel_bo(vma->vm_private_data);
	struct drm_device *dev = obj->base.dev;
	struct drm_i915_private *dev_priv = to_i915(dev);
	struct i915_ggtt *ggtt = &dev_priv->ggtt;
	struct i915_ggtt_view view = i915_ggtt_view_normal;
	pgoff_t page_offset;
	unsigned long pfn;
	int ret = 0;
	bool write = !!(vmf->flags & FAULT_FLAG_WRITE);

	intel_runtime_pm_get(dev_priv);

	/* We don't use vmf->pgoff since that has the fake offset */
	page_offset = ((unsigned long)vmf->virtual_address - vma->vm_start) >>
		PAGE_SHIFT;

	ret = i915_mutex_lock_interruptible(dev);
	if (ret)
		goto out;

	trace_i915_gem_object_fault(obj, page_offset, true, write);

	/* Try to flush the object off the GPU first without holding the lock.
	 * Upon reacquiring the lock, we will perform our sanity checks and then
	 * repeat the flush holding the lock in the normal manner to catch cases
	 * where we are gazumped.
	 */
	ret = i915_gem_object_wait_rendering__nonblocking(obj, NULL, !write);
	if (ret)
		goto unlock;

	/* Access to snoopable pages through the GTT is incoherent. */
	if (obj->cache_level != I915_CACHE_NONE && !HAS_LLC(dev)) {
		ret = -EFAULT;
		goto unlock;
	}

	/* Use a partial view if the object is bigger than the aperture. */
	if (obj->base.size >= ggtt->mappable_end &&
	    obj->tiling_mode == I915_TILING_NONE) {
		static const unsigned int chunk_size = 256; // 1 MiB

		memset(&view, 0, sizeof(view));
		view.type = I915_GGTT_VIEW_PARTIAL;
		view.params.partial.offset = rounddown(page_offset, chunk_size);
		view.params.partial.size =
			min_t(unsigned int,
			      chunk_size,
			      (vma->vm_end - vma->vm_start)/PAGE_SIZE -
			      view.params.partial.offset);
	}

	/* Now pin it into the GTT if needed */
	ret = i915_gem_object_ggtt_pin(obj, &view, 0, PIN_MAPPABLE);
	if (ret)
		goto unlock;

	ret = i915_gem_object_set_to_gtt_domain(obj, write);
	if (ret)
		goto unpin;

	ret = i915_gem_object_get_fence(obj);
	if (ret)
		goto unpin;

	/* Finally, remap it using the new GTT offset */
	pfn = ggtt->mappable_base +
		i915_gem_obj_ggtt_offset_view(obj, &view);
	pfn >>= PAGE_SHIFT;

	if (unlikely(view.type == I915_GGTT_VIEW_PARTIAL)) {
		/* Overriding existing pages in partial view does not cause
		 * us any trouble as TLBs are still valid because the fault
		 * is due to userspace losing part of the mapping or never
		 * having accessed it before (at this partials' range).
		 */
		unsigned long base = vma->vm_start +
				     (view.params.partial.offset << PAGE_SHIFT);
		unsigned int i;

		for (i = 0; i < view.params.partial.size; i++) {
			ret = vm_insert_pfn(vma, base + i * PAGE_SIZE, pfn + i);
			if (ret)
				break;
		}

		obj->fault_mappable = true;
	} else {
		if (!obj->fault_mappable) {
			unsigned long size = min_t(unsigned long,
						   vma->vm_end - vma->vm_start,
						   obj->base.size);
			int i;

			for (i = 0; i < size >> PAGE_SHIFT; i++) {
				ret = vm_insert_pfn(vma,
						    (unsigned long)vma->vm_start + i * PAGE_SIZE,
						    pfn + i);
				if (ret)
					break;
			}

			obj->fault_mappable = true;
		} else
			ret = vm_insert_pfn(vma,
					    (unsigned long)vmf->virtual_address,
					    pfn + page_offset);
	}
unpin:
	i915_gem_object_ggtt_unpin_view(obj, &view);
unlock:
	mutex_unlock(&dev->struct_mutex);
out:
	switch (ret) {
	case -EIO:
		/*
		 * We eat errors when the gpu is terminally wedged to avoid
		 * userspace unduly crashing (gl has no provisions for mmaps to
		 * fail). But any other -EIO isn't ours (e.g. swap in failure)
		 * and so needs to be reported.
		 */
		if (!i915_terminally_wedged(&dev_priv->gpu_error)) {
			ret = VM_FAULT_SIGBUS;
			break;
		}
	case -EAGAIN:
		/*
		 * EAGAIN means the gpu is hung and we'll wait for the error
		 * handler to reset everything when re-faulting in
		 * i915_mutex_lock_interruptible.
		 */
	case 0:
	case -ERESTARTSYS:
	case -EINTR:
	case -EBUSY:
		/*
		 * EBUSY is ok: this just means that another thread
		 * already did the job.
		 */
		ret = VM_FAULT_NOPAGE;
		break;
	case -ENOMEM:
		ret = VM_FAULT_OOM;
		break;
	case -ENOSPC:
	case -EFAULT:
		ret = VM_FAULT_SIGBUS;
		break;
	default:
		WARN_ONCE(ret, "unhandled error in i915_gem_fault: %i\n", ret);
		ret = VM_FAULT_SIGBUS;
		break;
	}

	intel_runtime_pm_put(dev_priv);
	return ret;
}

/**
 * i915_gem_release_mmap - remove physical page mappings
 * @obj: obj in question
 *
 * Preserve the reservation of the mmapping with the DRM core code, but
 * relinquish ownership of the pages back to the system.
 *
 * It is vital that we remove the page mapping if we have mapped a tiled
 * object through the GTT and then lose the fence register due to
 * resource pressure. Similarly if the object has been moved out of the
 * aperture, than pages mapped into userspace must be revoked. Removing the
 * mapping will then trigger a page fault on the next user access, allowing
 * fixup by i915_gem_fault().
 */
void
i915_gem_release_mmap(struct drm_i915_gem_object *obj)
{
	/* Serialisation between user GTT access and our code depends upon
	 * revoking the CPU's PTE whilst the mutex is held. The next user
	 * pagefault then has to wait until we release the mutex.
	 */
	lockdep_assert_held(&obj->base.dev->struct_mutex);

	if (!obj->fault_mappable)
		return;

	drm_vma_node_unmap(&obj->base.vma_node,
			   obj->base.dev->anon_inode->i_mapping);

	/* Ensure that the CPU's PTE are revoked and there are not outstanding
	 * memory transactions from userspace before we return. The TLB
	 * flushing implied above by changing the PTE above *should* be
	 * sufficient, an extra barrier here just provides us with a bit
	 * of paranoid documentation about our requirement to serialise
	 * memory writes before touching registers / GSM.
	 */
	wmb();

	obj->fault_mappable = false;
}

void
i915_gem_release_all_mmaps(struct drm_i915_private *dev_priv)
{
	struct drm_i915_gem_object *obj;

	list_for_each_entry(obj, &dev_priv->mm.bound_list, global_list)
		i915_gem_release_mmap(obj);
}

uint32_t
i915_gem_get_gtt_size(struct drm_device *dev, uint32_t size, int tiling_mode)
{
	uint32_t gtt_size;

	if (INTEL_INFO(dev)->gen >= 4 ||
	    tiling_mode == I915_TILING_NONE)
		return size;

	/* Previous chips need a power-of-two fence region when tiling */
	if (INTEL_INFO(dev)->gen == 3)
		gtt_size = 1024*1024;
	else
		gtt_size = 512*1024;

	while (gtt_size < size)
		gtt_size <<= 1;

	return gtt_size;
}

/**
 * i915_gem_get_gtt_alignment - return required GTT alignment for an object
 * @obj: object to check
 *
 * Return the required GTT alignment for an object, taking into account
 * potential fence register mapping.
 */
uint32_t
i915_gem_get_gtt_alignment(struct drm_device *dev, uint32_t size,
			   int tiling_mode, bool fenced)
{
	/*
	 * Minimum alignment is 4k (GTT page size), but might be greater
	 * if a fence register is needed for the object.
	 */
	if (INTEL_INFO(dev)->gen >= 4 || (!fenced && IS_G33(dev)) ||
	    tiling_mode == I915_TILING_NONE)
		return 4096;

	/*
	 * Previous chips need to be aligned to the size of the smallest
	 * fence register that can contain the object.
	 */
	return i915_gem_get_gtt_size(dev, size, tiling_mode);
}

static int i915_gem_object_create_mmap_offset(struct drm_i915_gem_object *obj)
{
	struct drm_i915_private *dev_priv = obj->base.dev->dev_private;
	int ret;

	dev_priv->mm.shrinker_no_lock_stealing = true;

	ret = drm_gem_create_mmap_offset(&obj->base);
	if (ret != -ENOSPC)
		goto out;

	/* Badly fragmented mmap space? The only way we can recover
	 * space is by destroying unwanted objects. We can't randomly release
	 * mmap_offsets as userspace expects them to be persistent for the
	 * lifetime of the objects. The closest we can is to release the
	 * offsets on purgeable objects by truncating it and marking it purged,
	 * which prevents userspace from ever using that object again.
	 */
	i915_gem_shrink(dev_priv,
			obj->base.size >> PAGE_SHIFT,
			I915_SHRINK_BOUND |
			I915_SHRINK_UNBOUND |
			I915_SHRINK_PURGEABLE);
	ret = drm_gem_create_mmap_offset(&obj->base);
	if (ret != -ENOSPC)
		goto out;

	i915_gem_shrink_all(dev_priv);
	ret = drm_gem_create_mmap_offset(&obj->base);
out:
	dev_priv->mm.shrinker_no_lock_stealing = false;

	return ret;
}

static void i915_gem_object_free_mmap_offset(struct drm_i915_gem_object *obj)
{
	drm_gem_free_mmap_offset(&obj->base);
}

int
i915_gem_mmap_gtt(struct drm_file *file,
		  struct drm_device *dev,
		  uint32_t handle,
		  uint64_t *offset)
{
	struct drm_i915_gem_object *obj;
	int ret;

	ret = i915_mutex_lock_interruptible(dev);
	if (ret)
		return ret;

	obj = to_intel_bo(drm_gem_object_lookup(dev, file, handle));
	if (&obj->base == NULL) {
		ret = -ENOENT;
		goto unlock;
	}

	if (obj->madv != I915_MADV_WILLNEED) {
		DRM_DEBUG("Attempting to mmap a purgeable buffer\n");
		ret = -EFAULT;
		goto out;
	}

	ret = i915_gem_object_create_mmap_offset(obj);
	if (ret)
		goto out;

	*offset = drm_vma_node_offset_addr(&obj->base.vma_node);

out:
	drm_gem_object_unreference(&obj->base);
unlock:
	mutex_unlock(&dev->struct_mutex);
	return ret;
}

/**
 * i915_gem_mmap_gtt_ioctl - prepare an object for GTT mmap'ing
 * @dev: DRM device
 * @data: GTT mapping ioctl data
 * @file: GEM object info
 *
 * Simply returns the fake offset to userspace so it can mmap it.
 * The mmap call will end up in drm_gem_mmap(), which will set things
 * up so we can get faults in the handler above.
 *
 * The fault handler will take care of binding the object into the GTT
 * (since it may have been evicted to make room for something), allocating
 * a fence register, and mapping the appropriate aperture address into
 * userspace.
 */
int
i915_gem_mmap_gtt_ioctl(struct drm_device *dev, void *data,
			struct drm_file *file)
{
	struct drm_i915_gem_mmap_gtt *args = data;

	return i915_gem_mmap_gtt(file, dev, args->handle, &args->offset);
}

/* Immediately discard the backing storage */
static void
i915_gem_object_truncate(struct drm_i915_gem_object *obj)
{
	i915_gem_object_free_mmap_offset(obj);

	if (obj->base.filp == NULL)
		return;

	/* Our goal here is to return as much of the memory as
	 * is possible back to the system as we are called from OOM.
	 * To do this we must instruct the shmfs to drop all of its
	 * backing pages, *now*.
	 */
	shmem_truncate_range(file_inode(obj->base.filp), 0, (loff_t)-1);
	obj->madv = __I915_MADV_PURGED;
}

/* Try to discard unwanted pages */
static void
i915_gem_object_invalidate(struct drm_i915_gem_object *obj)
{
	struct address_space *mapping;

	switch (obj->madv) {
	case I915_MADV_DONTNEED:
		i915_gem_object_truncate(obj);
	case __I915_MADV_PURGED:
		return;
	}

	if (obj->base.filp == NULL)
		return;

	mapping = file_inode(obj->base.filp)->i_mapping,
	invalidate_mapping_pages(mapping, 0, (loff_t)-1);
}

static void
i915_gem_object_put_pages_gtt(struct drm_i915_gem_object *obj)
{
	struct sg_page_iter sg_iter;
	int ret;

	BUG_ON(obj->madv == __I915_MADV_PURGED);

	ret = i915_gem_object_set_to_cpu_domain(obj, true);
	if (WARN_ON(ret)) {
		/* In the event of a disaster, abandon all caches and
		 * hope for the best.
		 */
		i915_gem_clflush_object(obj, true);
		obj->base.read_domains = obj->base.write_domain = I915_GEM_DOMAIN_CPU;
	}

	i915_gem_gtt_finish_object(obj);

	if (i915_gem_object_needs_bit17_swizzle(obj))
		i915_gem_object_save_bit_17_swizzle(obj);

	if (obj->madv == I915_MADV_DONTNEED)
		obj->dirty = 0;

	for_each_sg_page(obj->pages->sgl, &sg_iter, obj->pages->nents, 0) {
		struct page *page = sg_page_iter_page(&sg_iter);

		if (obj->dirty)
			set_page_dirty(page);

		if (obj->madv == I915_MADV_WILLNEED)
			mark_page_accessed(page);

		put_page(page);
	}
	obj->dirty = 0;

	sg_free_table(obj->pages);
	kfree(obj->pages);
}

int
i915_gem_object_put_pages(struct drm_i915_gem_object *obj)
{
	const struct drm_i915_gem_object_ops *ops = obj->ops;

	if (obj->pages == NULL)
		return 0;

	if (obj->pages_pin_count)
		return -EBUSY;

	BUG_ON(i915_gem_obj_bound_any(obj));

	/* ->put_pages might need to allocate memory for the bit17 swizzle
	 * array, hence protect them from being reaped by removing them from gtt
	 * lists early. */
	list_del(&obj->global_list);

	if (obj->mapping) {
		if (is_vmalloc_addr(obj->mapping))
			vunmap(obj->mapping);
		else
			kunmap(kmap_to_page(obj->mapping));
		obj->mapping = NULL;
	}

	ops->put_pages(obj);
	obj->pages = NULL;

	i915_gem_object_invalidate(obj);

	return 0;
}

static int
i915_gem_object_get_pages_gtt(struct drm_i915_gem_object *obj)
{
	struct drm_i915_private *dev_priv = obj->base.dev->dev_private;
	int page_count, i;
	struct address_space *mapping;
	struct sg_table *st;
	struct scatterlist *sg;
	struct sg_page_iter sg_iter;
	struct page *page;
	unsigned long last_pfn = 0;	/* suppress gcc warning */
	int ret;
	gfp_t gfp;

	/* Assert that the object is not currently in any GPU domain. As it
	 * wasn't in the GTT, there shouldn't be any way it could have been in
	 * a GPU cache
	 */
	BUG_ON(obj->base.read_domains & I915_GEM_GPU_DOMAINS);
	BUG_ON(obj->base.write_domain & I915_GEM_GPU_DOMAINS);

	st = kmalloc(sizeof(*st), GFP_KERNEL);
	if (st == NULL)
		return -ENOMEM;

	page_count = obj->base.size / PAGE_SIZE;
	if (sg_alloc_table(st, page_count, GFP_KERNEL)) {
		kfree(st);
		return -ENOMEM;
	}

	/* Get the list of pages out of our struct file.  They'll be pinned
	 * at this point until we release them.
	 *
	 * Fail silently without starting the shrinker
	 */
	mapping = file_inode(obj->base.filp)->i_mapping;
	gfp = mapping_gfp_constraint(mapping, ~(__GFP_IO | __GFP_RECLAIM));
	gfp |= __GFP_NORETRY | __GFP_NOWARN;
	sg = st->sgl;
	st->nents = 0;
	for (i = 0; i < page_count; i++) {
		page = shmem_read_mapping_page_gfp(mapping, i, gfp);
		if (IS_ERR(page)) {
			i915_gem_shrink(dev_priv,
					page_count,
					I915_SHRINK_BOUND |
					I915_SHRINK_UNBOUND |
					I915_SHRINK_PURGEABLE);
			page = shmem_read_mapping_page_gfp(mapping, i, gfp);
		}
		if (IS_ERR(page)) {
			/* We've tried hard to allocate the memory by reaping
			 * our own buffer, now let the real VM do its job and
			 * go down in flames if truly OOM.
			 */
			i915_gem_shrink_all(dev_priv);
			page = shmem_read_mapping_page(mapping, i);
			if (IS_ERR(page)) {
				ret = PTR_ERR(page);
				goto err_pages;
			}
		}
#ifdef CONFIG_SWIOTLB
		if (swiotlb_nr_tbl()) {
			st->nents++;
			sg_set_page(sg, page, PAGE_SIZE, 0);
			sg = sg_next(sg);
			continue;
		}
#endif
		if (!i || page_to_pfn(page) != last_pfn + 1) {
			if (i)
				sg = sg_next(sg);
			st->nents++;
			sg_set_page(sg, page, PAGE_SIZE, 0);
		} else {
			sg->length += PAGE_SIZE;
		}
		last_pfn = page_to_pfn(page);

		/* Check that the i965g/gm workaround works. */
		WARN_ON((gfp & __GFP_DMA32) && (last_pfn >= 0x00100000UL));
	}
#ifdef CONFIG_SWIOTLB
	if (!swiotlb_nr_tbl())
#endif
		sg_mark_end(sg);
	obj->pages = st;

	ret = i915_gem_gtt_prepare_object(obj);
	if (ret)
		goto err_pages;

	if (i915_gem_object_needs_bit17_swizzle(obj))
		i915_gem_object_do_bit_17_swizzle(obj);

	if (obj->tiling_mode != I915_TILING_NONE &&
	    dev_priv->quirks & QUIRK_PIN_SWIZZLED_PAGES)
		i915_gem_object_pin_pages(obj);

	return 0;

err_pages:
	sg_mark_end(sg);
	for_each_sg_page(st->sgl, &sg_iter, st->nents, 0)
		put_page(sg_page_iter_page(&sg_iter));
	sg_free_table(st);
	kfree(st);

	/* shmemfs first checks if there is enough memory to allocate the page
	 * and reports ENOSPC should there be insufficient, along with the usual
	 * ENOMEM for a genuine allocation failure.
	 *
	 * We use ENOSPC in our driver to mean that we have run out of aperture
	 * space and so want to translate the error from shmemfs back to our
	 * usual understanding of ENOMEM.
	 */
	if (ret == -ENOSPC)
		ret = -ENOMEM;

	return ret;
}

/* Ensure that the associated pages are gathered from the backing storage
 * and pinned into our object. i915_gem_object_get_pages() may be called
 * multiple times before they are released by a single call to
 * i915_gem_object_put_pages() - once the pages are no longer referenced
 * either as a result of memory pressure (reaping pages under the shrinker)
 * or as the object is itself released.
 */
int
i915_gem_object_get_pages(struct drm_i915_gem_object *obj)
{
	struct drm_i915_private *dev_priv = obj->base.dev->dev_private;
	const struct drm_i915_gem_object_ops *ops = obj->ops;
	int ret;

	if (obj->pages)
		return 0;

	if (obj->madv != I915_MADV_WILLNEED) {
		DRM_DEBUG("Attempting to obtain a purgeable object\n");
		return -EFAULT;
	}

	BUG_ON(obj->pages_pin_count);

	ret = ops->get_pages(obj);
	if (ret)
		return ret;

	list_add_tail(&obj->global_list, &dev_priv->mm.unbound_list);

	obj->get_page.sg = obj->pages->sgl;
	obj->get_page.last = 0;

	return 0;
}

void *i915_gem_object_pin_map(struct drm_i915_gem_object *obj)
{
	int ret;

	lockdep_assert_held(&obj->base.dev->struct_mutex);

	ret = i915_gem_object_get_pages(obj);
	if (ret)
		return ERR_PTR(ret);

	i915_gem_object_pin_pages(obj);

	if (obj->mapping == NULL) {
		struct page **pages;

		pages = NULL;
		if (obj->base.size == PAGE_SIZE)
			obj->mapping = kmap(sg_page(obj->pages->sgl));
		else
			pages = drm_malloc_gfp(obj->base.size >> PAGE_SHIFT,
					       sizeof(*pages),
					       GFP_TEMPORARY);
		if (pages != NULL) {
			struct sg_page_iter sg_iter;
			int n;

			n = 0;
			for_each_sg_page(obj->pages->sgl, &sg_iter,
					 obj->pages->nents, 0)
				pages[n++] = sg_page_iter_page(&sg_iter);

			obj->mapping = vmap(pages, n, 0, PAGE_KERNEL);
			drm_free_large(pages);
		}
		if (obj->mapping == NULL) {
			i915_gem_object_unpin_pages(obj);
			return ERR_PTR(-ENOMEM);
		}
	}

	return obj->mapping;
}

void i915_vma_move_to_active(struct i915_vma *vma,
			     struct drm_i915_gem_request *req)
{
	struct drm_i915_gem_object *obj = vma->obj;
	struct intel_engine_cs *engine;

	engine = i915_gem_request_get_engine(req);

	/* Add a reference if we're newly entering the active list. */
	if (obj->active == 0)
		drm_gem_object_reference(&obj->base);
	obj->active |= intel_engine_flag(engine);

	list_move_tail(&obj->engine_list[engine->id], &engine->active_list);
	i915_gem_request_assign(&obj->last_read_req[engine->id], req);

	list_move_tail(&vma->vm_link, &vma->vm->active_list);
}

static void
i915_gem_object_retire__write(struct drm_i915_gem_object *obj)
{
	GEM_BUG_ON(obj->last_write_req == NULL);
	GEM_BUG_ON(!(obj->active & intel_engine_flag(obj->last_write_req->engine)));

	i915_gem_request_assign(&obj->last_write_req, NULL);
	intel_fb_obj_flush(obj, true, ORIGIN_CS);
}

static void
i915_gem_object_retire__read(struct drm_i915_gem_object *obj, int ring)
{
	struct i915_vma *vma;

	GEM_BUG_ON(obj->last_read_req[ring] == NULL);
	GEM_BUG_ON(!(obj->active & (1 << ring)));

	list_del_init(&obj->engine_list[ring]);
	i915_gem_request_assign(&obj->last_read_req[ring], NULL);

	if (obj->last_write_req && obj->last_write_req->engine->id == ring)
		i915_gem_object_retire__write(obj);

	obj->active &= ~(1 << ring);
	if (obj->active)
		return;

	/* Bump our place on the bound list to keep it roughly in LRU order
	 * so that we don't steal from recently used but inactive objects
	 * (unless we are forced to ofc!)
	 */
	list_move_tail(&obj->global_list,
		       &to_i915(obj->base.dev)->mm.bound_list);

	list_for_each_entry(vma, &obj->vma_list, obj_link) {
		if (!list_empty(&vma->vm_link))
			list_move_tail(&vma->vm_link, &vma->vm->inactive_list);
	}

	i915_gem_request_assign(&obj->last_fenced_req, NULL);
	drm_gem_object_unreference(&obj->base);
}

static int
i915_gem_init_seqno(struct drm_i915_private *dev_priv, u32 seqno)
{
<<<<<<< HEAD
=======
	struct drm_i915_private *dev_priv = dev->dev_private;
>>>>>>> 2e726dc4
	struct intel_engine_cs *engine;
	int ret;

	/* Carefully retire all requests without writing to the rings */
	for_each_engine(engine, dev_priv) {
		ret = intel_engine_idle(engine);
		if (ret)
			return ret;
	}
	i915_gem_retire_requests(dev_priv);

	/* Finally reset hw state */
	for_each_engine(engine, dev_priv)
		intel_ring_init_seqno(engine, seqno);

	return 0;
}

int i915_gem_set_seqno(struct drm_device *dev, u32 seqno)
{
	struct drm_i915_private *dev_priv = dev->dev_private;
	int ret;

	if (seqno == 0)
		return -EINVAL;

	/* HWS page needs to be set less than what we
	 * will inject to ring
	 */
	ret = i915_gem_init_seqno(dev_priv, seqno - 1);
	if (ret)
		return ret;

	/* Carefully set the last_seqno value so that wrap
	 * detection still works
	 */
	dev_priv->next_seqno = seqno;
	dev_priv->last_seqno = seqno - 1;
	if (dev_priv->last_seqno == 0)
		dev_priv->last_seqno--;

	return 0;
}

int
i915_gem_get_seqno(struct drm_i915_private *dev_priv, u32 *seqno)
{
	/* reserve 0 for non-seqno */
	if (dev_priv->next_seqno == 0) {
		int ret = i915_gem_init_seqno(dev_priv, 0);
		if (ret)
			return ret;

		dev_priv->next_seqno = 1;
	}

	*seqno = dev_priv->last_seqno = dev_priv->next_seqno++;
	return 0;
}

/*
 * NB: This function is not allowed to fail. Doing so would mean the the
 * request is not being tracked for completion but the work itself is
 * going to happen on the hardware. This would be a Bad Thing(tm).
 */
void __i915_add_request(struct drm_i915_gem_request *request,
			struct drm_i915_gem_object *obj,
			bool flush_caches)
{
	struct intel_engine_cs *engine;
	struct drm_i915_private *dev_priv;
	struct intel_ringbuffer *ringbuf;
	u32 request_start;
	u32 reserved_tail;
	int ret;

	if (WARN_ON(request == NULL))
		return;

	engine = request->engine;
	dev_priv = request->i915;
	ringbuf = request->ringbuf;

	/*
	 * To ensure that this call will not fail, space for its emissions
	 * should already have been reserved in the ring buffer. Let the ring
	 * know that it is time to use that space up.
	 */
	request_start = intel_ring_get_tail(ringbuf);
	reserved_tail = request->reserved_space;
	request->reserved_space = 0;

	/*
	 * Emit any outstanding flushes - execbuf can fail to emit the flush
	 * after having emitted the batchbuffer command. Hence we need to fix
	 * things up similar to emitting the lazy request. The difference here
	 * is that the flush _must_ happen before the next request, no matter
	 * what.
	 */
	if (flush_caches) {
		if (i915.enable_execlists)
			ret = logical_ring_flush_all_caches(request);
		else
			ret = intel_ring_flush_all_caches(request);
		/* Not allowed to fail! */
		WARN(ret, "*_ring_flush_all_caches failed: %d!\n", ret);
	}

	trace_i915_gem_request_add(request);

	request->head = request_start;

	/* Whilst this request exists, batch_obj will be on the
	 * active_list, and so will hold the active reference. Only when this
	 * request is retired will the the batch_obj be moved onto the
	 * inactive_list and lose its active reference. Hence we do not need
	 * to explicitly hold another reference here.
	 */
	request->batch_obj = obj;

	/* Seal the request and mark it as pending execution. Note that
	 * we may inspect this state, without holding any locks, during
	 * hangcheck. Hence we apply the barrier to ensure that we do not
	 * see a more recent value in the hws than we are tracking.
	 */
	request->emitted_jiffies = jiffies;
	request->previous_seqno = engine->last_submitted_seqno;
	smp_store_mb(engine->last_submitted_seqno, request->seqno);
	list_add_tail(&request->list, &engine->request_list);

	/* Record the position of the start of the request so that
	 * should we detect the updated seqno part-way through the
	 * GPU processing the request, we never over-estimate the
	 * position of the head.
	 */
	request->postfix = intel_ring_get_tail(ringbuf);

	if (i915.enable_execlists)
		ret = engine->emit_request(request);
	else {
		ret = engine->add_request(request);

		request->tail = intel_ring_get_tail(ringbuf);
	}
	/* Not allowed to fail! */
	WARN(ret, "emit|add_request failed: %d!\n", ret);

<<<<<<< HEAD
	i915_queue_hangcheck(engine->i915);
=======
	i915_queue_hangcheck(engine->dev);
>>>>>>> 2e726dc4

	queue_delayed_work(dev_priv->wq,
			   &dev_priv->mm.retire_work,
			   round_jiffies_up_relative(HZ));
	intel_mark_busy(dev_priv);

	/* Sanity check that the reserved size was large enough. */
	ret = intel_ring_get_tail(ringbuf) - request_start;
	if (ret < 0)
		ret += ringbuf->size;
	WARN_ONCE(ret > reserved_tail,
		  "Not enough space reserved (%d bytes) "
		  "for adding the request (%d bytes)\n",
		  reserved_tail, ret);
}

static bool i915_context_is_banned(struct drm_i915_private *dev_priv,
				   const struct intel_context *ctx)
{
	unsigned long elapsed;

	elapsed = get_seconds() - ctx->hang_stats.guilty_ts;

	if (ctx->hang_stats.banned)
		return true;

	if (ctx->hang_stats.ban_period_seconds &&
	    elapsed <= ctx->hang_stats.ban_period_seconds) {
		if (!i915_gem_context_is_default(ctx)) {
			DRM_DEBUG("context hanging too fast, banning!\n");
			return true;
		} else if (i915_stop_ring_allow_ban(dev_priv)) {
			if (i915_stop_ring_allow_warn(dev_priv))
				DRM_ERROR("gpu hanging too fast, banning!\n");
			return true;
		}
	}

	return false;
}

static void i915_set_reset_status(struct drm_i915_private *dev_priv,
				  struct intel_context *ctx,
				  const bool guilty)
{
	struct i915_ctx_hang_stats *hs;

	if (WARN_ON(!ctx))
		return;

	hs = &ctx->hang_stats;

	if (guilty) {
		hs->banned = i915_context_is_banned(dev_priv, ctx);
		hs->batch_active++;
		hs->guilty_ts = get_seconds();
	} else {
		hs->batch_pending++;
	}
}

void i915_gem_request_free(struct kref *req_ref)
{
	struct drm_i915_gem_request *req = container_of(req_ref,
						 typeof(*req), ref);
<<<<<<< HEAD
=======
	struct intel_context *ctx = req->ctx;

	if (req->file_priv)
		i915_gem_request_remove_from_client(req);

	if (ctx) {
		if (i915.enable_execlists && ctx != req->i915->kernel_context)
			intel_lr_context_unpin(ctx, req->engine);

		i915_gem_context_unreference(ctx);
	}

>>>>>>> 2e726dc4
	kmem_cache_free(req->i915->requests, req);
}

static inline int
__i915_gem_request_alloc(struct intel_engine_cs *engine,
			 struct intel_context *ctx,
			 struct drm_i915_gem_request **req_out)
{
<<<<<<< HEAD
	struct drm_i915_private *dev_priv = engine->i915;
=======
	struct drm_i915_private *dev_priv = to_i915(engine->dev);
>>>>>>> 2e726dc4
	unsigned reset_counter = i915_reset_counter(&dev_priv->gpu_error);
	struct drm_i915_gem_request *req;
	int ret;

	if (!req_out)
		return -EINVAL;

	*req_out = NULL;

	/* ABI: Before userspace accesses the GPU (e.g. execbuffer), report
	 * EIO if the GPU is already wedged, or EAGAIN to drop the struct_mutex
	 * and restart.
	 */
	ret = i915_gem_check_wedge(reset_counter, dev_priv->mm.interruptible);
	if (ret)
		return ret;

	req = kmem_cache_zalloc(dev_priv->requests, GFP_KERNEL);
	if (req == NULL)
		return -ENOMEM;

<<<<<<< HEAD
	ret = i915_gem_get_seqno(engine->i915, &req->seqno);
=======
	ret = i915_gem_get_seqno(engine->dev, &req->seqno);
>>>>>>> 2e726dc4
	if (ret)
		goto err;

	kref_init(&req->ref);
	req->i915 = dev_priv;
	req->engine = engine;
	req->reset_counter = reset_counter;
	req->ctx  = ctx;
	i915_gem_context_reference(req->ctx);

	/*
	 * Reserve space in the ring buffer for all the commands required to
	 * eventually emit this request. This is to guarantee that the
	 * i915_add_request() call can't fail. Note that the reserve may need
	 * to be redone if the request is not actually submitted straight
	 * away, e.g. because a GPU scheduler has deferred it.
	 */
	req->reserved_space = MIN_SPACE_FOR_ADD_REQUEST;

	if (i915.enable_execlists)
		ret = intel_logical_ring_alloc_request_extras(req);
	else
<<<<<<< HEAD
		ret = intel_ring_alloc_request_extras(req);
	if (ret)
		goto err_ctx;
=======
		ret = intel_ring_reserve_space(req);
	if (ret) {
		/*
		 * At this point, the request is fully allocated even if not
		 * fully prepared. Thus it can be cleaned up using the proper
		 * free code.
		 */
		intel_ring_reserved_space_cancel(req->ringbuf);
		i915_gem_request_unreference(req);
		return ret;
	}
>>>>>>> 2e726dc4

	*req_out = req;
	return 0;

err_ctx:
	i915_gem_context_unreference(ctx);
err:
	kmem_cache_free(dev_priv->requests, req);
	return ret;
}

/**
 * i915_gem_request_alloc - allocate a request structure
 *
 * @engine: engine that we wish to issue the request on.
 * @ctx: context that the request will be associated with.
 *       This can be NULL if the request is not directly related to
 *       any specific user context, in which case this function will
 *       choose an appropriate context to use.
 *
 * Returns a pointer to the allocated request if successful,
 * or an error code if not.
 */
struct drm_i915_gem_request *
i915_gem_request_alloc(struct intel_engine_cs *engine,
		       struct intel_context *ctx)
{
	struct drm_i915_gem_request *req;
	int err;

	if (ctx == NULL)
		ctx = engine->i915->kernel_context;
	err = __i915_gem_request_alloc(engine, ctx, &req);
	return err ? ERR_PTR(err) : req;
}

struct drm_i915_gem_request *
i915_gem_find_active_request(struct intel_engine_cs *engine)
{
	struct drm_i915_gem_request *request;

	list_for_each_entry(request, &engine->request_list, list) {
		if (i915_gem_request_completed(request, false))
			continue;

		return request;
	}

	return NULL;
}

static void i915_gem_reset_engine_status(struct drm_i915_private *dev_priv,
				       struct intel_engine_cs *engine)
{
	struct drm_i915_gem_request *request;
	bool ring_hung;

	request = i915_gem_find_active_request(engine);

	if (request == NULL)
		return;

	ring_hung = engine->hangcheck.score >= HANGCHECK_SCORE_RING_HUNG;

	i915_set_reset_status(dev_priv, request->ctx, ring_hung);

	list_for_each_entry_continue(request, &engine->request_list, list)
		i915_set_reset_status(dev_priv, request->ctx, false);
}

static void i915_gem_reset_engine_cleanup(struct drm_i915_private *dev_priv,
					struct intel_engine_cs *engine)
{
	struct intel_ringbuffer *buffer;

	while (!list_empty(&engine->active_list)) {
		struct drm_i915_gem_object *obj;

		obj = list_first_entry(&engine->active_list,
				       struct drm_i915_gem_object,
				       engine_list[engine->id]);

		i915_gem_object_retire__read(obj, engine->id);
	}

	/*
	 * Clear the execlists queue up before freeing the requests, as those
	 * are the ones that keep the context and ringbuffer backing objects
	 * pinned in place.
	 */

	if (i915.enable_execlists) {
		/* Ensure irq handler finishes or is cancelled. */
		tasklet_kill(&engine->irq_tasklet);

<<<<<<< HEAD
		intel_execlists_cancel_requests(engine);
=======
		spin_lock_bh(&engine->execlist_lock);
		/* list_splice_tail_init checks for empty lists */
		list_splice_tail_init(&engine->execlist_queue,
				      &engine->execlist_retired_req_list);
		spin_unlock_bh(&engine->execlist_lock);

		intel_execlists_retire_requests(engine);
>>>>>>> 2e726dc4
	}

	/*
	 * We must free the requests after all the corresponding objects have
	 * been moved off active lists. Which is the same order as the normal
	 * retire_requests function does. This is important if object hold
	 * implicit references on things like e.g. ppgtt address spaces through
	 * the request.
	 */
	while (!list_empty(&engine->request_list)) {
		struct drm_i915_gem_request *request;

		request = list_first_entry(&engine->request_list,
					   struct drm_i915_gem_request,
					   list);

		i915_gem_request_retire(request);
	}

	/* Having flushed all requests from all queues, we know that all
	 * ringbuffers must now be empty. However, since we do not reclaim
	 * all space when retiring the request (to prevent HEADs colliding
	 * with rapid ringbuffer wraparound) the amount of available space
	 * upon reset is less than when we start. Do one more pass over
	 * all the ringbuffers to reset last_retired_head.
	 */
	list_for_each_entry(buffer, &engine->buffers, link) {
		buffer->last_retired_head = buffer->tail;
		intel_ring_update_space(buffer);
	}

	intel_ring_init_seqno(engine, engine->last_submitted_seqno);
}

void i915_gem_reset(struct drm_device *dev)
{
	struct drm_i915_private *dev_priv = dev->dev_private;
	struct intel_engine_cs *engine;

	/*
	 * Before we free the objects from the requests, we need to inspect
	 * them for finding the guilty party. As the requests only borrow
	 * their reference to the objects, the inspection must be done first.
	 */
	for_each_engine(engine, dev_priv)
		i915_gem_reset_engine_status(dev_priv, engine);

	for_each_engine(engine, dev_priv)
		i915_gem_reset_engine_cleanup(dev_priv, engine);

	i915_gem_context_reset(dev);

	i915_gem_restore_fences(dev);

	WARN_ON(i915_verify_lists(dev));
}

/**
 * This function clears the request list as sequence numbers are passed.
 */
void
i915_gem_retire_requests_ring(struct intel_engine_cs *engine)
{
	WARN_ON(i915_verify_lists(engine->dev));

	/* Retire requests first as we use it above for the early return.
	 * If we retire requests last, we may use a later seqno and so clear
	 * the requests lists without clearing the active list, leading to
	 * confusion.
	 */
	while (!list_empty(&engine->request_list)) {
		struct drm_i915_gem_request *request;

		request = list_first_entry(&engine->request_list,
					   struct drm_i915_gem_request,
					   list);

		if (!i915_gem_request_completed(request, true))
			break;

		i915_gem_request_retire(request);
	}

	/* Move any buffers on the active list that are no longer referenced
	 * by the ringbuffer to the flushing/inactive lists as appropriate,
	 * before we free the context associated with the requests.
	 */
	while (!list_empty(&engine->active_list)) {
		struct drm_i915_gem_object *obj;

		obj = list_first_entry(&engine->active_list,
				       struct drm_i915_gem_object,
				       engine_list[engine->id]);

		if (!list_empty(&obj->last_read_req[engine->id]->list))
			break;

		i915_gem_object_retire__read(obj, engine->id);
	}

	if (unlikely(engine->trace_irq_req &&
		     i915_gem_request_completed(engine->trace_irq_req, true))) {
		engine->irq_put(engine);
		i915_gem_request_assign(&engine->trace_irq_req, NULL);
	}

	WARN_ON(i915_verify_lists(engine->dev));
}

bool
i915_gem_retire_requests(struct drm_i915_private *dev_priv)
{
<<<<<<< HEAD
=======
	struct drm_i915_private *dev_priv = dev->dev_private;
>>>>>>> 2e726dc4
	struct intel_engine_cs *engine;
	bool idle = true;

	for_each_engine(engine, dev_priv) {
		i915_gem_retire_requests_ring(engine);
		idle &= list_empty(&engine->request_list);
		if (i915.enable_execlists) {
			spin_lock_bh(&engine->execlist_lock);
			idle &= list_empty(&engine->execlist_queue);
			spin_unlock_bh(&engine->execlist_lock);
<<<<<<< HEAD
=======

			intel_execlists_retire_requests(engine);
>>>>>>> 2e726dc4
		}
	}

	if (idle)
		mod_delayed_work(dev_priv->wq,
				   &dev_priv->mm.idle_work,
				   msecs_to_jiffies(100));

	return idle;
}

static void
i915_gem_retire_work_handler(struct work_struct *work)
{
	struct drm_i915_private *dev_priv =
		container_of(work, typeof(*dev_priv), mm.retire_work.work);
	struct drm_device *dev = dev_priv->dev;
	bool idle;

	/* Come back later if the device is busy... */
	idle = false;
	if (mutex_trylock(&dev->struct_mutex)) {
		idle = i915_gem_retire_requests(dev_priv);
		mutex_unlock(&dev->struct_mutex);
	}
	if (!idle)
		queue_delayed_work(dev_priv->wq, &dev_priv->mm.retire_work,
				   round_jiffies_up_relative(HZ));
}

static void
i915_gem_idle_work_handler(struct work_struct *work)
{
	struct drm_i915_private *dev_priv =
		container_of(work, typeof(*dev_priv), mm.idle_work.work);
	struct drm_device *dev = dev_priv->dev;
	struct intel_engine_cs *engine;

	for_each_engine(engine, dev_priv)
		if (!list_empty(&engine->request_list))
			return;

	/* we probably should sync with hangcheck here, using cancel_work_sync.
	 * Also locking seems to be fubar here, engine->request_list is protected
	 * by dev->struct_mutex. */

	intel_mark_idle(dev_priv);

	if (mutex_trylock(&dev->struct_mutex)) {
		for_each_engine(engine, dev_priv)
			i915_gem_batch_pool_fini(&engine->batch_pool);

		mutex_unlock(&dev->struct_mutex);
	}
}

/**
 * Ensures that an object will eventually get non-busy by flushing any required
 * write domains, emitting any outstanding lazy request and retiring and
 * completed requests.
 */
static int
i915_gem_object_flush_active(struct drm_i915_gem_object *obj)
{
	int i;

	if (!obj->active)
		return 0;

	for (i = 0; i < I915_NUM_ENGINES; i++) {
		struct drm_i915_gem_request *req;

		req = obj->last_read_req[i];
		if (req == NULL)
			continue;

		if (list_empty(&req->list))
			goto retire;

		if (i915_gem_request_completed(req, true)) {
			__i915_gem_request_retire__upto(req);
retire:
			i915_gem_object_retire__read(obj, i);
		}
	}

	return 0;
}

/**
 * i915_gem_wait_ioctl - implements DRM_IOCTL_I915_GEM_WAIT
 * @DRM_IOCTL_ARGS: standard ioctl arguments
 *
 * Returns 0 if successful, else an error is returned with the remaining time in
 * the timeout parameter.
 *  -ETIME: object is still busy after timeout
 *  -ERESTARTSYS: signal interrupted the wait
 *  -ENONENT: object doesn't exist
 * Also possible, but rare:
 *  -EAGAIN: GPU wedged
 *  -ENOMEM: damn
 *  -ENODEV: Internal IRQ fail
 *  -E?: The add request failed
 *
 * The wait ioctl with a timeout of 0 reimplements the busy ioctl. With any
 * non-zero timeout parameter the wait ioctl will wait for the given number of
 * nanoseconds on an object becoming unbusy. Since the wait itself does so
 * without holding struct_mutex the object may become re-busied before this
 * function completes. A similar but shorter * race condition exists in the busy
 * ioctl
 */
int
i915_gem_wait_ioctl(struct drm_device *dev, void *data, struct drm_file *file)
{
	struct drm_i915_gem_wait *args = data;
	struct drm_i915_gem_object *obj;
	struct drm_i915_gem_request *req[I915_NUM_ENGINES];
	int i, n = 0;
	int ret;

	if (args->flags != 0)
		return -EINVAL;

	ret = i915_mutex_lock_interruptible(dev);
	if (ret)
		return ret;

	obj = to_intel_bo(drm_gem_object_lookup(dev, file, args->bo_handle));
	if (&obj->base == NULL) {
		mutex_unlock(&dev->struct_mutex);
		return -ENOENT;
	}

	/* Need to make sure the object gets inactive eventually. */
	ret = i915_gem_object_flush_active(obj);
	if (ret)
		goto out;

	if (!obj->active)
		goto out;

	/* Do this after OLR check to make sure we make forward progress polling
	 * on this IOCTL with a timeout == 0 (like busy ioctl)
	 */
	if (args->timeout_ns == 0) {
		ret = -ETIME;
		goto out;
	}

	drm_gem_object_unreference(&obj->base);

	for (i = 0; i < I915_NUM_ENGINES; i++) {
		if (obj->last_read_req[i] == NULL)
			continue;

		req[n++] = i915_gem_request_reference(obj->last_read_req[i]);
	}

	mutex_unlock(&dev->struct_mutex);

	for (i = 0; i < n; i++) {
		if (ret == 0)
			ret = __i915_wait_request(req[i], true,
						  args->timeout_ns > 0 ? &args->timeout_ns : NULL,
						  to_rps_client(file));
		i915_gem_request_unreference(req[i]);
	}
	return ret;

out:
	drm_gem_object_unreference(&obj->base);
	mutex_unlock(&dev->struct_mutex);
	return ret;
}

static int
__i915_gem_object_sync(struct drm_i915_gem_object *obj,
		       struct intel_engine_cs *to,
		       struct drm_i915_gem_request *from_req,
		       struct drm_i915_gem_request **to_req)
{
	struct intel_engine_cs *from;
	int ret;

	from = i915_gem_request_get_engine(from_req);
	if (to == from)
		return 0;

	if (i915_gem_request_completed(from_req, true))
		return 0;

	if (!i915_semaphore_is_enabled(to_i915(obj->base.dev))) {
		struct drm_i915_private *i915 = to_i915(obj->base.dev);
		ret = __i915_wait_request(from_req,
					  i915->mm.interruptible,
					  NULL,
					  &i915->rps.semaphores);
		if (ret)
			return ret;

		i915_gem_object_retire_request(obj, from_req);
	} else {
		int idx = intel_ring_sync_index(from, to);
		u32 seqno = i915_gem_request_get_seqno(from_req);

		WARN_ON(!to_req);

		if (seqno <= from->semaphore.sync_seqno[idx])
			return 0;

		if (*to_req == NULL) {
			struct drm_i915_gem_request *req;

			req = i915_gem_request_alloc(to, NULL);
			if (IS_ERR(req))
				return PTR_ERR(req);

			*to_req = req;
		}

		trace_i915_gem_ring_sync_to(*to_req, from, from_req);
		ret = to->semaphore.sync_to(*to_req, from, seqno);
		if (ret)
			return ret;

		/* We use last_read_req because sync_to()
		 * might have just caused seqno wrap under
		 * the radar.
		 */
		from->semaphore.sync_seqno[idx] =
			i915_gem_request_get_seqno(obj->last_read_req[from->id]);
	}

	return 0;
}

/**
 * i915_gem_object_sync - sync an object to a ring.
 *
 * @obj: object which may be in use on another ring.
 * @to: ring we wish to use the object on. May be NULL.
 * @to_req: request we wish to use the object for. See below.
 *          This will be allocated and returned if a request is
 *          required but not passed in.
 *
 * This code is meant to abstract object synchronization with the GPU.
 * Calling with NULL implies synchronizing the object with the CPU
 * rather than a particular GPU ring. Conceptually we serialise writes
 * between engines inside the GPU. We only allow one engine to write
 * into a buffer at any time, but multiple readers. To ensure each has
 * a coherent view of memory, we must:
 *
 * - If there is an outstanding write request to the object, the new
 *   request must wait for it to complete (either CPU or in hw, requests
 *   on the same ring will be naturally ordered).
 *
 * - If we are a write request (pending_write_domain is set), the new
 *   request must wait for outstanding read requests to complete.
 *
 * For CPU synchronisation (NULL to) no request is required. For syncing with
 * rings to_req must be non-NULL. However, a request does not have to be
 * pre-allocated. If *to_req is NULL and sync commands will be emitted then a
 * request will be allocated automatically and returned through *to_req. Note
 * that it is not guaranteed that commands will be emitted (because the system
 * might already be idle). Hence there is no need to create a request that
 * might never have any work submitted. Note further that if a request is
 * returned in *to_req, it is the responsibility of the caller to submit
 * that request (after potentially adding more work to it).
 *
 * Returns 0 if successful, else propagates up the lower layer error.
 */
int
i915_gem_object_sync(struct drm_i915_gem_object *obj,
		     struct intel_engine_cs *to,
		     struct drm_i915_gem_request **to_req)
{
	const bool readonly = obj->base.pending_write_domain == 0;
	struct drm_i915_gem_request *req[I915_NUM_ENGINES];
	int ret, i, n;

	if (!obj->active)
		return 0;

	if (to == NULL)
		return i915_gem_object_wait_rendering(obj, readonly);

	n = 0;
	if (readonly) {
		if (obj->last_write_req)
			req[n++] = obj->last_write_req;
	} else {
		for (i = 0; i < I915_NUM_ENGINES; i++)
			if (obj->last_read_req[i])
				req[n++] = obj->last_read_req[i];
	}
	for (i = 0; i < n; i++) {
		ret = __i915_gem_object_sync(obj, to, req[i], to_req);
		if (ret)
			return ret;
	}

	return 0;
}

static void i915_gem_object_finish_gtt(struct drm_i915_gem_object *obj)
{
	u32 old_write_domain, old_read_domains;

	/* Force a pagefault for domain tracking on next user access */
	i915_gem_release_mmap(obj);

	if ((obj->base.read_domains & I915_GEM_DOMAIN_GTT) == 0)
		return;

	old_read_domains = obj->base.read_domains;
	old_write_domain = obj->base.write_domain;

	obj->base.read_domains &= ~I915_GEM_DOMAIN_GTT;
	obj->base.write_domain &= ~I915_GEM_DOMAIN_GTT;

	trace_i915_gem_object_change_domain(obj,
					    old_read_domains,
					    old_write_domain);
}

static void __i915_vma_iounmap(struct i915_vma *vma)
{
	GEM_BUG_ON(vma->pin_count);

	if (vma->iomap == NULL)
		return;

	io_mapping_unmap(vma->iomap);
	vma->iomap = NULL;
}

static int __i915_vma_unbind(struct i915_vma *vma, bool wait)
{
	struct drm_i915_gem_object *obj = vma->obj;
	struct drm_i915_private *dev_priv = obj->base.dev->dev_private;
	int ret;

	if (list_empty(&vma->obj_link))
		return 0;

	if (!drm_mm_node_allocated(&vma->node)) {
		i915_gem_vma_destroy(vma);
		return 0;
	}

	if (vma->pin_count)
		return -EBUSY;

	BUG_ON(obj->pages == NULL);

	if (wait) {
		ret = i915_gem_object_wait_rendering(obj, false);
		if (ret)
			return ret;
	}

	if (vma->is_ggtt && vma->ggtt_view.type == I915_GGTT_VIEW_NORMAL) {
		i915_gem_object_finish_gtt(obj);

		/* release the fence reg _after_ flushing */
		ret = i915_gem_object_put_fence(obj);
		if (ret)
			return ret;

		__i915_vma_iounmap(vma);
	}

	trace_i915_vma_unbind(vma);

	vma->vm->unbind_vma(vma);
	vma->bound = 0;

	list_del_init(&vma->vm_link);
	if (vma->is_ggtt) {
		if (vma->ggtt_view.type == I915_GGTT_VIEW_NORMAL) {
			obj->map_and_fenceable = false;
		} else if (vma->ggtt_view.pages) {
			sg_free_table(vma->ggtt_view.pages);
			kfree(vma->ggtt_view.pages);
		}
		vma->ggtt_view.pages = NULL;
	}

	drm_mm_remove_node(&vma->node);
	i915_gem_vma_destroy(vma);

	/* Since the unbound list is global, only move to that list if
	 * no more VMAs exist. */
	if (list_empty(&obj->vma_list))
		list_move_tail(&obj->global_list, &dev_priv->mm.unbound_list);

	/* And finally now the object is completely decoupled from this vma,
	 * we can drop its hold on the backing storage and allow it to be
	 * reaped by the shrinker.
	 */
	i915_gem_object_unpin_pages(obj);

	return 0;
}

int i915_vma_unbind(struct i915_vma *vma)
{
	return __i915_vma_unbind(vma, true);
}

int __i915_vma_unbind_no_wait(struct i915_vma *vma)
{
	return __i915_vma_unbind(vma, false);
}

int i915_gpu_idle(struct drm_device *dev)
{
	struct drm_i915_private *dev_priv = dev->dev_private;
	struct intel_engine_cs *engine;
	int ret;

	/* Flush everything onto the inactive list. */
	for_each_engine(engine, dev_priv) {
		if (!i915.enable_execlists) {
			struct drm_i915_gem_request *req;

			req = i915_gem_request_alloc(engine, NULL);
			if (IS_ERR(req))
				return PTR_ERR(req);

			ret = i915_switch_context(req);
			i915_add_request_no_flush(req);
			if (ret)
				return ret;
		}

		ret = intel_engine_idle(engine);
		if (ret)
			return ret;
	}

	WARN_ON(i915_verify_lists(dev));
	return 0;
}

static bool i915_gem_valid_gtt_space(struct i915_vma *vma,
				     unsigned long cache_level)
{
	struct drm_mm_node *gtt_space = &vma->node;
	struct drm_mm_node *other;

	/*
	 * On some machines we have to be careful when putting differing types
	 * of snoopable memory together to avoid the prefetcher crossing memory
	 * domains and dying. During vm initialisation, we decide whether or not
	 * these constraints apply and set the drm_mm.color_adjust
	 * appropriately.
	 */
	if (vma->vm->mm.color_adjust == NULL)
		return true;

	if (!drm_mm_node_allocated(gtt_space))
		return true;

	if (list_empty(&gtt_space->node_list))
		return true;

	other = list_entry(gtt_space->node_list.prev, struct drm_mm_node, node_list);
	if (other->allocated && !other->hole_follows && other->color != cache_level)
		return false;

	other = list_entry(gtt_space->node_list.next, struct drm_mm_node, node_list);
	if (other->allocated && !gtt_space->hole_follows && other->color != cache_level)
		return false;

	return true;
}

/**
 * Finds free space in the GTT aperture and binds the object or a view of it
 * there.
 */
static struct i915_vma *
i915_gem_object_bind_to_vm(struct drm_i915_gem_object *obj,
			   struct i915_address_space *vm,
			   const struct i915_ggtt_view *ggtt_view,
			   unsigned alignment,
			   uint64_t flags)
{
	struct drm_device *dev = obj->base.dev;
	struct drm_i915_private *dev_priv = to_i915(dev);
	struct i915_ggtt *ggtt = &dev_priv->ggtt;
	u32 fence_alignment, unfenced_alignment;
	u32 search_flag, alloc_flag;
	u64 start, end;
	u64 size, fence_size;
	struct i915_vma *vma;
	int ret;

	if (i915_is_ggtt(vm)) {
		u32 view_size;

		if (WARN_ON(!ggtt_view))
			return ERR_PTR(-EINVAL);

		view_size = i915_ggtt_view_size(obj, ggtt_view);

		fence_size = i915_gem_get_gtt_size(dev,
						   view_size,
						   obj->tiling_mode);
		fence_alignment = i915_gem_get_gtt_alignment(dev,
							     view_size,
							     obj->tiling_mode,
							     true);
		unfenced_alignment = i915_gem_get_gtt_alignment(dev,
								view_size,
								obj->tiling_mode,
								false);
		size = flags & PIN_MAPPABLE ? fence_size : view_size;
	} else {
		fence_size = i915_gem_get_gtt_size(dev,
						   obj->base.size,
						   obj->tiling_mode);
		fence_alignment = i915_gem_get_gtt_alignment(dev,
							     obj->base.size,
							     obj->tiling_mode,
							     true);
		unfenced_alignment =
			i915_gem_get_gtt_alignment(dev,
						   obj->base.size,
						   obj->tiling_mode,
						   false);
		size = flags & PIN_MAPPABLE ? fence_size : obj->base.size;
	}

	start = flags & PIN_OFFSET_BIAS ? flags & PIN_OFFSET_MASK : 0;
	end = vm->total;
	if (flags & PIN_MAPPABLE)
		end = min_t(u64, end, ggtt->mappable_end);
	if (flags & PIN_ZONE_4G)
		end = min_t(u64, end, (1ULL << 32) - PAGE_SIZE);

	if (alignment == 0)
		alignment = flags & PIN_MAPPABLE ? fence_alignment :
						unfenced_alignment;
	if (flags & PIN_MAPPABLE && alignment & (fence_alignment - 1)) {
		DRM_DEBUG("Invalid object (view type=%u) alignment requested %u\n",
			  ggtt_view ? ggtt_view->type : 0,
			  alignment);
		return ERR_PTR(-EINVAL);
	}

	/* If binding the object/GGTT view requires more space than the entire
	 * aperture has, reject it early before evicting everything in a vain
	 * attempt to find space.
	 */
	if (size > end) {
		DRM_DEBUG("Attempting to bind an object (view type=%u) larger than the aperture: size=%llu > %s aperture=%llu\n",
			  ggtt_view ? ggtt_view->type : 0,
			  size,
			  flags & PIN_MAPPABLE ? "mappable" : "total",
			  end);
		return ERR_PTR(-E2BIG);
	}

	ret = i915_gem_object_get_pages(obj);
	if (ret)
		return ERR_PTR(ret);

	i915_gem_object_pin_pages(obj);

	vma = ggtt_view ? i915_gem_obj_lookup_or_create_ggtt_vma(obj, ggtt_view) :
			  i915_gem_obj_lookup_or_create_vma(obj, vm);

	if (IS_ERR(vma))
		goto err_unpin;

	if (flags & PIN_OFFSET_FIXED) {
		uint64_t offset = flags & PIN_OFFSET_MASK;

		if (offset & (alignment - 1) || offset + size > end) {
			ret = -EINVAL;
			goto err_free_vma;
		}
		vma->node.start = offset;
		vma->node.size = size;
		vma->node.color = obj->cache_level;
		ret = drm_mm_reserve_node(&vm->mm, &vma->node);
		if (ret) {
			ret = i915_gem_evict_for_vma(vma);
			if (ret == 0)
				ret = drm_mm_reserve_node(&vm->mm, &vma->node);
		}
		if (ret)
			goto err_free_vma;
	} else {
		if (flags & PIN_HIGH) {
			search_flag = DRM_MM_SEARCH_BELOW;
			alloc_flag = DRM_MM_CREATE_TOP;
		} else {
			search_flag = DRM_MM_SEARCH_DEFAULT;
			alloc_flag = DRM_MM_CREATE_DEFAULT;
		}

search_free:
		ret = drm_mm_insert_node_in_range_generic(&vm->mm, &vma->node,
							  size, alignment,
							  obj->cache_level,
							  start, end,
							  search_flag,
							  alloc_flag);
		if (ret) {
			ret = i915_gem_evict_something(dev, vm, size, alignment,
						       obj->cache_level,
						       start, end,
						       flags);
			if (ret == 0)
				goto search_free;

			goto err_free_vma;
		}
	}
	if (WARN_ON(!i915_gem_valid_gtt_space(vma, obj->cache_level))) {
		ret = -EINVAL;
		goto err_remove_node;
	}

	trace_i915_vma_bind(vma, flags);
	ret = i915_vma_bind(vma, obj->cache_level, flags);
	if (ret)
		goto err_remove_node;

	list_move_tail(&obj->global_list, &dev_priv->mm.bound_list);
	list_add_tail(&vma->vm_link, &vm->inactive_list);

	return vma;

err_remove_node:
	drm_mm_remove_node(&vma->node);
err_free_vma:
	i915_gem_vma_destroy(vma);
	vma = ERR_PTR(ret);
err_unpin:
	i915_gem_object_unpin_pages(obj);
	return vma;
}

bool
i915_gem_clflush_object(struct drm_i915_gem_object *obj,
			bool force)
{
	/* If we don't have a page list set up, then we're not pinned
	 * to GPU, and we can ignore the cache flush because it'll happen
	 * again at bind time.
	 */
	if (obj->pages == NULL)
		return false;

	/*
	 * Stolen memory is always coherent with the GPU as it is explicitly
	 * marked as wc by the system, or the system is cache-coherent.
	 */
	if (obj->stolen || obj->phys_handle)
		return false;

	/* If the GPU is snooping the contents of the CPU cache,
	 * we do not need to manually clear the CPU cache lines.  However,
	 * the caches are only snooped when the render cache is
	 * flushed/invalidated.  As we always have to emit invalidations
	 * and flushes when moving into and out of the RENDER domain, correct
	 * snooping behaviour occurs naturally as the result of our domain
	 * tracking.
	 */
	if (!force && cpu_cache_is_coherent(obj->base.dev, obj->cache_level)) {
		obj->cache_dirty = true;
		return false;
	}

	trace_i915_gem_object_clflush(obj);
	drm_clflush_sg(obj->pages);
	obj->cache_dirty = false;

	return true;
}

/** Flushes the GTT write domain for the object if it's dirty. */
static void
i915_gem_object_flush_gtt_write_domain(struct drm_i915_gem_object *obj)
{
	uint32_t old_write_domain;

	if (obj->base.write_domain != I915_GEM_DOMAIN_GTT)
		return;

	/* No actual flushing is required for the GTT write domain.  Writes
	 * to it immediately go to main memory as far as we know, so there's
	 * no chipset flush.  It also doesn't land in render cache.
	 *
	 * However, we do have to enforce the order so that all writes through
	 * the GTT land before any writes to the device, such as updates to
	 * the GATT itself.
	 */
	wmb();

	old_write_domain = obj->base.write_domain;
	obj->base.write_domain = 0;

	intel_fb_obj_flush(obj, false, ORIGIN_GTT);

	trace_i915_gem_object_change_domain(obj,
					    obj->base.read_domains,
					    old_write_domain);
}

/** Flushes the CPU write domain for the object if it's dirty. */
static void
i915_gem_object_flush_cpu_write_domain(struct drm_i915_gem_object *obj)
{
	uint32_t old_write_domain;

	if (obj->base.write_domain != I915_GEM_DOMAIN_CPU)
		return;

	if (i915_gem_clflush_object(obj, obj->pin_display))
		i915_gem_chipset_flush(to_i915(obj->base.dev));

	old_write_domain = obj->base.write_domain;
	obj->base.write_domain = 0;

	intel_fb_obj_flush(obj, false, ORIGIN_CPU);

	trace_i915_gem_object_change_domain(obj,
					    obj->base.read_domains,
					    old_write_domain);
}

/**
 * Moves a single object to the GTT read, and possibly write domain.
 *
 * This function returns when the move is complete, including waiting on
 * flushes to occur.
 */
int
i915_gem_object_set_to_gtt_domain(struct drm_i915_gem_object *obj, bool write)
{
	struct drm_device *dev = obj->base.dev;
	struct drm_i915_private *dev_priv = to_i915(dev);
	struct i915_ggtt *ggtt = &dev_priv->ggtt;
	uint32_t old_write_domain, old_read_domains;
	struct i915_vma *vma;
	int ret;

	if (obj->base.write_domain == I915_GEM_DOMAIN_GTT)
		return 0;

	ret = i915_gem_object_wait_rendering(obj, !write);
	if (ret)
		return ret;

	/* Flush and acquire obj->pages so that we are coherent through
	 * direct access in memory with previous cached writes through
	 * shmemfs and that our cache domain tracking remains valid.
	 * For example, if the obj->filp was moved to swap without us
	 * being notified and releasing the pages, we would mistakenly
	 * continue to assume that the obj remained out of the CPU cached
	 * domain.
	 */
	ret = i915_gem_object_get_pages(obj);
	if (ret)
		return ret;

	i915_gem_object_flush_cpu_write_domain(obj);

	/* Serialise direct access to this object with the barriers for
	 * coherent writes from the GPU, by effectively invalidating the
	 * GTT domain upon first access.
	 */
	if ((obj->base.read_domains & I915_GEM_DOMAIN_GTT) == 0)
		mb();

	old_write_domain = obj->base.write_domain;
	old_read_domains = obj->base.read_domains;

	/* It should now be out of any other write domains, and we can update
	 * the domain values for our changes.
	 */
	BUG_ON((obj->base.write_domain & ~I915_GEM_DOMAIN_GTT) != 0);
	obj->base.read_domains |= I915_GEM_DOMAIN_GTT;
	if (write) {
		obj->base.read_domains = I915_GEM_DOMAIN_GTT;
		obj->base.write_domain = I915_GEM_DOMAIN_GTT;
		obj->dirty = 1;
	}

	trace_i915_gem_object_change_domain(obj,
					    old_read_domains,
					    old_write_domain);

	/* And bump the LRU for this access */
	vma = i915_gem_obj_to_ggtt(obj);
	if (vma && drm_mm_node_allocated(&vma->node) && !obj->active)
		list_move_tail(&vma->vm_link,
			       &ggtt->base.inactive_list);

	return 0;
}

/**
 * Changes the cache-level of an object across all VMA.
 *
 * After this function returns, the object will be in the new cache-level
 * across all GTT and the contents of the backing storage will be coherent,
 * with respect to the new cache-level. In order to keep the backing storage
 * coherent for all users, we only allow a single cache level to be set
 * globally on the object and prevent it from being changed whilst the
 * hardware is reading from the object. That is if the object is currently
 * on the scanout it will be set to uncached (or equivalent display
 * cache coherency) and all non-MOCS GPU access will also be uncached so
 * that all direct access to the scanout remains coherent.
 */
int i915_gem_object_set_cache_level(struct drm_i915_gem_object *obj,
				    enum i915_cache_level cache_level)
{
	struct drm_device *dev = obj->base.dev;
	struct i915_vma *vma, *next;
	bool bound = false;
	int ret = 0;

	if (obj->cache_level == cache_level)
		goto out;

	/* Inspect the list of currently bound VMA and unbind any that would
	 * be invalid given the new cache-level. This is principally to
	 * catch the issue of the CS prefetch crossing page boundaries and
	 * reading an invalid PTE on older architectures.
	 */
	list_for_each_entry_safe(vma, next, &obj->vma_list, obj_link) {
		if (!drm_mm_node_allocated(&vma->node))
			continue;

		if (vma->pin_count) {
			DRM_DEBUG("can not change the cache level of pinned objects\n");
			return -EBUSY;
		}

		if (!i915_gem_valid_gtt_space(vma, cache_level)) {
			ret = i915_vma_unbind(vma);
			if (ret)
				return ret;
		} else
			bound = true;
	}

	/* We can reuse the existing drm_mm nodes but need to change the
	 * cache-level on the PTE. We could simply unbind them all and
	 * rebind with the correct cache-level on next use. However since
	 * we already have a valid slot, dma mapping, pages etc, we may as
	 * rewrite the PTE in the belief that doing so tramples upon less
	 * state and so involves less work.
	 */
	if (bound) {
		/* Before we change the PTE, the GPU must not be accessing it.
		 * If we wait upon the object, we know that all the bound
		 * VMA are no longer active.
		 */
		ret = i915_gem_object_wait_rendering(obj, false);
		if (ret)
			return ret;

		if (!HAS_LLC(dev) && cache_level != I915_CACHE_NONE) {
			/* Access to snoopable pages through the GTT is
			 * incoherent and on some machines causes a hard
			 * lockup. Relinquish the CPU mmaping to force
			 * userspace to refault in the pages and we can
			 * then double check if the GTT mapping is still
			 * valid for that pointer access.
			 */
			i915_gem_release_mmap(obj);

			/* As we no longer need a fence for GTT access,
			 * we can relinquish it now (and so prevent having
			 * to steal a fence from someone else on the next
			 * fence request). Note GPU activity would have
			 * dropped the fence as all snoopable access is
			 * supposed to be linear.
			 */
			ret = i915_gem_object_put_fence(obj);
			if (ret)
				return ret;
		} else {
			/* We either have incoherent backing store and
			 * so no GTT access or the architecture is fully
			 * coherent. In such cases, existing GTT mmaps
			 * ignore the cache bit in the PTE and we can
			 * rewrite it without confusing the GPU or having
			 * to force userspace to fault back in its mmaps.
			 */
		}

		list_for_each_entry(vma, &obj->vma_list, obj_link) {
			if (!drm_mm_node_allocated(&vma->node))
				continue;

			ret = i915_vma_bind(vma, cache_level, PIN_UPDATE);
			if (ret)
				return ret;
		}
	}

	list_for_each_entry(vma, &obj->vma_list, obj_link)
		vma->node.color = cache_level;
	obj->cache_level = cache_level;

out:
	/* Flush the dirty CPU caches to the backing storage so that the
	 * object is now coherent at its new cache level (with respect
	 * to the access domain).
	 */
	if (obj->cache_dirty &&
	    obj->base.write_domain != I915_GEM_DOMAIN_CPU &&
	    cpu_write_needs_clflush(obj)) {
		if (i915_gem_clflush_object(obj, true))
			i915_gem_chipset_flush(to_i915(obj->base.dev));
	}

	return 0;
}

int i915_gem_get_caching_ioctl(struct drm_device *dev, void *data,
			       struct drm_file *file)
{
	struct drm_i915_gem_caching *args = data;
	struct drm_i915_gem_object *obj;

	obj = to_intel_bo(drm_gem_object_lookup(dev, file, args->handle));
	if (&obj->base == NULL)
		return -ENOENT;

	switch (obj->cache_level) {
	case I915_CACHE_LLC:
	case I915_CACHE_L3_LLC:
		args->caching = I915_CACHING_CACHED;
		break;

	case I915_CACHE_WT:
		args->caching = I915_CACHING_DISPLAY;
		break;

	default:
		args->caching = I915_CACHING_NONE;
		break;
	}

	drm_gem_object_unreference_unlocked(&obj->base);
	return 0;
}

int i915_gem_set_caching_ioctl(struct drm_device *dev, void *data,
			       struct drm_file *file)
{
	struct drm_i915_private *dev_priv = dev->dev_private;
	struct drm_i915_gem_caching *args = data;
	struct drm_i915_gem_object *obj;
	enum i915_cache_level level;
	int ret;

	switch (args->caching) {
	case I915_CACHING_NONE:
		level = I915_CACHE_NONE;
		break;
	case I915_CACHING_CACHED:
		/*
		 * Due to a HW issue on BXT A stepping, GPU stores via a
		 * snooped mapping may leave stale data in a corresponding CPU
		 * cacheline, whereas normally such cachelines would get
		 * invalidated.
		 */
		if (!HAS_LLC(dev) && !HAS_SNOOP(dev))
			return -ENODEV;

		level = I915_CACHE_LLC;
		break;
	case I915_CACHING_DISPLAY:
		level = HAS_WT(dev) ? I915_CACHE_WT : I915_CACHE_NONE;
		break;
	default:
		return -EINVAL;
	}

	intel_runtime_pm_get(dev_priv);

	ret = i915_mutex_lock_interruptible(dev);
	if (ret)
		goto rpm_put;

	obj = to_intel_bo(drm_gem_object_lookup(dev, file, args->handle));
	if (&obj->base == NULL) {
		ret = -ENOENT;
		goto unlock;
	}

	ret = i915_gem_object_set_cache_level(obj, level);

	drm_gem_object_unreference(&obj->base);
unlock:
	mutex_unlock(&dev->struct_mutex);
rpm_put:
	intel_runtime_pm_put(dev_priv);

	return ret;
}

/*
 * Prepare buffer for display plane (scanout, cursors, etc).
 * Can be called from an uninterruptible phase (modesetting) and allows
 * any flushes to be pipelined (for pageflips).
 */
int
i915_gem_object_pin_to_display_plane(struct drm_i915_gem_object *obj,
				     u32 alignment,
				     const struct i915_ggtt_view *view)
{
	u32 old_read_domains, old_write_domain;
	int ret;

	/* Mark the pin_display early so that we account for the
	 * display coherency whilst setting up the cache domains.
	 */
	obj->pin_display++;

	/* The display engine is not coherent with the LLC cache on gen6.  As
	 * a result, we make sure that the pinning that is about to occur is
	 * done with uncached PTEs. This is lowest common denominator for all
	 * chipsets.
	 *
	 * However for gen6+, we could do better by using the GFDT bit instead
	 * of uncaching, which would allow us to flush all the LLC-cached data
	 * with that bit in the PTE to main memory with just one PIPE_CONTROL.
	 */
	ret = i915_gem_object_set_cache_level(obj,
					      HAS_WT(obj->base.dev) ? I915_CACHE_WT : I915_CACHE_NONE);
	if (ret)
		goto err_unpin_display;

	/* As the user may map the buffer once pinned in the display plane
	 * (e.g. libkms for the bootup splash), we have to ensure that we
	 * always use map_and_fenceable for all scanout buffers.
	 */
	ret = i915_gem_object_ggtt_pin(obj, view, alignment,
				       view->type == I915_GGTT_VIEW_NORMAL ?
				       PIN_MAPPABLE : 0);
	if (ret)
		goto err_unpin_display;

	i915_gem_object_flush_cpu_write_domain(obj);

	old_write_domain = obj->base.write_domain;
	old_read_domains = obj->base.read_domains;

	/* It should now be out of any other write domains, and we can update
	 * the domain values for our changes.
	 */
	obj->base.write_domain = 0;
	obj->base.read_domains |= I915_GEM_DOMAIN_GTT;

	trace_i915_gem_object_change_domain(obj,
					    old_read_domains,
					    old_write_domain);

	return 0;

err_unpin_display:
	obj->pin_display--;
	return ret;
}

void
i915_gem_object_unpin_from_display_plane(struct drm_i915_gem_object *obj,
					 const struct i915_ggtt_view *view)
{
	if (WARN_ON(obj->pin_display == 0))
		return;

	i915_gem_object_ggtt_unpin_view(obj, view);

	obj->pin_display--;
}

/**
 * Moves a single object to the CPU read, and possibly write domain.
 *
 * This function returns when the move is complete, including waiting on
 * flushes to occur.
 */
int
i915_gem_object_set_to_cpu_domain(struct drm_i915_gem_object *obj, bool write)
{
	uint32_t old_write_domain, old_read_domains;
	int ret;

	if (obj->base.write_domain == I915_GEM_DOMAIN_CPU)
		return 0;

	ret = i915_gem_object_wait_rendering(obj, !write);
	if (ret)
		return ret;

	i915_gem_object_flush_gtt_write_domain(obj);

	old_write_domain = obj->base.write_domain;
	old_read_domains = obj->base.read_domains;

	/* Flush the CPU cache if it's still invalid. */
	if ((obj->base.read_domains & I915_GEM_DOMAIN_CPU) == 0) {
		i915_gem_clflush_object(obj, false);

		obj->base.read_domains |= I915_GEM_DOMAIN_CPU;
	}

	/* It should now be out of any other write domains, and we can update
	 * the domain values for our changes.
	 */
	BUG_ON((obj->base.write_domain & ~I915_GEM_DOMAIN_CPU) != 0);

	/* If we're writing through the CPU, then the GPU read domains will
	 * need to be invalidated at next use.
	 */
	if (write) {
		obj->base.read_domains = I915_GEM_DOMAIN_CPU;
		obj->base.write_domain = I915_GEM_DOMAIN_CPU;
	}

	trace_i915_gem_object_change_domain(obj,
					    old_read_domains,
					    old_write_domain);

	return 0;
}

/* Throttle our rendering by waiting until the ring has completed our requests
 * emitted over 20 msec ago.
 *
 * Note that if we were to use the current jiffies each time around the loop,
 * we wouldn't escape the function with any frames outstanding if the time to
 * render a frame was over 20ms.
 *
 * This should get us reasonable parallelism between CPU and GPU but also
 * relatively low latency when blocking on a particular request to finish.
 */
static int
i915_gem_ring_throttle(struct drm_device *dev, struct drm_file *file)
{
	struct drm_i915_private *dev_priv = dev->dev_private;
	struct drm_i915_file_private *file_priv = file->driver_priv;
	unsigned long recent_enough = jiffies - DRM_I915_THROTTLE_JIFFIES;
	struct drm_i915_gem_request *request, *target = NULL;
	int ret;

	ret = i915_gem_wait_for_error(&dev_priv->gpu_error);
	if (ret)
		return ret;

	/* ABI: return -EIO if already wedged */
	if (i915_terminally_wedged(&dev_priv->gpu_error))
		return -EIO;

	spin_lock(&file_priv->mm.lock);
	list_for_each_entry(request, &file_priv->mm.request_list, client_list) {
		if (time_after_eq(request->emitted_jiffies, recent_enough))
			break;

		/*
		 * Note that the request might not have been submitted yet.
		 * In which case emitted_jiffies will be zero.
		 */
		if (!request->emitted_jiffies)
			continue;

		target = request;
	}
	if (target)
		i915_gem_request_reference(target);
	spin_unlock(&file_priv->mm.lock);

	if (target == NULL)
		return 0;

	ret = __i915_wait_request(target, true, NULL, NULL);
	if (ret == 0)
		queue_delayed_work(dev_priv->wq, &dev_priv->mm.retire_work, 0);

	i915_gem_request_unreference(target);

	return ret;
}

static bool
i915_vma_misplaced(struct i915_vma *vma, uint32_t alignment, uint64_t flags)
{
	struct drm_i915_gem_object *obj = vma->obj;

	if (alignment &&
	    vma->node.start & (alignment - 1))
		return true;

	if (flags & PIN_MAPPABLE && !obj->map_and_fenceable)
		return true;

	if (flags & PIN_OFFSET_BIAS &&
	    vma->node.start < (flags & PIN_OFFSET_MASK))
		return true;

	if (flags & PIN_OFFSET_FIXED &&
	    vma->node.start != (flags & PIN_OFFSET_MASK))
		return true;

	return false;
}

void __i915_vma_set_map_and_fenceable(struct i915_vma *vma)
{
	struct drm_i915_gem_object *obj = vma->obj;
	bool mappable, fenceable;
	u32 fence_size, fence_alignment;

	fence_size = i915_gem_get_gtt_size(obj->base.dev,
					   obj->base.size,
					   obj->tiling_mode);
	fence_alignment = i915_gem_get_gtt_alignment(obj->base.dev,
						     obj->base.size,
						     obj->tiling_mode,
						     true);

	fenceable = (vma->node.size == fence_size &&
		     (vma->node.start & (fence_alignment - 1)) == 0);

	mappable = (vma->node.start + fence_size <=
		    to_i915(obj->base.dev)->ggtt.mappable_end);

	obj->map_and_fenceable = mappable && fenceable;
}

static int
i915_gem_object_do_pin(struct drm_i915_gem_object *obj,
		       struct i915_address_space *vm,
		       const struct i915_ggtt_view *ggtt_view,
		       uint32_t alignment,
		       uint64_t flags)
{
	struct drm_i915_private *dev_priv = obj->base.dev->dev_private;
	struct i915_vma *vma;
	unsigned bound;
	int ret;

	if (WARN_ON(vm == &dev_priv->mm.aliasing_ppgtt->base))
		return -ENODEV;

	if (WARN_ON(flags & (PIN_GLOBAL | PIN_MAPPABLE) && !i915_is_ggtt(vm)))
		return -EINVAL;

	if (WARN_ON((flags & (PIN_MAPPABLE | PIN_GLOBAL)) == PIN_MAPPABLE))
		return -EINVAL;

	if (WARN_ON(i915_is_ggtt(vm) != !!ggtt_view))
		return -EINVAL;

	vma = ggtt_view ? i915_gem_obj_to_ggtt_view(obj, ggtt_view) :
			  i915_gem_obj_to_vma(obj, vm);

	if (vma) {
		if (WARN_ON(vma->pin_count == DRM_I915_GEM_OBJECT_MAX_PIN_COUNT))
			return -EBUSY;

		if (i915_vma_misplaced(vma, alignment, flags)) {
			WARN(vma->pin_count,
			     "bo is already pinned in %s with incorrect alignment:"
			     " offset=%08x %08x, req.alignment=%x, req.map_and_fenceable=%d,"
			     " obj->map_and_fenceable=%d\n",
			     ggtt_view ? "ggtt" : "ppgtt",
			     upper_32_bits(vma->node.start),
			     lower_32_bits(vma->node.start),
			     alignment,
			     !!(flags & PIN_MAPPABLE),
			     obj->map_and_fenceable);
			ret = i915_vma_unbind(vma);
			if (ret)
				return ret;

			vma = NULL;
		}
	}

	bound = vma ? vma->bound : 0;
	if (vma == NULL || !drm_mm_node_allocated(&vma->node)) {
		vma = i915_gem_object_bind_to_vm(obj, vm, ggtt_view, alignment,
						 flags);
		if (IS_ERR(vma))
			return PTR_ERR(vma);
	} else {
		ret = i915_vma_bind(vma, obj->cache_level, flags);
		if (ret)
			return ret;
	}

	if (ggtt_view && ggtt_view->type == I915_GGTT_VIEW_NORMAL &&
	    (bound ^ vma->bound) & GLOBAL_BIND) {
		__i915_vma_set_map_and_fenceable(vma);
		WARN_ON(flags & PIN_MAPPABLE && !obj->map_and_fenceable);
	}

	vma->pin_count++;
	return 0;
}

int
i915_gem_object_pin(struct drm_i915_gem_object *obj,
		    struct i915_address_space *vm,
		    uint32_t alignment,
		    uint64_t flags)
{
	return i915_gem_object_do_pin(obj, vm,
				      i915_is_ggtt(vm) ? &i915_ggtt_view_normal : NULL,
				      alignment, flags);
}

int
i915_gem_object_ggtt_pin(struct drm_i915_gem_object *obj,
			 const struct i915_ggtt_view *view,
			 uint32_t alignment,
			 uint64_t flags)
{
	struct drm_device *dev = obj->base.dev;
	struct drm_i915_private *dev_priv = to_i915(dev);
	struct i915_ggtt *ggtt = &dev_priv->ggtt;
<<<<<<< HEAD

	BUG_ON(!view);

=======

	BUG_ON(!view);

>>>>>>> 2e726dc4
	return i915_gem_object_do_pin(obj, &ggtt->base, view,
				      alignment, flags | PIN_GLOBAL);
}

void
i915_gem_object_ggtt_unpin_view(struct drm_i915_gem_object *obj,
				const struct i915_ggtt_view *view)
{
	struct i915_vma *vma = i915_gem_obj_to_ggtt_view(obj, view);

	WARN_ON(vma->pin_count == 0);
	WARN_ON(!i915_gem_obj_ggtt_bound_view(obj, view));

	--vma->pin_count;
}

int
i915_gem_busy_ioctl(struct drm_device *dev, void *data,
		    struct drm_file *file)
{
	struct drm_i915_gem_busy *args = data;
	struct drm_i915_gem_object *obj;
	int ret;

	ret = i915_mutex_lock_interruptible(dev);
	if (ret)
		return ret;

	obj = to_intel_bo(drm_gem_object_lookup(dev, file, args->handle));
	if (&obj->base == NULL) {
		ret = -ENOENT;
		goto unlock;
	}

	/* Count all active objects as busy, even if they are currently not used
	 * by the gpu. Users of this interface expect objects to eventually
	 * become non-busy without any further actions, therefore emit any
	 * necessary flushes here.
	 */
	ret = i915_gem_object_flush_active(obj);
	if (ret)
		goto unref;

	args->busy = 0;
	if (obj->active) {
		int i;

		for (i = 0; i < I915_NUM_ENGINES; i++) {
			struct drm_i915_gem_request *req;

			req = obj->last_read_req[i];
			if (req)
				args->busy |= 1 << (16 + req->engine->exec_id);
		}
		if (obj->last_write_req)
			args->busy |= obj->last_write_req->engine->exec_id;
	}

unref:
	drm_gem_object_unreference(&obj->base);
unlock:
	mutex_unlock(&dev->struct_mutex);
	return ret;
}

int
i915_gem_throttle_ioctl(struct drm_device *dev, void *data,
			struct drm_file *file_priv)
{
	return i915_gem_ring_throttle(dev, file_priv);
}

int
i915_gem_madvise_ioctl(struct drm_device *dev, void *data,
		       struct drm_file *file_priv)
{
	struct drm_i915_private *dev_priv = dev->dev_private;
	struct drm_i915_gem_madvise *args = data;
	struct drm_i915_gem_object *obj;
	int ret;

	switch (args->madv) {
	case I915_MADV_DONTNEED:
	case I915_MADV_WILLNEED:
	    break;
	default:
	    return -EINVAL;
	}

	ret = i915_mutex_lock_interruptible(dev);
	if (ret)
		return ret;

	obj = to_intel_bo(drm_gem_object_lookup(dev, file_priv, args->handle));
	if (&obj->base == NULL) {
		ret = -ENOENT;
		goto unlock;
	}

	if (i915_gem_obj_is_pinned(obj)) {
		ret = -EINVAL;
		goto out;
	}

	if (obj->pages &&
	    obj->tiling_mode != I915_TILING_NONE &&
	    dev_priv->quirks & QUIRK_PIN_SWIZZLED_PAGES) {
		if (obj->madv == I915_MADV_WILLNEED)
			i915_gem_object_unpin_pages(obj);
		if (args->madv == I915_MADV_WILLNEED)
			i915_gem_object_pin_pages(obj);
	}

	if (obj->madv != __I915_MADV_PURGED)
		obj->madv = args->madv;

	/* if the object is no longer attached, discard its backing storage */
	if (obj->madv == I915_MADV_DONTNEED && obj->pages == NULL)
		i915_gem_object_truncate(obj);

	args->retained = obj->madv != __I915_MADV_PURGED;

out:
	drm_gem_object_unreference(&obj->base);
unlock:
	mutex_unlock(&dev->struct_mutex);
	return ret;
}

void i915_gem_object_init(struct drm_i915_gem_object *obj,
			  const struct drm_i915_gem_object_ops *ops)
{
	int i;

	INIT_LIST_HEAD(&obj->global_list);
	for (i = 0; i < I915_NUM_ENGINES; i++)
		INIT_LIST_HEAD(&obj->engine_list[i]);
	INIT_LIST_HEAD(&obj->obj_exec_link);
	INIT_LIST_HEAD(&obj->vma_list);
	INIT_LIST_HEAD(&obj->batch_pool_link);

	obj->ops = ops;

	obj->fence_reg = I915_FENCE_REG_NONE;
	obj->madv = I915_MADV_WILLNEED;

	i915_gem_info_add_obj(obj->base.dev->dev_private, obj->base.size);
}

static const struct drm_i915_gem_object_ops i915_gem_object_ops = {
	.flags = I915_GEM_OBJECT_HAS_STRUCT_PAGE,
	.get_pages = i915_gem_object_get_pages_gtt,
	.put_pages = i915_gem_object_put_pages_gtt,
};

struct drm_i915_gem_object *i915_gem_object_create(struct drm_device *dev,
						  size_t size)
{
	struct drm_i915_gem_object *obj;
	struct address_space *mapping;
	gfp_t mask;
	int ret;

	obj = i915_gem_object_alloc(dev);
	if (obj == NULL)
		return ERR_PTR(-ENOMEM);

	ret = drm_gem_object_init(dev, &obj->base, size);
	if (ret)
		goto fail;

	mask = GFP_HIGHUSER | __GFP_RECLAIMABLE;
	if (IS_CRESTLINE(dev) || IS_BROADWATER(dev)) {
		/* 965gm cannot relocate objects above 4GiB. */
		mask &= ~__GFP_HIGHMEM;
		mask |= __GFP_DMA32;
	}

	mapping = file_inode(obj->base.filp)->i_mapping;
	mapping_set_gfp_mask(mapping, mask);

	i915_gem_object_init(obj, &i915_gem_object_ops);

	obj->base.write_domain = I915_GEM_DOMAIN_CPU;
	obj->base.read_domains = I915_GEM_DOMAIN_CPU;

	if (HAS_LLC(dev)) {
		/* On some devices, we can have the GPU use the LLC (the CPU
		 * cache) for about a 10% performance improvement
		 * compared to uncached.  Graphics requests other than
		 * display scanout are coherent with the CPU in
		 * accessing this cache.  This means in this mode we
		 * don't need to clflush on the CPU side, and on the
		 * GPU side we only need to flush internal caches to
		 * get data visible to the CPU.
		 *
		 * However, we maintain the display planes as UC, and so
		 * need to rebind when first used as such.
		 */
		obj->cache_level = I915_CACHE_LLC;
	} else
		obj->cache_level = I915_CACHE_NONE;

	trace_i915_gem_object_create(obj);

	return obj;

fail:
	i915_gem_object_free(obj);

	return ERR_PTR(ret);
}

static bool discard_backing_storage(struct drm_i915_gem_object *obj)
{
	/* If we are the last user of the backing storage (be it shmemfs
	 * pages or stolen etc), we know that the pages are going to be
	 * immediately released. In this case, we can then skip copying
	 * back the contents from the GPU.
	 */

	if (obj->madv != I915_MADV_WILLNEED)
		return false;

	if (obj->base.filp == NULL)
		return true;

	/* At first glance, this looks racy, but then again so would be
	 * userspace racing mmap against close. However, the first external
	 * reference to the filp can only be obtained through the
	 * i915_gem_mmap_ioctl() which safeguards us against the user
	 * acquiring such a reference whilst we are in the middle of
	 * freeing the object.
	 */
	return atomic_long_read(&obj->base.filp->f_count) == 1;
}

void i915_gem_free_object(struct drm_gem_object *gem_obj)
{
	struct drm_i915_gem_object *obj = to_intel_bo(gem_obj);
	struct drm_device *dev = obj->base.dev;
	struct drm_i915_private *dev_priv = dev->dev_private;
	struct i915_vma *vma, *next;

	intel_runtime_pm_get(dev_priv);

	trace_i915_gem_object_destroy(obj);

	list_for_each_entry_safe(vma, next, &obj->vma_list, obj_link) {
		int ret;

		vma->pin_count = 0;
		ret = i915_vma_unbind(vma);
		if (WARN_ON(ret == -ERESTARTSYS)) {
			bool was_interruptible;

			was_interruptible = dev_priv->mm.interruptible;
			dev_priv->mm.interruptible = false;

			WARN_ON(i915_vma_unbind(vma));

			dev_priv->mm.interruptible = was_interruptible;
		}
	}

	/* Stolen objects don't hold a ref, but do hold pin count. Fix that up
	 * before progressing. */
	if (obj->stolen)
		i915_gem_object_unpin_pages(obj);

	WARN_ON(obj->frontbuffer_bits);

	if (obj->pages && obj->madv == I915_MADV_WILLNEED &&
	    dev_priv->quirks & QUIRK_PIN_SWIZZLED_PAGES &&
	    obj->tiling_mode != I915_TILING_NONE)
		i915_gem_object_unpin_pages(obj);

	if (WARN_ON(obj->pages_pin_count))
		obj->pages_pin_count = 0;
	if (discard_backing_storage(obj))
		obj->madv = I915_MADV_DONTNEED;
	i915_gem_object_put_pages(obj);
	i915_gem_object_free_mmap_offset(obj);

	BUG_ON(obj->pages);

	if (obj->base.import_attach)
		drm_prime_gem_destroy(&obj->base, NULL);

	if (obj->ops->release)
		obj->ops->release(obj);

	drm_gem_object_release(&obj->base);
	i915_gem_info_remove_obj(dev_priv, obj->base.size);

	kfree(obj->bit_17);
	i915_gem_object_free(obj);

	intel_runtime_pm_put(dev_priv);
}

struct i915_vma *i915_gem_obj_to_vma(struct drm_i915_gem_object *obj,
				     struct i915_address_space *vm)
{
	struct i915_vma *vma;
	list_for_each_entry(vma, &obj->vma_list, obj_link) {
		if (vma->ggtt_view.type == I915_GGTT_VIEW_NORMAL &&
		    vma->vm == vm)
			return vma;
	}
	return NULL;
}

struct i915_vma *i915_gem_obj_to_ggtt_view(struct drm_i915_gem_object *obj,
					   const struct i915_ggtt_view *view)
{
<<<<<<< HEAD
	struct i915_vma *vma;

	GEM_BUG_ON(!view);

	list_for_each_entry(vma, &obj->vma_list, obj_link)
		if (vma->is_ggtt && i915_ggtt_view_equal(&vma->ggtt_view, view))
=======
	struct drm_device *dev = obj->base.dev;
	struct drm_i915_private *dev_priv = to_i915(dev);
	struct i915_ggtt *ggtt = &dev_priv->ggtt;
	struct i915_vma *vma;

	BUG_ON(!view);

	list_for_each_entry(vma, &obj->vma_list, obj_link)
		if (vma->vm == &ggtt->base &&
		    i915_ggtt_view_equal(&vma->ggtt_view, view))
>>>>>>> 2e726dc4
			return vma;
	return NULL;
}

void i915_gem_vma_destroy(struct i915_vma *vma)
{
	WARN_ON(vma->node.allocated);

	/* Keep the vma as a placeholder in the execbuffer reservation lists */
	if (!list_empty(&vma->exec_list))
		return;

	if (!vma->is_ggtt)
		i915_ppgtt_put(i915_vm_to_ppgtt(vma->vm));

	list_del(&vma->obj_link);

	kmem_cache_free(to_i915(vma->obj->base.dev)->vmas, vma);
}

static void
i915_gem_stop_engines(struct drm_device *dev)
{
	struct drm_i915_private *dev_priv = dev->dev_private;
	struct intel_engine_cs *engine;

	for_each_engine(engine, dev_priv)
		dev_priv->gt.stop_engine(engine);
}

int
i915_gem_suspend(struct drm_device *dev)
{
	struct drm_i915_private *dev_priv = dev->dev_private;
	int ret = 0;

	mutex_lock(&dev->struct_mutex);
	ret = i915_gpu_idle(dev);
	if (ret)
		goto err;

	i915_gem_retire_requests(dev_priv);

	i915_gem_stop_engines(dev);
<<<<<<< HEAD
	i915_gem_context_lost(dev_priv);
=======
>>>>>>> 2e726dc4
	mutex_unlock(&dev->struct_mutex);

	cancel_delayed_work_sync(&dev_priv->gpu_error.hangcheck_work);
	cancel_delayed_work_sync(&dev_priv->mm.retire_work);
	flush_delayed_work(&dev_priv->mm.idle_work);

	/* Assert that we sucessfully flushed all the work and
	 * reset the GPU back to its idle, low power state.
	 */
	WARN_ON(dev_priv->mm.busy);

	return 0;

err:
	mutex_unlock(&dev->struct_mutex);
	return ret;
}

<<<<<<< HEAD
=======
int i915_gem_l3_remap(struct drm_i915_gem_request *req, int slice)
{
	struct intel_engine_cs *engine = req->engine;
	struct drm_device *dev = engine->dev;
	struct drm_i915_private *dev_priv = dev->dev_private;
	u32 *remap_info = dev_priv->l3_parity.remap_info[slice];
	int i, ret;

	if (!HAS_L3_DPF(dev) || !remap_info)
		return 0;

	ret = intel_ring_begin(req, GEN7_L3LOG_SIZE / 4 * 3);
	if (ret)
		return ret;

	/*
	 * Note: We do not worry about the concurrent register cacheline hang
	 * here because no other code should access these registers other than
	 * at initialization time.
	 */
	for (i = 0; i < GEN7_L3LOG_SIZE / 4; i++) {
		intel_ring_emit(engine, MI_LOAD_REGISTER_IMM(1));
		intel_ring_emit_reg(engine, GEN7_L3LOG(slice, i));
		intel_ring_emit(engine, remap_info[i]);
	}

	intel_ring_advance(engine);

	return ret;
}

>>>>>>> 2e726dc4
void i915_gem_init_swizzling(struct drm_device *dev)
{
	struct drm_i915_private *dev_priv = dev->dev_private;

	if (INTEL_INFO(dev)->gen < 5 ||
	    dev_priv->mm.bit_6_swizzle_x == I915_BIT_6_SWIZZLE_NONE)
		return;

	I915_WRITE(DISP_ARB_CTL, I915_READ(DISP_ARB_CTL) |
				 DISP_TILE_SURFACE_SWIZZLING);

	if (IS_GEN5(dev))
		return;

	I915_WRITE(TILECTL, I915_READ(TILECTL) | TILECTL_SWZCTL);
	if (IS_GEN6(dev))
		I915_WRITE(ARB_MODE, _MASKED_BIT_ENABLE(ARB_MODE_SWIZZLE_SNB));
	else if (IS_GEN7(dev))
		I915_WRITE(ARB_MODE, _MASKED_BIT_ENABLE(ARB_MODE_SWIZZLE_IVB));
	else if (IS_GEN8(dev))
		I915_WRITE(GAMTARBMODE, _MASKED_BIT_ENABLE(ARB_MODE_SWIZZLE_BDW));
	else
		BUG();
}

static void init_unused_ring(struct drm_device *dev, u32 base)
{
	struct drm_i915_private *dev_priv = dev->dev_private;

	I915_WRITE(RING_CTL(base), 0);
	I915_WRITE(RING_HEAD(base), 0);
	I915_WRITE(RING_TAIL(base), 0);
	I915_WRITE(RING_START(base), 0);
}

static void init_unused_rings(struct drm_device *dev)
{
	if (IS_I830(dev)) {
		init_unused_ring(dev, PRB1_BASE);
		init_unused_ring(dev, SRB0_BASE);
		init_unused_ring(dev, SRB1_BASE);
		init_unused_ring(dev, SRB2_BASE);
		init_unused_ring(dev, SRB3_BASE);
	} else if (IS_GEN2(dev)) {
		init_unused_ring(dev, SRB0_BASE);
		init_unused_ring(dev, SRB1_BASE);
	} else if (IS_GEN3(dev)) {
		init_unused_ring(dev, PRB1_BASE);
		init_unused_ring(dev, PRB2_BASE);
	}
}

int i915_gem_init_engines(struct drm_device *dev)
{
	struct drm_i915_private *dev_priv = dev->dev_private;
	int ret;

	ret = intel_init_render_ring_buffer(dev);
	if (ret)
		return ret;

	if (HAS_BSD(dev)) {
		ret = intel_init_bsd_ring_buffer(dev);
		if (ret)
			goto cleanup_render_ring;
	}

	if (HAS_BLT(dev)) {
		ret = intel_init_blt_ring_buffer(dev);
		if (ret)
			goto cleanup_bsd_ring;
	}

	if (HAS_VEBOX(dev)) {
		ret = intel_init_vebox_ring_buffer(dev);
		if (ret)
			goto cleanup_blt_ring;
	}

	if (HAS_BSD2(dev)) {
		ret = intel_init_bsd2_ring_buffer(dev);
		if (ret)
			goto cleanup_vebox_ring;
	}

	return 0;

cleanup_vebox_ring:
	intel_cleanup_engine(&dev_priv->engine[VECS]);
cleanup_blt_ring:
	intel_cleanup_engine(&dev_priv->engine[BCS]);
cleanup_bsd_ring:
	intel_cleanup_engine(&dev_priv->engine[VCS]);
cleanup_render_ring:
	intel_cleanup_engine(&dev_priv->engine[RCS]);

	return ret;
}

int
i915_gem_init_hw(struct drm_device *dev)
{
	struct drm_i915_private *dev_priv = dev->dev_private;
	struct intel_engine_cs *engine;
<<<<<<< HEAD
	int ret;
=======
	int ret, j;

	if (INTEL_INFO(dev)->gen < 6 && !intel_enable_gtt())
		return -EIO;
>>>>>>> 2e726dc4

	/* Double layer security blanket, see i915_gem_init() */
	intel_uncore_forcewake_get(dev_priv, FORCEWAKE_ALL);

	if (HAS_EDRAM(dev) && INTEL_GEN(dev_priv) < 9)
		I915_WRITE(HSW_IDICR, I915_READ(HSW_IDICR) | IDIHASHMSK(0xf));

	if (IS_HASWELL(dev))
		I915_WRITE(MI_PREDICATE_RESULT_2, IS_HSW_GT3(dev) ?
			   LOWER_SLICE_ENABLED : LOWER_SLICE_DISABLED);

	if (HAS_PCH_NOP(dev)) {
		if (IS_IVYBRIDGE(dev)) {
			u32 temp = I915_READ(GEN7_MSG_CTL);
			temp &= ~(WAIT_FOR_PCH_FLR_ACK | WAIT_FOR_PCH_RESET_ACK);
			I915_WRITE(GEN7_MSG_CTL, temp);
		} else if (INTEL_INFO(dev)->gen >= 7) {
			u32 temp = I915_READ(HSW_NDE_RSTWRN_OPT);
			temp &= ~RESET_PCH_HANDSHAKE_ENABLE;
			I915_WRITE(HSW_NDE_RSTWRN_OPT, temp);
		}
	}

	i915_gem_init_swizzling(dev);

	/*
	 * At least 830 can leave some of the unused rings
	 * "active" (ie. head != tail) after resume which
	 * will prevent c3 entry. Makes sure all unused rings
	 * are totally idle.
	 */
	init_unused_rings(dev);

	BUG_ON(!dev_priv->kernel_context);

	ret = i915_ppgtt_init_hw(dev);
	if (ret) {
		DRM_ERROR("PPGTT enable HW failed %d\n", ret);
		goto out;
	}

	/* Need to do basic initialisation of all rings first: */
	for_each_engine(engine, dev_priv) {
		ret = engine->init_hw(engine);
		if (ret)
			goto out;
	}

	intel_mocs_init_l3cc_table(dev);

	/* We can't enable contexts until all firmware is loaded */
	if (HAS_GUC_UCODE(dev)) {
		ret = intel_guc_ucode_load(dev);
		if (ret) {
			DRM_ERROR("Failed to initialize GuC, error %d\n", ret);
			ret = -EIO;
			goto out;
		}
	}

	/*
	 * Increment the next seqno by 0x100 so we have a visible break
	 * on re-initialisation
	 */
	ret = i915_gem_set_seqno(dev, dev_priv->next_seqno+0x100);
<<<<<<< HEAD
=======
	if (ret)
		goto out;

	/* Now it is safe to go back round and do everything else: */
	for_each_engine(engine, dev_priv) {
		struct drm_i915_gem_request *req;

		req = i915_gem_request_alloc(engine, NULL);
		if (IS_ERR(req)) {
			ret = PTR_ERR(req);
			break;
		}

		if (engine->id == RCS) {
			for (j = 0; j < NUM_L3_SLICES(dev); j++) {
				ret = i915_gem_l3_remap(req, j);
				if (ret)
					goto err_request;
			}
		}

		ret = i915_ppgtt_init_ring(req);
		if (ret)
			goto err_request;

		ret = i915_gem_context_enable(req);
		if (ret)
			goto err_request;

err_request:
		i915_add_request_no_flush(req);
		if (ret) {
			DRM_ERROR("Failed to enable %s, error=%d\n",
				  engine->name, ret);
			i915_gem_cleanup_engines(dev);
			break;
		}
	}
>>>>>>> 2e726dc4

out:
	intel_uncore_forcewake_put(dev_priv, FORCEWAKE_ALL);
	return ret;
}

int i915_gem_init(struct drm_device *dev)
{
	struct drm_i915_private *dev_priv = dev->dev_private;
	int ret;

	mutex_lock(&dev->struct_mutex);

	if (!i915.enable_execlists) {
		dev_priv->gt.execbuf_submit = i915_gem_ringbuffer_submission;
		dev_priv->gt.init_engines = i915_gem_init_engines;
		dev_priv->gt.cleanup_engine = intel_cleanup_engine;
		dev_priv->gt.stop_engine = intel_stop_engine;
	} else {
		dev_priv->gt.execbuf_submit = intel_execlists_submission;
		dev_priv->gt.init_engines = intel_logical_rings_init;
		dev_priv->gt.cleanup_engine = intel_logical_ring_cleanup;
		dev_priv->gt.stop_engine = intel_logical_ring_stop;
	}

	/* This is just a security blanket to placate dragons.
	 * On some systems, we very sporadically observe that the first TLBs
	 * used by the CS may be stale, despite us poking the TLB reset. If
	 * we hold the forcewake during initialisation these problems
	 * just magically go away.
	 */
	intel_uncore_forcewake_get(dev_priv, FORCEWAKE_ALL);

	ret = i915_gem_init_userptr(dev);
	if (ret)
		goto out_unlock;

	i915_gem_init_ggtt(dev);

	ret = i915_gem_context_init(dev);
	if (ret)
		goto out_unlock;

	ret = dev_priv->gt.init_engines(dev);
	if (ret)
		goto out_unlock;

	ret = i915_gem_init_hw(dev);
	if (ret == -EIO) {
		/* Allow ring initialisation to fail by marking the GPU as
		 * wedged. But we only want to do this where the GPU is angry,
		 * for all other failure, such as an allocation failure, bail.
		 */
		DRM_ERROR("Failed to initialize GPU, declaring it wedged\n");
		atomic_or(I915_WEDGED, &dev_priv->gpu_error.reset_counter);
		ret = 0;
	}

out_unlock:
	intel_uncore_forcewake_put(dev_priv, FORCEWAKE_ALL);
	mutex_unlock(&dev->struct_mutex);

	return ret;
}

void
i915_gem_cleanup_engines(struct drm_device *dev)
{
	struct drm_i915_private *dev_priv = dev->dev_private;
	struct intel_engine_cs *engine;
<<<<<<< HEAD

	for_each_engine(engine, dev_priv)
		dev_priv->gt.cleanup_engine(engine);
=======

	for_each_engine(engine, dev_priv)
		dev_priv->gt.cleanup_engine(engine);

	if (i915.enable_execlists)
		/*
		 * Neither the BIOS, ourselves or any other kernel
		 * expects the system to be in execlists mode on startup,
		 * so we need to reset the GPU back to legacy mode.
		 */
		intel_gpu_reset(dev, ALL_ENGINES);
>>>>>>> 2e726dc4
}

static void
init_engine_lists(struct intel_engine_cs *engine)
{
	INIT_LIST_HEAD(&engine->active_list);
	INIT_LIST_HEAD(&engine->request_list);
}

void
i915_gem_load_init_fences(struct drm_i915_private *dev_priv)
{
	struct drm_device *dev = dev_priv->dev;

	if (INTEL_INFO(dev_priv)->gen >= 7 && !IS_VALLEYVIEW(dev_priv) &&
	    !IS_CHERRYVIEW(dev_priv))
		dev_priv->num_fence_regs = 32;
	else if (INTEL_INFO(dev_priv)->gen >= 4 || IS_I945G(dev_priv) ||
		 IS_I945GM(dev_priv) || IS_G33(dev_priv))
		dev_priv->num_fence_regs = 16;
	else
		dev_priv->num_fence_regs = 8;

<<<<<<< HEAD
	if (intel_vgpu_active(dev_priv))
=======
	if (intel_vgpu_active(dev))
>>>>>>> 2e726dc4
		dev_priv->num_fence_regs =
				I915_READ(vgtif_reg(avail_rs.fence_num));

	/* Initialize fence registers to zero */
	i915_gem_restore_fences(dev);

	i915_gem_detect_bit_6_swizzle(dev);
}

void
i915_gem_load_init(struct drm_device *dev)
{
	struct drm_i915_private *dev_priv = dev->dev_private;
	int i;

	dev_priv->objects =
		kmem_cache_create("i915_gem_object",
				  sizeof(struct drm_i915_gem_object), 0,
				  SLAB_HWCACHE_ALIGN,
				  NULL);
	dev_priv->vmas =
		kmem_cache_create("i915_gem_vma",
				  sizeof(struct i915_vma), 0,
				  SLAB_HWCACHE_ALIGN,
				  NULL);
	dev_priv->requests =
		kmem_cache_create("i915_gem_request",
				  sizeof(struct drm_i915_gem_request), 0,
				  SLAB_HWCACHE_ALIGN,
				  NULL);

	INIT_LIST_HEAD(&dev_priv->vm_list);
	INIT_LIST_HEAD(&dev_priv->context_list);
	INIT_LIST_HEAD(&dev_priv->mm.unbound_list);
	INIT_LIST_HEAD(&dev_priv->mm.bound_list);
	INIT_LIST_HEAD(&dev_priv->mm.fence_list);
	for (i = 0; i < I915_NUM_ENGINES; i++)
		init_engine_lists(&dev_priv->engine[i]);
	for (i = 0; i < I915_MAX_NUM_FENCES; i++)
		INIT_LIST_HEAD(&dev_priv->fence_regs[i].lru_list);
	INIT_DELAYED_WORK(&dev_priv->mm.retire_work,
			  i915_gem_retire_work_handler);
	INIT_DELAYED_WORK(&dev_priv->mm.idle_work,
			  i915_gem_idle_work_handler);
	init_waitqueue_head(&dev_priv->gpu_error.reset_queue);

	dev_priv->relative_constants_mode = I915_EXEC_CONSTANTS_REL_GENERAL;

	/*
	 * Set initial sequence number for requests.
	 * Using this number allows the wraparound to happen early,
	 * catching any obvious problems.
	 */
	dev_priv->next_seqno = ((u32)~0 - 0x1100);
	dev_priv->last_seqno = ((u32)~0 - 0x1101);

	INIT_LIST_HEAD(&dev_priv->mm.fence_list);

	init_waitqueue_head(&dev_priv->pending_flip_queue);

	dev_priv->mm.interruptible = true;

	mutex_init(&dev_priv->fb_tracking.lock);
}

void i915_gem_load_cleanup(struct drm_device *dev)
{
	struct drm_i915_private *dev_priv = to_i915(dev);

	kmem_cache_destroy(dev_priv->requests);
	kmem_cache_destroy(dev_priv->vmas);
	kmem_cache_destroy(dev_priv->objects);
}

void i915_gem_release(struct drm_device *dev, struct drm_file *file)
{
	struct drm_i915_file_private *file_priv = file->driver_priv;

	/* Clean up our request list when the client is going away, so that
	 * later retire_requests won't dereference our soon-to-be-gone
	 * file_priv.
	 */
	spin_lock(&file_priv->mm.lock);
	while (!list_empty(&file_priv->mm.request_list)) {
		struct drm_i915_gem_request *request;

		request = list_first_entry(&file_priv->mm.request_list,
					   struct drm_i915_gem_request,
					   client_list);
		list_del(&request->client_list);
		request->file_priv = NULL;
	}
	spin_unlock(&file_priv->mm.lock);

	if (!list_empty(&file_priv->rps.link)) {
		spin_lock(&to_i915(dev)->rps.client_lock);
		list_del(&file_priv->rps.link);
		spin_unlock(&to_i915(dev)->rps.client_lock);
	}
}

int i915_gem_open(struct drm_device *dev, struct drm_file *file)
{
	struct drm_i915_file_private *file_priv;
	int ret;

	DRM_DEBUG_DRIVER("\n");

	file_priv = kzalloc(sizeof(*file_priv), GFP_KERNEL);
	if (!file_priv)
		return -ENOMEM;

	file->driver_priv = file_priv;
	file_priv->dev_priv = dev->dev_private;
	file_priv->file = file;
	INIT_LIST_HEAD(&file_priv->rps.link);

	spin_lock_init(&file_priv->mm.lock);
	INIT_LIST_HEAD(&file_priv->mm.request_list);

	file_priv->bsd_ring = -1;

	ret = i915_gem_context_open(dev, file);
	if (ret)
		kfree(file_priv);

	return ret;
}

/**
 * i915_gem_track_fb - update frontbuffer tracking
 * @old: current GEM buffer for the frontbuffer slots
 * @new: new GEM buffer for the frontbuffer slots
 * @frontbuffer_bits: bitmask of frontbuffer slots
 *
 * This updates the frontbuffer tracking bits @frontbuffer_bits by clearing them
 * from @old and setting them in @new. Both @old and @new can be NULL.
 */
void i915_gem_track_fb(struct drm_i915_gem_object *old,
		       struct drm_i915_gem_object *new,
		       unsigned frontbuffer_bits)
{
	if (old) {
		WARN_ON(!mutex_is_locked(&old->base.dev->struct_mutex));
		WARN_ON(!(old->frontbuffer_bits & frontbuffer_bits));
		old->frontbuffer_bits &= ~frontbuffer_bits;
	}

	if (new) {
		WARN_ON(!mutex_is_locked(&new->base.dev->struct_mutex));
		WARN_ON(new->frontbuffer_bits & frontbuffer_bits);
		new->frontbuffer_bits |= frontbuffer_bits;
	}
}

/* All the new VM stuff */
u64 i915_gem_obj_offset(struct drm_i915_gem_object *o,
			struct i915_address_space *vm)
{
	struct drm_i915_private *dev_priv = o->base.dev->dev_private;
	struct i915_vma *vma;

	WARN_ON(vm == &dev_priv->mm.aliasing_ppgtt->base);

	list_for_each_entry(vma, &o->vma_list, obj_link) {
		if (vma->is_ggtt &&
		    vma->ggtt_view.type != I915_GGTT_VIEW_NORMAL)
			continue;
		if (vma->vm == vm)
			return vma->node.start;
	}

	WARN(1, "%s vma for this object not found.\n",
	     i915_is_ggtt(vm) ? "global" : "ppgtt");
	return -1;
}

u64 i915_gem_obj_ggtt_offset_view(struct drm_i915_gem_object *o,
				  const struct i915_ggtt_view *view)
{
<<<<<<< HEAD
	struct i915_vma *vma;

	list_for_each_entry(vma, &o->vma_list, obj_link)
		if (vma->is_ggtt && i915_ggtt_view_equal(&vma->ggtt_view, view))
=======
	struct drm_i915_private *dev_priv = to_i915(o->base.dev);
	struct i915_ggtt *ggtt = &dev_priv->ggtt;
	struct i915_vma *vma;

	list_for_each_entry(vma, &o->vma_list, obj_link)
		if (vma->vm == &ggtt->base &&
		    i915_ggtt_view_equal(&vma->ggtt_view, view))
>>>>>>> 2e726dc4
			return vma->node.start;

	WARN(1, "global vma for this object not found. (view=%u)\n", view->type);
	return -1;
}

bool i915_gem_obj_bound(struct drm_i915_gem_object *o,
			struct i915_address_space *vm)
{
	struct i915_vma *vma;

	list_for_each_entry(vma, &o->vma_list, obj_link) {
		if (vma->is_ggtt &&
		    vma->ggtt_view.type != I915_GGTT_VIEW_NORMAL)
			continue;
		if (vma->vm == vm && drm_mm_node_allocated(&vma->node))
			return true;
	}

	return false;
}

bool i915_gem_obj_ggtt_bound_view(struct drm_i915_gem_object *o,
				  const struct i915_ggtt_view *view)
{
<<<<<<< HEAD
	struct i915_vma *vma;

	list_for_each_entry(vma, &o->vma_list, obj_link)
		if (vma->is_ggtt &&
=======
	struct drm_i915_private *dev_priv = to_i915(o->base.dev);
	struct i915_ggtt *ggtt = &dev_priv->ggtt;
	struct i915_vma *vma;

	list_for_each_entry(vma, &o->vma_list, obj_link)
		if (vma->vm == &ggtt->base &&
>>>>>>> 2e726dc4
		    i915_ggtt_view_equal(&vma->ggtt_view, view) &&
		    drm_mm_node_allocated(&vma->node))
			return true;

	return false;
}

bool i915_gem_obj_bound_any(struct drm_i915_gem_object *o)
{
	struct i915_vma *vma;

	list_for_each_entry(vma, &o->vma_list, obj_link)
		if (drm_mm_node_allocated(&vma->node))
			return true;

	return false;
}

unsigned long i915_gem_obj_ggtt_size(struct drm_i915_gem_object *o)
{
	struct i915_vma *vma;

	GEM_BUG_ON(list_empty(&o->vma_list));

	list_for_each_entry(vma, &o->vma_list, obj_link) {
		if (vma->is_ggtt &&
		    vma->ggtt_view.type == I915_GGTT_VIEW_NORMAL)
			return vma->node.size;
	}

	return 0;
}

bool i915_gem_obj_is_pinned(struct drm_i915_gem_object *obj)
{
	struct i915_vma *vma;
	list_for_each_entry(vma, &obj->vma_list, obj_link)
		if (vma->pin_count > 0)
			return true;

	return false;
}

/* Like i915_gem_object_get_page(), but mark the returned page dirty */
struct page *
i915_gem_object_get_dirty_page(struct drm_i915_gem_object *obj, int n)
{
	struct page *page;

	/* Only default objects have per-page dirty tracking */
	if (WARN_ON((obj->ops->flags & I915_GEM_OBJECT_HAS_STRUCT_PAGE) == 0))
		return NULL;

	page = i915_gem_object_get_page(obj, n);
	set_page_dirty(page);
	return page;
}

/* Allocate a new GEM object and fill it with the supplied data */
struct drm_i915_gem_object *
i915_gem_object_create_from_data(struct drm_device *dev,
			         const void *data, size_t size)
{
	struct drm_i915_gem_object *obj;
	struct sg_table *sg;
	size_t bytes;
	int ret;

	obj = i915_gem_object_create(dev, round_up(size, PAGE_SIZE));
	if (IS_ERR(obj))
		return obj;

	ret = i915_gem_object_set_to_cpu_domain(obj, true);
	if (ret)
		goto fail;

	ret = i915_gem_object_get_pages(obj);
	if (ret)
		goto fail;

	i915_gem_object_pin_pages(obj);
	sg = obj->pages;
	bytes = sg_copy_from_buffer(sg->sgl, sg->nents, (void *)data, size);
	obj->dirty = 1;		/* Backing store is now out of date */
	i915_gem_object_unpin_pages(obj);

	if (WARN_ON(bytes != size)) {
		DRM_ERROR("Incomplete copy, wrote %zu of %zu", bytes, size);
		ret = -EFAULT;
		goto fail;
	}

	return obj;

fail:
	drm_gem_object_unreference(&obj->base);
	return ERR_PTR(ret);
}<|MERGE_RESOLUTION|>--- conflicted
+++ resolved
@@ -1230,12 +1230,7 @@
 			struct intel_rps_client *rps)
 {
 	struct intel_engine_cs *engine = i915_gem_request_get_engine(req);
-<<<<<<< HEAD
 	struct drm_i915_private *dev_priv = req->i915;
-=======
-	struct drm_device *dev = engine->dev;
-	struct drm_i915_private *dev_priv = dev->dev_private;
->>>>>>> 2e726dc4
 	const bool irq_test_in_progress =
 		ACCESS_ONCE(dev_priv->gpu_error.test_irq_rings) & intel_engine_flag(engine);
 	int state = interruptible ? TASK_INTERRUPTIBLE : TASK_UNINTERRUPTIBLE;
@@ -2508,10 +2503,6 @@
 static int
 i915_gem_init_seqno(struct drm_i915_private *dev_priv, u32 seqno)
 {
-<<<<<<< HEAD
-=======
-	struct drm_i915_private *dev_priv = dev->dev_private;
->>>>>>> 2e726dc4
 	struct intel_engine_cs *engine;
 	int ret;
 
@@ -2659,11 +2650,7 @@
 	/* Not allowed to fail! */
 	WARN(ret, "emit|add_request failed: %d!\n", ret);
 
-<<<<<<< HEAD
 	i915_queue_hangcheck(engine->i915);
-=======
-	i915_queue_hangcheck(engine->dev);
->>>>>>> 2e726dc4
 
 	queue_delayed_work(dev_priv->wq,
 			   &dev_priv->mm.retire_work,
@@ -2729,21 +2716,6 @@
 {
 	struct drm_i915_gem_request *req = container_of(req_ref,
 						 typeof(*req), ref);
-<<<<<<< HEAD
-=======
-	struct intel_context *ctx = req->ctx;
-
-	if (req->file_priv)
-		i915_gem_request_remove_from_client(req);
-
-	if (ctx) {
-		if (i915.enable_execlists && ctx != req->i915->kernel_context)
-			intel_lr_context_unpin(ctx, req->engine);
-
-		i915_gem_context_unreference(ctx);
-	}
-
->>>>>>> 2e726dc4
 	kmem_cache_free(req->i915->requests, req);
 }
 
@@ -2752,11 +2724,7 @@
 			 struct intel_context *ctx,
 			 struct drm_i915_gem_request **req_out)
 {
-<<<<<<< HEAD
 	struct drm_i915_private *dev_priv = engine->i915;
-=======
-	struct drm_i915_private *dev_priv = to_i915(engine->dev);
->>>>>>> 2e726dc4
 	unsigned reset_counter = i915_reset_counter(&dev_priv->gpu_error);
 	struct drm_i915_gem_request *req;
 	int ret;
@@ -2778,11 +2746,7 @@
 	if (req == NULL)
 		return -ENOMEM;
 
-<<<<<<< HEAD
 	ret = i915_gem_get_seqno(engine->i915, &req->seqno);
-=======
-	ret = i915_gem_get_seqno(engine->dev, &req->seqno);
->>>>>>> 2e726dc4
 	if (ret)
 		goto err;
 
@@ -2805,23 +2769,9 @@
 	if (i915.enable_execlists)
 		ret = intel_logical_ring_alloc_request_extras(req);
 	else
-<<<<<<< HEAD
 		ret = intel_ring_alloc_request_extras(req);
 	if (ret)
 		goto err_ctx;
-=======
-		ret = intel_ring_reserve_space(req);
-	if (ret) {
-		/*
-		 * At this point, the request is fully allocated even if not
-		 * fully prepared. Thus it can be cleaned up using the proper
-		 * free code.
-		 */
-		intel_ring_reserved_space_cancel(req->ringbuf);
-		i915_gem_request_unreference(req);
-		return ret;
-	}
->>>>>>> 2e726dc4
 
 	*req_out = req;
 	return 0;
@@ -2917,17 +2867,7 @@
 		/* Ensure irq handler finishes or is cancelled. */
 		tasklet_kill(&engine->irq_tasklet);
 
-<<<<<<< HEAD
 		intel_execlists_cancel_requests(engine);
-=======
-		spin_lock_bh(&engine->execlist_lock);
-		/* list_splice_tail_init checks for empty lists */
-		list_splice_tail_init(&engine->execlist_queue,
-				      &engine->execlist_retired_req_list);
-		spin_unlock_bh(&engine->execlist_lock);
-
-		intel_execlists_retire_requests(engine);
->>>>>>> 2e726dc4
 	}
 
 	/*
@@ -3040,10 +2980,6 @@
 bool
 i915_gem_retire_requests(struct drm_i915_private *dev_priv)
 {
-<<<<<<< HEAD
-=======
-	struct drm_i915_private *dev_priv = dev->dev_private;
->>>>>>> 2e726dc4
 	struct intel_engine_cs *engine;
 	bool idle = true;
 
@@ -3054,11 +2990,6 @@
 			spin_lock_bh(&engine->execlist_lock);
 			idle &= list_empty(&engine->execlist_queue);
 			spin_unlock_bh(&engine->execlist_lock);
-<<<<<<< HEAD
-=======
-
-			intel_execlists_retire_requests(engine);
->>>>>>> 2e726dc4
 		}
 	}
 
@@ -4393,15 +4324,9 @@
 	struct drm_device *dev = obj->base.dev;
 	struct drm_i915_private *dev_priv = to_i915(dev);
 	struct i915_ggtt *ggtt = &dev_priv->ggtt;
-<<<<<<< HEAD
 
 	BUG_ON(!view);
 
-=======
-
-	BUG_ON(!view);
-
->>>>>>> 2e726dc4
 	return i915_gem_object_do_pin(obj, &ggtt->base, view,
 				      alignment, flags | PIN_GLOBAL);
 }
@@ -4718,25 +4643,12 @@
 struct i915_vma *i915_gem_obj_to_ggtt_view(struct drm_i915_gem_object *obj,
 					   const struct i915_ggtt_view *view)
 {
-<<<<<<< HEAD
 	struct i915_vma *vma;
 
 	GEM_BUG_ON(!view);
 
 	list_for_each_entry(vma, &obj->vma_list, obj_link)
 		if (vma->is_ggtt && i915_ggtt_view_equal(&vma->ggtt_view, view))
-=======
-	struct drm_device *dev = obj->base.dev;
-	struct drm_i915_private *dev_priv = to_i915(dev);
-	struct i915_ggtt *ggtt = &dev_priv->ggtt;
-	struct i915_vma *vma;
-
-	BUG_ON(!view);
-
-	list_for_each_entry(vma, &obj->vma_list, obj_link)
-		if (vma->vm == &ggtt->base &&
-		    i915_ggtt_view_equal(&vma->ggtt_view, view))
->>>>>>> 2e726dc4
 			return vma;
 	return NULL;
 }
@@ -4781,10 +4693,7 @@
 	i915_gem_retire_requests(dev_priv);
 
 	i915_gem_stop_engines(dev);
-<<<<<<< HEAD
 	i915_gem_context_lost(dev_priv);
-=======
->>>>>>> 2e726dc4
 	mutex_unlock(&dev->struct_mutex);
 
 	cancel_delayed_work_sync(&dev_priv->gpu_error.hangcheck_work);
@@ -4803,40 +4712,6 @@
 	return ret;
 }
 
-<<<<<<< HEAD
-=======
-int i915_gem_l3_remap(struct drm_i915_gem_request *req, int slice)
-{
-	struct intel_engine_cs *engine = req->engine;
-	struct drm_device *dev = engine->dev;
-	struct drm_i915_private *dev_priv = dev->dev_private;
-	u32 *remap_info = dev_priv->l3_parity.remap_info[slice];
-	int i, ret;
-
-	if (!HAS_L3_DPF(dev) || !remap_info)
-		return 0;
-
-	ret = intel_ring_begin(req, GEN7_L3LOG_SIZE / 4 * 3);
-	if (ret)
-		return ret;
-
-	/*
-	 * Note: We do not worry about the concurrent register cacheline hang
-	 * here because no other code should access these registers other than
-	 * at initialization time.
-	 */
-	for (i = 0; i < GEN7_L3LOG_SIZE / 4; i++) {
-		intel_ring_emit(engine, MI_LOAD_REGISTER_IMM(1));
-		intel_ring_emit_reg(engine, GEN7_L3LOG(slice, i));
-		intel_ring_emit(engine, remap_info[i]);
-	}
-
-	intel_ring_advance(engine);
-
-	return ret;
-}
-
->>>>>>> 2e726dc4
 void i915_gem_init_swizzling(struct drm_device *dev)
 {
 	struct drm_i915_private *dev_priv = dev->dev_private;
@@ -4941,14 +4816,7 @@
 {
 	struct drm_i915_private *dev_priv = dev->dev_private;
 	struct intel_engine_cs *engine;
-<<<<<<< HEAD
 	int ret;
-=======
-	int ret, j;
-
-	if (INTEL_INFO(dev)->gen < 6 && !intel_enable_gtt())
-		return -EIO;
->>>>>>> 2e726dc4
 
 	/* Double layer security blanket, see i915_gem_init() */
 	intel_uncore_forcewake_get(dev_priv, FORCEWAKE_ALL);
@@ -5014,47 +4882,6 @@
 	 * on re-initialisation
 	 */
 	ret = i915_gem_set_seqno(dev, dev_priv->next_seqno+0x100);
-<<<<<<< HEAD
-=======
-	if (ret)
-		goto out;
-
-	/* Now it is safe to go back round and do everything else: */
-	for_each_engine(engine, dev_priv) {
-		struct drm_i915_gem_request *req;
-
-		req = i915_gem_request_alloc(engine, NULL);
-		if (IS_ERR(req)) {
-			ret = PTR_ERR(req);
-			break;
-		}
-
-		if (engine->id == RCS) {
-			for (j = 0; j < NUM_L3_SLICES(dev); j++) {
-				ret = i915_gem_l3_remap(req, j);
-				if (ret)
-					goto err_request;
-			}
-		}
-
-		ret = i915_ppgtt_init_ring(req);
-		if (ret)
-			goto err_request;
-
-		ret = i915_gem_context_enable(req);
-		if (ret)
-			goto err_request;
-
-err_request:
-		i915_add_request_no_flush(req);
-		if (ret) {
-			DRM_ERROR("Failed to enable %s, error=%d\n",
-				  engine->name, ret);
-			i915_gem_cleanup_engines(dev);
-			break;
-		}
-	}
->>>>>>> 2e726dc4
 
 out:
 	intel_uncore_forcewake_put(dev_priv, FORCEWAKE_ALL);
@@ -5125,23 +4952,9 @@
 {
 	struct drm_i915_private *dev_priv = dev->dev_private;
 	struct intel_engine_cs *engine;
-<<<<<<< HEAD
 
 	for_each_engine(engine, dev_priv)
 		dev_priv->gt.cleanup_engine(engine);
-=======
-
-	for_each_engine(engine, dev_priv)
-		dev_priv->gt.cleanup_engine(engine);
-
-	if (i915.enable_execlists)
-		/*
-		 * Neither the BIOS, ourselves or any other kernel
-		 * expects the system to be in execlists mode on startup,
-		 * so we need to reset the GPU back to legacy mode.
-		 */
-		intel_gpu_reset(dev, ALL_ENGINES);
->>>>>>> 2e726dc4
 }
 
 static void
@@ -5165,11 +4978,7 @@
 	else
 		dev_priv->num_fence_regs = 8;
 
-<<<<<<< HEAD
 	if (intel_vgpu_active(dev_priv))
-=======
-	if (intel_vgpu_active(dev))
->>>>>>> 2e726dc4
 		dev_priv->num_fence_regs =
 				I915_READ(vgtif_reg(avail_rs.fence_num));
 
@@ -5350,20 +5159,10 @@
 u64 i915_gem_obj_ggtt_offset_view(struct drm_i915_gem_object *o,
 				  const struct i915_ggtt_view *view)
 {
-<<<<<<< HEAD
 	struct i915_vma *vma;
 
 	list_for_each_entry(vma, &o->vma_list, obj_link)
 		if (vma->is_ggtt && i915_ggtt_view_equal(&vma->ggtt_view, view))
-=======
-	struct drm_i915_private *dev_priv = to_i915(o->base.dev);
-	struct i915_ggtt *ggtt = &dev_priv->ggtt;
-	struct i915_vma *vma;
-
-	list_for_each_entry(vma, &o->vma_list, obj_link)
-		if (vma->vm == &ggtt->base &&
-		    i915_ggtt_view_equal(&vma->ggtt_view, view))
->>>>>>> 2e726dc4
 			return vma->node.start;
 
 	WARN(1, "global vma for this object not found. (view=%u)\n", view->type);
@@ -5389,19 +5188,10 @@
 bool i915_gem_obj_ggtt_bound_view(struct drm_i915_gem_object *o,
 				  const struct i915_ggtt_view *view)
 {
-<<<<<<< HEAD
 	struct i915_vma *vma;
 
 	list_for_each_entry(vma, &o->vma_list, obj_link)
 		if (vma->is_ggtt &&
-=======
-	struct drm_i915_private *dev_priv = to_i915(o->base.dev);
-	struct i915_ggtt *ggtt = &dev_priv->ggtt;
-	struct i915_vma *vma;
-
-	list_for_each_entry(vma, &o->vma_list, obj_link)
-		if (vma->vm == &ggtt->base &&
->>>>>>> 2e726dc4
 		    i915_ggtt_view_equal(&vma->ggtt_view, view) &&
 		    drm_mm_node_allocated(&vma->node))
 			return true;
