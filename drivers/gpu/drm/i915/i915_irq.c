--- conflicted
+++ resolved
@@ -1039,7 +1039,6 @@
 	vlv_c0_read(dev_priv, &dev_priv->rps.down_ei);
 	dev_priv->rps.up_ei = dev_priv->rps.down_ei;
 }
-<<<<<<< HEAD
 
 static u32 vlv_wa_c0_ei(struct drm_i915_private *dev_priv, u32 pm_iir)
 {
@@ -1069,37 +1068,6 @@
 		dev_priv->rps.up_ei = now;
 	}
 
-=======
-
-static u32 vlv_wa_c0_ei(struct drm_i915_private *dev_priv, u32 pm_iir)
-{
-	struct intel_rps_ei now;
-	u32 events = 0;
-
-	if ((pm_iir & (GEN6_PM_RP_DOWN_EI_EXPIRED | GEN6_PM_RP_UP_EI_EXPIRED)) == 0)
-		return 0;
-
-	vlv_c0_read(dev_priv, &now);
-	if (now.cz_clock == 0)
-		return 0;
-
-	if (pm_iir & GEN6_PM_RP_DOWN_EI_EXPIRED) {
-		if (!vlv_c0_above(dev_priv,
-				  &dev_priv->rps.down_ei, &now,
-				  VLV_RP_DOWN_EI_THRESHOLD))
-			events |= GEN6_PM_RP_DOWN_THRESHOLD;
-		dev_priv->rps.down_ei = now;
-	}
-
-	if (pm_iir & GEN6_PM_RP_UP_EI_EXPIRED) {
-		if (vlv_c0_above(dev_priv,
-				 &dev_priv->rps.up_ei, &now,
-				 VLV_RP_UP_EI_THRESHOLD))
-			events |= GEN6_PM_RP_UP_THRESHOLD;
-		dev_priv->rps.up_ei = now;
-	}
-
->>>>>>> 3a43c159
 	return events;
 }
 
@@ -1172,11 +1140,6 @@
 			    dev_priv->rps.min_freq_softlimit,
 			    dev_priv->rps.max_freq_softlimit);
 
-<<<<<<< HEAD
-=======
-	dev_priv->rps.last_adj = new_delay - dev_priv->rps.cur_freq;
-
->>>>>>> 3a43c159
 	intel_set_rps(dev_priv->dev, new_delay);
 
 	mutex_unlock(&dev_priv->rps.hw_lock);
