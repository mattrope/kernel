--- conflicted
+++ resolved
@@ -916,11 +916,7 @@
  */
 int i915_reset(struct drm_i915_private *dev_priv)
 {
-<<<<<<< HEAD
 	struct drm_device *dev = dev_priv->dev;
-=======
-	struct drm_i915_private *dev_priv = dev->dev_private;
->>>>>>> bafb86f5
 	struct i915_gpu_error *error = &dev_priv->gpu_error;
 	unsigned reset_counter;
 	int ret;
@@ -931,7 +927,6 @@
 
 	/* Clear any previous failed attempts at recovery. Time to try again. */
 	atomic_andnot(I915_WEDGED, &error->reset_counter);
-<<<<<<< HEAD
 
 	/* Clear the reset-in-progress flag and increment the reset epoch. */
 	reset_counter = atomic_inc_return(&error->reset_counter);
@@ -942,18 +937,6 @@
 
 	i915_gem_reset(dev);
 
-=======
-
-	/* Clear the reset-in-progress flag and increment the reset epoch. */
-	reset_counter = atomic_inc_return(&error->reset_counter);
-	if (WARN_ON(__i915_reset_in_progress(reset_counter))) {
-		ret = -EIO;
-		goto error;
-	}
-
-	i915_gem_reset(dev);
-
->>>>>>> bafb86f5
 	ret = intel_gpu_reset(dev, ALL_ENGINES);
 
 	/* Also reset the gpu hangman. */
