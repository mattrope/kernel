/* i915_drv.c -- i830,i845,i855,i865,i915 driver -*- linux-c -*-
 */
/*
 *
 * Copyright 2003 Tungsten Graphics, Inc., Cedar Park, Texas.
 * All Rights Reserved.
 *
 * Permission is hereby granted, free of charge, to any person obtaining a
 * copy of this software and associated documentation files (the
 * "Software"), to deal in the Software without restriction, including
 * without limitation the rights to use, copy, modify, merge, publish,
 * distribute, sub license, and/or sell copies of the Software, and to
 * permit persons to whom the Software is furnished to do so, subject to
 * the following conditions:
 *
 * The above copyright notice and this permission notice (including the
 * next paragraph) shall be included in all copies or substantial portions
 * of the Software.
 *
 * THE SOFTWARE IS PROVIDED "AS IS", WITHOUT WARRANTY OF ANY KIND, EXPRESS
 * OR IMPLIED, INCLUDING BUT NOT LIMITED TO THE WARRANTIES OF
 * MERCHANTABILITY, FITNESS FOR A PARTICULAR PURPOSE AND NON-INFRINGEMENT.
 * IN NO EVENT SHALL TUNGSTEN GRAPHICS AND/OR ITS SUPPLIERS BE LIABLE FOR
 * ANY CLAIM, DAMAGES OR OTHER LIABILITY, WHETHER IN AN ACTION OF CONTRACT,
 * TORT OR OTHERWISE, ARISING FROM, OUT OF OR IN CONNECTION WITH THE
 * SOFTWARE OR THE USE OR OTHER DEALINGS IN THE SOFTWARE.
 *
 */

#include <linux/device.h>
#include <linux/acpi.h>
#include <drm/drmP.h>
#include <drm/i915_drm.h>
#include "i915_drv.h"
#include "i915_trace.h"
#include "intel_drv.h"

#include <linux/console.h>
#include <linux/module.h>
#include <linux/pm_runtime.h>
#include <drm/drm_crtc_helper.h>

static struct drm_driver driver;

#define GEN_DEFAULT_PIPEOFFSETS \
	.pipe_offsets = { PIPE_A_OFFSET, PIPE_B_OFFSET, \
			  PIPE_C_OFFSET, PIPE_EDP_OFFSET }, \
	.trans_offsets = { TRANSCODER_A_OFFSET, TRANSCODER_B_OFFSET, \
			   TRANSCODER_C_OFFSET, TRANSCODER_EDP_OFFSET }, \
	.palette_offsets = { PALETTE_A_OFFSET, PALETTE_B_OFFSET }

#define GEN_CHV_PIPEOFFSETS \
	.pipe_offsets = { PIPE_A_OFFSET, PIPE_B_OFFSET, \
			  CHV_PIPE_C_OFFSET }, \
	.trans_offsets = { TRANSCODER_A_OFFSET, TRANSCODER_B_OFFSET, \
			   CHV_TRANSCODER_C_OFFSET, }, \
	.palette_offsets = { PALETTE_A_OFFSET, PALETTE_B_OFFSET, \
			     CHV_PALETTE_C_OFFSET }

#define CURSOR_OFFSETS \
	.cursor_offsets = { CURSOR_A_OFFSET, CURSOR_B_OFFSET, CHV_CURSOR_C_OFFSET }

#define IVB_CURSOR_OFFSETS \
	.cursor_offsets = { CURSOR_A_OFFSET, IVB_CURSOR_B_OFFSET, IVB_CURSOR_C_OFFSET }

static const struct intel_device_info intel_i830_info = {
	.gen = 2, .is_mobile = 1, .cursor_needs_physical = 1, .num_pipes = 2,
	.has_overlay = 1, .overlay_needs_physical = 1,
	.ring_mask = RENDER_RING,
	GEN_DEFAULT_PIPEOFFSETS,
	CURSOR_OFFSETS,
};

static const struct intel_device_info intel_845g_info = {
	.gen = 2, .num_pipes = 1,
	.has_overlay = 1, .overlay_needs_physical = 1,
	.ring_mask = RENDER_RING,
	GEN_DEFAULT_PIPEOFFSETS,
	CURSOR_OFFSETS,
};

static const struct intel_device_info intel_i85x_info = {
	.gen = 2, .is_i85x = 1, .is_mobile = 1, .num_pipes = 2,
	.cursor_needs_physical = 1,
	.has_overlay = 1, .overlay_needs_physical = 1,
	.has_fbc = 1,
	.ring_mask = RENDER_RING,
	GEN_DEFAULT_PIPEOFFSETS,
	CURSOR_OFFSETS,
};

static const struct intel_device_info intel_i865g_info = {
	.gen = 2, .num_pipes = 1,
	.has_overlay = 1, .overlay_needs_physical = 1,
	.ring_mask = RENDER_RING,
	GEN_DEFAULT_PIPEOFFSETS,
	CURSOR_OFFSETS,
};

static const struct intel_device_info intel_i915g_info = {
	.gen = 3, .is_i915g = 1, .cursor_needs_physical = 1, .num_pipes = 2,
	.has_overlay = 1, .overlay_needs_physical = 1,
	.ring_mask = RENDER_RING,
	GEN_DEFAULT_PIPEOFFSETS,
	CURSOR_OFFSETS,
};
static const struct intel_device_info intel_i915gm_info = {
	.gen = 3, .is_mobile = 1, .num_pipes = 2,
	.cursor_needs_physical = 1,
	.has_overlay = 1, .overlay_needs_physical = 1,
	.supports_tv = 1,
	.has_fbc = 1,
	.ring_mask = RENDER_RING,
	GEN_DEFAULT_PIPEOFFSETS,
	CURSOR_OFFSETS,
};
static const struct intel_device_info intel_i945g_info = {
	.gen = 3, .has_hotplug = 1, .cursor_needs_physical = 1, .num_pipes = 2,
	.has_overlay = 1, .overlay_needs_physical = 1,
	.ring_mask = RENDER_RING,
	GEN_DEFAULT_PIPEOFFSETS,
	CURSOR_OFFSETS,
};
static const struct intel_device_info intel_i945gm_info = {
	.gen = 3, .is_i945gm = 1, .is_mobile = 1, .num_pipes = 2,
	.has_hotplug = 1, .cursor_needs_physical = 1,
	.has_overlay = 1, .overlay_needs_physical = 1,
	.supports_tv = 1,
	.has_fbc = 1,
	.ring_mask = RENDER_RING,
	GEN_DEFAULT_PIPEOFFSETS,
	CURSOR_OFFSETS,
};

static const struct intel_device_info intel_i965g_info = {
	.gen = 4, .is_broadwater = 1, .num_pipes = 2,
	.has_hotplug = 1,
	.has_overlay = 1,
	.ring_mask = RENDER_RING,
	GEN_DEFAULT_PIPEOFFSETS,
	CURSOR_OFFSETS,
};

static const struct intel_device_info intel_i965gm_info = {
	.gen = 4, .is_crestline = 1, .num_pipes = 2,
	.is_mobile = 1, .has_fbc = 1, .has_hotplug = 1,
	.has_overlay = 1,
	.supports_tv = 1,
	.ring_mask = RENDER_RING,
	GEN_DEFAULT_PIPEOFFSETS,
	CURSOR_OFFSETS,
};

static const struct intel_device_info intel_g33_info = {
	.gen = 3, .is_g33 = 1, .num_pipes = 2,
	.need_gfx_hws = 1, .has_hotplug = 1,
	.has_overlay = 1,
	.ring_mask = RENDER_RING,
	GEN_DEFAULT_PIPEOFFSETS,
	CURSOR_OFFSETS,
};

static const struct intel_device_info intel_g45_info = {
	.gen = 4, .is_g4x = 1, .need_gfx_hws = 1, .num_pipes = 2,
	.has_pipe_cxsr = 1, .has_hotplug = 1,
	.ring_mask = RENDER_RING | BSD_RING,
	GEN_DEFAULT_PIPEOFFSETS,
	CURSOR_OFFSETS,
};

static const struct intel_device_info intel_gm45_info = {
	.gen = 4, .is_g4x = 1, .num_pipes = 2,
	.is_mobile = 1, .need_gfx_hws = 1, .has_fbc = 1,
	.has_pipe_cxsr = 1, .has_hotplug = 1,
	.supports_tv = 1,
	.ring_mask = RENDER_RING | BSD_RING,
	GEN_DEFAULT_PIPEOFFSETS,
	CURSOR_OFFSETS,
};

static const struct intel_device_info intel_pineview_info = {
	.gen = 3, .is_g33 = 1, .is_pineview = 1, .is_mobile = 1, .num_pipes = 2,
	.need_gfx_hws = 1, .has_hotplug = 1,
	.has_overlay = 1,
	GEN_DEFAULT_PIPEOFFSETS,
	CURSOR_OFFSETS,
};

static const struct intel_device_info intel_ironlake_d_info = {
	.gen = 5, .num_pipes = 2,
	.need_gfx_hws = 1, .has_hotplug = 1,
	.ring_mask = RENDER_RING | BSD_RING,
	GEN_DEFAULT_PIPEOFFSETS,
	CURSOR_OFFSETS,
};

static const struct intel_device_info intel_ironlake_m_info = {
	.gen = 5, .is_mobile = 1, .num_pipes = 2,
	.need_gfx_hws = 1, .has_hotplug = 1,
	.has_fbc = 1,
	.ring_mask = RENDER_RING | BSD_RING,
	GEN_DEFAULT_PIPEOFFSETS,
	CURSOR_OFFSETS,
};

static const struct intel_device_info intel_sandybridge_d_info = {
	.gen = 6, .num_pipes = 2,
	.need_gfx_hws = 1, .has_hotplug = 1,
	.has_fbc = 1,
	.ring_mask = RENDER_RING | BSD_RING | BLT_RING,
	.has_llc = 1,
	GEN_DEFAULT_PIPEOFFSETS,
	CURSOR_OFFSETS,
};

static const struct intel_device_info intel_sandybridge_m_info = {
	.gen = 6, .is_mobile = 1, .num_pipes = 2,
	.need_gfx_hws = 1, .has_hotplug = 1,
	.has_fbc = 1,
	.ring_mask = RENDER_RING | BSD_RING | BLT_RING,
	.has_llc = 1,
	GEN_DEFAULT_PIPEOFFSETS,
	CURSOR_OFFSETS,
};

#define GEN7_FEATURES  \
	.gen = 7, .num_pipes = 3, \
	.need_gfx_hws = 1, .has_hotplug = 1, \
	.has_fbc = 1, \
	.ring_mask = RENDER_RING | BSD_RING | BLT_RING, \
	.has_llc = 1

static const struct intel_device_info intel_ivybridge_d_info = {
	GEN7_FEATURES,
	.is_ivybridge = 1,
	GEN_DEFAULT_PIPEOFFSETS,
	IVB_CURSOR_OFFSETS,
};

static const struct intel_device_info intel_ivybridge_m_info = {
	GEN7_FEATURES,
	.is_ivybridge = 1,
	.is_mobile = 1,
	GEN_DEFAULT_PIPEOFFSETS,
	IVB_CURSOR_OFFSETS,
};

static const struct intel_device_info intel_ivybridge_q_info = {
	GEN7_FEATURES,
	.is_ivybridge = 1,
	.num_pipes = 0, /* legal, last one wins */
	GEN_DEFAULT_PIPEOFFSETS,
	IVB_CURSOR_OFFSETS,
};

static const struct intel_device_info intel_valleyview_m_info = {
	GEN7_FEATURES,
	.is_mobile = 1,
	.num_pipes = 2,
	.is_valleyview = 1,
	.display_mmio_offset = VLV_DISPLAY_BASE,
	.has_fbc = 0, /* legal, last one wins */
	.has_llc = 0, /* legal, last one wins */
	GEN_DEFAULT_PIPEOFFSETS,
	CURSOR_OFFSETS,
};

static const struct intel_device_info intel_valleyview_d_info = {
	GEN7_FEATURES,
	.num_pipes = 2,
	.is_valleyview = 1,
	.display_mmio_offset = VLV_DISPLAY_BASE,
	.has_fbc = 0, /* legal, last one wins */
	.has_llc = 0, /* legal, last one wins */
	GEN_DEFAULT_PIPEOFFSETS,
	CURSOR_OFFSETS,
};

static const struct intel_device_info intel_haswell_d_info = {
	GEN7_FEATURES,
	.is_haswell = 1,
	.has_ddi = 1,
	.has_fpga_dbg = 1,
	.ring_mask = RENDER_RING | BSD_RING | BLT_RING | VEBOX_RING,
	GEN_DEFAULT_PIPEOFFSETS,
	IVB_CURSOR_OFFSETS,
};

static const struct intel_device_info intel_haswell_m_info = {
	GEN7_FEATURES,
	.is_haswell = 1,
	.is_mobile = 1,
	.has_ddi = 1,
	.has_fpga_dbg = 1,
	.ring_mask = RENDER_RING | BSD_RING | BLT_RING | VEBOX_RING,
	GEN_DEFAULT_PIPEOFFSETS,
	IVB_CURSOR_OFFSETS,
};

static const struct intel_device_info intel_broadwell_d_info = {
	.gen = 8, .num_pipes = 3,
	.need_gfx_hws = 1, .has_hotplug = 1,
	.ring_mask = RENDER_RING | BSD_RING | BLT_RING | VEBOX_RING,
	.has_llc = 1,
	.has_ddi = 1,
	.has_fpga_dbg = 1,
	.has_fbc = 1,
	GEN_DEFAULT_PIPEOFFSETS,
	IVB_CURSOR_OFFSETS,
};

static const struct intel_device_info intel_broadwell_m_info = {
	.gen = 8, .is_mobile = 1, .num_pipes = 3,
	.need_gfx_hws = 1, .has_hotplug = 1,
	.ring_mask = RENDER_RING | BSD_RING | BLT_RING | VEBOX_RING,
	.has_llc = 1,
	.has_ddi = 1,
	.has_fpga_dbg = 1,
	.has_fbc = 1,
	GEN_DEFAULT_PIPEOFFSETS,
	IVB_CURSOR_OFFSETS,
};

static const struct intel_device_info intel_broadwell_gt3d_info = {
	.gen = 8, .num_pipes = 3,
	.need_gfx_hws = 1, .has_hotplug = 1,
	.ring_mask = RENDER_RING | BSD_RING | BLT_RING | VEBOX_RING | BSD2_RING,
	.has_llc = 1,
	.has_ddi = 1,
	.has_fpga_dbg = 1,
	.has_fbc = 1,
	GEN_DEFAULT_PIPEOFFSETS,
	IVB_CURSOR_OFFSETS,
};

static const struct intel_device_info intel_broadwell_gt3m_info = {
	.gen = 8, .is_mobile = 1, .num_pipes = 3,
	.need_gfx_hws = 1, .has_hotplug = 1,
	.ring_mask = RENDER_RING | BSD_RING | BLT_RING | VEBOX_RING | BSD2_RING,
	.has_llc = 1,
	.has_ddi = 1,
	.has_fpga_dbg = 1,
	.has_fbc = 1,
	GEN_DEFAULT_PIPEOFFSETS,
	IVB_CURSOR_OFFSETS,
};

static const struct intel_device_info intel_cherryview_info = {
	.gen = 8, .num_pipes = 3,
	.need_gfx_hws = 1, .has_hotplug = 1,
	.ring_mask = RENDER_RING | BSD_RING | BLT_RING | VEBOX_RING,
	.is_valleyview = 1,
	.display_mmio_offset = VLV_DISPLAY_BASE,
	GEN_CHV_PIPEOFFSETS,
	CURSOR_OFFSETS,
};

static const struct intel_device_info intel_skylake_info = {
	.is_preliminary = 1,
	.is_skylake = 1,
	.gen = 9, .num_pipes = 3,
	.need_gfx_hws = 1, .has_hotplug = 1,
	.ring_mask = RENDER_RING | BSD_RING | BLT_RING | VEBOX_RING,
	.has_llc = 1,
	.has_ddi = 1,
	.has_fbc = 1,
	GEN_DEFAULT_PIPEOFFSETS,
	IVB_CURSOR_OFFSETS,
};

static const struct intel_device_info intel_skylake_gt3_info = {
	.is_preliminary = 1,
	.is_skylake = 1,
	.gen = 9, .num_pipes = 3,
	.need_gfx_hws = 1, .has_hotplug = 1,
	.ring_mask = RENDER_RING | BSD_RING | BLT_RING | VEBOX_RING | BSD2_RING,
	.has_llc = 1,
	.has_ddi = 1,
	.has_fbc = 1,
	GEN_DEFAULT_PIPEOFFSETS,
	IVB_CURSOR_OFFSETS,
};

static const struct intel_device_info intel_broxton_info = {
	.is_preliminary = 1,
	.gen = 9,
	.need_gfx_hws = 1, .has_hotplug = 1,
	.ring_mask = RENDER_RING | BSD_RING | BLT_RING | VEBOX_RING,
	.num_pipes = 3,
	.has_ddi = 1,
	.has_fbc = 1,
	GEN_DEFAULT_PIPEOFFSETS,
	IVB_CURSOR_OFFSETS,
};

/*
 * Make sure any device matches here are from most specific to most
 * general.  For example, since the Quanta match is based on the subsystem
 * and subvendor IDs, we need it to come before the more general IVB
 * PCI ID matches, otherwise we'll use the wrong info struct above.
 */
#define INTEL_PCI_IDS \
	INTEL_I830_IDS(&intel_i830_info),	\
	INTEL_I845G_IDS(&intel_845g_info),	\
	INTEL_I85X_IDS(&intel_i85x_info),	\
	INTEL_I865G_IDS(&intel_i865g_info),	\
	INTEL_I915G_IDS(&intel_i915g_info),	\
	INTEL_I915GM_IDS(&intel_i915gm_info),	\
	INTEL_I945G_IDS(&intel_i945g_info),	\
	INTEL_I945GM_IDS(&intel_i945gm_info),	\
	INTEL_I965G_IDS(&intel_i965g_info),	\
	INTEL_G33_IDS(&intel_g33_info),		\
	INTEL_I965GM_IDS(&intel_i965gm_info),	\
	INTEL_GM45_IDS(&intel_gm45_info), 	\
	INTEL_G45_IDS(&intel_g45_info), 	\
	INTEL_PINEVIEW_IDS(&intel_pineview_info),	\
	INTEL_IRONLAKE_D_IDS(&intel_ironlake_d_info),	\
	INTEL_IRONLAKE_M_IDS(&intel_ironlake_m_info),	\
	INTEL_SNB_D_IDS(&intel_sandybridge_d_info),	\
	INTEL_SNB_M_IDS(&intel_sandybridge_m_info),	\
	INTEL_IVB_Q_IDS(&intel_ivybridge_q_info), /* must be first IVB */ \
	INTEL_IVB_M_IDS(&intel_ivybridge_m_info),	\
	INTEL_IVB_D_IDS(&intel_ivybridge_d_info),	\
	INTEL_HSW_D_IDS(&intel_haswell_d_info), \
	INTEL_HSW_M_IDS(&intel_haswell_m_info), \
	INTEL_VLV_M_IDS(&intel_valleyview_m_info),	\
	INTEL_VLV_D_IDS(&intel_valleyview_d_info),	\
	INTEL_BDW_GT12M_IDS(&intel_broadwell_m_info),	\
	INTEL_BDW_GT12D_IDS(&intel_broadwell_d_info),	\
	INTEL_BDW_GT3M_IDS(&intel_broadwell_gt3m_info),	\
	INTEL_BDW_GT3D_IDS(&intel_broadwell_gt3d_info), \
	INTEL_CHV_IDS(&intel_cherryview_info),	\
	INTEL_SKL_GT1_IDS(&intel_skylake_info),	\
	INTEL_SKL_GT2_IDS(&intel_skylake_info),	\
	INTEL_SKL_GT3_IDS(&intel_skylake_gt3_info),	\
	INTEL_BXT_IDS(&intel_broxton_info)

static const struct pci_device_id pciidlist[] = {		/* aka */
	INTEL_PCI_IDS,
	{0, 0, 0}
};

#if defined(CONFIG_DRM_I915_KMS)
MODULE_DEVICE_TABLE(pci, pciidlist);
#endif

void intel_detect_pch(struct drm_device *dev)
{
	struct drm_i915_private *dev_priv = dev->dev_private;
	struct pci_dev *pch = NULL;

	/* In all current cases, num_pipes is equivalent to the PCH_NOP setting
	 * (which really amounts to a PCH but no South Display).
	 */
	if (INTEL_INFO(dev)->num_pipes == 0) {
		dev_priv->pch_type = PCH_NOP;
		return;
	}

	/*
	 * The reason to probe ISA bridge instead of Dev31:Fun0 is to
	 * make graphics device passthrough work easy for VMM, that only
	 * need to expose ISA bridge to let driver know the real hardware
	 * underneath. This is a requirement from virtualization team.
	 *
	 * In some virtualized environments (e.g. XEN), there is irrelevant
	 * ISA bridge in the system. To work reliably, we should scan trhough
	 * all the ISA bridge devices and check for the first match, instead
	 * of only checking the first one.
	 */
	while ((pch = pci_get_class(PCI_CLASS_BRIDGE_ISA << 8, pch))) {
		if (pch->vendor == PCI_VENDOR_ID_INTEL) {
			unsigned short id = pch->device & INTEL_PCH_DEVICE_ID_MASK;
			dev_priv->pch_id = id;

			if (id == INTEL_PCH_IBX_DEVICE_ID_TYPE) {
				dev_priv->pch_type = PCH_IBX;
				DRM_DEBUG_KMS("Found Ibex Peak PCH\n");
				WARN_ON(!IS_GEN5(dev));
			} else if (id == INTEL_PCH_CPT_DEVICE_ID_TYPE) {
				dev_priv->pch_type = PCH_CPT;
				DRM_DEBUG_KMS("Found CougarPoint PCH\n");
				WARN_ON(!(IS_GEN6(dev) || IS_IVYBRIDGE(dev)));
			} else if (id == INTEL_PCH_PPT_DEVICE_ID_TYPE) {
				/* PantherPoint is CPT compatible */
				dev_priv->pch_type = PCH_CPT;
				DRM_DEBUG_KMS("Found PantherPoint PCH\n");
				WARN_ON(!(IS_GEN6(dev) || IS_IVYBRIDGE(dev)));
			} else if (id == INTEL_PCH_LPT_DEVICE_ID_TYPE) {
				dev_priv->pch_type = PCH_LPT;
				DRM_DEBUG_KMS("Found LynxPoint PCH\n");
				WARN_ON(!IS_HASWELL(dev) && !IS_BROADWELL(dev));
				WARN_ON(IS_HSW_ULT(dev) || IS_BDW_ULT(dev));
			} else if (id == INTEL_PCH_LPT_LP_DEVICE_ID_TYPE) {
				dev_priv->pch_type = PCH_LPT;
				DRM_DEBUG_KMS("Found LynxPoint LP PCH\n");
				WARN_ON(!IS_HASWELL(dev) && !IS_BROADWELL(dev));
				WARN_ON(!IS_HSW_ULT(dev) && !IS_BDW_ULT(dev));
			} else if (id == INTEL_PCH_SPT_DEVICE_ID_TYPE) {
				dev_priv->pch_type = PCH_SPT;
				DRM_DEBUG_KMS("Found SunrisePoint PCH\n");
				WARN_ON(!IS_SKYLAKE(dev));
			} else if (id == INTEL_PCH_SPT_LP_DEVICE_ID_TYPE) {
				dev_priv->pch_type = PCH_SPT;
				DRM_DEBUG_KMS("Found SunrisePoint LP PCH\n");
				WARN_ON(!IS_SKYLAKE(dev));
			} else
				continue;

			break;
		}
	}
	if (!pch)
		DRM_DEBUG_KMS("No PCH found.\n");

	pci_dev_put(pch);
}

bool i915_semaphore_is_enabled(struct drm_device *dev)
{
	if (INTEL_INFO(dev)->gen < 6)
		return false;

	if (i915.semaphores >= 0)
		return i915.semaphores;

	/* TODO: make semaphores and Execlists play nicely together */
	if (i915.enable_execlists)
		return false;

	/* Until we get further testing... */
	if (IS_GEN8(dev))
		return false;

#ifdef CONFIG_INTEL_IOMMU
	/* Enable semaphores on SNB when IO remapping is off */
	if (INTEL_INFO(dev)->gen == 6 && intel_iommu_gfx_mapped)
		return false;
#endif

	return true;
}

void intel_hpd_cancel_work(struct drm_i915_private *dev_priv)
{
	spin_lock_irq(&dev_priv->irq_lock);

	dev_priv->long_hpd_port_mask = 0;
	dev_priv->short_hpd_port_mask = 0;
	dev_priv->hpd_event_bits = 0;

	spin_unlock_irq(&dev_priv->irq_lock);

	cancel_work_sync(&dev_priv->dig_port_work);
	cancel_work_sync(&dev_priv->hotplug_work);
	cancel_delayed_work_sync(&dev_priv->hotplug_reenable_work);
}

static void intel_suspend_encoders(struct drm_i915_private *dev_priv)
{
	struct drm_device *dev = dev_priv->dev;
	struct drm_encoder *encoder;

	drm_modeset_lock_all(dev);
	list_for_each_entry(encoder, &dev->mode_config.encoder_list, head) {
		struct intel_encoder *intel_encoder = to_intel_encoder(encoder);

		if (intel_encoder->suspend)
			intel_encoder->suspend(intel_encoder);
	}
	drm_modeset_unlock_all(dev);
}

static int intel_suspend_complete(struct drm_i915_private *dev_priv);
static int vlv_resume_prepare(struct drm_i915_private *dev_priv,
			      bool rpm_resume);

static int i915_drm_suspend(struct drm_device *dev)
{
	struct drm_i915_private *dev_priv = dev->dev_private;
	struct drm_crtc *crtc;
	pci_power_t opregion_target_state;
	int error;

	/* ignore lid events during suspend */
	mutex_lock(&dev_priv->modeset_restore_lock);
	dev_priv->modeset_restore = MODESET_SUSPENDED;
	mutex_unlock(&dev_priv->modeset_restore_lock);

	/* We do a lot of poking in a lot of registers, make sure they work
	 * properly. */
	intel_display_set_init_power(dev_priv, true);

	drm_kms_helper_poll_disable(dev);

	pci_save_state(dev->pdev);

	error = i915_gem_suspend(dev);
	if (error) {
		dev_err(&dev->pdev->dev,
			"GEM idle failed, resume might fail\n");
		return error;
	}
<<<<<<< HEAD

	intel_suspend_gt_powersave(dev);

	/*
	 * Disable CRTCs directly since we want to preserve sw state
	 * for _thaw. Also, power gate the CRTC power wells.
	 */
	drm_modeset_lock_all(dev);
	for_each_crtc(dev, crtc)
		intel_crtc_control(crtc, false);
	drm_modeset_unlock_all(dev);

	intel_dp_mst_suspend(dev);

	intel_runtime_pm_disable_interrupts(dev_priv);
	intel_hpd_cancel_work(dev_priv);

	intel_suspend_encoders(dev_priv);

=======

	intel_suspend_gt_powersave(dev);

	/*
	 * Disable CRTCs directly since we want to preserve sw state
	 * for _thaw. Also, power gate the CRTC power wells.
	 */
	drm_modeset_lock_all(dev);
	for_each_crtc(dev, crtc)
		intel_crtc_control(crtc, false);
	drm_modeset_unlock_all(dev);

	intel_dp_mst_suspend(dev);

	intel_runtime_pm_disable_interrupts(dev_priv);
	intel_hpd_cancel_work(dev_priv);

	intel_suspend_encoders(dev_priv);

>>>>>>> 16977dae
	intel_suspend_hw(dev);

	i915_gem_suspend_gtt_mappings(dev);

	i915_save_state(dev);

	opregion_target_state = PCI_D3cold;
#if IS_ENABLED(CONFIG_ACPI_SLEEP)
	if (acpi_target_system_state() < ACPI_STATE_S3)
		opregion_target_state = PCI_D1;
#endif
	intel_opregion_notify_adapter(dev, opregion_target_state);

	intel_uncore_forcewake_reset(dev, false);
	intel_opregion_fini(dev);

	intel_fbdev_set_suspend(dev, FBINFO_STATE_SUSPENDED, true);

	dev_priv->suspend_count++;

	intel_display_set_init_power(dev_priv, false);

	return 0;
}

static int i915_drm_suspend_late(struct drm_device *drm_dev, bool hibernation)
{
	struct drm_i915_private *dev_priv = drm_dev->dev_private;
	int ret;

	ret = intel_suspend_complete(dev_priv);

	if (ret) {
		DRM_ERROR("Suspend complete failed: %d\n", ret);

		return ret;
	}

	pci_disable_device(drm_dev->pdev);
	/*
	 * During hibernation on some GEN4 platforms the BIOS may try to access
	 * the device even though it's already in D3 and hang the machine. So
	 * leave the device in D0 on those platforms and hope the BIOS will
	 * power down the device properly. Platforms where this was seen:
	 * Lenovo Thinkpad X301, X61s
	 */
	if (!(hibernation &&
	      drm_dev->pdev->subsystem_vendor == PCI_VENDOR_ID_LENOVO &&
	      INTEL_INFO(dev_priv)->gen == 4))
		pci_set_power_state(drm_dev->pdev, PCI_D3hot);

	return 0;
}

int i915_suspend_legacy(struct drm_device *dev, pm_message_t state)
{
	int error;

	if (!dev || !dev->dev_private) {
		DRM_ERROR("dev: %p\n", dev);
		DRM_ERROR("DRM not initialized, aborting suspend.\n");
		return -ENODEV;
	}

	if (WARN_ON_ONCE(state.event != PM_EVENT_SUSPEND &&
			 state.event != PM_EVENT_FREEZE))
		return -EINVAL;

	if (dev->switch_power_state == DRM_SWITCH_POWER_OFF)
		return 0;

	error = i915_drm_suspend(dev);
	if (error)
		return error;

	return i915_drm_suspend_late(dev, false);
}

static int i915_drm_resume(struct drm_device *dev)
{
	struct drm_i915_private *dev_priv = dev->dev_private;

	mutex_lock(&dev->struct_mutex);
	i915_gem_restore_gtt_mappings(dev);
	mutex_unlock(&dev->struct_mutex);

	i915_restore_state(dev);
	intel_opregion_setup(dev);

	intel_init_pch_refclk(dev);
	drm_mode_config_reset(dev);

	mutex_lock(&dev->struct_mutex);
	if (i915_gem_init_hw(dev)) {
		DRM_ERROR("failed to re-initialize GPU, declaring wedged!\n");
		atomic_set_mask(I915_WEDGED, &dev_priv->gpu_error.reset_counter);
	}
	mutex_unlock(&dev->struct_mutex);

	/* We need working interrupts for modeset enabling ... */
	intel_runtime_pm_enable_interrupts(dev_priv);

	intel_modeset_init_hw(dev);

	spin_lock_irq(&dev_priv->irq_lock);
	if (dev_priv->display.hpd_irq_setup)
		dev_priv->display.hpd_irq_setup(dev);
	spin_unlock_irq(&dev_priv->irq_lock);

	drm_modeset_lock_all(dev);
	intel_modeset_setup_hw_state(dev, true);
	drm_modeset_unlock_all(dev);

	intel_dp_mst_resume(dev);

	/*
	 * ... but also need to make sure that hotplug processing
	 * doesn't cause havoc. Like in the driver load code we don't
	 * bother with the tiny race here where we might loose hotplug
	 * notifications.
	 * */
	intel_hpd_init(dev_priv);
	/* Config may have changed between suspend and resume */
	drm_helper_hpd_irq_event(dev);

	intel_opregion_init(dev);

	intel_fbdev_set_suspend(dev, FBINFO_STATE_RUNNING, false);

	mutex_lock(&dev_priv->modeset_restore_lock);
	dev_priv->modeset_restore = MODESET_DONE;
	mutex_unlock(&dev_priv->modeset_restore_lock);

	intel_opregion_notify_adapter(dev, PCI_D0);

	drm_kms_helper_poll_enable(dev);

	return 0;
}

static int i915_drm_resume_early(struct drm_device *dev)
{
	struct drm_i915_private *dev_priv = dev->dev_private;
	int ret = 0;

	/*
	 * We have a resume ordering issue with the snd-hda driver also
	 * requiring our device to be power up. Due to the lack of a
	 * parent/child relationship we currently solve this with an early
	 * resume hook.
	 *
	 * FIXME: This should be solved with a special hdmi sink device or
	 * similar so that power domains can be employed.
	 */
	if (pci_enable_device(dev->pdev))
		return -EIO;

	pci_set_master(dev->pdev);

	if (IS_VALLEYVIEW(dev_priv))
		ret = vlv_resume_prepare(dev_priv, false);
	if (ret)
		DRM_ERROR("Resume prepare failed: %d,Continuing resume\n", ret);

	intel_uncore_early_sanitize(dev, true);

	if (IS_HASWELL(dev_priv) || IS_BROADWELL(dev_priv))
		hsw_disable_pc8(dev_priv);

	intel_uncore_sanitize(dev);
	intel_power_domains_init_hw(dev_priv);

	return ret;
}

int i915_resume_legacy(struct drm_device *dev)
{
	int ret;

	if (dev->switch_power_state == DRM_SWITCH_POWER_OFF)
		return 0;

	ret = i915_drm_resume_early(dev);
	if (ret)
		return ret;

	return i915_drm_resume(dev);
}

/**
 * i915_reset - reset chip after a hang
 * @dev: drm device to reset
 *
 * Reset the chip.  Useful if a hang is detected. Returns zero on successful
 * reset or otherwise an error code.
 *
 * Procedure is fairly simple:
 *   - reset the chip using the reset reg
 *   - re-init context state
 *   - re-init hardware status page
 *   - re-init ring buffer
 *   - re-init interrupt state
 *   - re-init display
 */
int i915_reset(struct drm_device *dev)
{
	struct drm_i915_private *dev_priv = dev->dev_private;
	bool simulated;
	int ret;

	if (!i915.reset)
		return 0;

	intel_reset_gt_powersave(dev);

	mutex_lock(&dev->struct_mutex);

	i915_gem_reset(dev);

	simulated = dev_priv->gpu_error.stop_rings != 0;

	ret = intel_gpu_reset(dev);

	/* Also reset the gpu hangman. */
	if (simulated) {
		DRM_INFO("Simulated gpu hang, resetting stop_rings\n");
		dev_priv->gpu_error.stop_rings = 0;
		if (ret == -ENODEV) {
			DRM_INFO("Reset not implemented, but ignoring "
				 "error for simulated gpu hangs\n");
			ret = 0;
		}
	}

	if (i915_stop_ring_allow_warn(dev_priv))
		pr_notice("drm/i915: Resetting chip after gpu hang\n");

	if (ret) {
		DRM_ERROR("Failed to reset chip: %i\n", ret);
		mutex_unlock(&dev->struct_mutex);
		return ret;
	}

	intel_overlay_reset(dev_priv);

	/* Ok, now get things going again... */

	/*
	 * Everything depends on having the GTT running, so we need to start
	 * there.  Fortunately we don't need to do this unless we reset the
	 * chip at a PCI level.
	 *
	 * Next we need to restore the context, but we don't use those
	 * yet either...
	 *
	 * Ring buffer needs to be re-initialized in the KMS case, or if X
	 * was running at the time of the reset (i.e. we weren't VT
	 * switched away).
	 */

	/* Used to prevent gem_check_wedged returning -EAGAIN during gpu reset */
	dev_priv->gpu_error.reload_in_reset = true;

	ret = i915_gem_init_hw(dev);
<<<<<<< HEAD

	dev_priv->gpu_error.reload_in_reset = false;

=======

	dev_priv->gpu_error.reload_in_reset = false;

>>>>>>> 16977dae
	mutex_unlock(&dev->struct_mutex);
	if (ret) {
		DRM_ERROR("Failed hw init on reset %d\n", ret);
		return ret;
	}

	/*
	 * rps/rc6 re-init is necessary to restore state lost after the
	 * reset and the re-install of gt irqs. Skip for ironlake per
	 * previous concerns that it doesn't respond well to some forms
	 * of re-init after reset.
	 */
	if (INTEL_INFO(dev)->gen > 5)
		intel_enable_gt_powersave(dev);

	return 0;
}

static int i915_pci_probe(struct pci_dev *pdev, const struct pci_device_id *ent)
{
	struct intel_device_info *intel_info =
		(struct intel_device_info *) ent->driver_data;

	if (IS_PRELIMINARY_HW(intel_info) && !i915.preliminary_hw_support) {
		DRM_INFO("This hardware requires preliminary hardware support.\n"
			 "See CONFIG_DRM_I915_PRELIMINARY_HW_SUPPORT, and/or modparam preliminary_hw_support\n");
		return -ENODEV;
	}

	/* Only bind to function 0 of the device. Early generations
	 * used function 1 as a placeholder for multi-head. This causes
	 * us confusion instead, especially on the systems where both
	 * functions have the same PCI-ID!
	 */
	if (PCI_FUNC(pdev->devfn))
		return -ENODEV;

	driver.driver_features &= ~(DRIVER_USE_AGP);

	return drm_get_pci_dev(pdev, ent, &driver);
}

static void
i915_pci_remove(struct pci_dev *pdev)
{
	struct drm_device *dev = pci_get_drvdata(pdev);

	drm_put_dev(dev);
}

static int i915_pm_suspend(struct device *dev)
{
	struct pci_dev *pdev = to_pci_dev(dev);
	struct drm_device *drm_dev = pci_get_drvdata(pdev);

	if (!drm_dev || !drm_dev->dev_private) {
		dev_err(dev, "DRM not initialized, aborting suspend.\n");
		return -ENODEV;
	}

	if (drm_dev->switch_power_state == DRM_SWITCH_POWER_OFF)
		return 0;

	return i915_drm_suspend(drm_dev);
}

static int i915_pm_suspend_late(struct device *dev)
{
	struct drm_device *drm_dev = dev_to_i915(dev)->dev;

	/*
	 * We have a suspedn ordering issue with the snd-hda driver also
	 * requiring our device to be power up. Due to the lack of a
	 * parent/child relationship we currently solve this with an late
	 * suspend hook.
	 *
	 * FIXME: This should be solved with a special hdmi sink device or
	 * similar so that power domains can be employed.
	 */
	if (drm_dev->switch_power_state == DRM_SWITCH_POWER_OFF)
		return 0;

	return i915_drm_suspend_late(drm_dev, false);
}

static int i915_pm_poweroff_late(struct device *dev)
{
	struct drm_device *drm_dev = dev_to_i915(dev)->dev;

	if (drm_dev->switch_power_state == DRM_SWITCH_POWER_OFF)
		return 0;

	return i915_drm_suspend_late(drm_dev, true);
}

static int i915_pm_resume_early(struct device *dev)
{
	struct drm_device *drm_dev = dev_to_i915(dev)->dev;

	if (drm_dev->switch_power_state == DRM_SWITCH_POWER_OFF)
		return 0;

	return i915_drm_resume_early(drm_dev);
}

static int i915_pm_resume(struct device *dev)
{
	struct drm_device *drm_dev = dev_to_i915(dev)->dev;

	if (drm_dev->switch_power_state == DRM_SWITCH_POWER_OFF)
		return 0;

	return i915_drm_resume(drm_dev);
}

static int bxt_suspend_complete(struct drm_i915_private *dev_priv)
{
	struct drm_device *dev = dev_priv->dev;

	/* TODO: when DC5 support is added disable DC5 here. */

	bxt_uninit_cdclk(dev);
	bxt_enable_dc9(dev_priv);

	return 0;
}

static int hsw_suspend_complete(struct drm_i915_private *dev_priv)
{
	hsw_enable_pc8(dev_priv);

	return 0;
}

static int bxt_resume_prepare(struct drm_i915_private *dev_priv)
{
	struct drm_device *dev = dev_priv->dev;

	/* TODO: When CSR FW support is added make sure the FW is loaded. */

	bxt_disable_dc9(dev_priv);
	bxt_init_cdclk(dev);
	bxt_ddi_phy_init(dev);
	intel_prepare_ddi(dev);

	return 0;
}

/*
 * Save all Gunit registers that may be lost after a D3 and a subsequent
 * S0i[R123] transition. The list of registers needing a save/restore is
 * defined in the VLV2_S0IXRegs document. This documents marks all Gunit
 * registers in the following way:
 * - Driver: saved/restored by the driver
 * - Punit : saved/restored by the Punit firmware
 * - No, w/o marking: no need to save/restore, since the register is R/O or
 *                    used internally by the HW in a way that doesn't depend
 *                    keeping the content across a suspend/resume.
 * - Debug : used for debugging
 *
 * We save/restore all registers marked with 'Driver', with the following
 * exceptions:
 * - Registers out of use, including also registers marked with 'Debug'.
 *   These have no effect on the driver's operation, so we don't save/restore
 *   them to reduce the overhead.
 * - Registers that are fully setup by an initialization function called from
 *   the resume path. For example many clock gating and RPS/RC6 registers.
 * - Registers that provide the right functionality with their reset defaults.
 *
 * TODO: Except for registers that based on the above 3 criteria can be safely
 * ignored, we save/restore all others, practically treating the HW context as
 * a black-box for the driver. Further investigation is needed to reduce the
 * saved/restored registers even further, by following the same 3 criteria.
 */
static void vlv_save_gunit_s0ix_state(struct drm_i915_private *dev_priv)
{
	struct vlv_s0ix_state *s = &dev_priv->vlv_s0ix_state;
	int i;

	/* GAM 0x4000-0x4770 */
	s->wr_watermark		= I915_READ(GEN7_WR_WATERMARK);
	s->gfx_prio_ctrl	= I915_READ(GEN7_GFX_PRIO_CTRL);
	s->arb_mode		= I915_READ(ARB_MODE);
	s->gfx_pend_tlb0	= I915_READ(GEN7_GFX_PEND_TLB0);
	s->gfx_pend_tlb1	= I915_READ(GEN7_GFX_PEND_TLB1);

	for (i = 0; i < ARRAY_SIZE(s->lra_limits); i++)
		s->lra_limits[i] = I915_READ(GEN7_LRA_LIMITS_BASE + i * 4);

	s->media_max_req_count	= I915_READ(GEN7_MEDIA_MAX_REQ_COUNT);
	s->gfx_max_req_count	= I915_READ(GEN7_MEDIA_MAX_REQ_COUNT);

	s->render_hwsp		= I915_READ(RENDER_HWS_PGA_GEN7);
	s->ecochk		= I915_READ(GAM_ECOCHK);
	s->bsd_hwsp		= I915_READ(BSD_HWS_PGA_GEN7);
	s->blt_hwsp		= I915_READ(BLT_HWS_PGA_GEN7);

	s->tlb_rd_addr		= I915_READ(GEN7_TLB_RD_ADDR);

	/* MBC 0x9024-0x91D0, 0x8500 */
	s->g3dctl		= I915_READ(VLV_G3DCTL);
	s->gsckgctl		= I915_READ(VLV_GSCKGCTL);
	s->mbctl		= I915_READ(GEN6_MBCTL);

	/* GCP 0x9400-0x9424, 0x8100-0x810C */
	s->ucgctl1		= I915_READ(GEN6_UCGCTL1);
	s->ucgctl3		= I915_READ(GEN6_UCGCTL3);
	s->rcgctl1		= I915_READ(GEN6_RCGCTL1);
	s->rcgctl2		= I915_READ(GEN6_RCGCTL2);
	s->rstctl		= I915_READ(GEN6_RSTCTL);
	s->misccpctl		= I915_READ(GEN7_MISCCPCTL);

	/* GPM 0xA000-0xAA84, 0x8000-0x80FC */
	s->gfxpause		= I915_READ(GEN6_GFXPAUSE);
	s->rpdeuhwtc		= I915_READ(GEN6_RPDEUHWTC);
	s->rpdeuc		= I915_READ(GEN6_RPDEUC);
	s->ecobus		= I915_READ(ECOBUS);
	s->pwrdwnupctl		= I915_READ(VLV_PWRDWNUPCTL);
	s->rp_down_timeout	= I915_READ(GEN6_RP_DOWN_TIMEOUT);
	s->rp_deucsw		= I915_READ(GEN6_RPDEUCSW);
	s->rcubmabdtmr		= I915_READ(GEN6_RCUBMABDTMR);
	s->rcedata		= I915_READ(VLV_RCEDATA);
	s->spare2gh		= I915_READ(VLV_SPAREG2H);

	/* Display CZ domain, 0x4400C-0x4402C, 0x4F000-0x4F11F */
	s->gt_imr		= I915_READ(GTIMR);
	s->gt_ier		= I915_READ(GTIER);
	s->pm_imr		= I915_READ(GEN6_PMIMR);
	s->pm_ier		= I915_READ(GEN6_PMIER);

	for (i = 0; i < ARRAY_SIZE(s->gt_scratch); i++)
		s->gt_scratch[i] = I915_READ(GEN7_GT_SCRATCH_BASE + i * 4);

	/* GT SA CZ domain, 0x100000-0x138124 */
	s->tilectl		= I915_READ(TILECTL);
	s->gt_fifoctl		= I915_READ(GTFIFOCTL);
	s->gtlc_wake_ctrl	= I915_READ(VLV_GTLC_WAKE_CTRL);
	s->gtlc_survive		= I915_READ(VLV_GTLC_SURVIVABILITY_REG);
	s->pmwgicz		= I915_READ(VLV_PMWGICZ);

	/* Gunit-Display CZ domain, 0x182028-0x1821CF */
	s->gu_ctl0		= I915_READ(VLV_GU_CTL0);
	s->gu_ctl1		= I915_READ(VLV_GU_CTL1);
	s->pcbr			= I915_READ(VLV_PCBR);
	s->clock_gate_dis2	= I915_READ(VLV_GUNIT_CLOCK_GATE2);

	/*
	 * Not saving any of:
	 * DFT,		0x9800-0x9EC0
	 * SARB,	0xB000-0xB1FC
	 * GAC,		0x5208-0x524C, 0x14000-0x14C000
	 * PCI CFG
	 */
}

static void vlv_restore_gunit_s0ix_state(struct drm_i915_private *dev_priv)
{
	struct vlv_s0ix_state *s = &dev_priv->vlv_s0ix_state;
	u32 val;
	int i;

	/* GAM 0x4000-0x4770 */
	I915_WRITE(GEN7_WR_WATERMARK,	s->wr_watermark);
	I915_WRITE(GEN7_GFX_PRIO_CTRL,	s->gfx_prio_ctrl);
	I915_WRITE(ARB_MODE,		s->arb_mode | (0xffff << 16));
	I915_WRITE(GEN7_GFX_PEND_TLB0,	s->gfx_pend_tlb0);
	I915_WRITE(GEN7_GFX_PEND_TLB1,	s->gfx_pend_tlb1);

	for (i = 0; i < ARRAY_SIZE(s->lra_limits); i++)
		I915_WRITE(GEN7_LRA_LIMITS_BASE + i * 4, s->lra_limits[i]);

	I915_WRITE(GEN7_MEDIA_MAX_REQ_COUNT, s->media_max_req_count);
	I915_WRITE(GEN7_MEDIA_MAX_REQ_COUNT, s->gfx_max_req_count);

	I915_WRITE(RENDER_HWS_PGA_GEN7,	s->render_hwsp);
	I915_WRITE(GAM_ECOCHK,		s->ecochk);
	I915_WRITE(BSD_HWS_PGA_GEN7,	s->bsd_hwsp);
	I915_WRITE(BLT_HWS_PGA_GEN7,	s->blt_hwsp);

	I915_WRITE(GEN7_TLB_RD_ADDR,	s->tlb_rd_addr);

	/* MBC 0x9024-0x91D0, 0x8500 */
	I915_WRITE(VLV_G3DCTL,		s->g3dctl);
	I915_WRITE(VLV_GSCKGCTL,	s->gsckgctl);
	I915_WRITE(GEN6_MBCTL,		s->mbctl);

	/* GCP 0x9400-0x9424, 0x8100-0x810C */
	I915_WRITE(GEN6_UCGCTL1,	s->ucgctl1);
	I915_WRITE(GEN6_UCGCTL3,	s->ucgctl3);
	I915_WRITE(GEN6_RCGCTL1,	s->rcgctl1);
	I915_WRITE(GEN6_RCGCTL2,	s->rcgctl2);
	I915_WRITE(GEN6_RSTCTL,		s->rstctl);
	I915_WRITE(GEN7_MISCCPCTL,	s->misccpctl);

	/* GPM 0xA000-0xAA84, 0x8000-0x80FC */
	I915_WRITE(GEN6_GFXPAUSE,	s->gfxpause);
	I915_WRITE(GEN6_RPDEUHWTC,	s->rpdeuhwtc);
	I915_WRITE(GEN6_RPDEUC,		s->rpdeuc);
	I915_WRITE(ECOBUS,		s->ecobus);
	I915_WRITE(VLV_PWRDWNUPCTL,	s->pwrdwnupctl);
	I915_WRITE(GEN6_RP_DOWN_TIMEOUT,s->rp_down_timeout);
	I915_WRITE(GEN6_RPDEUCSW,	s->rp_deucsw);
	I915_WRITE(GEN6_RCUBMABDTMR,	s->rcubmabdtmr);
	I915_WRITE(VLV_RCEDATA,		s->rcedata);
	I915_WRITE(VLV_SPAREG2H,	s->spare2gh);

	/* Display CZ domain, 0x4400C-0x4402C, 0x4F000-0x4F11F */
	I915_WRITE(GTIMR,		s->gt_imr);
	I915_WRITE(GTIER,		s->gt_ier);
	I915_WRITE(GEN6_PMIMR,		s->pm_imr);
	I915_WRITE(GEN6_PMIER,		s->pm_ier);

	for (i = 0; i < ARRAY_SIZE(s->gt_scratch); i++)
		I915_WRITE(GEN7_GT_SCRATCH_BASE + i * 4, s->gt_scratch[i]);

	/* GT SA CZ domain, 0x100000-0x138124 */
	I915_WRITE(TILECTL,			s->tilectl);
	I915_WRITE(GTFIFOCTL,			s->gt_fifoctl);
	/*
	 * Preserve the GT allow wake and GFX force clock bit, they are not
	 * be restored, as they are used to control the s0ix suspend/resume
	 * sequence by the caller.
	 */
	val = I915_READ(VLV_GTLC_WAKE_CTRL);
	val &= VLV_GTLC_ALLOWWAKEREQ;
	val |= s->gtlc_wake_ctrl & ~VLV_GTLC_ALLOWWAKEREQ;
	I915_WRITE(VLV_GTLC_WAKE_CTRL, val);

	val = I915_READ(VLV_GTLC_SURVIVABILITY_REG);
	val &= VLV_GFX_CLK_FORCE_ON_BIT;
	val |= s->gtlc_survive & ~VLV_GFX_CLK_FORCE_ON_BIT;
	I915_WRITE(VLV_GTLC_SURVIVABILITY_REG, val);

	I915_WRITE(VLV_PMWGICZ,			s->pmwgicz);

	/* Gunit-Display CZ domain, 0x182028-0x1821CF */
	I915_WRITE(VLV_GU_CTL0,			s->gu_ctl0);
	I915_WRITE(VLV_GU_CTL1,			s->gu_ctl1);
	I915_WRITE(VLV_PCBR,			s->pcbr);
	I915_WRITE(VLV_GUNIT_CLOCK_GATE2,	s->clock_gate_dis2);
}

int vlv_force_gfx_clock(struct drm_i915_private *dev_priv, bool force_on)
{
	u32 val;
	int err;

#define COND (I915_READ(VLV_GTLC_SURVIVABILITY_REG) & VLV_GFX_CLK_STATUS_BIT)

	val = I915_READ(VLV_GTLC_SURVIVABILITY_REG);
	val &= ~VLV_GFX_CLK_FORCE_ON_BIT;
	if (force_on)
		val |= VLV_GFX_CLK_FORCE_ON_BIT;
	I915_WRITE(VLV_GTLC_SURVIVABILITY_REG, val);

	if (!force_on)
		return 0;

	err = wait_for(COND, 20);
	if (err)
		DRM_ERROR("timeout waiting for GFX clock force-on (%08x)\n",
			  I915_READ(VLV_GTLC_SURVIVABILITY_REG));

	return err;
#undef COND
}

static int vlv_allow_gt_wake(struct drm_i915_private *dev_priv, bool allow)
{
	u32 val;
	int err = 0;

	val = I915_READ(VLV_GTLC_WAKE_CTRL);
	val &= ~VLV_GTLC_ALLOWWAKEREQ;
	if (allow)
		val |= VLV_GTLC_ALLOWWAKEREQ;
	I915_WRITE(VLV_GTLC_WAKE_CTRL, val);
	POSTING_READ(VLV_GTLC_WAKE_CTRL);

#define COND (!!(I915_READ(VLV_GTLC_PW_STATUS) & VLV_GTLC_ALLOWWAKEACK) == \
	      allow)
	err = wait_for(COND, 1);
	if (err)
		DRM_ERROR("timeout disabling GT waking\n");
	return err;
#undef COND
}

static int vlv_wait_for_gt_wells(struct drm_i915_private *dev_priv,
				 bool wait_for_on)
{
	u32 mask;
	u32 val;
	int err;

	mask = VLV_GTLC_PW_MEDIA_STATUS_MASK | VLV_GTLC_PW_RENDER_STATUS_MASK;
	val = wait_for_on ? mask : 0;
#define COND ((I915_READ(VLV_GTLC_PW_STATUS) & mask) == val)
	if (COND)
		return 0;

	DRM_DEBUG_KMS("waiting for GT wells to go %s (%08x)\n",
			wait_for_on ? "on" : "off",
			I915_READ(VLV_GTLC_PW_STATUS));

	/*
	 * RC6 transitioning can be delayed up to 2 msec (see
	 * valleyview_enable_rps), use 3 msec for safety.
	 */
	err = wait_for(COND, 3);
	if (err)
		DRM_ERROR("timeout waiting for GT wells to go %s\n",
			  wait_for_on ? "on" : "off");

	return err;
#undef COND
}

static void vlv_check_no_gt_access(struct drm_i915_private *dev_priv)
{
	if (!(I915_READ(VLV_GTLC_PW_STATUS) & VLV_GTLC_ALLOWWAKEERR))
		return;

	DRM_ERROR("GT register access while GT waking disabled\n");
	I915_WRITE(VLV_GTLC_PW_STATUS, VLV_GTLC_ALLOWWAKEERR);
}

static int vlv_suspend_complete(struct drm_i915_private *dev_priv)
{
	u32 mask;
	int err;

	/*
	 * Bspec defines the following GT well on flags as debug only, so
	 * don't treat them as hard failures.
	 */
	(void)vlv_wait_for_gt_wells(dev_priv, false);

	mask = VLV_GTLC_RENDER_CTX_EXISTS | VLV_GTLC_MEDIA_CTX_EXISTS;
	WARN_ON((I915_READ(VLV_GTLC_WAKE_CTRL) & mask) != mask);

	vlv_check_no_gt_access(dev_priv);

	err = vlv_force_gfx_clock(dev_priv, true);
	if (err)
		goto err1;

	err = vlv_allow_gt_wake(dev_priv, false);
	if (err)
		goto err2;

	if (!IS_CHERRYVIEW(dev_priv->dev))
		vlv_save_gunit_s0ix_state(dev_priv);

	err = vlv_force_gfx_clock(dev_priv, false);
	if (err)
		goto err2;

	return 0;

err2:
	/* For safety always re-enable waking and disable gfx clock forcing */
	vlv_allow_gt_wake(dev_priv, true);
err1:
	vlv_force_gfx_clock(dev_priv, false);

	return err;
}

static int vlv_resume_prepare(struct drm_i915_private *dev_priv,
				bool rpm_resume)
{
	struct drm_device *dev = dev_priv->dev;
	int err;
	int ret;

	/*
	 * If any of the steps fail just try to continue, that's the best we
	 * can do at this point. Return the first error code (which will also
	 * leave RPM permanently disabled).
	 */
	ret = vlv_force_gfx_clock(dev_priv, true);

	if (!IS_CHERRYVIEW(dev_priv->dev))
		vlv_restore_gunit_s0ix_state(dev_priv);

	err = vlv_allow_gt_wake(dev_priv, true);
	if (!ret)
		ret = err;

	err = vlv_force_gfx_clock(dev_priv, false);
	if (!ret)
		ret = err;

	vlv_check_no_gt_access(dev_priv);

	if (rpm_resume) {
		intel_init_clock_gating(dev);
		i915_gem_restore_fences(dev);
	}

	return ret;
}

static int intel_runtime_suspend(struct device *device)
{
	struct pci_dev *pdev = to_pci_dev(device);
	struct drm_device *dev = pci_get_drvdata(pdev);
	struct drm_i915_private *dev_priv = dev->dev_private;
	int ret;

	if (WARN_ON_ONCE(!(dev_priv->rps.enabled && intel_enable_rc6(dev))))
		return -ENODEV;

	if (WARN_ON_ONCE(!HAS_RUNTIME_PM(dev)))
		return -ENODEV;

	DRM_DEBUG_KMS("Suspending device\n");

	/*
	 * We could deadlock here in case another thread holding struct_mutex
	 * calls RPM suspend concurrently, since the RPM suspend will wait
	 * first for this RPM suspend to finish. In this case the concurrent
	 * RPM resume will be followed by its RPM suspend counterpart. Still
	 * for consistency return -EAGAIN, which will reschedule this suspend.
	 */
	if (!mutex_trylock(&dev->struct_mutex)) {
		DRM_DEBUG_KMS("device lock contention, deffering suspend\n");
		/*
		 * Bump the expiration timestamp, otherwise the suspend won't
		 * be rescheduled.
		 */
		pm_runtime_mark_last_busy(device);

		return -EAGAIN;
	}
	/*
	 * We are safe here against re-faults, since the fault handler takes
	 * an RPM reference.
	 */
	i915_gem_release_all_mmaps(dev_priv);
	mutex_unlock(&dev->struct_mutex);

	intel_suspend_gt_powersave(dev);
	intel_runtime_pm_disable_interrupts(dev_priv);

	ret = intel_suspend_complete(dev_priv);
	if (ret) {
		DRM_ERROR("Runtime suspend failed, disabling it (%d)\n", ret);
		intel_runtime_pm_enable_interrupts(dev_priv);

		return ret;
	}

	cancel_delayed_work_sync(&dev_priv->gpu_error.hangcheck_work);
	intel_uncore_forcewake_reset(dev, false);
	dev_priv->pm.suspended = true;

	/*
	 * FIXME: We really should find a document that references the arguments
	 * used below!
	 */
	if (IS_HASWELL(dev)) {
		/*
		 * current versions of firmware which depend on this opregion
		 * notification have repurposed the D1 definition to mean
		 * "runtime suspended" vs. what you would normally expect (D3)
		 * to distinguish it from notifications that might be sent via
		 * the suspend path.
		 */
		intel_opregion_notify_adapter(dev, PCI_D1);
	} else {
		/*
		 * On Broadwell, if we use PCI_D1 the PCH DDI ports will stop
		 * being detected, and the call we do at intel_runtime_resume()
		 * won't be able to restore them. Since PCI_D3hot matches the
		 * actual specification and appears to be working, use it. Let's
		 * assume the other non-Haswell platforms will stay the same as
		 * Broadwell.
		 */
		intel_opregion_notify_adapter(dev, PCI_D3hot);
	}

	assert_forcewakes_inactive(dev_priv);

	DRM_DEBUG_KMS("Device suspended\n");
	return 0;
}

static int intel_runtime_resume(struct device *device)
{
	struct pci_dev *pdev = to_pci_dev(device);
	struct drm_device *dev = pci_get_drvdata(pdev);
	struct drm_i915_private *dev_priv = dev->dev_private;
	int ret = 0;

	if (WARN_ON_ONCE(!HAS_RUNTIME_PM(dev)))
		return -ENODEV;

	DRM_DEBUG_KMS("Resuming device\n");

	intel_opregion_notify_adapter(dev, PCI_D0);
	dev_priv->pm.suspended = false;

	if (IS_GEN6(dev_priv))
		intel_init_pch_refclk(dev);
	else if (IS_BROXTON(dev))
		ret = bxt_resume_prepare(dev_priv);
	else if (IS_HASWELL(dev_priv) || IS_BROADWELL(dev_priv))
		hsw_disable_pc8(dev_priv);
	else if (IS_VALLEYVIEW(dev_priv))
		ret = vlv_resume_prepare(dev_priv, true);

	/*
	 * No point of rolling back things in case of an error, as the best
	 * we can do is to hope that things will still work (and disable RPM).
	 */
	i915_gem_init_swizzling(dev);
	gen6_update_ring_freq(dev);

	intel_runtime_pm_enable_interrupts(dev_priv);
	intel_enable_gt_powersave(dev);

	if (ret)
		DRM_ERROR("Runtime resume failed, disabling it (%d)\n", ret);
	else
		DRM_DEBUG_KMS("Device resumed\n");

	return ret;
}

/*
 * This function implements common functionality of runtime and system
 * suspend sequence.
 */
static int intel_suspend_complete(struct drm_i915_private *dev_priv)
{
	struct drm_device *dev = dev_priv->dev;
	int ret;

	if (IS_BROXTON(dev))
		ret = bxt_suspend_complete(dev_priv);
	if (IS_HASWELL(dev) || IS_BROADWELL(dev))
		ret = hsw_suspend_complete(dev_priv);
	else if (IS_VALLEYVIEW(dev))
		ret = vlv_suspend_complete(dev_priv);
	else
		ret = 0;

	return ret;
}

static const struct dev_pm_ops i915_pm_ops = {
	/*
	 * S0ix (via system suspend) and S3 event handlers [PMSG_SUSPEND,
	 * PMSG_RESUME]
	 */
	.suspend = i915_pm_suspend,
	.suspend_late = i915_pm_suspend_late,
	.resume_early = i915_pm_resume_early,
	.resume = i915_pm_resume,

	/*
	 * S4 event handlers
	 * @freeze, @freeze_late    : called (1) before creating the
	 *                            hibernation image [PMSG_FREEZE] and
	 *                            (2) after rebooting, before restoring
	 *                            the image [PMSG_QUIESCE]
	 * @thaw, @thaw_early       : called (1) after creating the hibernation
	 *                            image, before writing it [PMSG_THAW]
	 *                            and (2) after failing to create or
	 *                            restore the image [PMSG_RECOVER]
	 * @poweroff, @poweroff_late: called after writing the hibernation
	 *                            image, before rebooting [PMSG_HIBERNATE]
	 * @restore, @restore_early : called after rebooting and restoring the
	 *                            hibernation image [PMSG_RESTORE]
	 */
	.freeze = i915_pm_suspend,
	.freeze_late = i915_pm_suspend_late,
	.thaw_early = i915_pm_resume_early,
	.thaw = i915_pm_resume,
	.poweroff = i915_pm_suspend,
	.poweroff_late = i915_pm_poweroff_late,
	.restore_early = i915_pm_resume_early,
	.restore = i915_pm_resume,

	/* S0ix (via runtime suspend) event handlers */
	.runtime_suspend = intel_runtime_suspend,
	.runtime_resume = intel_runtime_resume,
};

static const struct vm_operations_struct i915_gem_vm_ops = {
	.fault = i915_gem_fault,
	.open = drm_gem_vm_open,
	.close = drm_gem_vm_close,
};

static const struct file_operations i915_driver_fops = {
	.owner = THIS_MODULE,
	.open = drm_open,
	.release = drm_release,
	.unlocked_ioctl = drm_ioctl,
	.mmap = drm_gem_mmap,
	.poll = drm_poll,
	.read = drm_read,
#ifdef CONFIG_COMPAT
	.compat_ioctl = i915_compat_ioctl,
#endif
	.llseek = noop_llseek,
};

static struct drm_driver driver = {
	/* Don't use MTRRs here; the Xserver or userspace app should
	 * deal with them for Intel hardware.
	 */
	.driver_features =
	    DRIVER_USE_AGP |
	    DRIVER_HAVE_IRQ | DRIVER_IRQ_SHARED | DRIVER_GEM | DRIVER_PRIME |
	    DRIVER_RENDER,
	.load = i915_driver_load,
	.unload = i915_driver_unload,
	.open = i915_driver_open,
	.lastclose = i915_driver_lastclose,
	.preclose = i915_driver_preclose,
	.postclose = i915_driver_postclose,
	.set_busid = drm_pci_set_busid,

	/* Used in place of i915_pm_ops for non-DRIVER_MODESET */
	.suspend = i915_suspend_legacy,
	.resume = i915_resume_legacy,

	.device_is_agp = i915_driver_device_is_agp,
#if defined(CONFIG_DEBUG_FS)
	.debugfs_init = i915_debugfs_init,
	.debugfs_cleanup = i915_debugfs_cleanup,
#endif
	.gem_free_object = i915_gem_free_object,
	.gem_vm_ops = &i915_gem_vm_ops,

	.prime_handle_to_fd = drm_gem_prime_handle_to_fd,
	.prime_fd_to_handle = drm_gem_prime_fd_to_handle,
	.gem_prime_export = i915_gem_prime_export,
	.gem_prime_import = i915_gem_prime_import,

	.dumb_create = i915_gem_dumb_create,
	.dumb_map_offset = i915_gem_mmap_gtt,
	.dumb_destroy = drm_gem_dumb_destroy,
	.ioctls = i915_ioctls,
	.fops = &i915_driver_fops,
	.name = DRIVER_NAME,
	.desc = DRIVER_DESC,
	.date = DRIVER_DATE,
	.major = DRIVER_MAJOR,
	.minor = DRIVER_MINOR,
	.patchlevel = DRIVER_PATCHLEVEL,
};

static struct pci_driver i915_pci_driver = {
	.name = DRIVER_NAME,
	.id_table = pciidlist,
	.probe = i915_pci_probe,
	.remove = i915_pci_remove,
	.driver.pm = &i915_pm_ops,
};

static int __init i915_init(void)
{
	driver.num_ioctls = i915_max_ioctl;

	/*
	 * If CONFIG_DRM_I915_KMS is set, default to KMS unless
	 * explicitly disabled with the module pararmeter.
	 *
	 * Otherwise, just follow the parameter (defaulting to off).
	 *
	 * Allow optional vga_text_mode_force boot option to override
	 * the default behavior.
	 */
#if defined(CONFIG_DRM_I915_KMS)
	if (i915.modeset != 0)
		driver.driver_features |= DRIVER_MODESET;
#endif
	if (i915.modeset == 1)
		driver.driver_features |= DRIVER_MODESET;

#ifdef CONFIG_VGA_CONSOLE
	if (vgacon_text_force() && i915.modeset == -1)
		driver.driver_features &= ~DRIVER_MODESET;
#endif

	if (!(driver.driver_features & DRIVER_MODESET)) {
		driver.get_vblank_timestamp = NULL;
		/* Silently fail loading to not upset userspace. */
		DRM_DEBUG_DRIVER("KMS and UMS disabled.\n");
		return 0;
	}

	/*
	 * FIXME: Note that we're lying to the DRM core here so that we can get access
	 * to the atomic ioctl and the atomic properties.  Only plane operations on
	 * a single CRTC will actually work.
	 */
	if (i915.nuclear_pageflip)
		driver.driver_features |= DRIVER_ATOMIC;

	return drm_pci_init(&driver, &i915_pci_driver);
}

static void __exit i915_exit(void)
{
	if (!(driver.driver_features & DRIVER_MODESET))
		return; /* Never loaded a driver. */

	drm_pci_exit(&driver, &i915_pci_driver);
}

module_init(i915_init);
module_exit(i915_exit);

MODULE_AUTHOR("Tungsten Graphics, Inc.");
MODULE_AUTHOR("Intel Corporation");

MODULE_DESCRIPTION(DRIVER_DESC);
MODULE_LICENSE("GPL and additional rights");<|MERGE_RESOLUTION|>--- conflicted
+++ resolved
@@ -601,7 +601,6 @@
 			"GEM idle failed, resume might fail\n");
 		return error;
 	}
-<<<<<<< HEAD
 
 	intel_suspend_gt_powersave(dev);
 
@@ -621,27 +620,6 @@
 
 	intel_suspend_encoders(dev_priv);
 
-=======
-
-	intel_suspend_gt_powersave(dev);
-
-	/*
-	 * Disable CRTCs directly since we want to preserve sw state
-	 * for _thaw. Also, power gate the CRTC power wells.
-	 */
-	drm_modeset_lock_all(dev);
-	for_each_crtc(dev, crtc)
-		intel_crtc_control(crtc, false);
-	drm_modeset_unlock_all(dev);
-
-	intel_dp_mst_suspend(dev);
-
-	intel_runtime_pm_disable_interrupts(dev_priv);
-	intel_hpd_cancel_work(dev_priv);
-
-	intel_suspend_encoders(dev_priv);
-
->>>>>>> 16977dae
 	intel_suspend_hw(dev);
 
 	i915_gem_suspend_gtt_mappings(dev);
@@ -906,15 +884,9 @@
 	dev_priv->gpu_error.reload_in_reset = true;
 
 	ret = i915_gem_init_hw(dev);
-<<<<<<< HEAD
 
 	dev_priv->gpu_error.reload_in_reset = false;
 
-=======
-
-	dev_priv->gpu_error.reload_in_reset = false;
-
->>>>>>> 16977dae
 	mutex_unlock(&dev->struct_mutex);
 	if (ret) {
 		DRM_ERROR("Failed hw init on reset %d\n", ret);
