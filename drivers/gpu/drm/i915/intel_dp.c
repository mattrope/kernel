--- conflicted
+++ resolved
@@ -130,14 +130,6 @@
 static void vlv_steal_power_sequencer(struct drm_device *dev,
 				      enum pipe pipe);
 static void intel_dp_unset_edid(struct intel_dp *intel_dp);
-<<<<<<< HEAD
-=======
-
-static unsigned int intel_dp_unused_lane_mask(int lane_count)
-{
-	return ~((1 << lane_count) - 1) & 0xf;
-}
->>>>>>> bafb86f5
 
 static int
 intel_dp_max_link_bw(struct intel_dp  *intel_dp)
@@ -3350,13 +3342,8 @@
 	if (intel_dp->dpcd[DP_DPCD_REV] == 0)
 		return false; /* DPCD not present */
 
-<<<<<<< HEAD
-	if (intel_dp_dpcd_read_wake(&intel_dp->aux, DP_SINK_COUNT,
-				    &intel_dp->sink_count, 1) < 0)
-=======
 	if (drm_dp_dpcd_read(&intel_dp->aux, DP_SINK_COUNT,
 			     &intel_dp->sink_count, 1) < 0)
->>>>>>> bafb86f5
 		return false;
 
 	/*
@@ -3405,7 +3392,7 @@
 		/* Read the eDP Display control capabilities registers */
 		memset(intel_dp->edp_dpcd, 0, sizeof(intel_dp->edp_dpcd));
 		if ((intel_dp->dpcd[DP_EDP_CONFIGURATION_CAP] & DP_DPCD_DISPLAY_CONTROL_CAPABLE) &&
-				(intel_dp_dpcd_read_wake(&intel_dp->aux, DP_EDP_DPCD_REV,
+				(drm_dp_dpcd_read(&intel_dp->aux, DP_EDP_DPCD_REV,
 						intel_dp->edp_dpcd, sizeof(intel_dp->edp_dpcd)) ==
 								sizeof(intel_dp->edp_dpcd)))
 			DRM_DEBUG_KMS("EDP DPCD : %*ph\n", (int) sizeof(intel_dp->edp_dpcd),
@@ -3417,14 +3404,7 @@
 		      yesno(drm_dp_tps3_supported(intel_dp->dpcd)));
 
 	/* Intermediate frequency support */
-<<<<<<< HEAD
 	if (is_edp(intel_dp) && (intel_dp->edp_dpcd[0] >= 0x03)) { /* eDp v1.4 or higher */
-=======
-	if (is_edp(intel_dp) &&
-	    (intel_dp->dpcd[DP_EDP_CONFIGURATION_CAP] &	DP_DPCD_DISPLAY_CONTROL_CAPABLE) &&
-	    (drm_dp_dpcd_read(&intel_dp->aux, DP_EDP_DPCD_REV, &rev, 1) == 1) &&
-	    (rev >= 0x03)) { /* eDp v1.4 or higher */
->>>>>>> bafb86f5
 		__le16 sink_rates[DP_MAX_SUPPORTED_RATES];
 		int i;
 
