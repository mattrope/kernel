/*
 * SPDX-License-Identifier: MIT
 *
 * Copyright © 2016 Intel Corporation
 */

#include <linux/dma-fence-array.h>
#include <linux/dma-fence-chain.h>
#include <linux/jiffies.h>

#include "gt/intel_engine.h"

#include "dma_resv_utils.h"
#include "i915_gem_ioctls.h"
#include "i915_gem_object.h"
#include "i915_scheduler.h"

static long
i915_gem_object_wait_fence(struct dma_fence *fence,
			   unsigned int flags,
			   long timeout)
{
	BUILD_BUG_ON(I915_WAIT_INTERRUPTIBLE != 0x1);

	if (test_bit(DMA_FENCE_FLAG_SIGNALED_BIT, &fence->flags))
		return timeout;

	if (dma_fence_is_i915(fence))
		return i915_request_wait(to_request(fence), flags, timeout);

	return dma_fence_wait_timeout(fence,
				      flags & I915_WAIT_INTERRUPTIBLE,
				      timeout);
}

static long
i915_gem_object_wait_reservation(struct dma_resv *resv,
				 unsigned int flags,
				 long timeout)
{
	struct dma_fence *excl;
	bool prune_fences = false;

	if (flags & I915_WAIT_ALL) {
		struct dma_fence **shared;
		unsigned int count, i;
		int ret;

		ret = dma_resv_get_fences_rcu(resv, &excl, &count, &shared);
		if (ret)
			return ret;

		for (i = 0; i < count; i++) {
			timeout = i915_gem_object_wait_fence(shared[i],
							     flags, timeout);
			if (timeout < 0)
				break;

			dma_fence_put(shared[i]);
		}

		for (; i < count; i++)
			dma_fence_put(shared[i]);
		kfree(shared);

		/*
		 * If both shared fences and an exclusive fence exist,
		 * then by construction the shared fences must be later
		 * than the exclusive fence. If we successfully wait for
		 * all the shared fences, we know that the exclusive fence
		 * must all be signaled. If all the shared fences are
		 * signaled, we can prune the array and recover the
		 * floating references on the fences/requests.
		 */
		prune_fences = count && timeout >= 0;
	} else {
		excl = dma_resv_get_excl_rcu(resv);
	}

	if (excl && timeout >= 0)
		timeout = i915_gem_object_wait_fence(excl, flags, timeout);

	dma_fence_put(excl);

	/*
	 * Opportunistically prune the fences iff we know they have *all* been
	 * signaled.
	 */
	if (prune_fences)
		dma_resv_prune(resv);

	return timeout;
}

<<<<<<< HEAD
static void fence_set_priority(struct dma_fence *fence,
			       const struct i915_sched_attr *attr)
=======
static void fence_set_priority(struct dma_fence *fence, int prio)
>>>>>>> 5a1a6597
{
	if (dma_fence_is_signaled(fence) || !dma_fence_is_i915(fence))
		return;

	i915_request_set_priority(to_request(fence), prio);
}

<<<<<<< HEAD
	rcu_read_lock(); /* RCU serialisation for set-wedged protection */
	if (engine->schedule)
		engine->schedule(rq, attr);
	rcu_read_unlock();
}

static inline bool __dma_fence_is_chain(const struct dma_fence *fence)
{
	return fence->ops == &dma_fence_chain_ops;
}

void i915_gem_fence_wait_priority(struct dma_fence *fence,
				  const struct i915_sched_attr *attr)
=======
static inline bool __dma_fence_is_chain(const struct dma_fence *fence)
{
	return fence->ops == &dma_fence_chain_ops;
}

void i915_gem_fence_wait_priority(struct dma_fence *fence, int prio)
>>>>>>> 5a1a6597
{
	if (dma_fence_is_signaled(fence))
		return;

	local_bh_disable();

	/* Recurse once into a fence-array */
	if (dma_fence_is_array(fence)) {
		struct dma_fence_array *array = to_dma_fence_array(fence);
		int i;

		for (i = 0; i < array->num_fences; i++)
<<<<<<< HEAD
			fence_set_priority(array->fences[i], attr);
=======
			fence_set_priority(array->fences[i], prio);
>>>>>>> 5a1a6597
	} else if (__dma_fence_is_chain(fence)) {
		struct dma_fence *iter;

		/* The chain is ordered; if we boost the last, we boost all */
		dma_fence_chain_for_each(iter, fence) {
			fence_set_priority(to_dma_fence_chain(iter)->fence,
<<<<<<< HEAD
					   attr);
=======
					   prio);
>>>>>>> 5a1a6597
			break;
		}
		dma_fence_put(iter);
	} else {
<<<<<<< HEAD
		fence_set_priority(fence, attr);
=======
		fence_set_priority(fence, prio);
>>>>>>> 5a1a6597
	}

	local_bh_enable(); /* kick the tasklets if queues were reprioritised */
}

int
i915_gem_object_wait_priority(struct drm_i915_gem_object *obj,
			      unsigned int flags,
			      int prio)
{
	struct dma_fence *excl;

	if (flags & I915_WAIT_ALL) {
		struct dma_fence **shared;
		unsigned int count, i;
		int ret;

		ret = dma_resv_get_fences_rcu(obj->base.resv,
					      &excl, &count, &shared);
		if (ret)
			return ret;

		for (i = 0; i < count; i++) {
<<<<<<< HEAD
			i915_gem_fence_wait_priority(shared[i], attr);
=======
			i915_gem_fence_wait_priority(shared[i], prio);
>>>>>>> 5a1a6597
			dma_fence_put(shared[i]);
		}

		kfree(shared);
	} else {
		excl = dma_resv_get_excl_rcu(obj->base.resv);
	}

	if (excl) {
<<<<<<< HEAD
		i915_gem_fence_wait_priority(excl, attr);
=======
		i915_gem_fence_wait_priority(excl, prio);
>>>>>>> 5a1a6597
		dma_fence_put(excl);
	}
	return 0;
}

/**
 * Waits for rendering to the object to be completed
 * @obj: i915 gem object
 * @flags: how to wait (under a lock, for all rendering or just for writes etc)
 * @timeout: how long to wait
 */
int
i915_gem_object_wait(struct drm_i915_gem_object *obj,
		     unsigned int flags,
		     long timeout)
{
	might_sleep();
	GEM_BUG_ON(timeout < 0);

	timeout = i915_gem_object_wait_reservation(obj->base.resv,
						   flags, timeout);
	return timeout < 0 ? timeout : 0;
}

static inline unsigned long nsecs_to_jiffies_timeout(const u64 n)
{
	/* nsecs_to_jiffies64() does not guard against overflow */
	if (NSEC_PER_SEC % HZ &&
	    div_u64(n, NSEC_PER_SEC) >= MAX_JIFFY_OFFSET / HZ)
		return MAX_JIFFY_OFFSET;

	return min_t(u64, MAX_JIFFY_OFFSET, nsecs_to_jiffies64(n) + 1);
}

static unsigned long to_wait_timeout(s64 timeout_ns)
{
	if (timeout_ns < 0)
		return MAX_SCHEDULE_TIMEOUT;

	if (timeout_ns == 0)
		return 0;

	return nsecs_to_jiffies_timeout(timeout_ns);
}

/**
 * i915_gem_wait_ioctl - implements DRM_IOCTL_I915_GEM_WAIT
 * @dev: drm device pointer
 * @data: ioctl data blob
 * @file: drm file pointer
 *
 * Returns 0 if successful, else an error is returned with the remaining time in
 * the timeout parameter.
 *  -ETIME: object is still busy after timeout
 *  -ERESTARTSYS: signal interrupted the wait
 *  -ENONENT: object doesn't exist
 * Also possible, but rare:
 *  -EAGAIN: incomplete, restart syscall
 *  -ENOMEM: damn
 *  -ENODEV: Internal IRQ fail
 *  -E?: The add request failed
 *
 * The wait ioctl with a timeout of 0 reimplements the busy ioctl. With any
 * non-zero timeout parameter the wait ioctl will wait for the given number of
 * nanoseconds on an object becoming unbusy. Since the wait itself does so
 * without holding struct_mutex the object may become re-busied before this
 * function completes. A similar but shorter * race condition exists in the busy
 * ioctl
 */
int
i915_gem_wait_ioctl(struct drm_device *dev, void *data, struct drm_file *file)
{
	struct drm_i915_gem_wait *args = data;
	struct drm_i915_gem_object *obj;
	ktime_t start;
	long ret;

	if (args->flags != 0)
		return -EINVAL;

	obj = i915_gem_object_lookup(file, args->bo_handle);
	if (!obj)
		return -ENOENT;

	start = ktime_get();

	ret = i915_gem_object_wait(obj,
				   I915_WAIT_INTERRUPTIBLE |
				   I915_WAIT_PRIORITY |
				   I915_WAIT_ALL,
				   to_wait_timeout(args->timeout_ns));

	if (args->timeout_ns > 0) {
		args->timeout_ns -= ktime_to_ns(ktime_sub(ktime_get(), start));
		if (args->timeout_ns < 0)
			args->timeout_ns = 0;

		/*
		 * Apparently ktime isn't accurate enough and occasionally has a
		 * bit of mismatch in the jiffies<->nsecs<->ktime loop. So patch
		 * things up to make the test happy. We allow up to 1 jiffy.
		 *
		 * This is a regression from the timespec->ktime conversion.
		 */
		if (ret == -ETIME && !nsecs_to_jiffies(args->timeout_ns))
			args->timeout_ns = 0;

		/* Asked to wait beyond the jiffie/scheduler precision? */
		if (ret == -ETIME && args->timeout_ns)
			ret = -EAGAIN;
	}

	i915_gem_object_put(obj);
	return ret;
}<|MERGE_RESOLUTION|>--- conflicted
+++ resolved
@@ -92,12 +92,7 @@
 	return timeout;
 }
 
-<<<<<<< HEAD
-static void fence_set_priority(struct dma_fence *fence,
-			       const struct i915_sched_attr *attr)
-=======
 static void fence_set_priority(struct dma_fence *fence, int prio)
->>>>>>> 5a1a6597
 {
 	if (dma_fence_is_signaled(fence) || !dma_fence_is_i915(fence))
 		return;
@@ -105,28 +100,12 @@
 	i915_request_set_priority(to_request(fence), prio);
 }
 
-<<<<<<< HEAD
-	rcu_read_lock(); /* RCU serialisation for set-wedged protection */
-	if (engine->schedule)
-		engine->schedule(rq, attr);
-	rcu_read_unlock();
-}
-
 static inline bool __dma_fence_is_chain(const struct dma_fence *fence)
 {
 	return fence->ops == &dma_fence_chain_ops;
 }
 
-void i915_gem_fence_wait_priority(struct dma_fence *fence,
-				  const struct i915_sched_attr *attr)
-=======
-static inline bool __dma_fence_is_chain(const struct dma_fence *fence)
-{
-	return fence->ops == &dma_fence_chain_ops;
-}
-
 void i915_gem_fence_wait_priority(struct dma_fence *fence, int prio)
->>>>>>> 5a1a6597
 {
 	if (dma_fence_is_signaled(fence))
 		return;
@@ -139,31 +118,19 @@
 		int i;
 
 		for (i = 0; i < array->num_fences; i++)
-<<<<<<< HEAD
-			fence_set_priority(array->fences[i], attr);
-=======
 			fence_set_priority(array->fences[i], prio);
->>>>>>> 5a1a6597
 	} else if (__dma_fence_is_chain(fence)) {
 		struct dma_fence *iter;
 
 		/* The chain is ordered; if we boost the last, we boost all */
 		dma_fence_chain_for_each(iter, fence) {
 			fence_set_priority(to_dma_fence_chain(iter)->fence,
-<<<<<<< HEAD
-					   attr);
-=======
 					   prio);
->>>>>>> 5a1a6597
 			break;
 		}
 		dma_fence_put(iter);
 	} else {
-<<<<<<< HEAD
-		fence_set_priority(fence, attr);
-=======
 		fence_set_priority(fence, prio);
->>>>>>> 5a1a6597
 	}
 
 	local_bh_enable(); /* kick the tasklets if queues were reprioritised */
@@ -187,11 +154,7 @@
 			return ret;
 
 		for (i = 0; i < count; i++) {
-<<<<<<< HEAD
-			i915_gem_fence_wait_priority(shared[i], attr);
-=======
 			i915_gem_fence_wait_priority(shared[i], prio);
->>>>>>> 5a1a6597
 			dma_fence_put(shared[i]);
 		}
 
@@ -201,11 +164,7 @@
 	}
 
 	if (excl) {
-<<<<<<< HEAD
-		i915_gem_fence_wait_priority(excl, attr);
-=======
 		i915_gem_fence_wait_priority(excl, prio);
->>>>>>> 5a1a6597
 		dma_fence_put(excl);
 	}
 	return 0;
