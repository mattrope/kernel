/*
 * Copyright © 2006-2017 Intel Corporation
 *
 * Permission is hereby granted, free of charge, to any person obtaining a
 * copy of this software and associated documentation files (the "Software"),
 * to deal in the Software without restriction, including without limitation
 * the rights to use, copy, modify, merge, publish, distribute, sublicense,
 * and/or sell copies of the Software, and to permit persons to whom the
 * Software is furnished to do so, subject to the following conditions:
 *
 * The above copyright notice and this permission notice (including the next
 * paragraph) shall be included in all copies or substantial portions of the
 * Software.
 *
 * THE SOFTWARE IS PROVIDED "AS IS", WITHOUT WARRANTY OF ANY KIND, EXPRESS OR
 * IMPLIED, INCLUDING BUT NOT LIMITED TO THE WARRANTIES OF MERCHANTABILITY,
 * FITNESS FOR A PARTICULAR PURPOSE AND NONINFRINGEMENT.  IN NO EVENT SHALL
 * THE AUTHORS OR COPYRIGHT HOLDERS BE LIABLE FOR ANY CLAIM, DAMAGES OR OTHER
 * LIABILITY, WHETHER IN AN ACTION OF CONTRACT, TORT OR OTHERWISE, ARISING
 * FROM, OUT OF OR IN CONNECTION WITH THE SOFTWARE OR THE USE OR OTHER DEALINGS
 * IN THE SOFTWARE.
 *
 */

#ifndef _INTEL_DISPLAY_H_
#define _INTEL_DISPLAY_H_

<<<<<<< HEAD
#include <drm/drm_util.h>
=======
enum i915_gpio {
	GPIOA,
	GPIOB,
	GPIOC,
	GPIOD,
	GPIOE,
	GPIOF,
	GPIOG,
	GPIOH,
	__GPIOI_UNUSED,
	GPIOJ,
	GPIOK,
	GPIOL,
	GPIOM,
};
>>>>>>> 5f521722

enum pipe {
	INVALID_PIPE = -1,

	PIPE_A = 0,
	PIPE_B,
	PIPE_C,
	_PIPE_EDP,

	I915_MAX_PIPES = _PIPE_EDP
};

#define pipe_name(p) ((p) + 'A')

enum transcoder {
	TRANSCODER_A = 0,
	TRANSCODER_B,
	TRANSCODER_C,
	TRANSCODER_EDP,
	TRANSCODER_DSI_A,
	TRANSCODER_DSI_C,

	I915_MAX_TRANSCODERS
};

static inline const char *transcoder_name(enum transcoder transcoder)
{
	switch (transcoder) {
	case TRANSCODER_A:
		return "A";
	case TRANSCODER_B:
		return "B";
	case TRANSCODER_C:
		return "C";
	case TRANSCODER_EDP:
		return "EDP";
	case TRANSCODER_DSI_A:
		return "DSI A";
	case TRANSCODER_DSI_C:
		return "DSI C";
	default:
		return "<invalid>";
	}
}

static inline bool transcoder_is_dsi(enum transcoder transcoder)
{
	return transcoder == TRANSCODER_DSI_A || transcoder == TRANSCODER_DSI_C;
}

/*
 * Global legacy plane identifier. Valid only for primary/sprite
 * planes on pre-g4x, and only for primary planes on g4x-bdw.
 */
enum i9xx_plane_id {
	PLANE_A,
	PLANE_B,
	PLANE_C,
};

#define plane_name(p) ((p) + 'A')
#define sprite_name(p, s) ((p) * INTEL_INFO(dev_priv)->num_sprites[(p)] + (s) + 'A')

/*
 * Per-pipe plane identifier.
 * I915_MAX_PLANES in the enum below is the maximum (across all platforms)
 * number of planes per CRTC.  Not all platforms really have this many planes,
 * which means some arrays of size I915_MAX_PLANES may have unused entries
 * between the topmost sprite plane and the cursor plane.
 *
 * This is expected to be passed to various register macros
 * (eg. PLANE_CTL(), PS_PLANE_SEL(), etc.) so adjust with care.
 */
enum plane_id {
	PLANE_PRIMARY,
	PLANE_SPRITE0,
	PLANE_SPRITE1,
	PLANE_SPRITE2,
	PLANE_CURSOR,

	I915_MAX_PLANES,
};

#define for_each_plane_id_on_crtc(__crtc, __p) \
	for ((__p) = PLANE_PRIMARY; (__p) < I915_MAX_PLANES; (__p)++) \
		for_each_if((__crtc)->plane_ids_mask & BIT(__p))

enum port {
	PORT_NONE = -1,

	PORT_A = 0,
	PORT_B,
	PORT_C,
	PORT_D,
	PORT_E,
	PORT_F,

	I915_MAX_PORTS
};

#define port_name(p) ((p) + 'A')

/*
 * Ports identifier referenced from other drivers.
 * Expected to remain stable over time
 */
static inline const char *port_identifier(enum port port)
{
	switch (port) {
	case PORT_A:
		return "Port A";
	case PORT_B:
		return "Port B";
	case PORT_C:
		return "Port C";
	case PORT_D:
		return "Port D";
	case PORT_E:
		return "Port E";
	case PORT_F:
		return "Port F";
	default:
		return "<invalid>";
	}
}

enum tc_port {
	PORT_TC_NONE = -1,

	PORT_TC1 = 0,
	PORT_TC2,
	PORT_TC3,
	PORT_TC4,

	I915_MAX_TC_PORTS
};

enum tc_port_type {
	TC_PORT_UNKNOWN = 0,
	TC_PORT_TYPEC,
	TC_PORT_TBT,
	TC_PORT_LEGACY,
};

enum dpio_channel {
	DPIO_CH0,
	DPIO_CH1
};

enum dpio_phy {
	DPIO_PHY0,
	DPIO_PHY1,
	DPIO_PHY2,
};

#define I915_NUM_PHYS_VLV 2

enum aux_ch {
	AUX_CH_A,
	AUX_CH_B,
	AUX_CH_C,
	AUX_CH_D,
	AUX_CH_E, /* ICL+ */
	AUX_CH_F,
};

#define aux_ch_name(a) ((a) + 'A')

enum intel_display_power_domain {
	POWER_DOMAIN_PIPE_A,
	POWER_DOMAIN_PIPE_B,
	POWER_DOMAIN_PIPE_C,
	POWER_DOMAIN_PIPE_A_PANEL_FITTER,
	POWER_DOMAIN_PIPE_B_PANEL_FITTER,
	POWER_DOMAIN_PIPE_C_PANEL_FITTER,
	POWER_DOMAIN_TRANSCODER_A,
	POWER_DOMAIN_TRANSCODER_B,
	POWER_DOMAIN_TRANSCODER_C,
	POWER_DOMAIN_TRANSCODER_EDP,
	POWER_DOMAIN_TRANSCODER_DSI_A,
	POWER_DOMAIN_TRANSCODER_DSI_C,
	POWER_DOMAIN_PORT_DDI_A_LANES,
	POWER_DOMAIN_PORT_DDI_B_LANES,
	POWER_DOMAIN_PORT_DDI_C_LANES,
	POWER_DOMAIN_PORT_DDI_D_LANES,
	POWER_DOMAIN_PORT_DDI_E_LANES,
	POWER_DOMAIN_PORT_DDI_F_LANES,
	POWER_DOMAIN_PORT_DDI_A_IO,
	POWER_DOMAIN_PORT_DDI_B_IO,
	POWER_DOMAIN_PORT_DDI_C_IO,
	POWER_DOMAIN_PORT_DDI_D_IO,
	POWER_DOMAIN_PORT_DDI_E_IO,
	POWER_DOMAIN_PORT_DDI_F_IO,
	POWER_DOMAIN_PORT_DSI,
	POWER_DOMAIN_PORT_CRT,
	POWER_DOMAIN_PORT_OTHER,
	POWER_DOMAIN_VGA,
	POWER_DOMAIN_AUDIO,
	POWER_DOMAIN_PLLS,
	POWER_DOMAIN_AUX_A,
	POWER_DOMAIN_AUX_B,
	POWER_DOMAIN_AUX_C,
	POWER_DOMAIN_AUX_D,
	POWER_DOMAIN_AUX_E,
	POWER_DOMAIN_AUX_F,
	POWER_DOMAIN_AUX_IO_A,
	POWER_DOMAIN_AUX_TBT1,
	POWER_DOMAIN_AUX_TBT2,
	POWER_DOMAIN_AUX_TBT3,
	POWER_DOMAIN_AUX_TBT4,
	POWER_DOMAIN_GMBUS,
	POWER_DOMAIN_MODESET,
	POWER_DOMAIN_GT_IRQ,
	POWER_DOMAIN_INIT,

	POWER_DOMAIN_NUM,
};

#define POWER_DOMAIN_PIPE(pipe) ((pipe) + POWER_DOMAIN_PIPE_A)
#define POWER_DOMAIN_PIPE_PANEL_FITTER(pipe) \
		((pipe) + POWER_DOMAIN_PIPE_A_PANEL_FITTER)
#define POWER_DOMAIN_TRANSCODER(tran) \
	((tran) == TRANSCODER_EDP ? POWER_DOMAIN_TRANSCODER_EDP : \
	 (tran) + POWER_DOMAIN_TRANSCODER_A)

/* Used by dp and fdi links */
struct intel_link_m_n {
	u32 tu;
	u32 gmch_m;
	u32 gmch_n;
	u32 link_m;
	u32 link_n;
};

#define for_each_pipe(__dev_priv, __p) \
	for ((__p) = 0; (__p) < INTEL_INFO(__dev_priv)->num_pipes; (__p)++)

#define for_each_pipe_masked(__dev_priv, __p, __mask) \
	for ((__p) = 0; (__p) < INTEL_INFO(__dev_priv)->num_pipes; (__p)++) \
		for_each_if((__mask) & BIT(__p))

#define for_each_cpu_transcoder_masked(__dev_priv, __t, __mask) \
	for ((__t) = 0; (__t) < I915_MAX_TRANSCODERS; (__t)++)	\
		for_each_if ((__mask) & (1 << (__t)))

#define for_each_universal_plane(__dev_priv, __pipe, __p)		\
	for ((__p) = 0;							\
	     (__p) < INTEL_INFO(__dev_priv)->num_sprites[(__pipe)] + 1;	\
	     (__p)++)

#define for_each_sprite(__dev_priv, __p, __s)				\
	for ((__s) = 0;							\
	     (__s) < INTEL_INFO(__dev_priv)->num_sprites[(__p)];	\
	     (__s)++)

#define for_each_port_masked(__port, __ports_mask) \
	for ((__port) = PORT_A; (__port) < I915_MAX_PORTS; (__port)++)	\
		for_each_if((__ports_mask) & BIT(__port))

#define for_each_crtc(dev, crtc) \
	list_for_each_entry(crtc, &(dev)->mode_config.crtc_list, head)

#define for_each_intel_plane(dev, intel_plane) \
	list_for_each_entry(intel_plane,			\
			    &(dev)->mode_config.plane_list,	\
			    base.head)

#define for_each_intel_plane_mask(dev, intel_plane, plane_mask)		\
	list_for_each_entry(intel_plane,				\
			    &(dev)->mode_config.plane_list,		\
			    base.head)					\
		for_each_if((plane_mask) &				\
			    drm_plane_mask(&intel_plane->base)))

#define for_each_intel_plane_on_crtc(dev, intel_crtc, intel_plane)	\
	list_for_each_entry(intel_plane,				\
			    &(dev)->mode_config.plane_list,		\
			    base.head)					\
		for_each_if((intel_plane)->pipe == (intel_crtc)->pipe)

#define for_each_intel_crtc(dev, intel_crtc)				\
	list_for_each_entry(intel_crtc,					\
			    &(dev)->mode_config.crtc_list,		\
			    base.head)

#define for_each_intel_crtc_mask(dev, intel_crtc, crtc_mask)		\
	list_for_each_entry(intel_crtc,					\
			    &(dev)->mode_config.crtc_list,		\
			    base.head)					\
		for_each_if((crtc_mask) & drm_crtc_mask(&intel_crtc->base))

#define for_each_intel_encoder(dev, intel_encoder)		\
	list_for_each_entry(intel_encoder,			\
			    &(dev)->mode_config.encoder_list,	\
			    base.head)

#define for_each_intel_dp(dev, intel_encoder)			\
	for_each_intel_encoder(dev, intel_encoder)		\
		for_each_if(intel_encoder_is_dp(intel_encoder))

#define for_each_intel_connector_iter(intel_connector, iter) \
	while ((intel_connector = to_intel_connector(drm_connector_list_iter_next(iter))))

#define for_each_encoder_on_crtc(dev, __crtc, intel_encoder) \
	list_for_each_entry((intel_encoder), &(dev)->mode_config.encoder_list, base.head) \
		for_each_if((intel_encoder)->base.crtc == (__crtc))

#define for_each_connector_on_encoder(dev, __encoder, intel_connector) \
	list_for_each_entry((intel_connector), &(dev)->mode_config.connector_list, base.head) \
		for_each_if((intel_connector)->base.encoder == (__encoder))

#define for_each_power_domain(domain, mask)				\
	for ((domain) = 0; (domain) < POWER_DOMAIN_NUM; (domain)++)	\
		for_each_if(BIT_ULL(domain) & (mask))

#define for_each_power_well(__dev_priv, __power_well)				\
	for ((__power_well) = (__dev_priv)->power_domains.power_wells;	\
	     (__power_well) - (__dev_priv)->power_domains.power_wells <	\
		(__dev_priv)->power_domains.power_well_count;		\
	     (__power_well)++)

#define for_each_power_well_rev(__dev_priv, __power_well)			\
	for ((__power_well) = (__dev_priv)->power_domains.power_wells +		\
			      (__dev_priv)->power_domains.power_well_count - 1;	\
	     (__power_well) - (__dev_priv)->power_domains.power_wells >= 0;	\
	     (__power_well)--)

#define for_each_power_domain_well(__dev_priv, __power_well, __domain_mask)	\
	for_each_power_well(__dev_priv, __power_well)				\
		for_each_if((__power_well)->desc->domains & (__domain_mask))

#define for_each_power_domain_well_rev(__dev_priv, __power_well, __domain_mask) \
	for_each_power_well_rev(__dev_priv, __power_well)		        \
		for_each_if((__power_well)->desc->domains & (__domain_mask))

#define for_each_new_intel_plane_in_state(__state, plane, new_plane_state, __i) \
	for ((__i) = 0; \
	     (__i) < (__state)->base.dev->mode_config.num_total_plane && \
		     ((plane) = to_intel_plane((__state)->base.planes[__i].ptr), \
		      (new_plane_state) = to_intel_plane_state((__state)->base.planes[__i].new_state), 1); \
	     (__i)++) \
		for_each_if(plane)

#define for_each_new_intel_crtc_in_state(__state, crtc, new_crtc_state, __i) \
	for ((__i) = 0; \
	     (__i) < (__state)->base.dev->mode_config.num_crtc && \
		     ((crtc) = to_intel_crtc((__state)->base.crtcs[__i].ptr), \
		      (new_crtc_state) = to_intel_crtc_state((__state)->base.crtcs[__i].new_state), 1); \
	     (__i)++) \
		for_each_if(crtc)

#define for_each_oldnew_intel_plane_in_state(__state, plane, old_plane_state, new_plane_state, __i) \
	for ((__i) = 0; \
	     (__i) < (__state)->base.dev->mode_config.num_total_plane && \
		     ((plane) = to_intel_plane((__state)->base.planes[__i].ptr), \
		      (old_plane_state) = to_intel_plane_state((__state)->base.planes[__i].old_state), \
		      (new_plane_state) = to_intel_plane_state((__state)->base.planes[__i].new_state), 1); \
	     (__i)++) \
		for_each_if(plane)

void intel_link_compute_m_n(int bpp, int nlanes,
			    int pixel_clock, int link_clock,
			    struct intel_link_m_n *m_n,
			    bool reduce_m_n);

bool is_ccs_modifier(u64 modifier);
#endif<|MERGE_RESOLUTION|>--- conflicted
+++ resolved
@@ -25,9 +25,8 @@
 #ifndef _INTEL_DISPLAY_H_
 #define _INTEL_DISPLAY_H_
 
-<<<<<<< HEAD
 #include <drm/drm_util.h>
-=======
+
 enum i915_gpio {
 	GPIOA,
 	GPIOB,
@@ -43,7 +42,6 @@
 	GPIOL,
 	GPIOM,
 };
->>>>>>> 5f521722
 
 enum pipe {
 	INVALID_PIPE = -1,
