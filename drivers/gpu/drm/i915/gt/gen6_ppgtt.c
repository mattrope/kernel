// SPDX-License-Identifier: MIT
/*
 * Copyright © 2020 Intel Corporation
 */

#include <linux/log2.h>

#include "gen6_ppgtt.h"
#include "i915_scatterlist.h"
#include "i915_trace.h"
#include "i915_vgpu.h"
<<<<<<< HEAD
=======
#include "intel_gt_regs.h"
>>>>>>> 378c83d2
#include "intel_engine_regs.h"
#include "intel_gt.h"

/* Write pde (index) from the page directory @pd to the page table @pt */
static void gen6_write_pde(const struct gen6_ppgtt *ppgtt,
			   const unsigned int pde,
			   const struct i915_page_table *pt)
{
	dma_addr_t addr = pt ? px_dma(pt) : px_dma(ppgtt->base.vm.scratch[1]);

	/* Caller needs to make sure the write completes if necessary */
	iowrite32(GEN6_PDE_ADDR_ENCODE(addr) | GEN6_PDE_VALID,
		  ppgtt->pd_addr + pde);
}

void gen7_ppgtt_enable(struct intel_gt *gt)
{
	struct drm_i915_private *i915 = gt->i915;
	struct intel_uncore *uncore = gt->uncore;
	u32 ecochk;

	intel_uncore_rmw(uncore, GAC_ECO_BITS, 0, ECOBITS_PPGTT_CACHE64B);

	ecochk = intel_uncore_read(uncore, GAM_ECOCHK);
	if (IS_HASWELL(i915)) {
		ecochk |= ECOCHK_PPGTT_WB_HSW;
	} else {
		ecochk |= ECOCHK_PPGTT_LLC_IVB;
		ecochk &= ~ECOCHK_PPGTT_GFDT_IVB;
	}
	intel_uncore_write(uncore, GAM_ECOCHK, ecochk);
}

void gen6_ppgtt_enable(struct intel_gt *gt)
{
	struct intel_uncore *uncore = gt->uncore;

	intel_uncore_rmw(uncore,
			 GAC_ECO_BITS,
			 0,
			 ECOBITS_SNB_BIT | ECOBITS_PPGTT_CACHE64B);

	intel_uncore_rmw(uncore,
			 GAB_CTL,
			 0,
			 GAB_CTL_CONT_AFTER_PAGEFAULT);

	intel_uncore_rmw(uncore,
			 GAM_ECOCHK,
			 0,
			 ECOCHK_SNB_BIT | ECOCHK_PPGTT_CACHE64B);

	if (HAS_PPGTT(uncore->i915)) /* may be disabled for VT-d */
		intel_uncore_write(uncore,
				   GFX_MODE,
				   _MASKED_BIT_ENABLE(GFX_PPGTT_ENABLE));
}

/* PPGTT support for Sandybdrige/Gen6 and later */
static void gen6_ppgtt_clear_range(struct i915_address_space *vm,
				   u64 start, u64 length)
{
	struct gen6_ppgtt * const ppgtt = to_gen6_ppgtt(i915_vm_to_ppgtt(vm));
	const unsigned int first_entry = start / I915_GTT_PAGE_SIZE;
	const gen6_pte_t scratch_pte = vm->scratch[0]->encode;
	unsigned int pde = first_entry / GEN6_PTES;
	unsigned int pte = first_entry % GEN6_PTES;
	unsigned int num_entries = length / I915_GTT_PAGE_SIZE;

	while (num_entries) {
		struct i915_page_table * const pt =
			i915_pt_entry(ppgtt->base.pd, pde++);
		const unsigned int count = min(num_entries, GEN6_PTES - pte);
		gen6_pte_t *vaddr;

		num_entries -= count;

		GEM_BUG_ON(count > atomic_read(&pt->used));
		if (!atomic_sub_return(count, &pt->used))
			ppgtt->scan_for_unused_pt = true;

		/*
		 * Note that the hw doesn't support removing PDE on the fly
		 * (they are cached inside the context with no means to
		 * invalidate the cache), so we can only reset the PTE
		 * entries back to scratch.
		 */

		vaddr = px_vaddr(pt);
		memset32(vaddr + pte, scratch_pte, count);

		pte = 0;
	}
}

static void gen6_ppgtt_insert_entries(struct i915_address_space *vm,
				      struct i915_vma *vma,
				      enum i915_cache_level cache_level,
				      u32 flags)
{
	struct i915_ppgtt *ppgtt = i915_vm_to_ppgtt(vm);
	struct i915_page_directory * const pd = ppgtt->pd;
	unsigned int first_entry = vma->node.start / I915_GTT_PAGE_SIZE;
	unsigned int act_pt = first_entry / GEN6_PTES;
	unsigned int act_pte = first_entry % GEN6_PTES;
	const u32 pte_encode = vm->pte_encode(0, cache_level, flags);
	struct sgt_dma iter = sgt_dma(vma);
	gen6_pte_t *vaddr;

	GEM_BUG_ON(!pd->entry[act_pt]);

	vaddr = px_vaddr(i915_pt_entry(pd, act_pt));
	do {
		GEM_BUG_ON(sg_dma_len(iter.sg) < I915_GTT_PAGE_SIZE);
		vaddr[act_pte] = pte_encode | GEN6_PTE_ADDR_ENCODE(iter.dma);

		iter.dma += I915_GTT_PAGE_SIZE;
		if (iter.dma == iter.max) {
			iter.sg = __sg_next(iter.sg);
			if (!iter.sg || sg_dma_len(iter.sg) == 0)
				break;

			iter.dma = sg_dma_address(iter.sg);
			iter.max = iter.dma + sg_dma_len(iter.sg);
		}

		if (++act_pte == GEN6_PTES) {
			vaddr = px_vaddr(i915_pt_entry(pd, ++act_pt));
			act_pte = 0;
		}
	} while (1);

	vma->page_sizes.gtt = I915_GTT_PAGE_SIZE;
}

static void gen6_flush_pd(struct gen6_ppgtt *ppgtt, u64 start, u64 end)
{
	struct i915_page_directory * const pd = ppgtt->base.pd;
	struct i915_page_table *pt;
	unsigned int pde;

	start = round_down(start, SZ_64K);
	end = round_up(end, SZ_64K) - start;

	mutex_lock(&ppgtt->flush);

	gen6_for_each_pde(pt, pd, start, end, pde)
		gen6_write_pde(ppgtt, pde, pt);

	mb();
	ioread32(ppgtt->pd_addr + pde - 1);
	gen6_ggtt_invalidate(ppgtt->base.vm.gt->ggtt);
	mb();

	mutex_unlock(&ppgtt->flush);
}

static void gen6_alloc_va_range(struct i915_address_space *vm,
				struct i915_vm_pt_stash *stash,
				u64 start, u64 length)
{
	struct gen6_ppgtt *ppgtt = to_gen6_ppgtt(i915_vm_to_ppgtt(vm));
	struct i915_page_directory * const pd = ppgtt->base.pd;
	struct i915_page_table *pt;
	bool flush = false;
	u64 from = start;
	unsigned int pde;

	spin_lock(&pd->lock);
	gen6_for_each_pde(pt, pd, start, length, pde) {
		const unsigned int count = gen6_pte_count(start, length);

		if (!pt) {
			spin_unlock(&pd->lock);

			pt = stash->pt[0];
			__i915_gem_object_pin_pages(pt->base);

			fill32_px(pt, vm->scratch[0]->encode);

			spin_lock(&pd->lock);
			if (!pd->entry[pde]) {
				stash->pt[0] = pt->stash;
				atomic_set(&pt->used, 0);
				pd->entry[pde] = pt;
			} else {
				pt = pd->entry[pde];
			}

			flush = true;
		}

		atomic_add(count, &pt->used);
	}
	spin_unlock(&pd->lock);

	if (flush && i915_vma_is_bound(ppgtt->vma, I915_VMA_GLOBAL_BIND)) {
		intel_wakeref_t wakeref;

		with_intel_runtime_pm(&vm->i915->runtime_pm, wakeref)
			gen6_flush_pd(ppgtt, from, start);
	}
}

static int gen6_ppgtt_init_scratch(struct gen6_ppgtt *ppgtt)
{
	struct i915_address_space * const vm = &ppgtt->base.vm;
	int ret;

	ret = setup_scratch_page(vm);
	if (ret)
		return ret;

	vm->scratch[0]->encode =
		vm->pte_encode(px_dma(vm->scratch[0]),
			       I915_CACHE_NONE, PTE_READ_ONLY);

	vm->scratch[1] = vm->alloc_pt_dma(vm, I915_GTT_PAGE_SIZE_4K);
	if (IS_ERR(vm->scratch[1])) {
		ret = PTR_ERR(vm->scratch[1]);
		goto err_scratch0;
	}

	ret = map_pt_dma(vm, vm->scratch[1]);
	if (ret)
		goto err_scratch1;

	fill32_px(vm->scratch[1], vm->scratch[0]->encode);

	return 0;

err_scratch1:
	i915_gem_object_put(vm->scratch[1]);
err_scratch0:
	i915_gem_object_put(vm->scratch[0]);
	return ret;
}

static void gen6_ppgtt_free_pd(struct gen6_ppgtt *ppgtt)
{
	struct i915_page_directory * const pd = ppgtt->base.pd;
	struct i915_page_table *pt;
	u32 pde;

	gen6_for_all_pdes(pt, pd, pde)
		if (pt)
			free_pt(&ppgtt->base.vm, pt);
}

static void gen6_ppgtt_cleanup(struct i915_address_space *vm)
{
	struct gen6_ppgtt *ppgtt = to_gen6_ppgtt(i915_vm_to_ppgtt(vm));

	gen6_ppgtt_free_pd(ppgtt);
	free_scratch(vm);

	mutex_destroy(&ppgtt->flush);

	free_pd(&ppgtt->base.vm, ppgtt->base.pd);
}

static void pd_vma_bind(struct i915_address_space *vm,
			struct i915_vm_pt_stash *stash,
			struct i915_vma *vma,
			enum i915_cache_level cache_level,
			u32 unused)
{
	struct i915_ggtt *ggtt = i915_vm_to_ggtt(vm);
	struct gen6_ppgtt *ppgtt = vma->private;
	u32 ggtt_offset = i915_ggtt_offset(vma) / I915_GTT_PAGE_SIZE;

	ppgtt->pp_dir = ggtt_offset * sizeof(gen6_pte_t) << 10;
	ppgtt->pd_addr = (gen6_pte_t __iomem *)ggtt->gsm + ggtt_offset;

	gen6_flush_pd(ppgtt, 0, ppgtt->base.vm.total);
}

static void pd_vma_unbind(struct i915_address_space *vm, struct i915_vma *vma)
{
	struct gen6_ppgtt *ppgtt = vma->private;
	struct i915_page_directory * const pd = ppgtt->base.pd;
	struct i915_page_table *pt;
	unsigned int pde;

	if (!ppgtt->scan_for_unused_pt)
		return;

	/* Free all no longer used page tables */
	gen6_for_all_pdes(pt, ppgtt->base.pd, pde) {
		if (!pt || atomic_read(&pt->used))
			continue;

		free_pt(&ppgtt->base.vm, pt);
		pd->entry[pde] = NULL;
	}

	ppgtt->scan_for_unused_pt = false;
}

static const struct i915_vma_ops pd_vma_ops = {
	.bind_vma = pd_vma_bind,
	.unbind_vma = pd_vma_unbind,
};

int gen6_ppgtt_pin(struct i915_ppgtt *base, struct i915_gem_ww_ctx *ww)
{
	struct gen6_ppgtt *ppgtt = to_gen6_ppgtt(base);
	int err;

	GEM_BUG_ON(!atomic_read(&ppgtt->base.vm.open));

	/*
	 * Workaround the limited maximum vma->pin_count and the aliasing_ppgtt
	 * which will be pinned into every active context.
	 * (When vma->pin_count becomes atomic, I expect we will naturally
	 * need a larger, unpacked, type and kill this redundancy.)
	 */
	if (atomic_add_unless(&ppgtt->pin_count, 1, 0))
		return 0;

	/* grab the ppgtt resv to pin the object */
	err = i915_vm_lock_objects(&ppgtt->base.vm, ww);
	if (err)
		return err;

	/*
	 * PPGTT PDEs reside in the GGTT and consists of 512 entries. The
	 * allocator works in address space sizes, so it's multiplied by page
	 * size. We allocate at the top of the GTT to avoid fragmentation.
	 */
	if (!atomic_read(&ppgtt->pin_count)) {
		err = i915_ggtt_pin(ppgtt->vma, ww, GEN6_PD_ALIGN, PIN_HIGH);

		GEM_BUG_ON(ppgtt->vma->fence);
		clear_bit(I915_VMA_CAN_FENCE_BIT, __i915_vma_flags(ppgtt->vma));
	}
	if (!err)
		atomic_inc(&ppgtt->pin_count);

	return err;
}

static int pd_dummy_obj_get_pages(struct drm_i915_gem_object *obj)
{
	obj->mm.pages = ZERO_SIZE_PTR;
	return 0;
}

static void pd_dummy_obj_put_pages(struct drm_i915_gem_object *obj,
				   struct sg_table *pages)
{
}

static const struct drm_i915_gem_object_ops pd_dummy_obj_ops = {
	.name = "pd_dummy_obj",
	.get_pages = pd_dummy_obj_get_pages,
	.put_pages = pd_dummy_obj_put_pages,
};

static struct i915_page_directory *
gen6_alloc_top_pd(struct gen6_ppgtt *ppgtt)
{
	struct i915_ggtt * const ggtt = ppgtt->base.vm.gt->ggtt;
	struct i915_page_directory *pd;
	int err;

	pd = __alloc_pd(I915_PDES);
	if (unlikely(!pd))
		return ERR_PTR(-ENOMEM);

	pd->pt.base = __i915_gem_object_create_internal(ppgtt->base.vm.gt->i915,
							&pd_dummy_obj_ops,
							I915_PDES * SZ_4K);
	if (IS_ERR(pd->pt.base)) {
		err = PTR_ERR(pd->pt.base);
		pd->pt.base = NULL;
		goto err_pd;
	}

	pd->pt.base->base.resv = i915_vm_resv_get(&ppgtt->base.vm);
	pd->pt.base->shares_resv_from = &ppgtt->base.vm;

	ppgtt->vma = i915_vma_instance(pd->pt.base, &ggtt->vm, NULL);
	if (IS_ERR(ppgtt->vma)) {
		err = PTR_ERR(ppgtt->vma);
		ppgtt->vma = NULL;
		goto err_pd;
	}

	/* The dummy object we create is special, override ops.. */
	ppgtt->vma->ops = &pd_vma_ops;
	ppgtt->vma->private = ppgtt;
	return pd;

err_pd:
	free_pd(&ppgtt->base.vm, pd);
	return ERR_PTR(err);
}

void gen6_ppgtt_unpin(struct i915_ppgtt *base)
{
	struct gen6_ppgtt *ppgtt = to_gen6_ppgtt(base);

	GEM_BUG_ON(!atomic_read(&ppgtt->pin_count));
	if (atomic_dec_and_test(&ppgtt->pin_count))
		i915_vma_unpin(ppgtt->vma);
}

struct i915_ppgtt *gen6_ppgtt_create(struct intel_gt *gt)
{
	struct i915_ggtt * const ggtt = gt->ggtt;
	struct gen6_ppgtt *ppgtt;
	int err;

	ppgtt = kzalloc(sizeof(*ppgtt), GFP_KERNEL);
	if (!ppgtt)
		return ERR_PTR(-ENOMEM);

	mutex_init(&ppgtt->flush);

	ppgtt_init(&ppgtt->base, gt, 0);
	ppgtt->base.vm.pd_shift = ilog2(SZ_4K * SZ_4K / sizeof(gen6_pte_t));
	ppgtt->base.vm.top = 1;

	ppgtt->base.vm.bind_async_flags = I915_VMA_LOCAL_BIND;
	ppgtt->base.vm.allocate_va_range = gen6_alloc_va_range;
	ppgtt->base.vm.clear_range = gen6_ppgtt_clear_range;
	ppgtt->base.vm.insert_entries = gen6_ppgtt_insert_entries;
	ppgtt->base.vm.cleanup = gen6_ppgtt_cleanup;

	ppgtt->base.vm.alloc_pt_dma = alloc_pt_dma;
	ppgtt->base.vm.alloc_scratch_dma = alloc_pt_dma;
	ppgtt->base.vm.pte_encode = ggtt->vm.pte_encode;

	err = gen6_ppgtt_init_scratch(ppgtt);
	if (err)
		goto err_free;

	ppgtt->base.pd = gen6_alloc_top_pd(ppgtt);
	if (IS_ERR(ppgtt->base.pd)) {
		err = PTR_ERR(ppgtt->base.pd);
		goto err_scratch;
	}

	return &ppgtt->base;

err_scratch:
	free_scratch(&ppgtt->base.vm);
err_free:
	kfree(ppgtt);
	return ERR_PTR(err);
}<|MERGE_RESOLUTION|>--- conflicted
+++ resolved
@@ -9,12 +9,9 @@
 #include "i915_scatterlist.h"
 #include "i915_trace.h"
 #include "i915_vgpu.h"
-<<<<<<< HEAD
-=======
-#include "intel_gt_regs.h"
->>>>>>> 378c83d2
 #include "intel_engine_regs.h"
 #include "intel_gt.h"
+#include "intel_gt_regs.h"
 
 /* Write pde (index) from the page directory @pd to the page table @pt */
 static void gen6_write_pde(const struct gen6_ppgtt *ppgtt,
