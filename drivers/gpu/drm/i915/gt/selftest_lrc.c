/*
 * SPDX-License-Identifier: MIT
 *
 * Copyright © 2018 Intel Corporation
 */

#include <linux/prime_numbers.h>

#include "gem/i915_gem_pm.h"
#include "gt/intel_engine_heartbeat.h"
#include "gt/intel_reset.h"

#include "i915_selftest.h"
#include "selftests/i915_random.h"
#include "selftests/igt_flush_test.h"
#include "selftests/igt_live_test.h"
#include "selftests/igt_spinner.h"
#include "selftests/lib_sw_fence.h"

#include "gem/selftests/igt_gem_utils.h"
#include "gem/selftests/mock_context.h"

#define CS_GPR(engine, n) ((engine)->mmio_base + 0x600 + (n) * 4)
#define NUM_GPR 16
#define NUM_GPR_DW (NUM_GPR * 2) /* each GPR is 2 dwords */

static struct i915_vma *create_scratch(struct intel_gt *gt)
{
	struct drm_i915_gem_object *obj;
	struct i915_vma *vma;
	int err;

	obj = i915_gem_object_create_internal(gt->i915, PAGE_SIZE);
	if (IS_ERR(obj))
		return ERR_CAST(obj);

	i915_gem_object_set_cache_coherency(obj, I915_CACHING_CACHED);

	vma = i915_vma_instance(obj, &gt->ggtt->vm, NULL);
	if (IS_ERR(vma)) {
		i915_gem_object_put(obj);
		return vma;
	}

	err = i915_vma_pin(vma, 0, 0, PIN_GLOBAL);
	if (err) {
		i915_gem_object_put(obj);
		return ERR_PTR(err);
	}

	return vma;
}

static void engine_heartbeat_disable(struct intel_engine_cs *engine)
{
	engine->props.heartbeat_interval_ms = 0;

	intel_engine_pm_get(engine);
	intel_engine_park_heartbeat(engine);
}

static void engine_heartbeat_enable(struct intel_engine_cs *engine)
{
	intel_engine_pm_put(engine);

	engine->props.heartbeat_interval_ms =
		engine->defaults.heartbeat_interval_ms;
}

static bool is_active(struct i915_request *rq)
{
	if (i915_request_is_active(rq))
		return true;

	if (i915_request_on_hold(rq))
		return true;

	if (i915_request_has_initial_breadcrumb(rq) && i915_request_started(rq))
		return true;

	return false;
}

static int wait_for_submit(struct intel_engine_cs *engine,
			   struct i915_request *rq,
			   unsigned long timeout)
{
	timeout += jiffies;
	do {
		bool done = time_after(jiffies, timeout);

		if (i915_request_completed(rq)) /* that was quick! */
			return 0;

		/* Wait until the HW has acknowleged the submission (or err) */
		intel_engine_flush_submission(engine);
		if (!READ_ONCE(engine->execlists.pending[0]) && is_active(rq))
			return 0;

		if (done)
			return -ETIME;

		cond_resched();
	} while (1);
}

static int wait_for_reset(struct intel_engine_cs *engine,
			  struct i915_request *rq,
			  unsigned long timeout)
{
	timeout += jiffies;

	do {
		cond_resched();
		intel_engine_flush_submission(engine);

		if (READ_ONCE(engine->execlists.pending[0]))
			continue;

		if (i915_request_completed(rq))
			break;

		if (READ_ONCE(rq->fence.error))
			break;
	} while (time_before(jiffies, timeout));

	flush_scheduled_work();

	if (rq->fence.error != -EIO) {
		pr_err("%s: hanging request %llx:%lld not reset\n",
		       engine->name,
		       rq->fence.context,
		       rq->fence.seqno);
		return -EINVAL;
	}

	/* Give the request a jiffie to complete after flushing the worker */
	if (i915_request_wait(rq, 0,
			      max(0l, (long)(timeout - jiffies)) + 1) < 0) {
		pr_err("%s: hanging request %llx:%lld did not complete\n",
		       engine->name,
		       rq->fence.context,
		       rq->fence.seqno);
		return -ETIME;
	}

	return 0;
}

static int live_sanitycheck(void *arg)
{
	struct intel_gt *gt = arg;
	struct intel_engine_cs *engine;
	enum intel_engine_id id;
	struct igt_spinner spin;
	int err = 0;

	if (!HAS_LOGICAL_RING_CONTEXTS(gt->i915))
		return 0;

	if (igt_spinner_init(&spin, gt))
		return -ENOMEM;

	for_each_engine(engine, gt, id) {
		struct intel_context *ce;
		struct i915_request *rq;

		ce = intel_context_create(engine);
		if (IS_ERR(ce)) {
			err = PTR_ERR(ce);
			break;
		}

		rq = igt_spinner_create_request(&spin, ce, MI_NOOP);
		if (IS_ERR(rq)) {
			err = PTR_ERR(rq);
			goto out_ctx;
		}

		i915_request_add(rq);
		if (!igt_wait_for_spinner(&spin, rq)) {
			GEM_TRACE("spinner failed to start\n");
			GEM_TRACE_DUMP();
			intel_gt_set_wedged(gt);
			err = -EIO;
			goto out_ctx;
		}

		igt_spinner_end(&spin);
		if (igt_flush_test(gt->i915)) {
			err = -EIO;
			goto out_ctx;
		}

out_ctx:
		intel_context_put(ce);
		if (err)
			break;
	}

	igt_spinner_fini(&spin);
	return err;
}

static int live_unlite_restore(struct intel_gt *gt, int prio)
{
	struct intel_engine_cs *engine;
	enum intel_engine_id id;
	struct igt_spinner spin;
	int err = -ENOMEM;

	/*
	 * Check that we can correctly context switch between 2 instances
	 * on the same engine from the same parent context.
	 */

	if (igt_spinner_init(&spin, gt))
		return err;

	err = 0;
	for_each_engine(engine, gt, id) {
		struct intel_context *ce[2] = {};
		struct i915_request *rq[2];
		struct igt_live_test t;
		int n;

		if (prio && !intel_engine_has_preemption(engine))
			continue;

		if (!intel_engine_can_store_dword(engine))
			continue;

		if (igt_live_test_begin(&t, gt->i915, __func__, engine->name)) {
			err = -EIO;
			break;
		}
		engine_heartbeat_disable(engine);

		for (n = 0; n < ARRAY_SIZE(ce); n++) {
			struct intel_context *tmp;

			tmp = intel_context_create(engine);
			if (IS_ERR(tmp)) {
				err = PTR_ERR(tmp);
				goto err_ce;
			}

			err = intel_context_pin(tmp);
			if (err) {
				intel_context_put(tmp);
				goto err_ce;
			}

			/*
			 * Setup the pair of contexts such that if we
			 * lite-restore using the RING_TAIL from ce[1] it
			 * will execute garbage from ce[0]->ring.
			 */
			memset(tmp->ring->vaddr,
			       POISON_INUSE, /* IPEHR: 0x5a5a5a5a [hung!] */
			       tmp->ring->vma->size);

			ce[n] = tmp;
		}
		GEM_BUG_ON(!ce[1]->ring->size);
		intel_ring_reset(ce[1]->ring, ce[1]->ring->size / 2);
		__execlists_update_reg_state(ce[1], engine, ce[1]->ring->head);

		rq[0] = igt_spinner_create_request(&spin, ce[0], MI_ARB_CHECK);
		if (IS_ERR(rq[0])) {
			err = PTR_ERR(rq[0]);
			goto err_ce;
		}

		i915_request_get(rq[0]);
		i915_request_add(rq[0]);
		GEM_BUG_ON(rq[0]->postfix > ce[1]->ring->emit);

		if (!igt_wait_for_spinner(&spin, rq[0])) {
			i915_request_put(rq[0]);
			goto err_ce;
		}

		rq[1] = i915_request_create(ce[1]);
		if (IS_ERR(rq[1])) {
			err = PTR_ERR(rq[1]);
			i915_request_put(rq[0]);
			goto err_ce;
		}

		if (!prio) {
			/*
			 * Ensure we do the switch to ce[1] on completion.
			 *
			 * rq[0] is already submitted, so this should reduce
			 * to a no-op (a wait on a request on the same engine
			 * uses the submit fence, not the completion fence),
			 * but it will install a dependency on rq[1] for rq[0]
			 * that will prevent the pair being reordered by
			 * timeslicing.
			 */
			i915_request_await_dma_fence(rq[1], &rq[0]->fence);
		}

		i915_request_get(rq[1]);
		i915_request_add(rq[1]);
		GEM_BUG_ON(rq[1]->postfix <= rq[0]->postfix);
		i915_request_put(rq[0]);

		if (prio) {
			struct i915_sched_attr attr = {
				.priority = prio,
			};

			/* Alternatively preempt the spinner with ce[1] */
			engine->schedule(rq[1], &attr);
		}

		/* And switch back to ce[0] for good measure */
		rq[0] = i915_request_create(ce[0]);
		if (IS_ERR(rq[0])) {
			err = PTR_ERR(rq[0]);
			i915_request_put(rq[1]);
			goto err_ce;
		}

		i915_request_await_dma_fence(rq[0], &rq[1]->fence);
		i915_request_get(rq[0]);
		i915_request_add(rq[0]);
		GEM_BUG_ON(rq[0]->postfix > rq[1]->postfix);
		i915_request_put(rq[1]);
		i915_request_put(rq[0]);

err_ce:
		intel_engine_flush_submission(engine);
		igt_spinner_end(&spin);
		for (n = 0; n < ARRAY_SIZE(ce); n++) {
			if (IS_ERR_OR_NULL(ce[n]))
				break;

			intel_context_unpin(ce[n]);
			intel_context_put(ce[n]);
		}

		engine_heartbeat_enable(engine);
		if (igt_live_test_end(&t))
			err = -EIO;
		if (err)
			break;
	}

	igt_spinner_fini(&spin);
	return err;
}

static int live_unlite_switch(void *arg)
{
	return live_unlite_restore(arg, 0);
}

static int live_unlite_preempt(void *arg)
{
	return live_unlite_restore(arg, I915_USER_PRIORITY(I915_PRIORITY_MAX));
}

static int live_pin_rewind(void *arg)
{
	struct intel_gt *gt = arg;
	struct intel_engine_cs *engine;
	enum intel_engine_id id;
	int err = 0;

	/*
	 * We have to be careful not to trust intel_ring too much, for example
	 * ring->head is updated upon retire which is out of sync with pinning
	 * the context. Thus we cannot use ring->head to set CTX_RING_HEAD,
	 * or else we risk writing an older, stale value.
	 *
	 * To simulate this, let's apply a bit of deliberate sabotague.
	 */

	for_each_engine(engine, gt, id) {
		struct intel_context *ce;
		struct i915_request *rq;
		struct intel_ring *ring;
		struct igt_live_test t;

		if (igt_live_test_begin(&t, gt->i915, __func__, engine->name)) {
			err = -EIO;
			break;
		}

		ce = intel_context_create(engine);
		if (IS_ERR(ce)) {
			err = PTR_ERR(ce);
			break;
		}

		err = intel_context_pin(ce);
		if (err) {
			intel_context_put(ce);
			break;
		}

		/* Keep the context awake while we play games */
		err = i915_active_acquire(&ce->active);
		if (err) {
			intel_context_unpin(ce);
			intel_context_put(ce);
			break;
		}
		ring = ce->ring;

		/* Poison the ring, and offset the next request from HEAD */
		memset32(ring->vaddr, STACK_MAGIC, ring->size / sizeof(u32));
		ring->emit = ring->size / 2;
		ring->tail = ring->emit;
		GEM_BUG_ON(ring->head);

		intel_context_unpin(ce);

		/* Submit a simple nop request */
		GEM_BUG_ON(intel_context_is_pinned(ce));
		rq = intel_context_create_request(ce);
		i915_active_release(&ce->active); /* e.g. async retire */
		intel_context_put(ce);
		if (IS_ERR(rq)) {
			err = PTR_ERR(rq);
			break;
		}
		GEM_BUG_ON(!rq->head);
		i915_request_add(rq);

		/* Expect not to hang! */
		if (igt_live_test_end(&t)) {
			err = -EIO;
			break;
		}
	}

	return err;
}

static int live_hold_reset(void *arg)
{
	struct intel_gt *gt = arg;
	struct intel_engine_cs *engine;
	enum intel_engine_id id;
	struct igt_spinner spin;
	int err = 0;

	/*
	 * In order to support offline error capture for fast preempt reset,
	 * we need to decouple the guilty request and ensure that it and its
	 * descendents are not executed while the capture is in progress.
	 */

	if (!intel_has_reset_engine(gt))
		return 0;

	if (igt_spinner_init(&spin, gt))
		return -ENOMEM;

	for_each_engine(engine, gt, id) {
		struct intel_context *ce;
		struct i915_request *rq;

		ce = intel_context_create(engine);
		if (IS_ERR(ce)) {
			err = PTR_ERR(ce);
			break;
		}

		engine_heartbeat_disable(engine);

		rq = igt_spinner_create_request(&spin, ce, MI_ARB_CHECK);
		if (IS_ERR(rq)) {
			err = PTR_ERR(rq);
			goto out;
		}
		i915_request_add(rq);

		if (!igt_wait_for_spinner(&spin, rq)) {
			intel_gt_set_wedged(gt);
			err = -ETIME;
			goto out;
		}

		/* We have our request executing, now remove it and reset */

		if (test_and_set_bit(I915_RESET_ENGINE + id,
				     &gt->reset.flags)) {
			intel_gt_set_wedged(gt);
			err = -EBUSY;
			goto out;
		}
		tasklet_disable(&engine->execlists.tasklet);

		engine->execlists.tasklet.func(engine->execlists.tasklet.data);
		GEM_BUG_ON(execlists_active(&engine->execlists) != rq);

		i915_request_get(rq);
		execlists_hold(engine, rq);
		GEM_BUG_ON(!i915_request_on_hold(rq));

		intel_engine_reset(engine, NULL);
		GEM_BUG_ON(rq->fence.error != -EIO);

		tasklet_enable(&engine->execlists.tasklet);
		clear_and_wake_up_bit(I915_RESET_ENGINE + id,
				      &gt->reset.flags);

		/* Check that we do not resubmit the held request */
		if (!i915_request_wait(rq, 0, HZ / 5)) {
			pr_err("%s: on hold request completed!\n",
			       engine->name);
			i915_request_put(rq);
			err = -EIO;
			goto out;
		}
		GEM_BUG_ON(!i915_request_on_hold(rq));

		/* But is resubmitted on release */
		execlists_unhold(engine, rq);
		if (i915_request_wait(rq, 0, HZ / 5) < 0) {
			pr_err("%s: held request did not complete!\n",
			       engine->name);
			intel_gt_set_wedged(gt);
			err = -ETIME;
		}
		i915_request_put(rq);

out:
		engine_heartbeat_enable(engine);
		intel_context_put(ce);
		if (err)
			break;
	}

	igt_spinner_fini(&spin);
	return err;
}

static const char *error_repr(int err)
{
	return err ? "bad" : "good";
}

static int live_error_interrupt(void *arg)
{
	static const struct error_phase {
		enum { GOOD = 0, BAD = -EIO } error[2];
	} phases[] = {
		{ { BAD,  GOOD } },
		{ { BAD,  BAD  } },
		{ { BAD,  GOOD } },
		{ { GOOD, GOOD } }, /* sentinel */
	};
	struct intel_gt *gt = arg;
	struct intel_engine_cs *engine;
	enum intel_engine_id id;

	/*
	 * We hook up the CS_MASTER_ERROR_INTERRUPT to have forewarning
	 * of invalid commands in user batches that will cause a GPU hang.
	 * This is a faster mechanism than using hangcheck/heartbeats, but
	 * only detects problems the HW knows about -- it will not warn when
	 * we kill the HW!
	 *
	 * To verify our detection and reset, we throw some invalid commands
	 * at the HW and wait for the interrupt.
	 */

	if (!intel_has_reset_engine(gt))
		return 0;

	for_each_engine(engine, gt, id) {
		const struct error_phase *p;
		int err = 0;

		engine_heartbeat_disable(engine);

		for (p = phases; p->error[0] != GOOD; p++) {
			struct i915_request *client[ARRAY_SIZE(phases->error)];
			u32 *cs;
			int i;

			memset(client, 0, sizeof(*client));
			for (i = 0; i < ARRAY_SIZE(client); i++) {
				struct intel_context *ce;
				struct i915_request *rq;

				ce = intel_context_create(engine);
				if (IS_ERR(ce)) {
					err = PTR_ERR(ce);
					goto out;
				}

				rq = intel_context_create_request(ce);
				intel_context_put(ce);
				if (IS_ERR(rq)) {
					err = PTR_ERR(rq);
					goto out;
				}

				if (rq->engine->emit_init_breadcrumb) {
					err = rq->engine->emit_init_breadcrumb(rq);
					if (err) {
						i915_request_add(rq);
						goto out;
					}
				}

				cs = intel_ring_begin(rq, 2);
				if (IS_ERR(cs)) {
					i915_request_add(rq);
					err = PTR_ERR(cs);
					goto out;
				}

				if (p->error[i]) {
					*cs++ = 0xdeadbeef;
					*cs++ = 0xdeadbeef;
				} else {
					*cs++ = MI_NOOP;
					*cs++ = MI_NOOP;
				}

				client[i] = i915_request_get(rq);
				i915_request_add(rq);
			}

			err = wait_for_submit(engine, client[0], HZ / 2);
			if (err) {
				pr_err("%s: first request did not start within time!\n",
				       engine->name);
				err = -ETIME;
				goto out;
			}

			for (i = 0; i < ARRAY_SIZE(client); i++) {
				if (i915_request_wait(client[i], 0, HZ / 5) < 0)
					pr_debug("%s: %s request incomplete!\n",
						 engine->name,
						 error_repr(p->error[i]));

				if (!i915_request_started(client[i])) {
					pr_err("%s: %s request not started!\n",
					       engine->name,
					       error_repr(p->error[i]));
					err = -ETIME;
					goto out;
				}

				/* Kick the tasklet to process the error */
				intel_engine_flush_submission(engine);
				if (client[i]->fence.error != p->error[i]) {
					pr_err("%s: %s request (%s) with wrong error code: %d\n",
					       engine->name,
					       error_repr(p->error[i]),
					       i915_request_completed(client[i]) ? "completed" : "running",
					       client[i]->fence.error);
					err = -EINVAL;
					goto out;
				}
			}

out:
			for (i = 0; i < ARRAY_SIZE(client); i++)
				if (client[i])
					i915_request_put(client[i]);
			if (err) {
				pr_err("%s: failed at phase[%zd] { %d, %d }\n",
				       engine->name, p - phases,
				       p->error[0], p->error[1]);
				break;
			}
		}

		engine_heartbeat_enable(engine);
		if (err) {
			intel_gt_set_wedged(gt);
			return err;
		}
	}

	return 0;
}

static int
emit_semaphore_chain(struct i915_request *rq, struct i915_vma *vma, int idx)
{
	u32 *cs;

	cs = intel_ring_begin(rq, 10);
	if (IS_ERR(cs))
		return PTR_ERR(cs);

	*cs++ = MI_ARB_ON_OFF | MI_ARB_ENABLE;

	*cs++ = MI_SEMAPHORE_WAIT |
		MI_SEMAPHORE_GLOBAL_GTT |
		MI_SEMAPHORE_POLL |
		MI_SEMAPHORE_SAD_NEQ_SDD;
	*cs++ = 0;
	*cs++ = i915_ggtt_offset(vma) + 4 * idx;
	*cs++ = 0;

	if (idx > 0) {
		*cs++ = MI_STORE_DWORD_IMM_GEN4 | MI_USE_GGTT;
		*cs++ = i915_ggtt_offset(vma) + 4 * (idx - 1);
		*cs++ = 0;
		*cs++ = 1;
	} else {
		*cs++ = MI_NOOP;
		*cs++ = MI_NOOP;
		*cs++ = MI_NOOP;
		*cs++ = MI_NOOP;
	}

	*cs++ = MI_ARB_ON_OFF | MI_ARB_DISABLE;

	intel_ring_advance(rq, cs);
	return 0;
}

static struct i915_request *
semaphore_queue(struct intel_engine_cs *engine, struct i915_vma *vma, int idx)
{
	struct intel_context *ce;
	struct i915_request *rq;
	int err;

	ce = intel_context_create(engine);
	if (IS_ERR(ce))
		return ERR_CAST(ce);

	rq = intel_context_create_request(ce);
	if (IS_ERR(rq))
		goto out_ce;

	err = 0;
	if (rq->engine->emit_init_breadcrumb)
		err = rq->engine->emit_init_breadcrumb(rq);
	if (err == 0)
		err = emit_semaphore_chain(rq, vma, idx);
	if (err == 0)
		i915_request_get(rq);
	i915_request_add(rq);
	if (err)
		rq = ERR_PTR(err);

out_ce:
	intel_context_put(ce);
	return rq;
}

static int
release_queue(struct intel_engine_cs *engine,
	      struct i915_vma *vma,
	      int idx, int prio)
{
	struct i915_sched_attr attr = {
		.priority = prio,
	};
	struct i915_request *rq;
	u32 *cs;

	rq = intel_engine_create_kernel_request(engine);
	if (IS_ERR(rq))
		return PTR_ERR(rq);

	cs = intel_ring_begin(rq, 4);
	if (IS_ERR(cs)) {
		i915_request_add(rq);
		return PTR_ERR(cs);
	}

	*cs++ = MI_STORE_DWORD_IMM_GEN4 | MI_USE_GGTT;
	*cs++ = i915_ggtt_offset(vma) + 4 * (idx - 1);
	*cs++ = 0;
	*cs++ = 1;

	intel_ring_advance(rq, cs);

	i915_request_get(rq);
	i915_request_add(rq);

	local_bh_disable();
	engine->schedule(rq, &attr);
	local_bh_enable(); /* kick tasklet */

	i915_request_put(rq);

	return 0;
}

static int
slice_semaphore_queue(struct intel_engine_cs *outer,
		      struct i915_vma *vma,
		      int count)
{
	struct intel_engine_cs *engine;
	struct i915_request *head;
	enum intel_engine_id id;
	int err, i, n = 0;

	head = semaphore_queue(outer, vma, n++);
	if (IS_ERR(head))
		return PTR_ERR(head);

	for_each_engine(engine, outer->gt, id) {
		for (i = 0; i < count; i++) {
			struct i915_request *rq;

			rq = semaphore_queue(engine, vma, n++);
			if (IS_ERR(rq)) {
				err = PTR_ERR(rq);
				goto out;
			}

			i915_request_put(rq);
		}
	}

	err = release_queue(outer, vma, n, I915_PRIORITY_BARRIER);
	if (err)
		goto out;

	if (i915_request_wait(head, 0,
			      2 * RUNTIME_INFO(outer->i915)->num_engines * (count + 2) * (count + 3)) < 0) {
		pr_err("Failed to slice along semaphore chain of length (%d, %d)!\n",
		       count, n);
		GEM_TRACE_DUMP();
		intel_gt_set_wedged(outer->gt);
		err = -EIO;
	}

out:
	i915_request_put(head);
	return err;
}

static int live_timeslice_preempt(void *arg)
{
	struct intel_gt *gt = arg;
	struct drm_i915_gem_object *obj;
	struct intel_engine_cs *engine;
	enum intel_engine_id id;
	struct i915_vma *vma;
	void *vaddr;
	int err = 0;

	/*
	 * If a request takes too long, we would like to give other users
	 * a fair go on the GPU. In particular, users may create batches
	 * that wait upon external input, where that input may even be
	 * supplied by another GPU job. To avoid blocking forever, we
	 * need to preempt the current task and replace it with another
	 * ready task.
	 */
	if (!IS_ACTIVE(CONFIG_DRM_I915_TIMESLICE_DURATION))
		return 0;

	obj = i915_gem_object_create_internal(gt->i915, PAGE_SIZE);
	if (IS_ERR(obj))
		return PTR_ERR(obj);

	vma = i915_vma_instance(obj, &gt->ggtt->vm, NULL);
	if (IS_ERR(vma)) {
		err = PTR_ERR(vma);
		goto err_obj;
	}

	vaddr = i915_gem_object_pin_map(obj, I915_MAP_WC);
	if (IS_ERR(vaddr)) {
		err = PTR_ERR(vaddr);
		goto err_obj;
	}

	err = i915_vma_pin(vma, 0, 0, PIN_GLOBAL);
	if (err)
		goto err_map;

	err = i915_vma_sync(vma);
	if (err)
		goto err_pin;

<<<<<<< HEAD
	for_each_prime_number_from(count, 1, 16) {
		struct intel_engine_cs *engine;
		enum intel_engine_id id;

		for_each_engine(engine, gt, id) {
			if (!intel_engine_has_preemption(engine))
				continue;
=======
	for_each_engine(engine, gt, id) {
		if (!intel_engine_has_preemption(engine))
			continue;
>>>>>>> 570af07d

		memset(vaddr, 0, PAGE_SIZE);

<<<<<<< HEAD
			engine_heartbeat_disable(engine);
			err = slice_semaphore_queue(engine, vma, count);
			engine_heartbeat_enable(engine);
			if (err)
				goto err_pin;
=======
		engine_heartbeat_disable(engine);
		err = slice_semaphore_queue(engine, vma, 5);
		engine_heartbeat_enable(engine);
		if (err)
			goto err_pin;
>>>>>>> 570af07d

		if (igt_flush_test(gt->i915)) {
			err = -EIO;
			goto err_pin;
		}
	}

err_pin:
	i915_vma_unpin(vma);
err_map:
	i915_gem_object_unpin_map(obj);
err_obj:
	i915_gem_object_put(obj);
	return err;
}

static struct i915_request *
create_rewinder(struct intel_context *ce,
		struct i915_request *wait,
		void *slot, int idx)
{
	const u32 offset =
		i915_ggtt_offset(ce->engine->status_page.vma) +
		offset_in_page(slot);
	struct i915_request *rq;
	u32 *cs;
	int err;

	rq = intel_context_create_request(ce);
	if (IS_ERR(rq))
		return rq;

	if (wait) {
		err = i915_request_await_dma_fence(rq, &wait->fence);
		if (err)
			goto err;
	}

	cs = intel_ring_begin(rq, 14);
	if (IS_ERR(cs)) {
		err = PTR_ERR(cs);
		goto err;
	}

	*cs++ = MI_ARB_ON_OFF | MI_ARB_ENABLE;
	*cs++ = MI_NOOP;

	*cs++ = MI_SEMAPHORE_WAIT |
		MI_SEMAPHORE_GLOBAL_GTT |
		MI_SEMAPHORE_POLL |
		MI_SEMAPHORE_SAD_GTE_SDD;
	*cs++ = idx;
	*cs++ = offset;
	*cs++ = 0;

	*cs++ = MI_STORE_REGISTER_MEM_GEN8 | MI_USE_GGTT;
	*cs++ = i915_mmio_reg_offset(RING_TIMESTAMP(rq->engine->mmio_base));
	*cs++ = offset + idx * sizeof(u32);
	*cs++ = 0;

	*cs++ = MI_STORE_DWORD_IMM_GEN4 | MI_USE_GGTT;
	*cs++ = offset;
	*cs++ = 0;
	*cs++ = idx + 1;

	intel_ring_advance(rq, cs);

	rq->sched.attr.priority = I915_PRIORITY_MASK;
	err = 0;
err:
	i915_request_get(rq);
	i915_request_add(rq);
	if (err) {
		i915_request_put(rq);
		return ERR_PTR(err);
	}

	return rq;
}

static int live_timeslice_rewind(void *arg)
{
	struct intel_gt *gt = arg;
	struct intel_engine_cs *engine;
	enum intel_engine_id id;

	/*
	 * The usual presumption on timeslice expiration is that we replace
	 * the active context with another. However, given a chain of
	 * dependencies we may end up with replacing the context with itself,
	 * but only a few of those requests, forcing us to rewind the
	 * RING_TAIL of the original request.
	 */
	if (!IS_ACTIVE(CONFIG_DRM_I915_TIMESLICE_DURATION))
		return 0;

	for_each_engine(engine, gt, id) {
		enum { A1, A2, B1 };
		enum { X = 1, Z, Y };
		struct i915_request *rq[3] = {};
		struct intel_context *ce;
		unsigned long timeslice;
		int i, err = 0;
		u32 *slot;

		if (!intel_engine_has_timeslices(engine))
			continue;

		/*
		 * A:rq1 -- semaphore wait, timestamp X
		 * A:rq2 -- write timestamp Y
		 *
		 * B:rq1 [await A:rq1] -- write timestamp Z
		 *
		 * Force timeslice, release semaphore.
		 *
		 * Expect execution/evaluation order XZY
		 */

		engine_heartbeat_disable(engine);
		timeslice = xchg(&engine->props.timeslice_duration_ms, 1);

		slot = memset32(engine->status_page.addr + 1000, 0, 4);

		ce = intel_context_create(engine);
		if (IS_ERR(ce)) {
			err = PTR_ERR(ce);
			goto err;
		}

		rq[0] = create_rewinder(ce, NULL, slot, X);
		if (IS_ERR(rq[0])) {
			intel_context_put(ce);
			goto err;
		}

		rq[1] = create_rewinder(ce, NULL, slot, Y);
		intel_context_put(ce);
		if (IS_ERR(rq[1]))
			goto err;

		err = wait_for_submit(engine, rq[1], HZ / 2);
		if (err) {
			pr_err("%s: failed to submit first context\n",
			       engine->name);
			goto err;
		}

		ce = intel_context_create(engine);
		if (IS_ERR(ce)) {
			err = PTR_ERR(ce);
			goto err;
		}

		rq[2] = create_rewinder(ce, rq[0], slot, Z);
		intel_context_put(ce);
		if (IS_ERR(rq[2]))
			goto err;

		err = wait_for_submit(engine, rq[2], HZ / 2);
		if (err) {
			pr_err("%s: failed to submit second context\n",
			       engine->name);
			goto err;
		}

		/* ELSP[] = { { A:rq1, A:rq2 }, { B:rq1 } } */
		if (i915_request_is_active(rq[A2])) { /* semaphore yielded! */
			/* Wait for the timeslice to kick in */
			del_timer(&engine->execlists.timer);
			tasklet_hi_schedule(&engine->execlists.tasklet);
			intel_engine_flush_submission(engine);
		}
		/* -> ELSP[] = { { A:rq1 }, { B:rq1 } } */
		GEM_BUG_ON(!i915_request_is_active(rq[A1]));
		GEM_BUG_ON(!i915_request_is_active(rq[B1]));
		GEM_BUG_ON(i915_request_is_active(rq[A2]));

		/* Release the hounds! */
		slot[0] = 1;
		wmb(); /* "pairs" with GPU; paranoid kick of internal CPU$ */

		for (i = 1; i <= 3; i++) {
			unsigned long timeout = jiffies + HZ / 2;

			while (!READ_ONCE(slot[i]) &&
			       time_before(jiffies, timeout))
				;

			if (!time_before(jiffies, timeout)) {
				pr_err("%s: rq[%d] timed out\n",
				       engine->name, i - 1);
				err = -ETIME;
				goto err;
			}

			pr_debug("%s: slot[%d]:%x\n", engine->name, i, slot[i]);
		}

		/* XZY: XZ < XY */
		if (slot[Z] - slot[X] >= slot[Y] - slot[X]) {
			pr_err("%s: timeslicing did not run context B [%u] before A [%u]!\n",
			       engine->name,
			       slot[Z] - slot[X],
			       slot[Y] - slot[X]);
			err = -EINVAL;
		}

err:
		memset32(&slot[0], -1, 4);
		wmb();

		engine->props.timeslice_duration_ms = timeslice;
		engine_heartbeat_enable(engine);
		for (i = 0; i < 3; i++)
			i915_request_put(rq[i]);
		if (igt_flush_test(gt->i915))
			err = -EIO;
		if (err)
			return err;
	}

	return 0;
}

static struct i915_request *nop_request(struct intel_engine_cs *engine)
{
	struct i915_request *rq;

	rq = intel_engine_create_kernel_request(engine);
	if (IS_ERR(rq))
		return rq;

	i915_request_get(rq);
	i915_request_add(rq);

	return rq;
}

static long slice_timeout(struct intel_engine_cs *engine)
{
	long timeout;

	/* Enough time for a timeslice to kick in, and kick out */
	timeout = 2 * msecs_to_jiffies_timeout(timeslice(engine));

	/* Enough time for the nop request to complete */
	timeout += HZ / 5;

	return timeout + 1;
}

static int live_timeslice_queue(void *arg)
{
	struct intel_gt *gt = arg;
	struct drm_i915_gem_object *obj;
	struct intel_engine_cs *engine;
	enum intel_engine_id id;
	struct i915_vma *vma;
	void *vaddr;
	int err = 0;

	/*
	 * Make sure that even if ELSP[0] and ELSP[1] are filled with
	 * timeslicing between them disabled, we *do* enable timeslicing
	 * if the queue demands it. (Normally, we do not submit if
	 * ELSP[1] is already occupied, so must rely on timeslicing to
	 * eject ELSP[0] in favour of the queue.)
	 */
	if (!IS_ACTIVE(CONFIG_DRM_I915_TIMESLICE_DURATION))
		return 0;

	obj = i915_gem_object_create_internal(gt->i915, PAGE_SIZE);
	if (IS_ERR(obj))
		return PTR_ERR(obj);

	vma = i915_vma_instance(obj, &gt->ggtt->vm, NULL);
	if (IS_ERR(vma)) {
		err = PTR_ERR(vma);
		goto err_obj;
	}

	vaddr = i915_gem_object_pin_map(obj, I915_MAP_WC);
	if (IS_ERR(vaddr)) {
		err = PTR_ERR(vaddr);
		goto err_obj;
	}

	err = i915_vma_pin(vma, 0, 0, PIN_GLOBAL);
	if (err)
		goto err_map;

	err = i915_vma_sync(vma);
	if (err)
		goto err_pin;

	for_each_engine(engine, gt, id) {
		struct i915_sched_attr attr = {
			.priority = I915_USER_PRIORITY(I915_PRIORITY_MAX),
		};
		struct i915_request *rq, *nop;

		if (!intel_engine_has_preemption(engine))
			continue;

		engine_heartbeat_disable(engine);
		memset(vaddr, 0, PAGE_SIZE);

		/* ELSP[0]: semaphore wait */
		rq = semaphore_queue(engine, vma, 0);
		if (IS_ERR(rq)) {
			err = PTR_ERR(rq);
			goto err_heartbeat;
		}
		engine->schedule(rq, &attr);
		err = wait_for_submit(engine, rq, HZ / 2);
		if (err) {
			pr_err("%s: Timed out trying to submit semaphores\n",
			       engine->name);
			goto err_rq;
		}

		/* ELSP[1]: nop request */
		nop = nop_request(engine);
		if (IS_ERR(nop)) {
			err = PTR_ERR(nop);
			goto err_rq;
		}
		err = wait_for_submit(engine, nop, HZ / 2);
		i915_request_put(nop);
		if (err) {
			pr_err("%s: Timed out trying to submit nop\n",
			       engine->name);
			goto err_rq;
		}

		GEM_BUG_ON(i915_request_completed(rq));
		GEM_BUG_ON(execlists_active(&engine->execlists) != rq);

		/* Queue: semaphore signal, matching priority as semaphore */
		err = release_queue(engine, vma, 1, effective_prio(rq));
		if (err)
			goto err_rq;

		/* Wait until we ack the release_queue and start timeslicing */
		do {
			cond_resched();
			intel_engine_flush_submission(engine);
		} while (READ_ONCE(engine->execlists.pending[0]));

		/* Timeslice every jiffy, so within 2 we should signal */
		if (i915_request_wait(rq, 0, slice_timeout(engine)) < 0) {
			struct drm_printer p =
				drm_info_printer(gt->i915->drm.dev);

			pr_err("%s: Failed to timeslice into queue\n",
			       engine->name);
			intel_engine_dump(engine, &p,
					  "%s\n", engine->name);

			memset(vaddr, 0xff, PAGE_SIZE);
			err = -EIO;
		}
err_rq:
		i915_request_put(rq);
err_heartbeat:
		engine_heartbeat_enable(engine);
		if (err)
			break;
	}

err_pin:
	i915_vma_unpin(vma);
err_map:
	i915_gem_object_unpin_map(obj);
err_obj:
	i915_gem_object_put(obj);
	return err;
}

static int live_timeslice_nopreempt(void *arg)
{
	struct intel_gt *gt = arg;
	struct intel_engine_cs *engine;
	enum intel_engine_id id;
	struct igt_spinner spin;
	int err = 0;

	/*
	 * We should not timeslice into a request that is marked with
	 * I915_REQUEST_NOPREEMPT.
	 */
	if (!IS_ACTIVE(CONFIG_DRM_I915_TIMESLICE_DURATION))
		return 0;

	if (igt_spinner_init(&spin, gt))
		return -ENOMEM;

	for_each_engine(engine, gt, id) {
		struct intel_context *ce;
		struct i915_request *rq;
		unsigned long timeslice;

		if (!intel_engine_has_preemption(engine))
			continue;

		ce = intel_context_create(engine);
		if (IS_ERR(ce)) {
			err = PTR_ERR(ce);
			break;
		}

		engine_heartbeat_disable(engine);
		timeslice = xchg(&engine->props.timeslice_duration_ms, 1);

		/* Create an unpreemptible spinner */

		rq = igt_spinner_create_request(&spin, ce, MI_ARB_CHECK);
		intel_context_put(ce);
		if (IS_ERR(rq)) {
			err = PTR_ERR(rq);
			goto out_heartbeat;
		}

		i915_request_get(rq);
		i915_request_add(rq);

		if (!igt_wait_for_spinner(&spin, rq)) {
			i915_request_put(rq);
			err = -ETIME;
			goto out_spin;
		}

		set_bit(I915_FENCE_FLAG_NOPREEMPT, &rq->fence.flags);
		i915_request_put(rq);

		/* Followed by a maximum priority barrier (heartbeat) */

		ce = intel_context_create(engine);
		if (IS_ERR(ce)) {
			err = PTR_ERR(rq);
			goto out_spin;
		}

		rq = intel_context_create_request(ce);
		intel_context_put(ce);
		if (IS_ERR(rq)) {
			err = PTR_ERR(rq);
			goto out_spin;
		}

		rq->sched.attr.priority = I915_PRIORITY_BARRIER;
		i915_request_get(rq);
		i915_request_add(rq);

		/*
		 * Wait until the barrier is in ELSP, and we know timeslicing
		 * will have been activated.
		 */
		if (wait_for_submit(engine, rq, HZ / 2)) {
			i915_request_put(rq);
			err = -ETIME;
			goto out_spin;
		}

		/*
		 * Since the ELSP[0] request is unpreemptible, it should not
		 * allow the maximum priority barrier through. Wait long
		 * enough to see if it is timesliced in by mistake.
		 */
<<<<<<< HEAD
		if (i915_request_wait(rq, 0, timeslice_threshold(engine)) >= 0) {
=======
		if (i915_request_wait(rq, 0, slice_timeout(engine)) >= 0) {
>>>>>>> 570af07d
			pr_err("%s: I915_PRIORITY_BARRIER request completed, bypassing no-preempt request\n",
			       engine->name);
			err = -EINVAL;
		}
		i915_request_put(rq);

out_spin:
		igt_spinner_end(&spin);
out_heartbeat:
		xchg(&engine->props.timeslice_duration_ms, timeslice);
		engine_heartbeat_enable(engine);
		if (err)
			break;

		if (igt_flush_test(gt->i915)) {
			err = -EIO;
			break;
		}
	}

	igt_spinner_fini(&spin);
	return err;
}

static int live_busywait_preempt(void *arg)
{
	struct intel_gt *gt = arg;
	struct i915_gem_context *ctx_hi, *ctx_lo;
	struct intel_engine_cs *engine;
	struct drm_i915_gem_object *obj;
	struct i915_vma *vma;
	enum intel_engine_id id;
	int err = -ENOMEM;
	u32 *map;

	/*
	 * Verify that even without HAS_LOGICAL_RING_PREEMPTION, we can
	 * preempt the busywaits used to synchronise between rings.
	 */

	ctx_hi = kernel_context(gt->i915);
	if (!ctx_hi)
		return -ENOMEM;
	ctx_hi->sched.priority =
		I915_USER_PRIORITY(I915_CONTEXT_MAX_USER_PRIORITY);

	ctx_lo = kernel_context(gt->i915);
	if (!ctx_lo)
		goto err_ctx_hi;
	ctx_lo->sched.priority =
		I915_USER_PRIORITY(I915_CONTEXT_MIN_USER_PRIORITY);

	obj = i915_gem_object_create_internal(gt->i915, PAGE_SIZE);
	if (IS_ERR(obj)) {
		err = PTR_ERR(obj);
		goto err_ctx_lo;
	}

	map = i915_gem_object_pin_map(obj, I915_MAP_WC);
	if (IS_ERR(map)) {
		err = PTR_ERR(map);
		goto err_obj;
	}

	vma = i915_vma_instance(obj, &gt->ggtt->vm, NULL);
	if (IS_ERR(vma)) {
		err = PTR_ERR(vma);
		goto err_map;
	}

	err = i915_vma_pin(vma, 0, 0, PIN_GLOBAL);
	if (err)
		goto err_map;

	err = i915_vma_sync(vma);
	if (err)
		goto err_vma;

	for_each_engine(engine, gt, id) {
		struct i915_request *lo, *hi;
		struct igt_live_test t;
		u32 *cs;

		if (!intel_engine_has_preemption(engine))
			continue;

		if (!intel_engine_can_store_dword(engine))
			continue;

		if (igt_live_test_begin(&t, gt->i915, __func__, engine->name)) {
			err = -EIO;
			goto err_vma;
		}

		/*
		 * We create two requests. The low priority request
		 * busywaits on a semaphore (inside the ringbuffer where
		 * is should be preemptible) and the high priority requests
		 * uses a MI_STORE_DWORD_IMM to update the semaphore value
		 * allowing the first request to complete. If preemption
		 * fails, we hang instead.
		 */

		lo = igt_request_alloc(ctx_lo, engine);
		if (IS_ERR(lo)) {
			err = PTR_ERR(lo);
			goto err_vma;
		}

		cs = intel_ring_begin(lo, 8);
		if (IS_ERR(cs)) {
			err = PTR_ERR(cs);
			i915_request_add(lo);
			goto err_vma;
		}

		*cs++ = MI_STORE_DWORD_IMM_GEN4 | MI_USE_GGTT;
		*cs++ = i915_ggtt_offset(vma);
		*cs++ = 0;
		*cs++ = 1;

		/* XXX Do we need a flush + invalidate here? */

		*cs++ = MI_SEMAPHORE_WAIT |
			MI_SEMAPHORE_GLOBAL_GTT |
			MI_SEMAPHORE_POLL |
			MI_SEMAPHORE_SAD_EQ_SDD;
		*cs++ = 0;
		*cs++ = i915_ggtt_offset(vma);
		*cs++ = 0;

		intel_ring_advance(lo, cs);

		i915_request_get(lo);
		i915_request_add(lo);

		if (wait_for(READ_ONCE(*map), 10)) {
			i915_request_put(lo);
			err = -ETIMEDOUT;
			goto err_vma;
		}

		/* Low priority request should be busywaiting now */
		if (i915_request_wait(lo, 0, 1) != -ETIME) {
			i915_request_put(lo);
			pr_err("%s: Busywaiting request did not!\n",
			       engine->name);
			err = -EIO;
			goto err_vma;
		}

		hi = igt_request_alloc(ctx_hi, engine);
		if (IS_ERR(hi)) {
			err = PTR_ERR(hi);
			i915_request_put(lo);
			goto err_vma;
		}

		cs = intel_ring_begin(hi, 4);
		if (IS_ERR(cs)) {
			err = PTR_ERR(cs);
			i915_request_add(hi);
			i915_request_put(lo);
			goto err_vma;
		}

		*cs++ = MI_STORE_DWORD_IMM_GEN4 | MI_USE_GGTT;
		*cs++ = i915_ggtt_offset(vma);
		*cs++ = 0;
		*cs++ = 0;

		intel_ring_advance(hi, cs);
		i915_request_add(hi);

		if (i915_request_wait(lo, 0, HZ / 5) < 0) {
			struct drm_printer p = drm_info_printer(gt->i915->drm.dev);

			pr_err("%s: Failed to preempt semaphore busywait!\n",
			       engine->name);

			intel_engine_dump(engine, &p, "%s\n", engine->name);
			GEM_TRACE_DUMP();

			i915_request_put(lo);
			intel_gt_set_wedged(gt);
			err = -EIO;
			goto err_vma;
		}
		GEM_BUG_ON(READ_ONCE(*map));
		i915_request_put(lo);

		if (igt_live_test_end(&t)) {
			err = -EIO;
			goto err_vma;
		}
	}

	err = 0;
err_vma:
	i915_vma_unpin(vma);
err_map:
	i915_gem_object_unpin_map(obj);
err_obj:
	i915_gem_object_put(obj);
err_ctx_lo:
	kernel_context_close(ctx_lo);
err_ctx_hi:
	kernel_context_close(ctx_hi);
	return err;
}

static struct i915_request *
spinner_create_request(struct igt_spinner *spin,
		       struct i915_gem_context *ctx,
		       struct intel_engine_cs *engine,
		       u32 arb)
{
	struct intel_context *ce;
	struct i915_request *rq;

	ce = i915_gem_context_get_engine(ctx, engine->legacy_idx);
	if (IS_ERR(ce))
		return ERR_CAST(ce);

	rq = igt_spinner_create_request(spin, ce, arb);
	intel_context_put(ce);
	return rq;
}

static int live_preempt(void *arg)
{
	struct intel_gt *gt = arg;
	struct i915_gem_context *ctx_hi, *ctx_lo;
	struct igt_spinner spin_hi, spin_lo;
	struct intel_engine_cs *engine;
	enum intel_engine_id id;
	int err = -ENOMEM;

	if (!HAS_LOGICAL_RING_PREEMPTION(gt->i915))
		return 0;

	if (!(gt->i915->caps.scheduler & I915_SCHEDULER_CAP_PREEMPTION))
		pr_err("Logical preemption supported, but not exposed\n");

	if (igt_spinner_init(&spin_hi, gt))
		return -ENOMEM;

	if (igt_spinner_init(&spin_lo, gt))
		goto err_spin_hi;

	ctx_hi = kernel_context(gt->i915);
	if (!ctx_hi)
		goto err_spin_lo;
	ctx_hi->sched.priority =
		I915_USER_PRIORITY(I915_CONTEXT_MAX_USER_PRIORITY);

	ctx_lo = kernel_context(gt->i915);
	if (!ctx_lo)
		goto err_ctx_hi;
	ctx_lo->sched.priority =
		I915_USER_PRIORITY(I915_CONTEXT_MIN_USER_PRIORITY);

	for_each_engine(engine, gt, id) {
		struct igt_live_test t;
		struct i915_request *rq;

		if (!intel_engine_has_preemption(engine))
			continue;

		if (igt_live_test_begin(&t, gt->i915, __func__, engine->name)) {
			err = -EIO;
			goto err_ctx_lo;
		}

		rq = spinner_create_request(&spin_lo, ctx_lo, engine,
					    MI_ARB_CHECK);
		if (IS_ERR(rq)) {
			err = PTR_ERR(rq);
			goto err_ctx_lo;
		}

		i915_request_add(rq);
		if (!igt_wait_for_spinner(&spin_lo, rq)) {
			GEM_TRACE("lo spinner failed to start\n");
			GEM_TRACE_DUMP();
			intel_gt_set_wedged(gt);
			err = -EIO;
			goto err_ctx_lo;
		}

		rq = spinner_create_request(&spin_hi, ctx_hi, engine,
					    MI_ARB_CHECK);
		if (IS_ERR(rq)) {
			igt_spinner_end(&spin_lo);
			err = PTR_ERR(rq);
			goto err_ctx_lo;
		}

		i915_request_add(rq);
		if (!igt_wait_for_spinner(&spin_hi, rq)) {
			GEM_TRACE("hi spinner failed to start\n");
			GEM_TRACE_DUMP();
			intel_gt_set_wedged(gt);
			err = -EIO;
			goto err_ctx_lo;
		}

		igt_spinner_end(&spin_hi);
		igt_spinner_end(&spin_lo);

		if (igt_live_test_end(&t)) {
			err = -EIO;
			goto err_ctx_lo;
		}
	}

	err = 0;
err_ctx_lo:
	kernel_context_close(ctx_lo);
err_ctx_hi:
	kernel_context_close(ctx_hi);
err_spin_lo:
	igt_spinner_fini(&spin_lo);
err_spin_hi:
	igt_spinner_fini(&spin_hi);
	return err;
}

static int live_late_preempt(void *arg)
{
	struct intel_gt *gt = arg;
	struct i915_gem_context *ctx_hi, *ctx_lo;
	struct igt_spinner spin_hi, spin_lo;
	struct intel_engine_cs *engine;
	struct i915_sched_attr attr = {};
	enum intel_engine_id id;
	int err = -ENOMEM;

	if (!HAS_LOGICAL_RING_PREEMPTION(gt->i915))
		return 0;

	if (igt_spinner_init(&spin_hi, gt))
		return -ENOMEM;

	if (igt_spinner_init(&spin_lo, gt))
		goto err_spin_hi;

	ctx_hi = kernel_context(gt->i915);
	if (!ctx_hi)
		goto err_spin_lo;

	ctx_lo = kernel_context(gt->i915);
	if (!ctx_lo)
		goto err_ctx_hi;

	/* Make sure ctx_lo stays before ctx_hi until we trigger preemption. */
	ctx_lo->sched.priority = I915_USER_PRIORITY(1);

	for_each_engine(engine, gt, id) {
		struct igt_live_test t;
		struct i915_request *rq;

		if (!intel_engine_has_preemption(engine))
			continue;

		if (igt_live_test_begin(&t, gt->i915, __func__, engine->name)) {
			err = -EIO;
			goto err_ctx_lo;
		}

		rq = spinner_create_request(&spin_lo, ctx_lo, engine,
					    MI_ARB_CHECK);
		if (IS_ERR(rq)) {
			err = PTR_ERR(rq);
			goto err_ctx_lo;
		}

		i915_request_add(rq);
		if (!igt_wait_for_spinner(&spin_lo, rq)) {
			pr_err("First context failed to start\n");
			goto err_wedged;
		}

		rq = spinner_create_request(&spin_hi, ctx_hi, engine,
					    MI_NOOP);
		if (IS_ERR(rq)) {
			igt_spinner_end(&spin_lo);
			err = PTR_ERR(rq);
			goto err_ctx_lo;
		}

		i915_request_add(rq);
		if (igt_wait_for_spinner(&spin_hi, rq)) {
			pr_err("Second context overtook first?\n");
			goto err_wedged;
		}

		attr.priority = I915_USER_PRIORITY(I915_PRIORITY_MAX);
		engine->schedule(rq, &attr);

		if (!igt_wait_for_spinner(&spin_hi, rq)) {
			pr_err("High priority context failed to preempt the low priority context\n");
			GEM_TRACE_DUMP();
			goto err_wedged;
		}

		igt_spinner_end(&spin_hi);
		igt_spinner_end(&spin_lo);

		if (igt_live_test_end(&t)) {
			err = -EIO;
			goto err_ctx_lo;
		}
	}

	err = 0;
err_ctx_lo:
	kernel_context_close(ctx_lo);
err_ctx_hi:
	kernel_context_close(ctx_hi);
err_spin_lo:
	igt_spinner_fini(&spin_lo);
err_spin_hi:
	igt_spinner_fini(&spin_hi);
	return err;

err_wedged:
	igt_spinner_end(&spin_hi);
	igt_spinner_end(&spin_lo);
	intel_gt_set_wedged(gt);
	err = -EIO;
	goto err_ctx_lo;
}

struct preempt_client {
	struct igt_spinner spin;
	struct i915_gem_context *ctx;
};

static int preempt_client_init(struct intel_gt *gt, struct preempt_client *c)
{
	c->ctx = kernel_context(gt->i915);
	if (!c->ctx)
		return -ENOMEM;

	if (igt_spinner_init(&c->spin, gt))
		goto err_ctx;

	return 0;

err_ctx:
	kernel_context_close(c->ctx);
	return -ENOMEM;
}

static void preempt_client_fini(struct preempt_client *c)
{
	igt_spinner_fini(&c->spin);
	kernel_context_close(c->ctx);
}

static int live_nopreempt(void *arg)
{
	struct intel_gt *gt = arg;
	struct intel_engine_cs *engine;
	struct preempt_client a, b;
	enum intel_engine_id id;
	int err = -ENOMEM;

	/*
	 * Verify that we can disable preemption for an individual request
	 * that may be being observed and not want to be interrupted.
	 */

	if (!HAS_LOGICAL_RING_PREEMPTION(gt->i915))
		return 0;

	if (preempt_client_init(gt, &a))
		return -ENOMEM;
	if (preempt_client_init(gt, &b))
		goto err_client_a;
	b.ctx->sched.priority = I915_USER_PRIORITY(I915_PRIORITY_MAX);

	for_each_engine(engine, gt, id) {
		struct i915_request *rq_a, *rq_b;

		if (!intel_engine_has_preemption(engine))
			continue;

		engine->execlists.preempt_hang.count = 0;

		rq_a = spinner_create_request(&a.spin,
					      a.ctx, engine,
					      MI_ARB_CHECK);
		if (IS_ERR(rq_a)) {
			err = PTR_ERR(rq_a);
			goto err_client_b;
		}

		/* Low priority client, but unpreemptable! */
		__set_bit(I915_FENCE_FLAG_NOPREEMPT, &rq_a->fence.flags);

		i915_request_add(rq_a);
		if (!igt_wait_for_spinner(&a.spin, rq_a)) {
			pr_err("First client failed to start\n");
			goto err_wedged;
		}

		rq_b = spinner_create_request(&b.spin,
					      b.ctx, engine,
					      MI_ARB_CHECK);
		if (IS_ERR(rq_b)) {
			err = PTR_ERR(rq_b);
			goto err_client_b;
		}

		i915_request_add(rq_b);

		/* B is much more important than A! (But A is unpreemptable.) */
		GEM_BUG_ON(rq_prio(rq_b) <= rq_prio(rq_a));

		/* Wait long enough for preemption and timeslicing */
		if (igt_wait_for_spinner(&b.spin, rq_b)) {
			pr_err("Second client started too early!\n");
			goto err_wedged;
		}

		igt_spinner_end(&a.spin);

		if (!igt_wait_for_spinner(&b.spin, rq_b)) {
			pr_err("Second client failed to start\n");
			goto err_wedged;
		}

		igt_spinner_end(&b.spin);

		if (engine->execlists.preempt_hang.count) {
			pr_err("Preemption recorded x%d; should have been suppressed!\n",
			       engine->execlists.preempt_hang.count);
			err = -EINVAL;
			goto err_wedged;
		}

		if (igt_flush_test(gt->i915))
			goto err_wedged;
	}

	err = 0;
err_client_b:
	preempt_client_fini(&b);
err_client_a:
	preempt_client_fini(&a);
	return err;

err_wedged:
	igt_spinner_end(&b.spin);
	igt_spinner_end(&a.spin);
	intel_gt_set_wedged(gt);
	err = -EIO;
	goto err_client_b;
}

struct live_preempt_cancel {
	struct intel_engine_cs *engine;
	struct preempt_client a, b;
};

static int __cancel_active0(struct live_preempt_cancel *arg)
{
	struct i915_request *rq;
	struct igt_live_test t;
	int err;

	/* Preempt cancel of ELSP0 */
	GEM_TRACE("%s(%s)\n", __func__, arg->engine->name);
	if (igt_live_test_begin(&t, arg->engine->i915,
				__func__, arg->engine->name))
		return -EIO;

	rq = spinner_create_request(&arg->a.spin,
				    arg->a.ctx, arg->engine,
				    MI_ARB_CHECK);
	if (IS_ERR(rq))
		return PTR_ERR(rq);

	clear_bit(CONTEXT_BANNED, &rq->context->flags);
	i915_request_get(rq);
	i915_request_add(rq);
	if (!igt_wait_for_spinner(&arg->a.spin, rq)) {
		err = -EIO;
		goto out;
	}

	intel_context_set_banned(rq->context);
	err = intel_engine_pulse(arg->engine);
	if (err)
		goto out;

	err = wait_for_reset(arg->engine, rq, HZ / 2);
	if (err) {
		pr_err("Cancelled inflight0 request did not reset\n");
		goto out;
	}

out:
	i915_request_put(rq);
	if (igt_live_test_end(&t))
		err = -EIO;
	return err;
}

static int __cancel_active1(struct live_preempt_cancel *arg)
{
	struct i915_request *rq[2] = {};
	struct igt_live_test t;
	int err;

	/* Preempt cancel of ELSP1 */
	GEM_TRACE("%s(%s)\n", __func__, arg->engine->name);
	if (igt_live_test_begin(&t, arg->engine->i915,
				__func__, arg->engine->name))
		return -EIO;

	rq[0] = spinner_create_request(&arg->a.spin,
				       arg->a.ctx, arg->engine,
				       MI_NOOP); /* no preemption */
	if (IS_ERR(rq[0]))
		return PTR_ERR(rq[0]);

	clear_bit(CONTEXT_BANNED, &rq[0]->context->flags);
	i915_request_get(rq[0]);
	i915_request_add(rq[0]);
	if (!igt_wait_for_spinner(&arg->a.spin, rq[0])) {
		err = -EIO;
		goto out;
	}

	rq[1] = spinner_create_request(&arg->b.spin,
				       arg->b.ctx, arg->engine,
				       MI_ARB_CHECK);
	if (IS_ERR(rq[1])) {
		err = PTR_ERR(rq[1]);
		goto out;
	}

	clear_bit(CONTEXT_BANNED, &rq[1]->context->flags);
	i915_request_get(rq[1]);
	err = i915_request_await_dma_fence(rq[1], &rq[0]->fence);
	i915_request_add(rq[1]);
	if (err)
		goto out;

	intel_context_set_banned(rq[1]->context);
	err = intel_engine_pulse(arg->engine);
	if (err)
		goto out;

	igt_spinner_end(&arg->a.spin);
	err = wait_for_reset(arg->engine, rq[1], HZ / 2);
	if (err)
		goto out;

	if (rq[0]->fence.error != 0) {
		pr_err("Normal inflight0 request did not complete\n");
		err = -EINVAL;
		goto out;
	}

	if (rq[1]->fence.error != -EIO) {
		pr_err("Cancelled inflight1 request did not report -EIO\n");
		err = -EINVAL;
		goto out;
	}

out:
	i915_request_put(rq[1]);
	i915_request_put(rq[0]);
	if (igt_live_test_end(&t))
		err = -EIO;
	return err;
}

static int __cancel_queued(struct live_preempt_cancel *arg)
{
	struct i915_request *rq[3] = {};
	struct igt_live_test t;
	int err;

	/* Full ELSP and one in the wings */
	GEM_TRACE("%s(%s)\n", __func__, arg->engine->name);
	if (igt_live_test_begin(&t, arg->engine->i915,
				__func__, arg->engine->name))
		return -EIO;

	rq[0] = spinner_create_request(&arg->a.spin,
				       arg->a.ctx, arg->engine,
				       MI_ARB_CHECK);
	if (IS_ERR(rq[0]))
		return PTR_ERR(rq[0]);

	clear_bit(CONTEXT_BANNED, &rq[0]->context->flags);
	i915_request_get(rq[0]);
	i915_request_add(rq[0]);
	if (!igt_wait_for_spinner(&arg->a.spin, rq[0])) {
		err = -EIO;
		goto out;
	}

	rq[1] = igt_request_alloc(arg->b.ctx, arg->engine);
	if (IS_ERR(rq[1])) {
		err = PTR_ERR(rq[1]);
		goto out;
	}

	clear_bit(CONTEXT_BANNED, &rq[1]->context->flags);
	i915_request_get(rq[1]);
	err = i915_request_await_dma_fence(rq[1], &rq[0]->fence);
	i915_request_add(rq[1]);
	if (err)
		goto out;

	rq[2] = spinner_create_request(&arg->b.spin,
				       arg->a.ctx, arg->engine,
				       MI_ARB_CHECK);
	if (IS_ERR(rq[2])) {
		err = PTR_ERR(rq[2]);
		goto out;
	}

	i915_request_get(rq[2]);
	err = i915_request_await_dma_fence(rq[2], &rq[1]->fence);
	i915_request_add(rq[2]);
	if (err)
		goto out;

	intel_context_set_banned(rq[2]->context);
	err = intel_engine_pulse(arg->engine);
	if (err)
		goto out;

	err = wait_for_reset(arg->engine, rq[2], HZ / 2);
	if (err)
		goto out;

	if (rq[0]->fence.error != -EIO) {
		pr_err("Cancelled inflight0 request did not report -EIO\n");
		err = -EINVAL;
		goto out;
	}

	if (rq[1]->fence.error != 0) {
		pr_err("Normal inflight1 request did not complete\n");
		err = -EINVAL;
		goto out;
	}

	if (rq[2]->fence.error != -EIO) {
		pr_err("Cancelled queued request did not report -EIO\n");
		err = -EINVAL;
		goto out;
	}

out:
	i915_request_put(rq[2]);
	i915_request_put(rq[1]);
	i915_request_put(rq[0]);
	if (igt_live_test_end(&t))
		err = -EIO;
	return err;
}

static int __cancel_hostile(struct live_preempt_cancel *arg)
{
	struct i915_request *rq;
	int err;

	/* Preempt cancel non-preemptible spinner in ELSP0 */
	if (!IS_ACTIVE(CONFIG_DRM_I915_PREEMPT_TIMEOUT))
		return 0;

	if (!intel_has_reset_engine(arg->engine->gt))
		return 0;

	GEM_TRACE("%s(%s)\n", __func__, arg->engine->name);
	rq = spinner_create_request(&arg->a.spin,
				    arg->a.ctx, arg->engine,
				    MI_NOOP); /* preemption disabled */
	if (IS_ERR(rq))
		return PTR_ERR(rq);

	clear_bit(CONTEXT_BANNED, &rq->context->flags);
	i915_request_get(rq);
	i915_request_add(rq);
	if (!igt_wait_for_spinner(&arg->a.spin, rq)) {
		err = -EIO;
		goto out;
	}

	intel_context_set_banned(rq->context);
	err = intel_engine_pulse(arg->engine); /* force reset */
	if (err)
		goto out;

	err = wait_for_reset(arg->engine, rq, HZ / 2);
	if (err) {
		pr_err("Cancelled inflight0 request did not reset\n");
		goto out;
	}

out:
	i915_request_put(rq);
	if (igt_flush_test(arg->engine->i915))
		err = -EIO;
	return err;
}

static int live_preempt_cancel(void *arg)
{
	struct intel_gt *gt = arg;
	struct live_preempt_cancel data;
	enum intel_engine_id id;
	int err = -ENOMEM;

	/*
	 * To cancel an inflight context, we need to first remove it from the
	 * GPU. That sounds like preemption! Plus a little bit of bookkeeping.
	 */

	if (!HAS_LOGICAL_RING_PREEMPTION(gt->i915))
		return 0;

	if (preempt_client_init(gt, &data.a))
		return -ENOMEM;
	if (preempt_client_init(gt, &data.b))
		goto err_client_a;

	for_each_engine(data.engine, gt, id) {
		if (!intel_engine_has_preemption(data.engine))
			continue;

		err = __cancel_active0(&data);
		if (err)
			goto err_wedged;

		err = __cancel_active1(&data);
		if (err)
			goto err_wedged;

		err = __cancel_queued(&data);
		if (err)
			goto err_wedged;

		err = __cancel_hostile(&data);
		if (err)
			goto err_wedged;
	}

	err = 0;
err_client_b:
	preempt_client_fini(&data.b);
err_client_a:
	preempt_client_fini(&data.a);
	return err;

err_wedged:
	GEM_TRACE_DUMP();
	igt_spinner_end(&data.b.spin);
	igt_spinner_end(&data.a.spin);
	intel_gt_set_wedged(gt);
	goto err_client_b;
}

static int live_suppress_self_preempt(void *arg)
{
	struct intel_gt *gt = arg;
	struct intel_engine_cs *engine;
	struct i915_sched_attr attr = {
		.priority = I915_USER_PRIORITY(I915_PRIORITY_MAX)
	};
	struct preempt_client a, b;
	enum intel_engine_id id;
	int err = -ENOMEM;

	/*
	 * Verify that if a preemption request does not cause a change in
	 * the current execution order, the preempt-to-idle injection is
	 * skipped and that we do not accidentally apply it after the CS
	 * completion event.
	 */

	if (!HAS_LOGICAL_RING_PREEMPTION(gt->i915))
		return 0;

	if (intel_uc_uses_guc_submission(&gt->uc))
		return 0; /* presume black blox */

	if (intel_vgpu_active(gt->i915))
		return 0; /* GVT forces single port & request submission */

	if (preempt_client_init(gt, &a))
		return -ENOMEM;
	if (preempt_client_init(gt, &b))
		goto err_client_a;

	for_each_engine(engine, gt, id) {
		struct i915_request *rq_a, *rq_b;
		int depth;

		if (!intel_engine_has_preemption(engine))
			continue;

		if (igt_flush_test(gt->i915))
			goto err_wedged;

		engine_heartbeat_disable(engine);
		engine->execlists.preempt_hang.count = 0;

		rq_a = spinner_create_request(&a.spin,
					      a.ctx, engine,
					      MI_NOOP);
		if (IS_ERR(rq_a)) {
			err = PTR_ERR(rq_a);
			engine_heartbeat_enable(engine);
			goto err_client_b;
		}

		i915_request_add(rq_a);
		if (!igt_wait_for_spinner(&a.spin, rq_a)) {
			pr_err("First client failed to start\n");
			engine_heartbeat_enable(engine);
			goto err_wedged;
		}

		/* Keep postponing the timer to avoid premature slicing */
		mod_timer(&engine->execlists.timer, jiffies + HZ);
		for (depth = 0; depth < 8; depth++) {
			rq_b = spinner_create_request(&b.spin,
						      b.ctx, engine,
						      MI_NOOP);
			if (IS_ERR(rq_b)) {
				err = PTR_ERR(rq_b);
				engine_heartbeat_enable(engine);
				goto err_client_b;
			}
			i915_request_add(rq_b);

			GEM_BUG_ON(i915_request_completed(rq_a));
			engine->schedule(rq_a, &attr);
			igt_spinner_end(&a.spin);

			if (!igt_wait_for_spinner(&b.spin, rq_b)) {
				pr_err("Second client failed to start\n");
				engine_heartbeat_enable(engine);
				goto err_wedged;
			}

			swap(a, b);
			rq_a = rq_b;
		}
		igt_spinner_end(&a.spin);

		if (engine->execlists.preempt_hang.count) {
			pr_err("Preemption on %s recorded x%d, depth %d; should have been suppressed!\n",
			       engine->name,
			       engine->execlists.preempt_hang.count,
			       depth);
			engine_heartbeat_enable(engine);
			err = -EINVAL;
			goto err_client_b;
		}

		engine_heartbeat_enable(engine);
		if (igt_flush_test(gt->i915))
			goto err_wedged;
	}

	err = 0;
err_client_b:
	preempt_client_fini(&b);
err_client_a:
	preempt_client_fini(&a);
	return err;

err_wedged:
	igt_spinner_end(&b.spin);
	igt_spinner_end(&a.spin);
	intel_gt_set_wedged(gt);
	err = -EIO;
	goto err_client_b;
}

static int live_chain_preempt(void *arg)
{
	struct intel_gt *gt = arg;
	struct intel_engine_cs *engine;
	struct preempt_client hi, lo;
	enum intel_engine_id id;
	int err = -ENOMEM;

	/*
	 * Build a chain AB...BA between two contexts (A, B) and request
	 * preemption of the last request. It should then complete before
	 * the previously submitted spinner in B.
	 */

	if (!HAS_LOGICAL_RING_PREEMPTION(gt->i915))
		return 0;

	if (preempt_client_init(gt, &hi))
		return -ENOMEM;

	if (preempt_client_init(gt, &lo))
		goto err_client_hi;

	for_each_engine(engine, gt, id) {
		struct i915_sched_attr attr = {
			.priority = I915_USER_PRIORITY(I915_PRIORITY_MAX),
		};
		struct igt_live_test t;
		struct i915_request *rq;
		int ring_size, count, i;

		if (!intel_engine_has_preemption(engine))
			continue;

		rq = spinner_create_request(&lo.spin,
					    lo.ctx, engine,
					    MI_ARB_CHECK);
		if (IS_ERR(rq))
			goto err_wedged;

		i915_request_get(rq);
		i915_request_add(rq);

		ring_size = rq->wa_tail - rq->head;
		if (ring_size < 0)
			ring_size += rq->ring->size;
		ring_size = rq->ring->size / ring_size;
		pr_debug("%s(%s): Using maximum of %d requests\n",
			 __func__, engine->name, ring_size);

		igt_spinner_end(&lo.spin);
		if (i915_request_wait(rq, 0, HZ / 2) < 0) {
			pr_err("Timed out waiting to flush %s\n", engine->name);
			i915_request_put(rq);
			goto err_wedged;
		}
		i915_request_put(rq);

		if (igt_live_test_begin(&t, gt->i915, __func__, engine->name)) {
			err = -EIO;
			goto err_wedged;
		}

		for_each_prime_number_from(count, 1, ring_size) {
			rq = spinner_create_request(&hi.spin,
						    hi.ctx, engine,
						    MI_ARB_CHECK);
			if (IS_ERR(rq))
				goto err_wedged;
			i915_request_add(rq);
			if (!igt_wait_for_spinner(&hi.spin, rq))
				goto err_wedged;

			rq = spinner_create_request(&lo.spin,
						    lo.ctx, engine,
						    MI_ARB_CHECK);
			if (IS_ERR(rq))
				goto err_wedged;
			i915_request_add(rq);

			for (i = 0; i < count; i++) {
				rq = igt_request_alloc(lo.ctx, engine);
				if (IS_ERR(rq))
					goto err_wedged;
				i915_request_add(rq);
			}

			rq = igt_request_alloc(hi.ctx, engine);
			if (IS_ERR(rq))
				goto err_wedged;

			i915_request_get(rq);
			i915_request_add(rq);
			engine->schedule(rq, &attr);

			igt_spinner_end(&hi.spin);
			if (i915_request_wait(rq, 0, HZ / 5) < 0) {
				struct drm_printer p =
					drm_info_printer(gt->i915->drm.dev);

				pr_err("Failed to preempt over chain of %d\n",
				       count);
				intel_engine_dump(engine, &p,
						  "%s\n", engine->name);
				i915_request_put(rq);
				goto err_wedged;
			}
			igt_spinner_end(&lo.spin);
			i915_request_put(rq);

			rq = igt_request_alloc(lo.ctx, engine);
			if (IS_ERR(rq))
				goto err_wedged;

			i915_request_get(rq);
			i915_request_add(rq);

			if (i915_request_wait(rq, 0, HZ / 5) < 0) {
				struct drm_printer p =
					drm_info_printer(gt->i915->drm.dev);

				pr_err("Failed to flush low priority chain of %d requests\n",
				       count);
				intel_engine_dump(engine, &p,
						  "%s\n", engine->name);

				i915_request_put(rq);
				goto err_wedged;
			}
			i915_request_put(rq);
		}

		if (igt_live_test_end(&t)) {
			err = -EIO;
			goto err_wedged;
		}
	}

	err = 0;
err_client_lo:
	preempt_client_fini(&lo);
err_client_hi:
	preempt_client_fini(&hi);
	return err;

err_wedged:
	igt_spinner_end(&hi.spin);
	igt_spinner_end(&lo.spin);
	intel_gt_set_wedged(gt);
	err = -EIO;
	goto err_client_lo;
}

static int create_gang(struct intel_engine_cs *engine,
		       struct i915_request **prev)
{
	struct drm_i915_gem_object *obj;
	struct intel_context *ce;
	struct i915_request *rq;
	struct i915_vma *vma;
	u32 *cs;
	int err;

	ce = intel_context_create(engine);
	if (IS_ERR(ce))
		return PTR_ERR(ce);

	obj = i915_gem_object_create_internal(engine->i915, 4096);
	if (IS_ERR(obj)) {
		err = PTR_ERR(obj);
		goto err_ce;
	}

	vma = i915_vma_instance(obj, ce->vm, NULL);
	if (IS_ERR(vma)) {
		err = PTR_ERR(vma);
		goto err_obj;
	}

	err = i915_vma_pin(vma, 0, 0, PIN_USER);
	if (err)
		goto err_obj;

	cs = i915_gem_object_pin_map(obj, I915_MAP_WC);
	if (IS_ERR(cs))
		goto err_obj;

	/* Semaphore target: spin until zero */
	*cs++ = MI_ARB_ON_OFF | MI_ARB_ENABLE;

	*cs++ = MI_SEMAPHORE_WAIT |
		MI_SEMAPHORE_POLL |
		MI_SEMAPHORE_SAD_EQ_SDD;
	*cs++ = 0;
	*cs++ = lower_32_bits(vma->node.start);
	*cs++ = upper_32_bits(vma->node.start);

	if (*prev) {
		u64 offset = (*prev)->batch->node.start;

		/* Terminate the spinner in the next lower priority batch. */
		*cs++ = MI_STORE_DWORD_IMM_GEN4;
		*cs++ = lower_32_bits(offset);
		*cs++ = upper_32_bits(offset);
		*cs++ = 0;
	}

	*cs++ = MI_BATCH_BUFFER_END;
	i915_gem_object_flush_map(obj);
	i915_gem_object_unpin_map(obj);

	rq = intel_context_create_request(ce);
	if (IS_ERR(rq))
		goto err_obj;

	rq->batch = i915_vma_get(vma);
	i915_request_get(rq);

	i915_vma_lock(vma);
	err = i915_request_await_object(rq, vma->obj, false);
	if (!err)
		err = i915_vma_move_to_active(vma, rq, 0);
	if (!err)
		err = rq->engine->emit_bb_start(rq,
						vma->node.start,
						PAGE_SIZE, 0);
	i915_vma_unlock(vma);
	i915_request_add(rq);
	if (err)
		goto err_rq;

	i915_gem_object_put(obj);
	intel_context_put(ce);

	rq->client_link.next = &(*prev)->client_link;
	*prev = rq;
	return 0;

err_rq:
	i915_vma_put(rq->batch);
	i915_request_put(rq);
err_obj:
	i915_gem_object_put(obj);
err_ce:
	intel_context_put(ce);
	return err;
}

static int live_preempt_gang(void *arg)
{
	struct intel_gt *gt = arg;
	struct intel_engine_cs *engine;
	enum intel_engine_id id;

	if (!HAS_LOGICAL_RING_PREEMPTION(gt->i915))
		return 0;

	/*
	 * Build as long a chain of preempters as we can, with each
	 * request higher priority than the last. Once we are ready, we release
	 * the last batch which then precolates down the chain, each releasing
	 * the next oldest in turn. The intent is to simply push as hard as we
	 * can with the number of preemptions, trying to exceed narrow HW
	 * limits. At a minimum, we insist that we can sort all the user
	 * high priority levels into execution order.
	 */

	for_each_engine(engine, gt, id) {
		struct i915_request *rq = NULL;
		struct igt_live_test t;
		IGT_TIMEOUT(end_time);
		int prio = 0;
		int err = 0;
		u32 *cs;

		if (!intel_engine_has_preemption(engine))
			continue;

		if (igt_live_test_begin(&t, gt->i915, __func__, engine->name))
			return -EIO;

		do {
			struct i915_sched_attr attr = {
				.priority = I915_USER_PRIORITY(prio++),
			};

			err = create_gang(engine, &rq);
			if (err)
				break;

			/* Submit each spinner at increasing priority */
			engine->schedule(rq, &attr);
		} while (prio <= I915_PRIORITY_MAX &&
			 !__igt_timeout(end_time, NULL));
		pr_debug("%s: Preempt chain of %d requests\n",
			 engine->name, prio);

		/*
		 * Such that the last spinner is the highest priority and
		 * should execute first. When that spinner completes,
		 * it will terminate the next lowest spinner until there
		 * are no more spinners and the gang is complete.
		 */
		cs = i915_gem_object_pin_map(rq->batch->obj, I915_MAP_WC);
		if (!IS_ERR(cs)) {
			*cs = 0;
			i915_gem_object_unpin_map(rq->batch->obj);
		} else {
			err = PTR_ERR(cs);
			intel_gt_set_wedged(gt);
		}

		while (rq) { /* wait for each rq from highest to lowest prio */
			struct i915_request *n =
				list_next_entry(rq, client_link);

			if (err == 0 && i915_request_wait(rq, 0, HZ / 5) < 0) {
				struct drm_printer p =
					drm_info_printer(engine->i915->drm.dev);

				pr_err("Failed to flush chain of %d requests, at %d\n",
				       prio, rq_prio(rq) >> I915_USER_PRIORITY_SHIFT);
				intel_engine_dump(engine, &p,
						  "%s\n", engine->name);

				err = -ETIME;
			}

			i915_vma_put(rq->batch);
			i915_request_put(rq);
			rq = n;
		}

		if (igt_live_test_end(&t))
			err = -EIO;
		if (err)
			return err;
	}

	return 0;
}

static struct i915_vma *
create_gpr_user(struct intel_engine_cs *engine,
		struct i915_vma *result,
		unsigned int offset)
{
	struct drm_i915_gem_object *obj;
	struct i915_vma *vma;
	u32 *cs;
	int err;
	int i;

	obj = i915_gem_object_create_internal(engine->i915, 4096);
	if (IS_ERR(obj))
		return ERR_CAST(obj);

	vma = i915_vma_instance(obj, result->vm, NULL);
	if (IS_ERR(vma)) {
		i915_gem_object_put(obj);
		return vma;
	}

	err = i915_vma_pin(vma, 0, 0, PIN_USER);
	if (err) {
		i915_vma_put(vma);
		return ERR_PTR(err);
	}

	cs = i915_gem_object_pin_map(obj, I915_MAP_WC);
	if (IS_ERR(cs)) {
		i915_vma_put(vma);
		return ERR_CAST(cs);
	}

	/* All GPR are clear for new contexts. We use GPR(0) as a constant */
	*cs++ = MI_LOAD_REGISTER_IMM(1);
	*cs++ = CS_GPR(engine, 0);
	*cs++ = 1;

	for (i = 1; i < NUM_GPR; i++) {
		u64 addr;

		/*
		 * Perform: GPR[i]++
		 *
		 * As we read and write into the context saved GPR[i], if
		 * we restart this batch buffer from an earlier point, we
		 * will repeat the increment and store a value > 1.
		 */
		*cs++ = MI_MATH(4);
		*cs++ = MI_MATH_LOAD(MI_MATH_REG_SRCA, MI_MATH_REG(i));
		*cs++ = MI_MATH_LOAD(MI_MATH_REG_SRCB, MI_MATH_REG(0));
		*cs++ = MI_MATH_ADD;
		*cs++ = MI_MATH_STORE(MI_MATH_REG(i), MI_MATH_REG_ACCU);

		addr = result->node.start + offset + i * sizeof(*cs);
		*cs++ = MI_STORE_REGISTER_MEM_GEN8;
		*cs++ = CS_GPR(engine, 2 * i);
		*cs++ = lower_32_bits(addr);
		*cs++ = upper_32_bits(addr);

		*cs++ = MI_SEMAPHORE_WAIT |
			MI_SEMAPHORE_POLL |
			MI_SEMAPHORE_SAD_GTE_SDD;
		*cs++ = i;
		*cs++ = lower_32_bits(result->node.start);
		*cs++ = upper_32_bits(result->node.start);
	}

	*cs++ = MI_BATCH_BUFFER_END;
	i915_gem_object_flush_map(obj);
	i915_gem_object_unpin_map(obj);

	return vma;
}

static struct i915_vma *create_global(struct intel_gt *gt, size_t sz)
{
	struct drm_i915_gem_object *obj;
	struct i915_vma *vma;
	int err;

	obj = i915_gem_object_create_internal(gt->i915, sz);
	if (IS_ERR(obj))
		return ERR_CAST(obj);

	vma = i915_vma_instance(obj, &gt->ggtt->vm, NULL);
	if (IS_ERR(vma)) {
		i915_gem_object_put(obj);
		return vma;
	}

	err = i915_ggtt_pin(vma, 0, 0);
	if (err) {
		i915_vma_put(vma);
		return ERR_PTR(err);
	}

	return vma;
}

static struct i915_request *
create_gpr_client(struct intel_engine_cs *engine,
		  struct i915_vma *global,
		  unsigned int offset)
{
	struct i915_vma *batch, *vma;
	struct intel_context *ce;
	struct i915_request *rq;
	int err;

	ce = intel_context_create(engine);
	if (IS_ERR(ce))
		return ERR_CAST(ce);

	vma = i915_vma_instance(global->obj, ce->vm, NULL);
	if (IS_ERR(vma)) {
		err = PTR_ERR(vma);
		goto out_ce;
	}

	err = i915_vma_pin(vma, 0, 0, PIN_USER);
	if (err)
		goto out_ce;

	batch = create_gpr_user(engine, vma, offset);
	if (IS_ERR(batch)) {
		err = PTR_ERR(batch);
		goto out_vma;
	}

	rq = intel_context_create_request(ce);
	if (IS_ERR(rq)) {
		err = PTR_ERR(rq);
		goto out_batch;
	}

	i915_vma_lock(vma);
	err = i915_request_await_object(rq, vma->obj, false);
	if (!err)
		err = i915_vma_move_to_active(vma, rq, 0);
	i915_vma_unlock(vma);

	i915_vma_lock(batch);
	if (!err)
		err = i915_request_await_object(rq, batch->obj, false);
	if (!err)
		err = i915_vma_move_to_active(batch, rq, 0);
	if (!err)
		err = rq->engine->emit_bb_start(rq,
						batch->node.start,
						PAGE_SIZE, 0);
	i915_vma_unlock(batch);
	i915_vma_unpin(batch);

	if (!err)
		i915_request_get(rq);
	i915_request_add(rq);

out_batch:
	i915_vma_put(batch);
out_vma:
	i915_vma_unpin(vma);
out_ce:
	intel_context_put(ce);
	return err ? ERR_PTR(err) : rq;
}

static int preempt_user(struct intel_engine_cs *engine,
			struct i915_vma *global,
			int id)
{
	struct i915_sched_attr attr = {
		.priority = I915_PRIORITY_MAX
	};
	struct i915_request *rq;
	int err = 0;
	u32 *cs;

	rq = intel_engine_create_kernel_request(engine);
	if (IS_ERR(rq))
		return PTR_ERR(rq);

	cs = intel_ring_begin(rq, 4);
	if (IS_ERR(cs)) {
		i915_request_add(rq);
		return PTR_ERR(cs);
	}

	*cs++ = MI_STORE_DWORD_IMM_GEN4 | MI_USE_GGTT;
	*cs++ = i915_ggtt_offset(global);
	*cs++ = 0;
	*cs++ = id;

	intel_ring_advance(rq, cs);

	i915_request_get(rq);
	i915_request_add(rq);

	engine->schedule(rq, &attr);

	if (i915_request_wait(rq, 0, HZ / 2) < 0)
		err = -ETIME;
	i915_request_put(rq);

	return err;
}

static int live_preempt_user(void *arg)
{
	struct intel_gt *gt = arg;
	struct intel_engine_cs *engine;
	struct i915_vma *global;
	enum intel_engine_id id;
	u32 *result;
	int err = 0;

	if (!HAS_LOGICAL_RING_PREEMPTION(gt->i915))
		return 0;

	/*
	 * In our other tests, we look at preemption in carefully
	 * controlled conditions in the ringbuffer. Since most of the
	 * time is spent in user batches, most of our preemptions naturally
	 * occur there. We want to verify that when we preempt inside a batch
	 * we continue on from the current instruction and do not roll back
	 * to the start, or another earlier arbitration point.
	 *
	 * To verify this, we create a batch which is a mixture of
	 * MI_MATH (gpr++) MI_SRM (gpr) and preemption points. Then with
	 * a few preempting contexts thrown into the mix, we look for any
	 * repeated instructions (which show up as incorrect values).
	 */

	global = create_global(gt, 4096);
	if (IS_ERR(global))
		return PTR_ERR(global);

	result = i915_gem_object_pin_map(global->obj, I915_MAP_WC);
	if (IS_ERR(result)) {
		i915_vma_unpin_and_release(&global, 0);
		return PTR_ERR(result);
	}

	for_each_engine(engine, gt, id) {
		struct i915_request *client[3] = {};
		struct igt_live_test t;
		int i;

		if (!intel_engine_has_preemption(engine))
			continue;

		if (IS_GEN(gt->i915, 8) && engine->class != RENDER_CLASS)
			continue; /* we need per-context GPR */

		if (igt_live_test_begin(&t, gt->i915, __func__, engine->name)) {
			err = -EIO;
			break;
		}

		memset(result, 0, 4096);

		for (i = 0; i < ARRAY_SIZE(client); i++) {
			struct i915_request *rq;

			rq = create_gpr_client(engine, global,
					       NUM_GPR * i * sizeof(u32));
			if (IS_ERR(rq))
				goto end_test;

			client[i] = rq;
		}

		/* Continuously preempt the set of 3 running contexts */
		for (i = 1; i <= NUM_GPR; i++) {
			err = preempt_user(engine, global, i);
			if (err)
				goto end_test;
		}

		if (READ_ONCE(result[0]) != NUM_GPR) {
			pr_err("%s: Failed to release semaphore\n",
			       engine->name);
			err = -EIO;
			goto end_test;
		}

		for (i = 0; i < ARRAY_SIZE(client); i++) {
			int gpr;

			if (i915_request_wait(client[i], 0, HZ / 2) < 0) {
				err = -ETIME;
				goto end_test;
			}

			for (gpr = 1; gpr < NUM_GPR; gpr++) {
				if (result[NUM_GPR * i + gpr] != 1) {
					pr_err("%s: Invalid result, client %d, gpr %d, result: %d\n",
					       engine->name,
					       i, gpr, result[NUM_GPR * i + gpr]);
					err = -EINVAL;
					goto end_test;
				}
			}
		}

end_test:
		for (i = 0; i < ARRAY_SIZE(client); i++) {
			if (!client[i])
				break;

			i915_request_put(client[i]);
		}

		/* Flush the semaphores on error */
		smp_store_mb(result[0], -1);
		if (igt_live_test_end(&t))
			err = -EIO;
		if (err)
			break;
	}

	i915_vma_unpin_and_release(&global, I915_VMA_RELEASE_MAP);
	return err;
}

static int live_preempt_timeout(void *arg)
{
	struct intel_gt *gt = arg;
	struct i915_gem_context *ctx_hi, *ctx_lo;
	struct igt_spinner spin_lo;
	struct intel_engine_cs *engine;
	enum intel_engine_id id;
	int err = -ENOMEM;

	/*
	 * Check that we force preemption to occur by cancelling the previous
	 * context if it refuses to yield the GPU.
	 */
	if (!IS_ACTIVE(CONFIG_DRM_I915_PREEMPT_TIMEOUT))
		return 0;

	if (!HAS_LOGICAL_RING_PREEMPTION(gt->i915))
		return 0;

	if (!intel_has_reset_engine(gt))
		return 0;

	if (igt_spinner_init(&spin_lo, gt))
		return -ENOMEM;

	ctx_hi = kernel_context(gt->i915);
	if (!ctx_hi)
		goto err_spin_lo;
	ctx_hi->sched.priority =
		I915_USER_PRIORITY(I915_CONTEXT_MAX_USER_PRIORITY);

	ctx_lo = kernel_context(gt->i915);
	if (!ctx_lo)
		goto err_ctx_hi;
	ctx_lo->sched.priority =
		I915_USER_PRIORITY(I915_CONTEXT_MIN_USER_PRIORITY);

	for_each_engine(engine, gt, id) {
		unsigned long saved_timeout;
		struct i915_request *rq;

		if (!intel_engine_has_preemption(engine))
			continue;

		rq = spinner_create_request(&spin_lo, ctx_lo, engine,
					    MI_NOOP); /* preemption disabled */
		if (IS_ERR(rq)) {
			err = PTR_ERR(rq);
			goto err_ctx_lo;
		}

		i915_request_add(rq);
		if (!igt_wait_for_spinner(&spin_lo, rq)) {
			intel_gt_set_wedged(gt);
			err = -EIO;
			goto err_ctx_lo;
		}

		rq = igt_request_alloc(ctx_hi, engine);
		if (IS_ERR(rq)) {
			igt_spinner_end(&spin_lo);
			err = PTR_ERR(rq);
			goto err_ctx_lo;
		}

		/* Flush the previous CS ack before changing timeouts */
		while (READ_ONCE(engine->execlists.pending[0]))
			cpu_relax();

		saved_timeout = engine->props.preempt_timeout_ms;
		engine->props.preempt_timeout_ms = 1; /* in ms, -> 1 jiffie */

		i915_request_get(rq);
		i915_request_add(rq);

		intel_engine_flush_submission(engine);
		engine->props.preempt_timeout_ms = saved_timeout;

		if (i915_request_wait(rq, 0, HZ / 10) < 0) {
			intel_gt_set_wedged(gt);
			i915_request_put(rq);
			err = -ETIME;
			goto err_ctx_lo;
		}

		igt_spinner_end(&spin_lo);
		i915_request_put(rq);
	}

	err = 0;
err_ctx_lo:
	kernel_context_close(ctx_lo);
err_ctx_hi:
	kernel_context_close(ctx_hi);
err_spin_lo:
	igt_spinner_fini(&spin_lo);
	return err;
}

static int random_range(struct rnd_state *rnd, int min, int max)
{
	return i915_prandom_u32_max_state(max - min, rnd) + min;
}

static int random_priority(struct rnd_state *rnd)
{
	return random_range(rnd, I915_PRIORITY_MIN, I915_PRIORITY_MAX);
}

struct preempt_smoke {
	struct intel_gt *gt;
	struct i915_gem_context **contexts;
	struct intel_engine_cs *engine;
	struct drm_i915_gem_object *batch;
	unsigned int ncontext;
	struct rnd_state prng;
	unsigned long count;
};

static struct i915_gem_context *smoke_context(struct preempt_smoke *smoke)
{
	return smoke->contexts[i915_prandom_u32_max_state(smoke->ncontext,
							  &smoke->prng)];
}

static int smoke_submit(struct preempt_smoke *smoke,
			struct i915_gem_context *ctx, int prio,
			struct drm_i915_gem_object *batch)
{
	struct i915_request *rq;
	struct i915_vma *vma = NULL;
	int err = 0;

	if (batch) {
		struct i915_address_space *vm;

		vm = i915_gem_context_get_vm_rcu(ctx);
		vma = i915_vma_instance(batch, vm, NULL);
		i915_vm_put(vm);
		if (IS_ERR(vma))
			return PTR_ERR(vma);

		err = i915_vma_pin(vma, 0, 0, PIN_USER);
		if (err)
			return err;
	}

	ctx->sched.priority = prio;

	rq = igt_request_alloc(ctx, smoke->engine);
	if (IS_ERR(rq)) {
		err = PTR_ERR(rq);
		goto unpin;
	}

	if (vma) {
		i915_vma_lock(vma);
		err = i915_request_await_object(rq, vma->obj, false);
		if (!err)
			err = i915_vma_move_to_active(vma, rq, 0);
		if (!err)
			err = rq->engine->emit_bb_start(rq,
							vma->node.start,
							PAGE_SIZE, 0);
		i915_vma_unlock(vma);
	}

	i915_request_add(rq);

unpin:
	if (vma)
		i915_vma_unpin(vma);

	return err;
}

static int smoke_crescendo_thread(void *arg)
{
	struct preempt_smoke *smoke = arg;
	IGT_TIMEOUT(end_time);
	unsigned long count;

	count = 0;
	do {
		struct i915_gem_context *ctx = smoke_context(smoke);
		int err;

		err = smoke_submit(smoke,
				   ctx, count % I915_PRIORITY_MAX,
				   smoke->batch);
		if (err)
			return err;

		count++;
	} while (count < smoke->ncontext && !__igt_timeout(end_time, NULL));

	smoke->count = count;
	return 0;
}

static int smoke_crescendo(struct preempt_smoke *smoke, unsigned int flags)
#define BATCH BIT(0)
{
	struct task_struct *tsk[I915_NUM_ENGINES] = {};
	struct preempt_smoke arg[I915_NUM_ENGINES];
	struct intel_engine_cs *engine;
	enum intel_engine_id id;
	unsigned long count;
	int err = 0;

	for_each_engine(engine, smoke->gt, id) {
		arg[id] = *smoke;
		arg[id].engine = engine;
		if (!(flags & BATCH))
			arg[id].batch = NULL;
		arg[id].count = 0;

		tsk[id] = kthread_run(smoke_crescendo_thread, &arg,
				      "igt/smoke:%d", id);
		if (IS_ERR(tsk[id])) {
			err = PTR_ERR(tsk[id]);
			break;
		}
		get_task_struct(tsk[id]);
	}

	yield(); /* start all threads before we kthread_stop() */

	count = 0;
	for_each_engine(engine, smoke->gt, id) {
		int status;

		if (IS_ERR_OR_NULL(tsk[id]))
			continue;

		status = kthread_stop(tsk[id]);
		if (status && !err)
			err = status;

		count += arg[id].count;

		put_task_struct(tsk[id]);
	}

	pr_info("Submitted %lu crescendo:%x requests across %d engines and %d contexts\n",
		count, flags,
		RUNTIME_INFO(smoke->gt->i915)->num_engines, smoke->ncontext);
	return 0;
}

static int smoke_random(struct preempt_smoke *smoke, unsigned int flags)
{
	enum intel_engine_id id;
	IGT_TIMEOUT(end_time);
	unsigned long count;

	count = 0;
	do {
		for_each_engine(smoke->engine, smoke->gt, id) {
			struct i915_gem_context *ctx = smoke_context(smoke);
			int err;

			err = smoke_submit(smoke,
					   ctx, random_priority(&smoke->prng),
					   flags & BATCH ? smoke->batch : NULL);
			if (err)
				return err;

			count++;
		}
	} while (count < smoke->ncontext && !__igt_timeout(end_time, NULL));

	pr_info("Submitted %lu random:%x requests across %d engines and %d contexts\n",
		count, flags,
		RUNTIME_INFO(smoke->gt->i915)->num_engines, smoke->ncontext);
	return 0;
}

static int live_preempt_smoke(void *arg)
{
	struct preempt_smoke smoke = {
		.gt = arg,
		.prng = I915_RND_STATE_INITIALIZER(i915_selftest.random_seed),
		.ncontext = 256,
	};
	const unsigned int phase[] = { 0, BATCH };
	struct igt_live_test t;
	int err = -ENOMEM;
	u32 *cs;
	int n;

	if (!HAS_LOGICAL_RING_PREEMPTION(smoke.gt->i915))
		return 0;

	smoke.contexts = kmalloc_array(smoke.ncontext,
				       sizeof(*smoke.contexts),
				       GFP_KERNEL);
	if (!smoke.contexts)
		return -ENOMEM;

	smoke.batch =
		i915_gem_object_create_internal(smoke.gt->i915, PAGE_SIZE);
	if (IS_ERR(smoke.batch)) {
		err = PTR_ERR(smoke.batch);
		goto err_free;
	}

	cs = i915_gem_object_pin_map(smoke.batch, I915_MAP_WB);
	if (IS_ERR(cs)) {
		err = PTR_ERR(cs);
		goto err_batch;
	}
	for (n = 0; n < PAGE_SIZE / sizeof(*cs) - 1; n++)
		cs[n] = MI_ARB_CHECK;
	cs[n] = MI_BATCH_BUFFER_END;
	i915_gem_object_flush_map(smoke.batch);
	i915_gem_object_unpin_map(smoke.batch);

	if (igt_live_test_begin(&t, smoke.gt->i915, __func__, "all")) {
		err = -EIO;
		goto err_batch;
	}

	for (n = 0; n < smoke.ncontext; n++) {
		smoke.contexts[n] = kernel_context(smoke.gt->i915);
		if (!smoke.contexts[n])
			goto err_ctx;
	}

	for (n = 0; n < ARRAY_SIZE(phase); n++) {
		err = smoke_crescendo(&smoke, phase[n]);
		if (err)
			goto err_ctx;

		err = smoke_random(&smoke, phase[n]);
		if (err)
			goto err_ctx;
	}

err_ctx:
	if (igt_live_test_end(&t))
		err = -EIO;

	for (n = 0; n < smoke.ncontext; n++) {
		if (!smoke.contexts[n])
			break;
		kernel_context_close(smoke.contexts[n]);
	}

err_batch:
	i915_gem_object_put(smoke.batch);
err_free:
	kfree(smoke.contexts);

	return err;
}

static int nop_virtual_engine(struct intel_gt *gt,
			      struct intel_engine_cs **siblings,
			      unsigned int nsibling,
			      unsigned int nctx,
			      unsigned int flags)
#define CHAIN BIT(0)
{
	IGT_TIMEOUT(end_time);
	struct i915_request *request[16] = {};
	struct intel_context *ve[16];
	unsigned long n, prime, nc;
	struct igt_live_test t;
	ktime_t times[2] = {};
	int err;

	GEM_BUG_ON(!nctx || nctx > ARRAY_SIZE(ve));

	for (n = 0; n < nctx; n++) {
		ve[n] = intel_execlists_create_virtual(siblings, nsibling);
		if (IS_ERR(ve[n])) {
			err = PTR_ERR(ve[n]);
			nctx = n;
			goto out;
		}

		err = intel_context_pin(ve[n]);
		if (err) {
			intel_context_put(ve[n]);
			nctx = n;
			goto out;
		}
	}

	err = igt_live_test_begin(&t, gt->i915, __func__, ve[0]->engine->name);
	if (err)
		goto out;

	for_each_prime_number_from(prime, 1, 8192) {
		times[1] = ktime_get_raw();

		if (flags & CHAIN) {
			for (nc = 0; nc < nctx; nc++) {
				for (n = 0; n < prime; n++) {
					struct i915_request *rq;

					rq = i915_request_create(ve[nc]);
					if (IS_ERR(rq)) {
						err = PTR_ERR(rq);
						goto out;
					}

					if (request[nc])
						i915_request_put(request[nc]);
					request[nc] = i915_request_get(rq);
					i915_request_add(rq);
				}
			}
		} else {
			for (n = 0; n < prime; n++) {
				for (nc = 0; nc < nctx; nc++) {
					struct i915_request *rq;

					rq = i915_request_create(ve[nc]);
					if (IS_ERR(rq)) {
						err = PTR_ERR(rq);
						goto out;
					}

					if (request[nc])
						i915_request_put(request[nc]);
					request[nc] = i915_request_get(rq);
					i915_request_add(rq);
				}
			}
		}

		for (nc = 0; nc < nctx; nc++) {
			if (i915_request_wait(request[nc], 0, HZ / 10) < 0) {
				pr_err("%s(%s): wait for %llx:%lld timed out\n",
				       __func__, ve[0]->engine->name,
				       request[nc]->fence.context,
				       request[nc]->fence.seqno);

				GEM_TRACE("%s(%s) failed at request %llx:%lld\n",
					  __func__, ve[0]->engine->name,
					  request[nc]->fence.context,
					  request[nc]->fence.seqno);
				GEM_TRACE_DUMP();
				intel_gt_set_wedged(gt);
				break;
			}
		}

		times[1] = ktime_sub(ktime_get_raw(), times[1]);
		if (prime == 1)
			times[0] = times[1];

		for (nc = 0; nc < nctx; nc++) {
			i915_request_put(request[nc]);
			request[nc] = NULL;
		}

		if (__igt_timeout(end_time, NULL))
			break;
	}

	err = igt_live_test_end(&t);
	if (err)
		goto out;

	pr_info("Requestx%d latencies on %s: 1 = %lluns, %lu = %lluns\n",
		nctx, ve[0]->engine->name, ktime_to_ns(times[0]),
		prime, div64_u64(ktime_to_ns(times[1]), prime));

out:
	if (igt_flush_test(gt->i915))
		err = -EIO;

	for (nc = 0; nc < nctx; nc++) {
		i915_request_put(request[nc]);
		intel_context_unpin(ve[nc]);
		intel_context_put(ve[nc]);
	}
	return err;
}

static unsigned int
__select_siblings(struct intel_gt *gt,
		  unsigned int class,
		  struct intel_engine_cs **siblings,
		  bool (*filter)(const struct intel_engine_cs *))
{
	unsigned int n = 0;
	unsigned int inst;

	for (inst = 0; inst <= MAX_ENGINE_INSTANCE; inst++) {
		if (!gt->engine_class[class][inst])
			continue;

		if (filter && !filter(gt->engine_class[class][inst]))
			continue;

		siblings[n++] = gt->engine_class[class][inst];
	}

	return n;
}

static unsigned int
select_siblings(struct intel_gt *gt,
		unsigned int class,
		struct intel_engine_cs **siblings)
{
	return __select_siblings(gt, class, siblings, NULL);
}

static int live_virtual_engine(void *arg)
{
	struct intel_gt *gt = arg;
	struct intel_engine_cs *siblings[MAX_ENGINE_INSTANCE + 1];
	struct intel_engine_cs *engine;
	enum intel_engine_id id;
	unsigned int class;
	int err;

	if (intel_uc_uses_guc_submission(&gt->uc))
		return 0;

	for_each_engine(engine, gt, id) {
		err = nop_virtual_engine(gt, &engine, 1, 1, 0);
		if (err) {
			pr_err("Failed to wrap engine %s: err=%d\n",
			       engine->name, err);
			return err;
		}
	}

	for (class = 0; class <= MAX_ENGINE_CLASS; class++) {
		int nsibling, n;

		nsibling = select_siblings(gt, class, siblings);
		if (nsibling < 2)
			continue;

		for (n = 1; n <= nsibling + 1; n++) {
			err = nop_virtual_engine(gt, siblings, nsibling,
						 n, 0);
			if (err)
				return err;
		}

		err = nop_virtual_engine(gt, siblings, nsibling, n, CHAIN);
		if (err)
			return err;
	}

	return 0;
}

static int mask_virtual_engine(struct intel_gt *gt,
			       struct intel_engine_cs **siblings,
			       unsigned int nsibling)
{
	struct i915_request *request[MAX_ENGINE_INSTANCE + 1];
	struct intel_context *ve;
	struct igt_live_test t;
	unsigned int n;
	int err;

	/*
	 * Check that by setting the execution mask on a request, we can
	 * restrict it to our desired engine within the virtual engine.
	 */

	ve = intel_execlists_create_virtual(siblings, nsibling);
	if (IS_ERR(ve)) {
		err = PTR_ERR(ve);
		goto out_close;
	}

	err = intel_context_pin(ve);
	if (err)
		goto out_put;

	err = igt_live_test_begin(&t, gt->i915, __func__, ve->engine->name);
	if (err)
		goto out_unpin;

	for (n = 0; n < nsibling; n++) {
		request[n] = i915_request_create(ve);
		if (IS_ERR(request[n])) {
			err = PTR_ERR(request[n]);
			nsibling = n;
			goto out;
		}

		/* Reverse order as it's more likely to be unnatural */
		request[n]->execution_mask = siblings[nsibling - n - 1]->mask;

		i915_request_get(request[n]);
		i915_request_add(request[n]);
	}

	for (n = 0; n < nsibling; n++) {
		if (i915_request_wait(request[n], 0, HZ / 10) < 0) {
			pr_err("%s(%s): wait for %llx:%lld timed out\n",
			       __func__, ve->engine->name,
			       request[n]->fence.context,
			       request[n]->fence.seqno);

			GEM_TRACE("%s(%s) failed at request %llx:%lld\n",
				  __func__, ve->engine->name,
				  request[n]->fence.context,
				  request[n]->fence.seqno);
			GEM_TRACE_DUMP();
			intel_gt_set_wedged(gt);
			err = -EIO;
			goto out;
		}

		if (request[n]->engine != siblings[nsibling - n - 1]) {
			pr_err("Executed on wrong sibling '%s', expected '%s'\n",
			       request[n]->engine->name,
			       siblings[nsibling - n - 1]->name);
			err = -EINVAL;
			goto out;
		}
	}

	err = igt_live_test_end(&t);
out:
	if (igt_flush_test(gt->i915))
		err = -EIO;

	for (n = 0; n < nsibling; n++)
		i915_request_put(request[n]);

out_unpin:
	intel_context_unpin(ve);
out_put:
	intel_context_put(ve);
out_close:
	return err;
}

static int live_virtual_mask(void *arg)
{
	struct intel_gt *gt = arg;
	struct intel_engine_cs *siblings[MAX_ENGINE_INSTANCE + 1];
	unsigned int class;
	int err;

	if (intel_uc_uses_guc_submission(&gt->uc))
		return 0;

	for (class = 0; class <= MAX_ENGINE_CLASS; class++) {
		unsigned int nsibling;

		nsibling = select_siblings(gt, class, siblings);
		if (nsibling < 2)
			continue;

		err = mask_virtual_engine(gt, siblings, nsibling);
		if (err)
			return err;
	}

	return 0;
}

static int slicein_virtual_engine(struct intel_gt *gt,
				  struct intel_engine_cs **siblings,
				  unsigned int nsibling)
{
	const long timeout = slice_timeout(siblings[0]);
	struct intel_context *ce;
	struct i915_request *rq;
	struct igt_spinner spin;
	unsigned int n;
	int err = 0;

	/*
	 * Virtual requests must take part in timeslicing on the target engines.
	 */

	if (igt_spinner_init(&spin, gt))
		return -ENOMEM;

	for (n = 0; n < nsibling; n++) {
		ce = intel_context_create(siblings[n]);
		if (IS_ERR(ce)) {
			err = PTR_ERR(ce);
			goto out;
		}

		rq = igt_spinner_create_request(&spin, ce, MI_ARB_CHECK);
		intel_context_put(ce);
		if (IS_ERR(rq)) {
			err = PTR_ERR(rq);
			goto out;
		}

		i915_request_add(rq);
	}

	ce = intel_execlists_create_virtual(siblings, nsibling);
	if (IS_ERR(ce)) {
		err = PTR_ERR(ce);
		goto out;
	}

	rq = intel_context_create_request(ce);
	intel_context_put(ce);
	if (IS_ERR(rq)) {
		err = PTR_ERR(rq);
		goto out;
	}

	i915_request_get(rq);
	i915_request_add(rq);
	if (i915_request_wait(rq, 0, timeout) < 0) {
		GEM_TRACE_ERR("%s(%s) failed to slice in virtual request\n",
			      __func__, rq->engine->name);
		GEM_TRACE_DUMP();
		intel_gt_set_wedged(gt);
		err = -EIO;
	}
	i915_request_put(rq);

out:
	igt_spinner_end(&spin);
	if (igt_flush_test(gt->i915))
		err = -EIO;
	igt_spinner_fini(&spin);
	return err;
}

static int sliceout_virtual_engine(struct intel_gt *gt,
				   struct intel_engine_cs **siblings,
				   unsigned int nsibling)
{
	const long timeout = slice_timeout(siblings[0]);
	struct intel_context *ce;
	struct i915_request *rq;
	struct igt_spinner spin;
	unsigned int n;
	int err = 0;

	/*
	 * Virtual requests must allow others a fair timeslice.
	 */

	if (igt_spinner_init(&spin, gt))
		return -ENOMEM;

	/* XXX We do not handle oversubscription and fairness with normal rq */
	for (n = 0; n < nsibling; n++) {
		ce = intel_execlists_create_virtual(siblings, nsibling);
		if (IS_ERR(ce)) {
			err = PTR_ERR(ce);
			goto out;
		}

		rq = igt_spinner_create_request(&spin, ce, MI_ARB_CHECK);
		intel_context_put(ce);
		if (IS_ERR(rq)) {
			err = PTR_ERR(rq);
			goto out;
		}

		i915_request_add(rq);
	}

	for (n = 0; !err && n < nsibling; n++) {
		ce = intel_context_create(siblings[n]);
		if (IS_ERR(ce)) {
			err = PTR_ERR(ce);
			goto out;
		}

		rq = intel_context_create_request(ce);
		intel_context_put(ce);
		if (IS_ERR(rq)) {
			err = PTR_ERR(rq);
			goto out;
		}

		i915_request_get(rq);
		i915_request_add(rq);
		if (i915_request_wait(rq, 0, timeout) < 0) {
			GEM_TRACE_ERR("%s(%s) failed to slice out virtual request\n",
				      __func__, siblings[n]->name);
			GEM_TRACE_DUMP();
			intel_gt_set_wedged(gt);
			err = -EIO;
		}
		i915_request_put(rq);
	}

out:
	igt_spinner_end(&spin);
	if (igt_flush_test(gt->i915))
		err = -EIO;
	igt_spinner_fini(&spin);
	return err;
}

static int live_virtual_slice(void *arg)
{
	struct intel_gt *gt = arg;
	struct intel_engine_cs *siblings[MAX_ENGINE_INSTANCE + 1];
	unsigned int class;
	int err;

	if (intel_uc_uses_guc_submission(&gt->uc))
		return 0;

	for (class = 0; class <= MAX_ENGINE_CLASS; class++) {
		unsigned int nsibling;

		nsibling = __select_siblings(gt, class, siblings,
					     intel_engine_has_timeslices);
		if (nsibling < 2)
			continue;

		err = slicein_virtual_engine(gt, siblings, nsibling);
		if (err)
			return err;

		err = sliceout_virtual_engine(gt, siblings, nsibling);
		if (err)
			return err;
	}

	return 0;
}

static int preserved_virtual_engine(struct intel_gt *gt,
				    struct intel_engine_cs **siblings,
				    unsigned int nsibling)
{
	struct i915_request *last = NULL;
	struct intel_context *ve;
	struct i915_vma *scratch;
	struct igt_live_test t;
	unsigned int n;
	int err = 0;
	u32 *cs;

	scratch = create_scratch(siblings[0]->gt);
	if (IS_ERR(scratch))
		return PTR_ERR(scratch);

	err = i915_vma_sync(scratch);
	if (err)
		goto out_scratch;

	ve = intel_execlists_create_virtual(siblings, nsibling);
	if (IS_ERR(ve)) {
		err = PTR_ERR(ve);
		goto out_scratch;
	}

	err = intel_context_pin(ve);
	if (err)
		goto out_put;

	err = igt_live_test_begin(&t, gt->i915, __func__, ve->engine->name);
	if (err)
		goto out_unpin;

	for (n = 0; n < NUM_GPR_DW; n++) {
		struct intel_engine_cs *engine = siblings[n % nsibling];
		struct i915_request *rq;

		rq = i915_request_create(ve);
		if (IS_ERR(rq)) {
			err = PTR_ERR(rq);
			goto out_end;
		}

		i915_request_put(last);
		last = i915_request_get(rq);

		cs = intel_ring_begin(rq, 8);
		if (IS_ERR(cs)) {
			i915_request_add(rq);
			err = PTR_ERR(cs);
			goto out_end;
		}

		*cs++ = MI_STORE_REGISTER_MEM_GEN8 | MI_USE_GGTT;
		*cs++ = CS_GPR(engine, n);
		*cs++ = i915_ggtt_offset(scratch) + n * sizeof(u32);
		*cs++ = 0;

		*cs++ = MI_LOAD_REGISTER_IMM(1);
		*cs++ = CS_GPR(engine, (n + 1) % NUM_GPR_DW);
		*cs++ = n + 1;

		*cs++ = MI_NOOP;
		intel_ring_advance(rq, cs);

		/* Restrict this request to run on a particular engine */
		rq->execution_mask = engine->mask;
		i915_request_add(rq);
	}

	if (i915_request_wait(last, 0, HZ / 5) < 0) {
		err = -ETIME;
		goto out_end;
	}

	cs = i915_gem_object_pin_map(scratch->obj, I915_MAP_WB);
	if (IS_ERR(cs)) {
		err = PTR_ERR(cs);
		goto out_end;
	}

	for (n = 0; n < NUM_GPR_DW; n++) {
		if (cs[n] != n) {
			pr_err("Incorrect value[%d] found for GPR[%d]\n",
			       cs[n], n);
			err = -EINVAL;
			break;
		}
	}

	i915_gem_object_unpin_map(scratch->obj);

out_end:
	if (igt_live_test_end(&t))
		err = -EIO;
	i915_request_put(last);
out_unpin:
	intel_context_unpin(ve);
out_put:
	intel_context_put(ve);
out_scratch:
	i915_vma_unpin_and_release(&scratch, 0);
	return err;
}

static int live_virtual_preserved(void *arg)
{
	struct intel_gt *gt = arg;
	struct intel_engine_cs *siblings[MAX_ENGINE_INSTANCE + 1];
	unsigned int class;

	/*
	 * Check that the context image retains non-privileged (user) registers
	 * from one engine to the next. For this we check that the CS_GPR
	 * are preserved.
	 */

	if (intel_uc_uses_guc_submission(&gt->uc))
		return 0;

	/* As we use CS_GPR we cannot run before they existed on all engines. */
	if (INTEL_GEN(gt->i915) < 9)
		return 0;

	for (class = 0; class <= MAX_ENGINE_CLASS; class++) {
		int nsibling, err;

		nsibling = select_siblings(gt, class, siblings);
		if (nsibling < 2)
			continue;

		err = preserved_virtual_engine(gt, siblings, nsibling);
		if (err)
			return err;
	}

	return 0;
}

static int bond_virtual_engine(struct intel_gt *gt,
			       unsigned int class,
			       struct intel_engine_cs **siblings,
			       unsigned int nsibling,
			       unsigned int flags)
#define BOND_SCHEDULE BIT(0)
{
	struct intel_engine_cs *master;
	struct i915_request *rq[16];
	enum intel_engine_id id;
	struct igt_spinner spin;
	unsigned long n;
	int err;

	/*
	 * A set of bonded requests is intended to be run concurrently
	 * across a number of engines. We use one request per-engine
	 * and a magic fence to schedule each of the bonded requests
	 * at the same time. A consequence of our current scheduler is that
	 * we only move requests to the HW ready queue when the request
	 * becomes ready, that is when all of its prerequisite fences have
	 * been signaled. As one of those fences is the master submit fence,
	 * there is a delay on all secondary fences as the HW may be
	 * currently busy. Equally, as all the requests are independent,
	 * they may have other fences that delay individual request
	 * submission to HW. Ergo, we do not guarantee that all requests are
	 * immediately submitted to HW at the same time, just that if the
	 * rules are abided by, they are ready at the same time as the
	 * first is submitted. Userspace can embed semaphores in its batch
	 * to ensure parallel execution of its phases as it requires.
	 * Though naturally it gets requested that perhaps the scheduler should
	 * take care of parallel execution, even across preemption events on
	 * different HW. (The proper answer is of course "lalalala".)
	 *
	 * With the submit-fence, we have identified three possible phases
	 * of synchronisation depending on the master fence: queued (not
	 * ready), executing, and signaled. The first two are quite simple
	 * and checked below. However, the signaled master fence handling is
	 * contentious. Currently we do not distinguish between a signaled
	 * fence and an expired fence, as once signaled it does not convey
	 * any information about the previous execution. It may even be freed
	 * and hence checking later it may not exist at all. Ergo we currently
	 * do not apply the bonding constraint for an already signaled fence,
	 * as our expectation is that it should not constrain the secondaries
	 * and is outside of the scope of the bonded request API (i.e. all
	 * userspace requests are meant to be running in parallel). As
	 * it imposes no constraint, and is effectively a no-op, we do not
	 * check below as normal execution flows are checked extensively above.
	 *
	 * XXX Is the degenerate handling of signaled submit fences the
	 * expected behaviour for userpace?
	 */

	GEM_BUG_ON(nsibling >= ARRAY_SIZE(rq) - 1);

	if (igt_spinner_init(&spin, gt))
		return -ENOMEM;

	err = 0;
	rq[0] = ERR_PTR(-ENOMEM);
	for_each_engine(master, gt, id) {
		struct i915_sw_fence fence = {};
		struct intel_context *ce;

		if (master->class == class)
			continue;

		ce = intel_context_create(master);
		if (IS_ERR(ce)) {
			err = PTR_ERR(ce);
			goto out;
		}

		memset_p((void *)rq, ERR_PTR(-EINVAL), ARRAY_SIZE(rq));

		rq[0] = igt_spinner_create_request(&spin, ce, MI_NOOP);
		intel_context_put(ce);
		if (IS_ERR(rq[0])) {
			err = PTR_ERR(rq[0]);
			goto out;
		}
		i915_request_get(rq[0]);

		if (flags & BOND_SCHEDULE) {
			onstack_fence_init(&fence);
			err = i915_sw_fence_await_sw_fence_gfp(&rq[0]->submit,
							       &fence,
							       GFP_KERNEL);
		}

		i915_request_add(rq[0]);
		if (err < 0)
			goto out;

		if (!(flags & BOND_SCHEDULE) &&
		    !igt_wait_for_spinner(&spin, rq[0])) {
			err = -EIO;
			goto out;
		}

		for (n = 0; n < nsibling; n++) {
			struct intel_context *ve;

			ve = intel_execlists_create_virtual(siblings, nsibling);
			if (IS_ERR(ve)) {
				err = PTR_ERR(ve);
				onstack_fence_fini(&fence);
				goto out;
			}

			err = intel_virtual_engine_attach_bond(ve->engine,
							       master,
							       siblings[n]);
			if (err) {
				intel_context_put(ve);
				onstack_fence_fini(&fence);
				goto out;
			}

			err = intel_context_pin(ve);
			intel_context_put(ve);
			if (err) {
				onstack_fence_fini(&fence);
				goto out;
			}

			rq[n + 1] = i915_request_create(ve);
			intel_context_unpin(ve);
			if (IS_ERR(rq[n + 1])) {
				err = PTR_ERR(rq[n + 1]);
				onstack_fence_fini(&fence);
				goto out;
			}
			i915_request_get(rq[n + 1]);

			err = i915_request_await_execution(rq[n + 1],
							   &rq[0]->fence,
							   ve->engine->bond_execute);
			i915_request_add(rq[n + 1]);
			if (err < 0) {
				onstack_fence_fini(&fence);
				goto out;
			}
		}
		onstack_fence_fini(&fence);
		intel_engine_flush_submission(master);
		igt_spinner_end(&spin);

		if (i915_request_wait(rq[0], 0, HZ / 10) < 0) {
			pr_err("Master request did not execute (on %s)!\n",
			       rq[0]->engine->name);
			err = -EIO;
			goto out;
		}

		for (n = 0; n < nsibling; n++) {
			if (i915_request_wait(rq[n + 1], 0,
					      MAX_SCHEDULE_TIMEOUT) < 0) {
				err = -EIO;
				goto out;
			}

			if (rq[n + 1]->engine != siblings[n]) {
				pr_err("Bonded request did not execute on target engine: expected %s, used %s; master was %s\n",
				       siblings[n]->name,
				       rq[n + 1]->engine->name,
				       rq[0]->engine->name);
				err = -EINVAL;
				goto out;
			}
		}

		for (n = 0; !IS_ERR(rq[n]); n++)
			i915_request_put(rq[n]);
		rq[0] = ERR_PTR(-ENOMEM);
	}

out:
	for (n = 0; !IS_ERR(rq[n]); n++)
		i915_request_put(rq[n]);
	if (igt_flush_test(gt->i915))
		err = -EIO;

	igt_spinner_fini(&spin);
	return err;
}

static int live_virtual_bond(void *arg)
{
	static const struct phase {
		const char *name;
		unsigned int flags;
	} phases[] = {
		{ "", 0 },
		{ "schedule", BOND_SCHEDULE },
		{ },
	};
	struct intel_gt *gt = arg;
	struct intel_engine_cs *siblings[MAX_ENGINE_INSTANCE + 1];
	unsigned int class;
	int err;

	if (intel_uc_uses_guc_submission(&gt->uc))
		return 0;

	for (class = 0; class <= MAX_ENGINE_CLASS; class++) {
		const struct phase *p;
		int nsibling;

		nsibling = select_siblings(gt, class, siblings);
		if (nsibling < 2)
			continue;

		for (p = phases; p->name; p++) {
			err = bond_virtual_engine(gt,
						  class, siblings, nsibling,
						  p->flags);
			if (err) {
				pr_err("%s(%s): failed class=%d, nsibling=%d, err=%d\n",
				       __func__, p->name, class, nsibling, err);
				return err;
			}
		}
	}

	return 0;
}

static int reset_virtual_engine(struct intel_gt *gt,
				struct intel_engine_cs **siblings,
				unsigned int nsibling)
{
	struct intel_engine_cs *engine;
	struct intel_context *ve;
	struct igt_spinner spin;
	struct i915_request *rq;
	unsigned int n;
	int err = 0;

	/*
	 * In order to support offline error capture for fast preempt reset,
	 * we need to decouple the guilty request and ensure that it and its
	 * descendents are not executed while the capture is in progress.
	 */

	if (igt_spinner_init(&spin, gt))
		return -ENOMEM;

	ve = intel_execlists_create_virtual(siblings, nsibling);
	if (IS_ERR(ve)) {
		err = PTR_ERR(ve);
		goto out_spin;
	}

	for (n = 0; n < nsibling; n++)
		engine_heartbeat_disable(siblings[n]);

	rq = igt_spinner_create_request(&spin, ve, MI_ARB_CHECK);
	if (IS_ERR(rq)) {
		err = PTR_ERR(rq);
		goto out_heartbeat;
	}
	i915_request_add(rq);

	if (!igt_wait_for_spinner(&spin, rq)) {
		intel_gt_set_wedged(gt);
		err = -ETIME;
		goto out_heartbeat;
	}

	engine = rq->engine;
	GEM_BUG_ON(engine == ve->engine);

	/* Take ownership of the reset and tasklet */
	if (test_and_set_bit(I915_RESET_ENGINE + engine->id,
			     &gt->reset.flags)) {
		intel_gt_set_wedged(gt);
		err = -EBUSY;
		goto out_heartbeat;
	}
	tasklet_disable(&engine->execlists.tasklet);

	engine->execlists.tasklet.func(engine->execlists.tasklet.data);
	GEM_BUG_ON(execlists_active(&engine->execlists) != rq);

	/* Fake a preemption event; failed of course */
	spin_lock_irq(&engine->active.lock);
	__unwind_incomplete_requests(engine);
	spin_unlock_irq(&engine->active.lock);
	GEM_BUG_ON(rq->engine != ve->engine);

	/* Reset the engine while keeping our active request on hold */
	execlists_hold(engine, rq);
	GEM_BUG_ON(!i915_request_on_hold(rq));

	intel_engine_reset(engine, NULL);
	GEM_BUG_ON(rq->fence.error != -EIO);

	/* Release our grasp on the engine, letting CS flow again */
	tasklet_enable(&engine->execlists.tasklet);
	clear_and_wake_up_bit(I915_RESET_ENGINE + engine->id, &gt->reset.flags);

	/* Check that we do not resubmit the held request */
	i915_request_get(rq);
	if (!i915_request_wait(rq, 0, HZ / 5)) {
		pr_err("%s: on hold request completed!\n",
		       engine->name);
		intel_gt_set_wedged(gt);
		err = -EIO;
		goto out_rq;
	}
	GEM_BUG_ON(!i915_request_on_hold(rq));

	/* But is resubmitted on release */
	execlists_unhold(engine, rq);
	if (i915_request_wait(rq, 0, HZ / 5) < 0) {
		pr_err("%s: held request did not complete!\n",
		       engine->name);
		intel_gt_set_wedged(gt);
		err = -ETIME;
	}

out_rq:
	i915_request_put(rq);
out_heartbeat:
	for (n = 0; n < nsibling; n++)
		engine_heartbeat_enable(siblings[n]);

	intel_context_put(ve);
out_spin:
	igt_spinner_fini(&spin);
	return err;
}

static int live_virtual_reset(void *arg)
{
	struct intel_gt *gt = arg;
	struct intel_engine_cs *siblings[MAX_ENGINE_INSTANCE + 1];
	unsigned int class;

	/*
	 * Check that we handle a reset event within a virtual engine.
	 * Only the physical engine is reset, but we have to check the flow
	 * of the virtual requests around the reset, and make sure it is not
	 * forgotten.
	 */

	if (intel_uc_uses_guc_submission(&gt->uc))
		return 0;

	if (!intel_has_reset_engine(gt))
		return 0;

	for (class = 0; class <= MAX_ENGINE_CLASS; class++) {
		int nsibling, err;

		nsibling = select_siblings(gt, class, siblings);
		if (nsibling < 2)
			continue;

		err = reset_virtual_engine(gt, siblings, nsibling);
		if (err)
			return err;
	}

	return 0;
}

int intel_execlists_live_selftests(struct drm_i915_private *i915)
{
	static const struct i915_subtest tests[] = {
		SUBTEST(live_sanitycheck),
		SUBTEST(live_unlite_switch),
		SUBTEST(live_unlite_preempt),
		SUBTEST(live_pin_rewind),
		SUBTEST(live_hold_reset),
		SUBTEST(live_error_interrupt),
		SUBTEST(live_timeslice_preempt),
		SUBTEST(live_timeslice_rewind),
		SUBTEST(live_timeslice_queue),
		SUBTEST(live_timeslice_nopreempt),
		SUBTEST(live_busywait_preempt),
		SUBTEST(live_preempt),
		SUBTEST(live_late_preempt),
		SUBTEST(live_nopreempt),
		SUBTEST(live_preempt_cancel),
		SUBTEST(live_suppress_self_preempt),
		SUBTEST(live_chain_preempt),
		SUBTEST(live_preempt_gang),
		SUBTEST(live_preempt_timeout),
		SUBTEST(live_preempt_user),
		SUBTEST(live_preempt_smoke),
		SUBTEST(live_virtual_engine),
		SUBTEST(live_virtual_mask),
		SUBTEST(live_virtual_preserved),
		SUBTEST(live_virtual_slice),
		SUBTEST(live_virtual_bond),
		SUBTEST(live_virtual_reset),
	};

	if (!HAS_EXECLISTS(i915))
		return 0;

	if (intel_gt_is_wedged(&i915->gt))
		return 0;

	return intel_gt_live_subtests(tests, &i915->gt);
}

static int emit_semaphore_signal(struct intel_context *ce, void *slot)
{
	const u32 offset =
		i915_ggtt_offset(ce->engine->status_page.vma) +
		offset_in_page(slot);
	struct i915_request *rq;
	u32 *cs;

	rq = intel_context_create_request(ce);
	if (IS_ERR(rq))
		return PTR_ERR(rq);

	cs = intel_ring_begin(rq, 4);
	if (IS_ERR(cs)) {
		i915_request_add(rq);
		return PTR_ERR(cs);
	}

	*cs++ = MI_STORE_DWORD_IMM_GEN4 | MI_USE_GGTT;
	*cs++ = offset;
	*cs++ = 0;
	*cs++ = 1;

	intel_ring_advance(rq, cs);

	rq->sched.attr.priority = I915_PRIORITY_BARRIER;
	i915_request_add(rq);
	return 0;
}

static int context_flush(struct intel_context *ce, long timeout)
{
	struct i915_request *rq;
	struct dma_fence *fence;
	int err = 0;

	rq = intel_engine_create_kernel_request(ce->engine);
	if (IS_ERR(rq))
		return PTR_ERR(rq);

	fence = i915_active_fence_get(&ce->timeline->last_request);
	if (fence) {
		i915_request_await_dma_fence(rq, fence);
		dma_fence_put(fence);
	}

	rq = i915_request_get(rq);
	i915_request_add(rq);
	if (i915_request_wait(rq, 0, timeout) < 0)
		err = -ETIME;
	i915_request_put(rq);

	rmb(); /* We know the request is written, make sure all state is too! */
	return err;
}

static int live_lrc_layout(void *arg)
{
	struct intel_gt *gt = arg;
	struct intel_engine_cs *engine;
	enum intel_engine_id id;
	u32 *lrc;
	int err;

	/*
	 * Check the registers offsets we use to create the initial reg state
	 * match the layout saved by HW.
	 */

	lrc = kmalloc(PAGE_SIZE, GFP_KERNEL);
	if (!lrc)
		return -ENOMEM;

	err = 0;
	for_each_engine(engine, gt, id) {
		u32 *hw;
		int dw;

		if (!engine->default_state)
			continue;

		hw = shmem_pin_map(engine->default_state);
		if (IS_ERR(hw)) {
			err = PTR_ERR(hw);
			break;
		}
		hw += LRC_STATE_OFFSET / sizeof(*hw);

		execlists_init_reg_state(memset(lrc, POISON_INUSE, PAGE_SIZE),
					 engine->kernel_context,
					 engine,
					 engine->kernel_context->ring,
					 true);

		dw = 0;
		do {
			u32 lri = hw[dw];

			if (lri == 0) {
				dw++;
				continue;
			}

			if (lrc[dw] == 0) {
				pr_debug("%s: skipped instruction %x at dword %d\n",
					 engine->name, lri, dw);
				dw++;
				continue;
			}

			if ((lri & GENMASK(31, 23)) != MI_INSTR(0x22, 0)) {
				pr_err("%s: Expected LRI command at dword %d, found %08x\n",
				       engine->name, dw, lri);
				err = -EINVAL;
				break;
			}

			if (lrc[dw] != lri) {
				pr_err("%s: LRI command mismatch at dword %d, expected %08x found %08x\n",
				       engine->name, dw, lri, lrc[dw]);
				err = -EINVAL;
				break;
			}

			lri &= 0x7f;
			lri++;
			dw++;

			while (lri) {
				if (hw[dw] != lrc[dw]) {
					pr_err("%s: Different registers found at dword %d, expected %x, found %x\n",
					       engine->name, dw, hw[dw], lrc[dw]);
					err = -EINVAL;
					break;
				}

				/*
				 * Skip over the actual register value as we
				 * expect that to differ.
				 */
				dw += 2;
				lri -= 2;
			}
		} while ((lrc[dw] & ~BIT(0)) != MI_BATCH_BUFFER_END);

		if (err) {
			pr_info("%s: HW register image:\n", engine->name);
			igt_hexdump(hw, PAGE_SIZE);

			pr_info("%s: SW register image:\n", engine->name);
			igt_hexdump(lrc, PAGE_SIZE);
		}

		shmem_unpin_map(engine->default_state, hw);
		if (err)
			break;
	}

	kfree(lrc);
	return err;
}

static int find_offset(const u32 *lri, u32 offset)
{
	int i;

	for (i = 0; i < PAGE_SIZE / sizeof(u32); i++)
		if (lri[i] == offset)
			return i;

	return -1;
}

static int live_lrc_fixed(void *arg)
{
	struct intel_gt *gt = arg;
	struct intel_engine_cs *engine;
	enum intel_engine_id id;
	int err = 0;

	/*
	 * Check the assumed register offsets match the actual locations in
	 * the context image.
	 */

	for_each_engine(engine, gt, id) {
		const struct {
			u32 reg;
			u32 offset;
			const char *name;
		} tbl[] = {
			{
				i915_mmio_reg_offset(RING_START(engine->mmio_base)),
				CTX_RING_START - 1,
				"RING_START"
			},
			{
				i915_mmio_reg_offset(RING_CTL(engine->mmio_base)),
				CTX_RING_CTL - 1,
				"RING_CTL"
			},
			{
				i915_mmio_reg_offset(RING_HEAD(engine->mmio_base)),
				CTX_RING_HEAD - 1,
				"RING_HEAD"
			},
			{
				i915_mmio_reg_offset(RING_TAIL(engine->mmio_base)),
				CTX_RING_TAIL - 1,
				"RING_TAIL"
			},
			{
				i915_mmio_reg_offset(RING_MI_MODE(engine->mmio_base)),
				lrc_ring_mi_mode(engine),
				"RING_MI_MODE"
			},
			{
				i915_mmio_reg_offset(RING_BBSTATE(engine->mmio_base)),
				CTX_BB_STATE - 1,
				"BB_STATE"
			},
			{
				i915_mmio_reg_offset(RING_BB_PER_CTX_PTR(engine->mmio_base)),
				lrc_ring_wa_bb_per_ctx(engine),
				"RING_BB_PER_CTX_PTR"
			},
			{
				i915_mmio_reg_offset(RING_INDIRECT_CTX(engine->mmio_base)),
				lrc_ring_indirect_ptr(engine),
				"RING_INDIRECT_CTX_PTR"
			},
			{
				i915_mmio_reg_offset(RING_INDIRECT_CTX_OFFSET(engine->mmio_base)),
				lrc_ring_indirect_offset(engine),
				"RING_INDIRECT_CTX_OFFSET"
			},
			{
				i915_mmio_reg_offset(RING_CTX_TIMESTAMP(engine->mmio_base)),
				CTX_TIMESTAMP - 1,
				"RING_CTX_TIMESTAMP"
			},
			{
				i915_mmio_reg_offset(GEN8_RING_CS_GPR(engine->mmio_base, 0)),
				lrc_ring_gpr0(engine),
				"RING_CS_GPR0"
			},
			{
				i915_mmio_reg_offset(RING_CMD_BUF_CCTL(engine->mmio_base)),
				lrc_ring_cmd_buf_cctl(engine),
				"RING_CMD_BUF_CCTL"
			},
			{ },
		}, *t;
		u32 *hw;

		if (!engine->default_state)
			continue;

		hw = shmem_pin_map(engine->default_state);
		if (IS_ERR(hw)) {
			err = PTR_ERR(hw);
			break;
		}
		hw += LRC_STATE_OFFSET / sizeof(*hw);

		for (t = tbl; t->name; t++) {
			int dw = find_offset(hw, t->reg);

			if (dw != t->offset) {
				pr_err("%s: Offset for %s [0x%x] mismatch, found %x, expected %x\n",
				       engine->name,
				       t->name,
				       t->reg,
				       dw,
				       t->offset);
				err = -EINVAL;
			}
		}

		shmem_unpin_map(engine->default_state, hw);
	}

	return err;
}

static int __live_lrc_state(struct intel_engine_cs *engine,
			    struct i915_vma *scratch)
{
	struct intel_context *ce;
	struct i915_request *rq;
	enum {
		RING_START_IDX = 0,
		RING_TAIL_IDX,
		MAX_IDX
	};
	u32 expected[MAX_IDX];
	u32 *cs;
	int err;
	int n;

	ce = intel_context_create(engine);
	if (IS_ERR(ce))
		return PTR_ERR(ce);

	err = intel_context_pin(ce);
	if (err)
		goto err_put;

	rq = i915_request_create(ce);
	if (IS_ERR(rq)) {
		err = PTR_ERR(rq);
		goto err_unpin;
	}

	cs = intel_ring_begin(rq, 4 * MAX_IDX);
	if (IS_ERR(cs)) {
		err = PTR_ERR(cs);
		i915_request_add(rq);
		goto err_unpin;
	}

	*cs++ = MI_STORE_REGISTER_MEM_GEN8 | MI_USE_GGTT;
	*cs++ = i915_mmio_reg_offset(RING_START(engine->mmio_base));
	*cs++ = i915_ggtt_offset(scratch) + RING_START_IDX * sizeof(u32);
	*cs++ = 0;

	expected[RING_START_IDX] = i915_ggtt_offset(ce->ring->vma);

	*cs++ = MI_STORE_REGISTER_MEM_GEN8 | MI_USE_GGTT;
	*cs++ = i915_mmio_reg_offset(RING_TAIL(engine->mmio_base));
	*cs++ = i915_ggtt_offset(scratch) + RING_TAIL_IDX * sizeof(u32);
	*cs++ = 0;

	i915_vma_lock(scratch);
	err = i915_request_await_object(rq, scratch->obj, true);
	if (!err)
		err = i915_vma_move_to_active(scratch, rq, EXEC_OBJECT_WRITE);
	i915_vma_unlock(scratch);

	i915_request_get(rq);
	i915_request_add(rq);
	if (err)
		goto err_rq;

	intel_engine_flush_submission(engine);
	expected[RING_TAIL_IDX] = ce->ring->tail;

	if (i915_request_wait(rq, 0, HZ / 5) < 0) {
		err = -ETIME;
		goto err_rq;
	}

	cs = i915_gem_object_pin_map(scratch->obj, I915_MAP_WB);
	if (IS_ERR(cs)) {
		err = PTR_ERR(cs);
		goto err_rq;
	}

	for (n = 0; n < MAX_IDX; n++) {
		if (cs[n] != expected[n]) {
			pr_err("%s: Stored register[%d] value[0x%x] did not match expected[0x%x]\n",
			       engine->name, n, cs[n], expected[n]);
			err = -EINVAL;
			break;
		}
	}

	i915_gem_object_unpin_map(scratch->obj);

err_rq:
	i915_request_put(rq);
err_unpin:
	intel_context_unpin(ce);
err_put:
	intel_context_put(ce);
	return err;
}

static int live_lrc_state(void *arg)
{
	struct intel_gt *gt = arg;
	struct intel_engine_cs *engine;
	struct i915_vma *scratch;
	enum intel_engine_id id;
	int err = 0;

	/*
	 * Check the live register state matches what we expect for this
	 * intel_context.
	 */

	scratch = create_scratch(gt);
	if (IS_ERR(scratch))
		return PTR_ERR(scratch);

	for_each_engine(engine, gt, id) {
		err = __live_lrc_state(engine, scratch);
		if (err)
			break;
	}

	if (igt_flush_test(gt->i915))
		err = -EIO;

	i915_vma_unpin_and_release(&scratch, 0);
	return err;
}

static int gpr_make_dirty(struct intel_context *ce)
{
	struct i915_request *rq;
	u32 *cs;
	int n;

	rq = intel_context_create_request(ce);
	if (IS_ERR(rq))
		return PTR_ERR(rq);

	cs = intel_ring_begin(rq, 2 * NUM_GPR_DW + 2);
	if (IS_ERR(cs)) {
		i915_request_add(rq);
		return PTR_ERR(cs);
	}

	*cs++ = MI_LOAD_REGISTER_IMM(NUM_GPR_DW);
	for (n = 0; n < NUM_GPR_DW; n++) {
		*cs++ = CS_GPR(ce->engine, n);
		*cs++ = STACK_MAGIC;
	}
	*cs++ = MI_NOOP;

	intel_ring_advance(rq, cs);

	rq->sched.attr.priority = I915_PRIORITY_BARRIER;
	i915_request_add(rq);

	return 0;
}

static struct i915_request *
__gpr_read(struct intel_context *ce, struct i915_vma *scratch, u32 *slot)
{
	const u32 offset =
		i915_ggtt_offset(ce->engine->status_page.vma) +
		offset_in_page(slot);
	struct i915_request *rq;
	u32 *cs;
	int err;
	int n;

	rq = intel_context_create_request(ce);
	if (IS_ERR(rq))
		return rq;

	cs = intel_ring_begin(rq, 6 + 4 * NUM_GPR_DW);
	if (IS_ERR(cs)) {
		i915_request_add(rq);
		return ERR_CAST(cs);
	}

	*cs++ = MI_ARB_ON_OFF | MI_ARB_ENABLE;
	*cs++ = MI_NOOP;

	*cs++ = MI_SEMAPHORE_WAIT |
		MI_SEMAPHORE_GLOBAL_GTT |
		MI_SEMAPHORE_POLL |
		MI_SEMAPHORE_SAD_NEQ_SDD;
	*cs++ = 0;
	*cs++ = offset;
	*cs++ = 0;

	for (n = 0; n < NUM_GPR_DW; n++) {
		*cs++ = MI_STORE_REGISTER_MEM_GEN8 | MI_USE_GGTT;
		*cs++ = CS_GPR(ce->engine, n);
		*cs++ = i915_ggtt_offset(scratch) + n * sizeof(u32);
		*cs++ = 0;
	}

	i915_vma_lock(scratch);
	err = i915_request_await_object(rq, scratch->obj, true);
	if (!err)
		err = i915_vma_move_to_active(scratch, rq, EXEC_OBJECT_WRITE);
	i915_vma_unlock(scratch);

	i915_request_get(rq);
	i915_request_add(rq);
	if (err) {
		i915_request_put(rq);
		rq = ERR_PTR(err);
	}

	return rq;
}

static int __live_lrc_gpr(struct intel_engine_cs *engine,
			  struct i915_vma *scratch,
			  bool preempt)
{
	u32 *slot = memset32(engine->status_page.addr + 1000, 0, 4);
	struct intel_context *ce;
	struct i915_request *rq;
	u32 *cs;
	int err;
	int n;

	if (INTEL_GEN(engine->i915) < 9 && engine->class != RENDER_CLASS)
		return 0; /* GPR only on rcs0 for gen8 */

	err = gpr_make_dirty(engine->kernel_context);
	if (err)
		return err;

	ce = intel_context_create(engine);
	if (IS_ERR(ce))
		return PTR_ERR(ce);

	rq = __gpr_read(ce, scratch, slot);
	if (IS_ERR(rq)) {
		err = PTR_ERR(rq);
		goto err_put;
	}

	err = wait_for_submit(engine, rq, HZ / 2);
	if (err)
		goto err_rq;

	if (preempt) {
		err = gpr_make_dirty(engine->kernel_context);
		if (err)
			goto err_rq;

		err = emit_semaphore_signal(engine->kernel_context, slot);
		if (err)
			goto err_rq;
	} else {
		slot[0] = 1;
		wmb();
	}

	if (i915_request_wait(rq, 0, HZ / 5) < 0) {
		err = -ETIME;
		goto err_rq;
	}

	cs = i915_gem_object_pin_map(scratch->obj, I915_MAP_WB);
	if (IS_ERR(cs)) {
		err = PTR_ERR(cs);
		goto err_rq;
	}

	for (n = 0; n < NUM_GPR_DW; n++) {
		if (cs[n]) {
			pr_err("%s: GPR[%d].%s was not zero, found 0x%08x!\n",
			       engine->name,
			       n / 2, n & 1 ? "udw" : "ldw",
			       cs[n]);
			err = -EINVAL;
			break;
		}
	}

	i915_gem_object_unpin_map(scratch->obj);

err_rq:
	memset32(&slot[0], -1, 4);
	wmb();
	i915_request_put(rq);
err_put:
	intel_context_put(ce);
	return err;
}

static int live_lrc_gpr(void *arg)
{
	struct intel_gt *gt = arg;
	struct intel_engine_cs *engine;
	struct i915_vma *scratch;
	enum intel_engine_id id;
	int err = 0;

	/*
	 * Check that GPR registers are cleared in new contexts as we need
	 * to avoid leaking any information from previous contexts.
	 */

	scratch = create_scratch(gt);
	if (IS_ERR(scratch))
		return PTR_ERR(scratch);

	for_each_engine(engine, gt, id) {
		engine_heartbeat_disable(engine);

		err = __live_lrc_gpr(engine, scratch, false);
		if (err)
			goto err;

		err = __live_lrc_gpr(engine, scratch, true);
		if (err)
			goto err;

err:
		engine_heartbeat_enable(engine);
		if (igt_flush_test(gt->i915))
			err = -EIO;
		if (err)
			break;
	}

	i915_vma_unpin_and_release(&scratch, 0);
	return err;
}

static struct i915_request *
create_timestamp(struct intel_context *ce, void *slot, int idx)
{
	const u32 offset =
		i915_ggtt_offset(ce->engine->status_page.vma) +
		offset_in_page(slot);
	struct i915_request *rq;
	u32 *cs;
	int err;

	rq = intel_context_create_request(ce);
	if (IS_ERR(rq))
		return rq;

	cs = intel_ring_begin(rq, 10);
	if (IS_ERR(cs)) {
		err = PTR_ERR(cs);
		goto err;
	}

	*cs++ = MI_ARB_ON_OFF | MI_ARB_ENABLE;
	*cs++ = MI_NOOP;

	*cs++ = MI_SEMAPHORE_WAIT |
		MI_SEMAPHORE_GLOBAL_GTT |
		MI_SEMAPHORE_POLL |
		MI_SEMAPHORE_SAD_NEQ_SDD;
	*cs++ = 0;
	*cs++ = offset;
	*cs++ = 0;

	*cs++ = MI_STORE_REGISTER_MEM_GEN8 | MI_USE_GGTT;
	*cs++ = i915_mmio_reg_offset(RING_CTX_TIMESTAMP(rq->engine->mmio_base));
	*cs++ = offset + idx * sizeof(u32);
	*cs++ = 0;

	intel_ring_advance(rq, cs);

	rq->sched.attr.priority = I915_PRIORITY_MASK;
	err = 0;
err:
	i915_request_get(rq);
	i915_request_add(rq);
	if (err) {
		i915_request_put(rq);
		return ERR_PTR(err);
	}

	return rq;
}

struct lrc_timestamp {
	struct intel_engine_cs *engine;
	struct intel_context *ce[2];
	u32 poison;
};

static bool timestamp_advanced(u32 start, u32 end)
{
	return (s32)(end - start) > 0;
}

static int __lrc_timestamp(const struct lrc_timestamp *arg, bool preempt)
{
	u32 *slot = memset32(arg->engine->status_page.addr + 1000, 0, 4);
	struct i915_request *rq;
	u32 timestamp;
	int err = 0;

	arg->ce[0]->lrc_reg_state[CTX_TIMESTAMP] = arg->poison;
	rq = create_timestamp(arg->ce[0], slot, 1);
	if (IS_ERR(rq))
		return PTR_ERR(rq);

	err = wait_for_submit(rq->engine, rq, HZ / 2);
	if (err)
		goto err;

	if (preempt) {
		arg->ce[1]->lrc_reg_state[CTX_TIMESTAMP] = 0xdeadbeef;
		err = emit_semaphore_signal(arg->ce[1], slot);
		if (err)
			goto err;
	} else {
		slot[0] = 1;
		wmb();
	}

	/* And wait for switch to kernel (to save our context to memory) */
	err = context_flush(arg->ce[0], HZ / 2);
	if (err)
		goto err;

	if (!timestamp_advanced(arg->poison, slot[1])) {
		pr_err("%s(%s): invalid timestamp on restore, context:%x, request:%x\n",
		       arg->engine->name, preempt ? "preempt" : "simple",
		       arg->poison, slot[1]);
		err = -EINVAL;
	}

	timestamp = READ_ONCE(arg->ce[0]->lrc_reg_state[CTX_TIMESTAMP]);
	if (!timestamp_advanced(slot[1], timestamp)) {
		pr_err("%s(%s): invalid timestamp on save, request:%x, context:%x\n",
		       arg->engine->name, preempt ? "preempt" : "simple",
		       slot[1], timestamp);
		err = -EINVAL;
	}

err:
	memset32(slot, -1, 4);
	i915_request_put(rq);
	return err;
}

static int live_lrc_timestamp(void *arg)
{
	struct lrc_timestamp data = {};
	struct intel_gt *gt = arg;
	enum intel_engine_id id;
	const u32 poison[] = {
		0,
		S32_MAX,
		(u32)S32_MAX + 1,
		U32_MAX,
	};

	/*
	 * We want to verify that the timestamp is saved and restore across
	 * context switches and is monotonic.
	 *
	 * So we do this with a little bit of LRC poisoning to check various
	 * boundary conditions, and see what happens if we preempt the context
	 * with a second request (carrying more poison into the timestamp).
	 */

	for_each_engine(data.engine, gt, id) {
		int i, err = 0;

		engine_heartbeat_disable(data.engine);

		for (i = 0; i < ARRAY_SIZE(data.ce); i++) {
			struct intel_context *tmp;

			tmp = intel_context_create(data.engine);
			if (IS_ERR(tmp)) {
				err = PTR_ERR(tmp);
				goto err;
			}

			err = intel_context_pin(tmp);
			if (err) {
				intel_context_put(tmp);
				goto err;
			}

			data.ce[i] = tmp;
		}

		for (i = 0; i < ARRAY_SIZE(poison); i++) {
			data.poison = poison[i];

			err = __lrc_timestamp(&data, false);
			if (err)
				break;

			err = __lrc_timestamp(&data, true);
			if (err)
				break;
		}

err:
		engine_heartbeat_enable(data.engine);
		for (i = 0; i < ARRAY_SIZE(data.ce); i++) {
			if (!data.ce[i])
				break;

			intel_context_unpin(data.ce[i]);
			intel_context_put(data.ce[i]);
		}

		if (igt_flush_test(gt->i915))
			err = -EIO;
		if (err)
			return err;
	}

	return 0;
}

static struct i915_vma *
create_user_vma(struct i915_address_space *vm, unsigned long size)
{
	struct drm_i915_gem_object *obj;
	struct i915_vma *vma;
	int err;

	obj = i915_gem_object_create_internal(vm->i915, size);
	if (IS_ERR(obj))
		return ERR_CAST(obj);

	vma = i915_vma_instance(obj, vm, NULL);
	if (IS_ERR(vma)) {
		i915_gem_object_put(obj);
		return vma;
	}

	err = i915_vma_pin(vma, 0, 0, PIN_USER);
	if (err) {
		i915_gem_object_put(obj);
		return ERR_PTR(err);
	}

	return vma;
}

static struct i915_vma *
store_context(struct intel_context *ce, struct i915_vma *scratch)
{
	struct i915_vma *batch;
	u32 dw, x, *cs, *hw;
	u32 *defaults;

	batch = create_user_vma(ce->vm, SZ_64K);
	if (IS_ERR(batch))
		return batch;

	cs = i915_gem_object_pin_map(batch->obj, I915_MAP_WC);
	if (IS_ERR(cs)) {
		i915_vma_put(batch);
		return ERR_CAST(cs);
	}

	defaults = shmem_pin_map(ce->engine->default_state);
	if (!defaults) {
		i915_gem_object_unpin_map(batch->obj);
		i915_vma_put(batch);
		return ERR_PTR(-ENOMEM);
	}

	x = 0;
	dw = 0;
	hw = defaults;
	hw += LRC_STATE_OFFSET / sizeof(*hw);
	do {
		u32 len = hw[dw] & 0x7f;

		if (hw[dw] == 0) {
			dw++;
			continue;
		}

		if ((hw[dw] & GENMASK(31, 23)) != MI_INSTR(0x22, 0)) {
			dw += len + 2;
			continue;
		}

		dw++;
		len = (len + 1) / 2;
		while (len--) {
			*cs++ = MI_STORE_REGISTER_MEM_GEN8;
			*cs++ = hw[dw];
			*cs++ = lower_32_bits(scratch->node.start + x);
			*cs++ = upper_32_bits(scratch->node.start + x);

			dw += 2;
			x += 4;
		}
	} while (dw < PAGE_SIZE / sizeof(u32) &&
		 (hw[dw] & ~BIT(0)) != MI_BATCH_BUFFER_END);

	*cs++ = MI_BATCH_BUFFER_END;

	shmem_unpin_map(ce->engine->default_state, defaults);

	i915_gem_object_flush_map(batch->obj);
	i915_gem_object_unpin_map(batch->obj);

	return batch;
}

static int move_to_active(struct i915_request *rq,
			  struct i915_vma *vma,
			  unsigned int flags)
{
	int err;

	i915_vma_lock(vma);
	err = i915_request_await_object(rq, vma->obj, flags);
	if (!err)
		err = i915_vma_move_to_active(vma, rq, flags);
	i915_vma_unlock(vma);

	return err;
}

static struct i915_request *
record_registers(struct intel_context *ce,
		 struct i915_vma *before,
		 struct i915_vma *after,
		 u32 *sema)
{
	struct i915_vma *b_before, *b_after;
	struct i915_request *rq;
	u32 *cs;
	int err;

	b_before = store_context(ce, before);
	if (IS_ERR(b_before))
		return ERR_CAST(b_before);

	b_after = store_context(ce, after);
	if (IS_ERR(b_after)) {
		rq = ERR_CAST(b_after);
		goto err_before;
	}

	rq = intel_context_create_request(ce);
	if (IS_ERR(rq))
		goto err_after;

	err = move_to_active(rq, before, EXEC_OBJECT_WRITE);
	if (err)
		goto err_rq;

	err = move_to_active(rq, b_before, 0);
	if (err)
		goto err_rq;

	err = move_to_active(rq, after, EXEC_OBJECT_WRITE);
	if (err)
		goto err_rq;

	err = move_to_active(rq, b_after, 0);
	if (err)
		goto err_rq;

	cs = intel_ring_begin(rq, 14);
	if (IS_ERR(cs)) {
		err = PTR_ERR(cs);
		goto err_rq;
	}

	*cs++ = MI_ARB_ON_OFF | MI_ARB_DISABLE;
	*cs++ = MI_BATCH_BUFFER_START_GEN8 | BIT(8);
	*cs++ = lower_32_bits(b_before->node.start);
	*cs++ = upper_32_bits(b_before->node.start);

	*cs++ = MI_ARB_ON_OFF | MI_ARB_ENABLE;
	*cs++ = MI_SEMAPHORE_WAIT |
		MI_SEMAPHORE_GLOBAL_GTT |
		MI_SEMAPHORE_POLL |
		MI_SEMAPHORE_SAD_NEQ_SDD;
	*cs++ = 0;
	*cs++ = i915_ggtt_offset(ce->engine->status_page.vma) +
		offset_in_page(sema);
	*cs++ = 0;
	*cs++ = MI_NOOP;

	*cs++ = MI_ARB_ON_OFF | MI_ARB_DISABLE;
	*cs++ = MI_BATCH_BUFFER_START_GEN8 | BIT(8);
	*cs++ = lower_32_bits(b_after->node.start);
	*cs++ = upper_32_bits(b_after->node.start);

	intel_ring_advance(rq, cs);

	WRITE_ONCE(*sema, 0);
	i915_request_get(rq);
	i915_request_add(rq);
err_after:
	i915_vma_put(b_after);
err_before:
	i915_vma_put(b_before);
	return rq;

err_rq:
	i915_request_add(rq);
	rq = ERR_PTR(err);
	goto err_after;
}

static struct i915_vma *load_context(struct intel_context *ce, u32 poison)
{
	struct i915_vma *batch;
	u32 dw, *cs, *hw;
	u32 *defaults;

	batch = create_user_vma(ce->vm, SZ_64K);
	if (IS_ERR(batch))
		return batch;

	cs = i915_gem_object_pin_map(batch->obj, I915_MAP_WC);
	if (IS_ERR(cs)) {
		i915_vma_put(batch);
		return ERR_CAST(cs);
	}

	defaults = shmem_pin_map(ce->engine->default_state);
	if (!defaults) {
		i915_gem_object_unpin_map(batch->obj);
		i915_vma_put(batch);
		return ERR_PTR(-ENOMEM);
	}

	dw = 0;
	hw = defaults;
	hw += LRC_STATE_OFFSET / sizeof(*hw);
	do {
		u32 len = hw[dw] & 0x7f;

		if (hw[dw] == 0) {
			dw++;
			continue;
		}

		if ((hw[dw] & GENMASK(31, 23)) != MI_INSTR(0x22, 0)) {
			dw += len + 2;
			continue;
		}

		dw++;
		len = (len + 1) / 2;
		*cs++ = MI_LOAD_REGISTER_IMM(len);
		while (len--) {
			*cs++ = hw[dw];
			*cs++ = poison;
			dw += 2;
		}
	} while (dw < PAGE_SIZE / sizeof(u32) &&
		 (hw[dw] & ~BIT(0)) != MI_BATCH_BUFFER_END);

	*cs++ = MI_BATCH_BUFFER_END;

	shmem_unpin_map(ce->engine->default_state, defaults);

	i915_gem_object_flush_map(batch->obj);
	i915_gem_object_unpin_map(batch->obj);

	return batch;
}

static int poison_registers(struct intel_context *ce, u32 poison, u32 *sema)
{
	struct i915_request *rq;
	struct i915_vma *batch;
	u32 *cs;
	int err;

	batch = load_context(ce, poison);
	if (IS_ERR(batch))
		return PTR_ERR(batch);

	rq = intel_context_create_request(ce);
	if (IS_ERR(rq)) {
		err = PTR_ERR(rq);
		goto err_batch;
	}

	err = move_to_active(rq, batch, 0);
	if (err)
		goto err_rq;

	cs = intel_ring_begin(rq, 8);
	if (IS_ERR(cs)) {
		err = PTR_ERR(cs);
		goto err_rq;
	}

	*cs++ = MI_ARB_ON_OFF | MI_ARB_DISABLE;
	*cs++ = MI_BATCH_BUFFER_START_GEN8 | BIT(8);
	*cs++ = lower_32_bits(batch->node.start);
	*cs++ = upper_32_bits(batch->node.start);

	*cs++ = MI_STORE_DWORD_IMM_GEN4 | MI_USE_GGTT;
	*cs++ = i915_ggtt_offset(ce->engine->status_page.vma) +
		offset_in_page(sema);
	*cs++ = 0;
	*cs++ = 1;

	intel_ring_advance(rq, cs);

	rq->sched.attr.priority = I915_PRIORITY_BARRIER;
err_rq:
	i915_request_add(rq);
err_batch:
	i915_vma_put(batch);
	return err;
}

static bool is_moving(u32 a, u32 b)
{
	return a != b;
}

static int compare_isolation(struct intel_engine_cs *engine,
			     struct i915_vma *ref[2],
			     struct i915_vma *result[2],
			     struct intel_context *ce,
			     u32 poison)
{
	u32 x, dw, *hw, *lrc;
	u32 *A[2], *B[2];
	u32 *defaults;
	int err = 0;

	A[0] = i915_gem_object_pin_map(ref[0]->obj, I915_MAP_WC);
	if (IS_ERR(A[0]))
		return PTR_ERR(A[0]);

	A[1] = i915_gem_object_pin_map(ref[1]->obj, I915_MAP_WC);
	if (IS_ERR(A[1])) {
		err = PTR_ERR(A[1]);
		goto err_A0;
	}

	B[0] = i915_gem_object_pin_map(result[0]->obj, I915_MAP_WC);
	if (IS_ERR(B[0])) {
		err = PTR_ERR(B[0]);
		goto err_A1;
	}

	B[1] = i915_gem_object_pin_map(result[1]->obj, I915_MAP_WC);
	if (IS_ERR(B[1])) {
		err = PTR_ERR(B[1]);
		goto err_B0;
	}

	lrc = i915_gem_object_pin_map(ce->state->obj,
				      i915_coherent_map_type(engine->i915));
	if (IS_ERR(lrc)) {
		err = PTR_ERR(lrc);
		goto err_B1;
	}
	lrc += LRC_STATE_OFFSET / sizeof(*hw);

	defaults = shmem_pin_map(ce->engine->default_state);
	if (!defaults) {
		err = -ENOMEM;
		goto err_lrc;
	}

	x = 0;
	dw = 0;
	hw = defaults;
	hw += LRC_STATE_OFFSET / sizeof(*hw);
	do {
		u32 len = hw[dw] & 0x7f;

		if (hw[dw] == 0) {
			dw++;
			continue;
		}

		if ((hw[dw] & GENMASK(31, 23)) != MI_INSTR(0x22, 0)) {
			dw += len + 2;
			continue;
		}

		dw++;
		len = (len + 1) / 2;
		while (len--) {
			if (!is_moving(A[0][x], A[1][x]) &&
			    (A[0][x] != B[0][x] || A[1][x] != B[1][x])) {
				switch (hw[dw] & 4095) {
				case 0x30: /* RING_HEAD */
				case 0x34: /* RING_TAIL */
					break;

				default:
					pr_err("%s[%d]: Mismatch for register %4x, default %08x, reference %08x, result (%08x, %08x), poison %08x, context %08x\n",
					       engine->name, dw,
					       hw[dw], hw[dw + 1],
					       A[0][x], B[0][x], B[1][x],
					       poison, lrc[dw + 1]);
					err = -EINVAL;
				}
			}
			dw += 2;
			x++;
		}
	} while (dw < PAGE_SIZE / sizeof(u32) &&
		 (hw[dw] & ~BIT(0)) != MI_BATCH_BUFFER_END);

	shmem_unpin_map(ce->engine->default_state, defaults);
err_lrc:
	i915_gem_object_unpin_map(ce->state->obj);
err_B1:
	i915_gem_object_unpin_map(result[1]->obj);
err_B0:
	i915_gem_object_unpin_map(result[0]->obj);
err_A1:
	i915_gem_object_unpin_map(ref[1]->obj);
err_A0:
	i915_gem_object_unpin_map(ref[0]->obj);
	return err;
}

static int __lrc_isolation(struct intel_engine_cs *engine, u32 poison)
{
	u32 *sema = memset32(engine->status_page.addr + 1000, 0, 1);
	struct i915_vma *ref[2], *result[2];
	struct intel_context *A, *B;
	struct i915_request *rq;
	int err;

	A = intel_context_create(engine);
	if (IS_ERR(A))
		return PTR_ERR(A);

	B = intel_context_create(engine);
	if (IS_ERR(B)) {
		err = PTR_ERR(B);
		goto err_A;
	}

	ref[0] = create_user_vma(A->vm, SZ_64K);
	if (IS_ERR(ref[0])) {
		err = PTR_ERR(ref[0]);
		goto err_B;
	}

	ref[1] = create_user_vma(A->vm, SZ_64K);
	if (IS_ERR(ref[1])) {
		err = PTR_ERR(ref[1]);
		goto err_ref0;
	}

	rq = record_registers(A, ref[0], ref[1], sema);
	if (IS_ERR(rq)) {
		err = PTR_ERR(rq);
		goto err_ref1;
	}

	WRITE_ONCE(*sema, 1);
	wmb();

	if (i915_request_wait(rq, 0, HZ / 2) < 0) {
		i915_request_put(rq);
		err = -ETIME;
		goto err_ref1;
	}
	i915_request_put(rq);

	result[0] = create_user_vma(A->vm, SZ_64K);
	if (IS_ERR(result[0])) {
		err = PTR_ERR(result[0]);
		goto err_ref1;
	}

	result[1] = create_user_vma(A->vm, SZ_64K);
	if (IS_ERR(result[1])) {
		err = PTR_ERR(result[1]);
		goto err_result0;
	}

	rq = record_registers(A, result[0], result[1], sema);
	if (IS_ERR(rq)) {
		err = PTR_ERR(rq);
		goto err_result1;
	}

	err = poison_registers(B, poison, sema);
	if (err) {
		WRITE_ONCE(*sema, -1);
		i915_request_put(rq);
		goto err_result1;
	}

	if (i915_request_wait(rq, 0, HZ / 2) < 0) {
		i915_request_put(rq);
		err = -ETIME;
		goto err_result1;
	}
	i915_request_put(rq);

	err = compare_isolation(engine, ref, result, A, poison);

err_result1:
	i915_vma_put(result[1]);
err_result0:
	i915_vma_put(result[0]);
err_ref1:
	i915_vma_put(ref[1]);
err_ref0:
	i915_vma_put(ref[0]);
err_B:
	intel_context_put(B);
err_A:
	intel_context_put(A);
	return err;
}

static bool skip_isolation(const struct intel_engine_cs *engine)
{
	if (engine->class == COPY_ENGINE_CLASS && INTEL_GEN(engine->i915) == 9)
		return true;

	if (engine->class == RENDER_CLASS && INTEL_GEN(engine->i915) == 11)
		return true;

	return false;
}

static int live_lrc_isolation(void *arg)
{
	struct intel_gt *gt = arg;
	struct intel_engine_cs *engine;
	enum intel_engine_id id;
	const u32 poison[] = {
		STACK_MAGIC,
		0x3a3a3a3a,
		0x5c5c5c5c,
		0xffffffff,
		0xffff0000,
	};
	int err = 0;

	/*
	 * Our goal is try and verify that per-context state cannot be
	 * tampered with by another non-privileged client.
	 *
	 * We take the list of context registers from the LRI in the default
	 * context image and attempt to modify that list from a remote context.
	 */

	for_each_engine(engine, gt, id) {
		int i;

		/* Just don't even ask */
		if (!IS_ENABLED(CONFIG_DRM_I915_SELFTEST_BROKEN) &&
		    skip_isolation(engine))
			continue;

		intel_engine_pm_get(engine);
		for (i = 0; i < ARRAY_SIZE(poison); i++) {
			int result;

			result = __lrc_isolation(engine, poison[i]);
			if (result && !err)
				err = result;

			result = __lrc_isolation(engine, ~poison[i]);
			if (result && !err)
				err = result;
		}
		intel_engine_pm_put(engine);
		if (igt_flush_test(gt->i915)) {
			err = -EIO;
			break;
		}
	}

	return err;
}

static int indirect_ctx_submit_req(struct intel_context *ce)
{
	struct i915_request *rq;
	int err = 0;

	rq = intel_context_create_request(ce);
	if (IS_ERR(rq))
		return PTR_ERR(rq);

	i915_request_get(rq);
	i915_request_add(rq);

	if (i915_request_wait(rq, 0, HZ / 5) < 0)
		err = -ETIME;

	i915_request_put(rq);

	return err;
}

#define CTX_BB_CANARY_OFFSET (3 * 1024)
#define CTX_BB_CANARY_INDEX  (CTX_BB_CANARY_OFFSET / sizeof(u32))

static u32 *
emit_indirect_ctx_bb_canary(const struct intel_context *ce, u32 *cs)
{
	*cs++ = MI_STORE_REGISTER_MEM_GEN8 |
		MI_SRM_LRM_GLOBAL_GTT |
		MI_LRI_LRM_CS_MMIO;
	*cs++ = i915_mmio_reg_offset(RING_START(0));
	*cs++ = i915_ggtt_offset(ce->state) +
		context_wa_bb_offset(ce) +
		CTX_BB_CANARY_OFFSET;
	*cs++ = 0;

	return cs;
}

static void
indirect_ctx_bb_setup(struct intel_context *ce)
{
	u32 *cs = context_indirect_bb(ce);

	cs[CTX_BB_CANARY_INDEX] = 0xdeadf00d;

	setup_indirect_ctx_bb(ce, ce->engine, emit_indirect_ctx_bb_canary);
}

static bool check_ring_start(struct intel_context *ce)
{
	const u32 * const ctx_bb = (void *)(ce->lrc_reg_state) -
		LRC_STATE_OFFSET + context_wa_bb_offset(ce);

	if (ctx_bb[CTX_BB_CANARY_INDEX] == ce->lrc_reg_state[CTX_RING_START])
		return true;

	pr_err("ring start mismatch: canary 0x%08x vs state 0x%08x\n",
	       ctx_bb[CTX_BB_CANARY_INDEX],
	       ce->lrc_reg_state[CTX_RING_START]);

	return false;
}

static int indirect_ctx_bb_check(struct intel_context *ce)
{
	int err;

	err = indirect_ctx_submit_req(ce);
	if (err)
		return err;

	if (!check_ring_start(ce))
		return -EINVAL;

	return 0;
}

static int __live_lrc_indirect_ctx_bb(struct intel_engine_cs *engine)
{
	struct intel_context *a, *b;
	int err;

	a = intel_context_create(engine);
	if (IS_ERR(a))
		return PTR_ERR(a);
	err = intel_context_pin(a);
	if (err)
		goto put_a;

	b = intel_context_create(engine);
	if (IS_ERR(b)) {
		err = PTR_ERR(b);
		goto unpin_a;
	}
	err = intel_context_pin(b);
	if (err)
		goto put_b;

	/* We use the already reserved extra page in context state */
	if (!a->wa_bb_page) {
		GEM_BUG_ON(b->wa_bb_page);
		GEM_BUG_ON(INTEL_GEN(engine->i915) == 12);
		goto unpin_b;
	}

	/*
	 * In order to test that our per context bb is truly per context,
	 * and executes at the intended spot on context restoring process,
	 * make the batch store the ring start value to memory.
	 * As ring start is restored apriori of starting the indirect ctx bb and
	 * as it will be different for each context, it fits to this purpose.
	 */
	indirect_ctx_bb_setup(a);
	indirect_ctx_bb_setup(b);

	err = indirect_ctx_bb_check(a);
	if (err)
		goto unpin_b;

	err = indirect_ctx_bb_check(b);

unpin_b:
	intel_context_unpin(b);
put_b:
	intel_context_put(b);
unpin_a:
	intel_context_unpin(a);
put_a:
	intel_context_put(a);

	return err;
}

static int live_lrc_indirect_ctx_bb(void *arg)
{
	struct intel_gt *gt = arg;
	struct intel_engine_cs *engine;
	enum intel_engine_id id;
	int err = 0;

	for_each_engine(engine, gt, id) {
		intel_engine_pm_get(engine);
		err = __live_lrc_indirect_ctx_bb(engine);
		intel_engine_pm_put(engine);

		if (igt_flush_test(gt->i915))
			err = -EIO;

		if (err)
			break;
	}

	return err;
}

static void garbage_reset(struct intel_engine_cs *engine,
			  struct i915_request *rq)
{
	const unsigned int bit = I915_RESET_ENGINE + engine->id;
	unsigned long *lock = &engine->gt->reset.flags;

	if (test_and_set_bit(bit, lock))
		return;

	tasklet_disable(&engine->execlists.tasklet);

	if (!rq->fence.error)
		intel_engine_reset(engine, NULL);

	tasklet_enable(&engine->execlists.tasklet);
	clear_and_wake_up_bit(bit, lock);
}

static struct i915_request *garbage(struct intel_context *ce,
				    struct rnd_state *prng)
{
	struct i915_request *rq;
	int err;

	err = intel_context_pin(ce);
	if (err)
		return ERR_PTR(err);

	prandom_bytes_state(prng,
			    ce->lrc_reg_state,
			    ce->engine->context_size -
			    LRC_STATE_OFFSET);

	rq = intel_context_create_request(ce);
	if (IS_ERR(rq)) {
		err = PTR_ERR(rq);
		goto err_unpin;
	}

	i915_request_get(rq);
	i915_request_add(rq);
	return rq;

err_unpin:
	intel_context_unpin(ce);
	return ERR_PTR(err);
}

static int __lrc_garbage(struct intel_engine_cs *engine, struct rnd_state *prng)
{
	struct intel_context *ce;
	struct i915_request *hang;
	int err = 0;

	ce = intel_context_create(engine);
	if (IS_ERR(ce))
		return PTR_ERR(ce);

	hang = garbage(ce, prng);
	if (IS_ERR(hang)) {
		err = PTR_ERR(hang);
		goto err_ce;
	}

	if (wait_for_submit(engine, hang, HZ / 2)) {
		i915_request_put(hang);
		err = -ETIME;
		goto err_ce;
	}

	intel_context_set_banned(ce);
	garbage_reset(engine, hang);

	intel_engine_flush_submission(engine);
	if (!hang->fence.error) {
		i915_request_put(hang);
		pr_err("%s: corrupted context was not reset\n",
		       engine->name);
		err = -EINVAL;
		goto err_ce;
	}

	if (i915_request_wait(hang, 0, HZ / 2) < 0) {
		pr_err("%s: corrupted context did not recover\n",
		       engine->name);
		i915_request_put(hang);
		err = -EIO;
		goto err_ce;
	}
	i915_request_put(hang);

err_ce:
	intel_context_put(ce);
	return err;
}

static int live_lrc_garbage(void *arg)
{
	struct intel_gt *gt = arg;
	struct intel_engine_cs *engine;
	enum intel_engine_id id;

	/*
	 * Verify that we can recover if one context state is completely
	 * corrupted.
	 */

	if (!IS_ENABLED(CONFIG_DRM_I915_SELFTEST_BROKEN))
		return 0;

	for_each_engine(engine, gt, id) {
		I915_RND_STATE(prng);
		int err = 0, i;

		if (!intel_has_reset_engine(engine->gt))
			continue;

		intel_engine_pm_get(engine);
		for (i = 0; i < 3; i++) {
			err = __lrc_garbage(engine, &prng);
			if (err)
				break;
		}
		intel_engine_pm_put(engine);

		if (igt_flush_test(gt->i915))
			err = -EIO;
		if (err)
			return err;
	}

	return 0;
}

static int __live_pphwsp_runtime(struct intel_engine_cs *engine)
{
	struct intel_context *ce;
	struct i915_request *rq;
	IGT_TIMEOUT(end_time);
	int err;

	ce = intel_context_create(engine);
	if (IS_ERR(ce))
		return PTR_ERR(ce);

	ce->runtime.num_underflow = 0;
	ce->runtime.max_underflow = 0;

	do {
		unsigned int loop = 1024;

		while (loop) {
			rq = intel_context_create_request(ce);
			if (IS_ERR(rq)) {
				err = PTR_ERR(rq);
				goto err_rq;
			}

			if (--loop == 0)
				i915_request_get(rq);

			i915_request_add(rq);
		}

		if (__igt_timeout(end_time, NULL))
			break;

		i915_request_put(rq);
	} while (1);

	err = i915_request_wait(rq, 0, HZ / 5);
	if (err < 0) {
		pr_err("%s: request not completed!\n", engine->name);
		goto err_wait;
	}

	igt_flush_test(engine->i915);

	pr_info("%s: pphwsp runtime %lluns, average %lluns\n",
		engine->name,
		intel_context_get_total_runtime_ns(ce),
		intel_context_get_avg_runtime_ns(ce));

	err = 0;
	if (ce->runtime.num_underflow) {
		pr_err("%s: pphwsp underflow %u time(s), max %u cycles!\n",
		       engine->name,
		       ce->runtime.num_underflow,
		       ce->runtime.max_underflow);
		GEM_TRACE_DUMP();
		err = -EOVERFLOW;
	}

err_wait:
	i915_request_put(rq);
err_rq:
	intel_context_put(ce);
	return err;
}

static int live_pphwsp_runtime(void *arg)
{
	struct intel_gt *gt = arg;
	struct intel_engine_cs *engine;
	enum intel_engine_id id;
	int err = 0;

	/*
	 * Check that cumulative context runtime as stored in the pphwsp[16]
	 * is monotonic.
	 */

	for_each_engine(engine, gt, id) {
		err = __live_pphwsp_runtime(engine);
		if (err)
			break;
	}

	if (igt_flush_test(gt->i915))
		err = -EIO;

	return err;
}

int intel_lrc_live_selftests(struct drm_i915_private *i915)
{
	static const struct i915_subtest tests[] = {
		SUBTEST(live_lrc_layout),
		SUBTEST(live_lrc_fixed),
		SUBTEST(live_lrc_state),
		SUBTEST(live_lrc_gpr),
		SUBTEST(live_lrc_isolation),
		SUBTEST(live_lrc_timestamp),
		SUBTEST(live_lrc_garbage),
		SUBTEST(live_pphwsp_runtime),
		SUBTEST(live_lrc_indirect_ctx_bb),
	};

	if (!HAS_LOGICAL_RING_CONTEXTS(i915))
		return 0;

	return intel_gt_live_subtests(tests, &i915->gt);
}<|MERGE_RESOLUTION|>--- conflicted
+++ resolved
@@ -886,35 +886,17 @@
 	if (err)
 		goto err_pin;
 
-<<<<<<< HEAD
-	for_each_prime_number_from(count, 1, 16) {
-		struct intel_engine_cs *engine;
-		enum intel_engine_id id;
-
-		for_each_engine(engine, gt, id) {
-			if (!intel_engine_has_preemption(engine))
-				continue;
-=======
 	for_each_engine(engine, gt, id) {
 		if (!intel_engine_has_preemption(engine))
 			continue;
->>>>>>> 570af07d
 
 		memset(vaddr, 0, PAGE_SIZE);
 
-<<<<<<< HEAD
-			engine_heartbeat_disable(engine);
-			err = slice_semaphore_queue(engine, vma, count);
-			engine_heartbeat_enable(engine);
-			if (err)
-				goto err_pin;
-=======
 		engine_heartbeat_disable(engine);
 		err = slice_semaphore_queue(engine, vma, 5);
 		engine_heartbeat_enable(engine);
 		if (err)
 			goto err_pin;
->>>>>>> 570af07d
 
 		if (igt_flush_test(gt->i915)) {
 			err = -EIO;
@@ -1385,11 +1367,7 @@
 		 * allow the maximum priority barrier through. Wait long
 		 * enough to see if it is timesliced in by mistake.
 		 */
-<<<<<<< HEAD
-		if (i915_request_wait(rq, 0, timeslice_threshold(engine)) >= 0) {
-=======
 		if (i915_request_wait(rq, 0, slice_timeout(engine)) >= 0) {
->>>>>>> 570af07d
 			pr_err("%s: I915_PRIORITY_BARRIER request completed, bypassing no-preempt request\n",
 			       engine->name);
 			err = -EINVAL;
