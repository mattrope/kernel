// SPDX-License-Identifier: MIT
/*
 * Copyright © 2016-2019 Intel Corporation
 */

#include <linux/bitfield.h>
#include <linux/firmware.h>

#include <drm/drm_cache.h>
#include <drm/drm_print.h>

#include "gem/i915_gem_lmem.h"
#include "intel_uc_fw.h"
#include "intel_uc_fw_abi.h"
#include "i915_drv.h"
#include "i915_reg.h"

static inline struct intel_gt *
____uc_fw_to_gt(struct intel_uc_fw *uc_fw, enum intel_uc_fw_type type)
{
	if (type == INTEL_UC_FW_TYPE_GUC)
		return container_of(uc_fw, struct intel_gt, uc.guc.fw);

	GEM_BUG_ON(type != INTEL_UC_FW_TYPE_HUC);
	return container_of(uc_fw, struct intel_gt, uc.huc.fw);
}

static inline struct intel_gt *__uc_fw_to_gt(struct intel_uc_fw *uc_fw)
{
	GEM_BUG_ON(uc_fw->status == INTEL_UC_FIRMWARE_UNINITIALIZED);
	return ____uc_fw_to_gt(uc_fw, uc_fw->type);
}

#ifdef CONFIG_DRM_I915_DEBUG_GUC
void intel_uc_fw_change_status(struct intel_uc_fw *uc_fw,
			       enum intel_uc_fw_status status)
{
	uc_fw->__status =  status;
	drm_dbg(&__uc_fw_to_gt(uc_fw)->i915->drm,
		"%s firmware -> %s\n",
		intel_uc_fw_type_repr(uc_fw->type),
		status == INTEL_UC_FIRMWARE_SELECTED ?
		uc_fw->path : intel_uc_fw_status_repr(status));
}
#endif

/*
 * List of required GuC and HuC binaries per-platform.
 * Must be ordered based on platform + revid, from newer to older.
 *
 * Note that RKL and ADL-S have the same GuC/HuC device ID's and use the same
 * firmware as TGL.
 */
#define INTEL_GUC_FIRMWARE_DEFS(fw_def, guc_def) \
<<<<<<< HEAD
	fw_def(ALDERLAKE_P,  0, guc_def(adlp, 69, 0, 3)) \
	fw_def(ALDERLAKE_S,  0, guc_def(tgl,  69, 0, 3)) \
	fw_def(DG1,          0, guc_def(dg1,  69, 0, 3)) \
	fw_def(ROCKETLAKE,   0, guc_def(tgl,  69, 0, 3)) \
	fw_def(TIGERLAKE,    0, guc_def(tgl,  69, 0, 3)) \
	fw_def(JASPERLAKE,   0, guc_def(ehl,  69, 0, 3)) \
	fw_def(ELKHARTLAKE,  0, guc_def(ehl,  69, 0, 3)) \
	fw_def(ICELAKE,      0, guc_def(icl,  69, 0, 3)) \
	fw_def(COMETLAKE,    5, guc_def(cml,  69, 0, 3)) \
	fw_def(COMETLAKE,    0, guc_def(kbl,  69, 0, 3)) \
	fw_def(COFFEELAKE,   0, guc_def(kbl,  69, 0, 3)) \
	fw_def(GEMINILAKE,   0, guc_def(glk,  69, 0, 3)) \
	fw_def(KABYLAKE,     0, guc_def(kbl,  69, 0, 3)) \
	fw_def(BROXTON,      0, guc_def(bxt,  69, 0, 3)) \
	fw_def(SKYLAKE,      0, guc_def(skl,  69, 0, 3))
=======
	fw_def(DG2,          0, guc_def(dg2,  69, 0, 3)) \
	fw_def(ALDERLAKE_P,  0, guc_def(adlp, 62, 0, 3)) \
	fw_def(ALDERLAKE_S,  0, guc_def(tgl,  62, 0, 0)) \
	fw_def(DG1,          0, guc_def(dg1,  62, 0, 0)) \
	fw_def(ROCKETLAKE,   0, guc_def(tgl,  62, 0, 0)) \
	fw_def(TIGERLAKE,    0, guc_def(tgl,  62, 0, 0)) \
	fw_def(JASPERLAKE,   0, guc_def(ehl,  62, 0, 0)) \
	fw_def(ELKHARTLAKE,  0, guc_def(ehl,  62, 0, 0)) \
	fw_def(ICELAKE,      0, guc_def(icl,  62, 0, 0)) \
	fw_def(COMETLAKE,    5, guc_def(cml,  62, 0, 0)) \
	fw_def(COMETLAKE,    0, guc_def(kbl,  62, 0, 0)) \
	fw_def(COFFEELAKE,   0, guc_def(kbl,  62, 0, 0)) \
	fw_def(GEMINILAKE,   0, guc_def(glk,  62, 0, 0)) \
	fw_def(KABYLAKE,     0, guc_def(kbl,  62, 0, 0)) \
	fw_def(BROXTON,      0, guc_def(bxt,  62, 0, 0)) \
	fw_def(SKYLAKE,      0, guc_def(skl,  62, 0, 0))
>>>>>>> c8fa8101

#define INTEL_HUC_FIRMWARE_DEFS(fw_def, huc_def) \
	fw_def(ALDERLAKE_P,  0, huc_def(tgl,  7, 9, 3)) \
	fw_def(ALDERLAKE_S,  0, huc_def(tgl,  7, 9, 3)) \
	fw_def(DG1,          0, huc_def(dg1,  7, 9, 3)) \
	fw_def(ROCKETLAKE,   0, huc_def(tgl,  7, 9, 3)) \
	fw_def(TIGERLAKE,    0, huc_def(tgl,  7, 9, 3)) \
	fw_def(JASPERLAKE,   0, huc_def(ehl,  9, 0, 0)) \
	fw_def(ELKHARTLAKE,  0, huc_def(ehl,  9, 0, 0)) \
	fw_def(ICELAKE,      0, huc_def(icl,  9, 0, 0)) \
	fw_def(COMETLAKE,    5, huc_def(cml,  4, 0, 0)) \
	fw_def(COMETLAKE,    0, huc_def(kbl,  4, 0, 0)) \
	fw_def(COFFEELAKE,   0, huc_def(kbl,  4, 0, 0)) \
	fw_def(GEMINILAKE,   0, huc_def(glk,  4, 0, 0)) \
	fw_def(KABYLAKE,     0, huc_def(kbl,  4, 0, 0)) \
	fw_def(BROXTON,      0, huc_def(bxt,  2, 0, 0)) \
	fw_def(SKYLAKE,      0, huc_def(skl,  2, 0, 0))

#define __MAKE_UC_FW_PATH(prefix_, name_, major_, minor_, patch_) \
	"i915/" \
	__stringify(prefix_) name_ \
	__stringify(major_) "." \
	__stringify(minor_) "." \
	__stringify(patch_) ".bin"

#define MAKE_GUC_FW_PATH(prefix_, major_, minor_, patch_) \
	__MAKE_UC_FW_PATH(prefix_, "_guc_", major_, minor_, patch_)

#define MAKE_HUC_FW_PATH(prefix_, major_, minor_, bld_num_) \
	__MAKE_UC_FW_PATH(prefix_, "_huc_", major_, minor_, bld_num_)

/* All blobs need to be declared via MODULE_FIRMWARE() */
#define INTEL_UC_MODULE_FW(platform_, revid_, uc_) \
	MODULE_FIRMWARE(uc_);

INTEL_GUC_FIRMWARE_DEFS(INTEL_UC_MODULE_FW, MAKE_GUC_FW_PATH)
INTEL_HUC_FIRMWARE_DEFS(INTEL_UC_MODULE_FW, MAKE_HUC_FW_PATH)

/* The below structs and macros are used to iterate across the list of blobs */
struct __packed uc_fw_blob {
	u8 major;
	u8 minor;
	const char *path;
};

#define UC_FW_BLOB(major_, minor_, path_) \
	{ .major = major_, .minor = minor_, .path = path_ }

#define GUC_FW_BLOB(prefix_, major_, minor_, patch_) \
	UC_FW_BLOB(major_, minor_, \
		   MAKE_GUC_FW_PATH(prefix_, major_, minor_, patch_))

#define HUC_FW_BLOB(prefix_, major_, minor_, bld_num_) \
	UC_FW_BLOB(major_, minor_, \
		   MAKE_HUC_FW_PATH(prefix_, major_, minor_, bld_num_))

struct __packed uc_fw_platform_requirement {
	enum intel_platform p;
	u8 rev; /* first platform rev using this FW */
	const struct uc_fw_blob blob;
};

#define MAKE_FW_LIST(platform_, revid_, uc_) \
{ \
	.p = INTEL_##platform_, \
	.rev = revid_, \
	.blob = uc_, \
},

struct fw_blobs_by_type {
	const struct uc_fw_platform_requirement *blobs;
	u32 count;
};

static void
__uc_fw_auto_select(struct drm_i915_private *i915, struct intel_uc_fw *uc_fw)
{
	static const struct uc_fw_platform_requirement blobs_guc[] = {
		INTEL_GUC_FIRMWARE_DEFS(MAKE_FW_LIST, GUC_FW_BLOB)
	};
	static const struct uc_fw_platform_requirement blobs_huc[] = {
		INTEL_HUC_FIRMWARE_DEFS(MAKE_FW_LIST, HUC_FW_BLOB)
	};
	static const struct fw_blobs_by_type blobs_all[INTEL_UC_FW_NUM_TYPES] = {
		[INTEL_UC_FW_TYPE_GUC] = { blobs_guc, ARRAY_SIZE(blobs_guc) },
		[INTEL_UC_FW_TYPE_HUC] = { blobs_huc, ARRAY_SIZE(blobs_huc) },
	};
	static const struct uc_fw_platform_requirement *fw_blobs;
	enum intel_platform p = INTEL_INFO(i915)->platform;
	u32 fw_count;
	u8 rev = INTEL_REVID(i915);
	int i;

	GEM_BUG_ON(uc_fw->type >= ARRAY_SIZE(blobs_all));
	fw_blobs = blobs_all[uc_fw->type].blobs;
	fw_count = blobs_all[uc_fw->type].count;

	for (i = 0; i < fw_count && p <= fw_blobs[i].p; i++) {
		if (p == fw_blobs[i].p && rev >= fw_blobs[i].rev) {
			const struct uc_fw_blob *blob = &fw_blobs[i].blob;
			uc_fw->path = blob->path;
			uc_fw->major_ver_wanted = blob->major;
			uc_fw->minor_ver_wanted = blob->minor;
			break;
		}
	}

	/* make sure the list is ordered as expected */
	if (IS_ENABLED(CONFIG_DRM_I915_SELFTEST)) {
		for (i = 1; i < fw_count; i++) {
			if (fw_blobs[i].p < fw_blobs[i - 1].p)
				continue;

			if (fw_blobs[i].p == fw_blobs[i - 1].p &&
			    fw_blobs[i].rev < fw_blobs[i - 1].rev)
				continue;

			pr_err("invalid FW blob order: %s r%u comes before %s r%u\n",
			       intel_platform_name(fw_blobs[i - 1].p),
			       fw_blobs[i - 1].rev,
			       intel_platform_name(fw_blobs[i].p),
			       fw_blobs[i].rev);

			uc_fw->path = NULL;
		}
	}
}

static const char *__override_guc_firmware_path(struct drm_i915_private *i915)
{
	if (i915->params.enable_guc & ENABLE_GUC_MASK)
		return i915->params.guc_firmware_path;
	return "";
}

static const char *__override_huc_firmware_path(struct drm_i915_private *i915)
{
	if (i915->params.enable_guc & ENABLE_GUC_LOAD_HUC)
		return i915->params.huc_firmware_path;
	return "";
}

static void __uc_fw_user_override(struct drm_i915_private *i915, struct intel_uc_fw *uc_fw)
{
	const char *path = NULL;

	switch (uc_fw->type) {
	case INTEL_UC_FW_TYPE_GUC:
		path = __override_guc_firmware_path(i915);
		break;
	case INTEL_UC_FW_TYPE_HUC:
		path = __override_huc_firmware_path(i915);
		break;
	}

	if (unlikely(path)) {
		uc_fw->path = path;
		uc_fw->user_overridden = true;
	}
}

/**
 * intel_uc_fw_init_early - initialize the uC object and select the firmware
 * @uc_fw: uC firmware
 * @type: type of uC
 *
 * Initialize the state of our uC object and relevant tracking and select the
 * firmware to fetch and load.
 */
void intel_uc_fw_init_early(struct intel_uc_fw *uc_fw,
			    enum intel_uc_fw_type type)
{
	struct drm_i915_private *i915 = ____uc_fw_to_gt(uc_fw, type)->i915;

	/*
	 * we use FIRMWARE_UNINITIALIZED to detect checks against uc_fw->status
	 * before we're looked at the HW caps to see if we have uc support
	 */
	BUILD_BUG_ON(INTEL_UC_FIRMWARE_UNINITIALIZED);
	GEM_BUG_ON(uc_fw->status);
	GEM_BUG_ON(uc_fw->path);

	uc_fw->type = type;

	if (HAS_GT_UC(i915)) {
		__uc_fw_auto_select(i915, uc_fw);
		__uc_fw_user_override(i915, uc_fw);
	}

	intel_uc_fw_change_status(uc_fw, uc_fw->path ? *uc_fw->path ?
				  INTEL_UC_FIRMWARE_SELECTED :
				  INTEL_UC_FIRMWARE_DISABLED :
				  INTEL_UC_FIRMWARE_NOT_SUPPORTED);
}

static void __force_fw_fetch_failures(struct intel_uc_fw *uc_fw, int e)
{
	struct drm_i915_private *i915 = __uc_fw_to_gt(uc_fw)->i915;
	bool user = e == -EINVAL;

	if (i915_inject_probe_error(i915, e)) {
		/* non-existing blob */
		uc_fw->path = "<invalid>";
		uc_fw->user_overridden = user;
	} else if (i915_inject_probe_error(i915, e)) {
		/* require next major version */
		uc_fw->major_ver_wanted += 1;
		uc_fw->minor_ver_wanted = 0;
		uc_fw->user_overridden = user;
	} else if (i915_inject_probe_error(i915, e)) {
		/* require next minor version */
		uc_fw->minor_ver_wanted += 1;
		uc_fw->user_overridden = user;
	} else if (uc_fw->major_ver_wanted &&
		   i915_inject_probe_error(i915, e)) {
		/* require prev major version */
		uc_fw->major_ver_wanted -= 1;
		uc_fw->minor_ver_wanted = 0;
		uc_fw->user_overridden = user;
	} else if (uc_fw->minor_ver_wanted &&
		   i915_inject_probe_error(i915, e)) {
		/* require prev minor version - hey, this should work! */
		uc_fw->minor_ver_wanted -= 1;
		uc_fw->user_overridden = user;
	} else if (user && i915_inject_probe_error(i915, e)) {
		/* officially unsupported platform */
		uc_fw->major_ver_wanted = 0;
		uc_fw->minor_ver_wanted = 0;
		uc_fw->user_overridden = true;
	}
}

/**
 * intel_uc_fw_fetch - fetch uC firmware
 * @uc_fw: uC firmware
 *
 * Fetch uC firmware into GEM obj.
 *
 * Return: 0 on success, a negative errno code on failure.
 */
int intel_uc_fw_fetch(struct intel_uc_fw *uc_fw)
{
	struct drm_i915_private *i915 = __uc_fw_to_gt(uc_fw)->i915;
	struct device *dev = i915->drm.dev;
	struct drm_i915_gem_object *obj;
	const struct firmware *fw = NULL;
	struct uc_css_header *css;
	size_t size;
	int err;

	GEM_BUG_ON(!i915->wopcm.size);
	GEM_BUG_ON(!intel_uc_fw_is_enabled(uc_fw));

	err = i915_inject_probe_error(i915, -ENXIO);
	if (err)
		goto fail;

	__force_fw_fetch_failures(uc_fw, -EINVAL);
	__force_fw_fetch_failures(uc_fw, -ESTALE);

	err = request_firmware(&fw, uc_fw->path, dev);
	if (err)
		goto fail;

	/* Check the size of the blob before examining buffer contents */
	if (unlikely(fw->size < sizeof(struct uc_css_header))) {
		drm_warn(&i915->drm, "%s firmware %s: invalid size: %zu < %zu\n",
			 intel_uc_fw_type_repr(uc_fw->type), uc_fw->path,
			 fw->size, sizeof(struct uc_css_header));
		err = -ENODATA;
		goto fail;
	}

	css = (struct uc_css_header *)fw->data;

	/* Check integrity of size values inside CSS header */
	size = (css->header_size_dw - css->key_size_dw - css->modulus_size_dw -
		css->exponent_size_dw) * sizeof(u32);
	if (unlikely(size != sizeof(struct uc_css_header))) {
		drm_warn(&i915->drm,
			 "%s firmware %s: unexpected header size: %zu != %zu\n",
			 intel_uc_fw_type_repr(uc_fw->type), uc_fw->path,
			 fw->size, sizeof(struct uc_css_header));
		err = -EPROTO;
		goto fail;
	}

	/* uCode size must calculated from other sizes */
	uc_fw->ucode_size = (css->size_dw - css->header_size_dw) * sizeof(u32);

	/* now RSA */
	uc_fw->rsa_size = css->key_size_dw * sizeof(u32);

	/* At least, it should have header, uCode and RSA. Size of all three. */
	size = sizeof(struct uc_css_header) + uc_fw->ucode_size + uc_fw->rsa_size;
	if (unlikely(fw->size < size)) {
		drm_warn(&i915->drm, "%s firmware %s: invalid size: %zu < %zu\n",
			 intel_uc_fw_type_repr(uc_fw->type), uc_fw->path,
			 fw->size, size);
		err = -ENOEXEC;
		goto fail;
	}

	/* Sanity check whether this fw is not larger than whole WOPCM memory */
	size = __intel_uc_fw_get_upload_size(uc_fw);
	if (unlikely(size >= i915->wopcm.size)) {
		drm_warn(&i915->drm, "%s firmware %s: invalid size: %zu > %zu\n",
			 intel_uc_fw_type_repr(uc_fw->type), uc_fw->path,
			 size, (size_t)i915->wopcm.size);
		err = -E2BIG;
		goto fail;
	}

	/* Get version numbers from the CSS header */
	uc_fw->major_ver_found = FIELD_GET(CSS_SW_VERSION_UC_MAJOR,
					   css->sw_version);
	uc_fw->minor_ver_found = FIELD_GET(CSS_SW_VERSION_UC_MINOR,
					   css->sw_version);

	if (uc_fw->major_ver_found != uc_fw->major_ver_wanted ||
	    uc_fw->minor_ver_found < uc_fw->minor_ver_wanted) {
		drm_notice(&i915->drm, "%s firmware %s: unexpected version: %u.%u != %u.%u\n",
			   intel_uc_fw_type_repr(uc_fw->type), uc_fw->path,
			   uc_fw->major_ver_found, uc_fw->minor_ver_found,
			   uc_fw->major_ver_wanted, uc_fw->minor_ver_wanted);
		if (!intel_uc_fw_is_overridden(uc_fw)) {
			err = -ENOEXEC;
			goto fail;
		}
	}

	if (uc_fw->type == INTEL_UC_FW_TYPE_GUC)
		uc_fw->private_data_size = css->private_data_size;

	if (HAS_LMEM(i915)) {
		obj = i915_gem_object_create_lmem_from_data(i915, fw->data, fw->size);
		if (!IS_ERR(obj))
			obj->flags |= I915_BO_ALLOC_PM_EARLY;
	} else {
		obj = i915_gem_object_create_shmem_from_data(i915, fw->data, fw->size);
	}

	if (IS_ERR(obj)) {
		err = PTR_ERR(obj);
		goto fail;
	}

	uc_fw->obj = obj;
	uc_fw->size = fw->size;
	intel_uc_fw_change_status(uc_fw, INTEL_UC_FIRMWARE_AVAILABLE);

	release_firmware(fw);
	return 0;

fail:
	intel_uc_fw_change_status(uc_fw, err == -ENOENT ?
				  INTEL_UC_FIRMWARE_MISSING :
				  INTEL_UC_FIRMWARE_ERROR);

	drm_notice(&i915->drm, "%s firmware %s: fetch failed with error %d\n",
		   intel_uc_fw_type_repr(uc_fw->type), uc_fw->path, err);
	drm_info(&i915->drm, "%s firmware(s) can be downloaded from %s\n",
		 intel_uc_fw_type_repr(uc_fw->type), INTEL_UC_FIRMWARE_URL);

	release_firmware(fw);		/* OK even if fw is NULL */
	return err;
}

static u32 uc_fw_ggtt_offset(struct intel_uc_fw *uc_fw)
{
	struct i915_ggtt *ggtt = __uc_fw_to_gt(uc_fw)->ggtt;
	struct drm_mm_node *node = &ggtt->uc_fw;

	GEM_BUG_ON(!drm_mm_node_allocated(node));
	GEM_BUG_ON(upper_32_bits(node->start));
	GEM_BUG_ON(upper_32_bits(node->start + node->size - 1));

	return lower_32_bits(node->start);
}

static void uc_fw_bind_ggtt(struct intel_uc_fw *uc_fw)
{
	struct drm_i915_gem_object *obj = uc_fw->obj;
	struct i915_ggtt *ggtt = __uc_fw_to_gt(uc_fw)->ggtt;
	struct i915_vma_resource *dummy = &uc_fw->dummy;
	u32 pte_flags = 0;

	dummy->start = uc_fw_ggtt_offset(uc_fw);
	dummy->node_size = obj->base.size;
	dummy->bi.pages = obj->mm.pages;

	GEM_BUG_ON(!i915_gem_object_has_pinned_pages(obj));
	GEM_BUG_ON(dummy->node_size > ggtt->uc_fw.size);

	/* uc_fw->obj cache domains were not controlled across suspend */
	if (i915_gem_object_has_struct_page(obj))
		drm_clflush_sg(dummy->bi.pages);

	if (i915_gem_object_is_lmem(obj))
		pte_flags |= PTE_LM;

	ggtt->vm.insert_entries(&ggtt->vm, dummy, I915_CACHE_NONE, pte_flags);
}

static void uc_fw_unbind_ggtt(struct intel_uc_fw *uc_fw)
{
	struct drm_i915_gem_object *obj = uc_fw->obj;
	struct i915_ggtt *ggtt = __uc_fw_to_gt(uc_fw)->ggtt;
	u64 start = uc_fw_ggtt_offset(uc_fw);

	ggtt->vm.clear_range(&ggtt->vm, start, obj->base.size);
}

static int uc_fw_xfer(struct intel_uc_fw *uc_fw, u32 dst_offset, u32 dma_flags)
{
	struct intel_gt *gt = __uc_fw_to_gt(uc_fw);
	struct intel_uncore *uncore = gt->uncore;
	u64 offset;
	int ret;

	ret = i915_inject_probe_error(gt->i915, -ETIMEDOUT);
	if (ret)
		return ret;

	intel_uncore_forcewake_get(uncore, FORCEWAKE_ALL);

	/* Set the source address for the uCode */
	offset = uc_fw_ggtt_offset(uc_fw);
	GEM_BUG_ON(upper_32_bits(offset) & 0xFFFF0000);
	intel_uncore_write_fw(uncore, DMA_ADDR_0_LOW, lower_32_bits(offset));
	intel_uncore_write_fw(uncore, DMA_ADDR_0_HIGH, upper_32_bits(offset));

	/* Set the DMA destination */
	intel_uncore_write_fw(uncore, DMA_ADDR_1_LOW, dst_offset);
	intel_uncore_write_fw(uncore, DMA_ADDR_1_HIGH, DMA_ADDRESS_SPACE_WOPCM);

	/*
	 * Set the transfer size. The header plus uCode will be copied to WOPCM
	 * via DMA, excluding any other components
	 */
	intel_uncore_write_fw(uncore, DMA_COPY_SIZE,
			      sizeof(struct uc_css_header) + uc_fw->ucode_size);

	/* Start the DMA */
	intel_uncore_write_fw(uncore, DMA_CTRL,
			      _MASKED_BIT_ENABLE(dma_flags | START_DMA));

	/* Wait for DMA to finish */
	ret = intel_wait_for_register_fw(uncore, DMA_CTRL, START_DMA, 0, 100);
	if (ret)
		drm_err(&gt->i915->drm, "DMA for %s fw failed, DMA_CTRL=%u\n",
			intel_uc_fw_type_repr(uc_fw->type),
			intel_uncore_read_fw(uncore, DMA_CTRL));

	/* Disable the bits once DMA is over */
	intel_uncore_write_fw(uncore, DMA_CTRL, _MASKED_BIT_DISABLE(dma_flags));

	intel_uncore_forcewake_put(uncore, FORCEWAKE_ALL);

	return ret;
}

/**
 * intel_uc_fw_upload - load uC firmware using custom loader
 * @uc_fw: uC firmware
 * @dst_offset: destination offset
 * @dma_flags: flags for flags for dma ctrl
 *
 * Loads uC firmware and updates internal flags.
 *
 * Return: 0 on success, non-zero on failure.
 */
int intel_uc_fw_upload(struct intel_uc_fw *uc_fw, u32 dst_offset, u32 dma_flags)
{
	struct intel_gt *gt = __uc_fw_to_gt(uc_fw);
	int err;

	/* make sure the status was cleared the last time we reset the uc */
	GEM_BUG_ON(intel_uc_fw_is_loaded(uc_fw));

	err = i915_inject_probe_error(gt->i915, -ENOEXEC);
	if (err)
		return err;

	if (!intel_uc_fw_is_loadable(uc_fw))
		return -ENOEXEC;

	/* Call custom loader */
	uc_fw_bind_ggtt(uc_fw);
	err = uc_fw_xfer(uc_fw, dst_offset, dma_flags);
	uc_fw_unbind_ggtt(uc_fw);
	if (err)
		goto fail;

	intel_uc_fw_change_status(uc_fw, INTEL_UC_FIRMWARE_TRANSFERRED);
	return 0;

fail:
	i915_probe_error(gt->i915, "Failed to load %s firmware %s (%d)\n",
			 intel_uc_fw_type_repr(uc_fw->type), uc_fw->path,
			 err);
	intel_uc_fw_change_status(uc_fw, INTEL_UC_FIRMWARE_LOAD_FAIL);
	return err;
}

static inline bool uc_fw_need_rsa_in_memory(struct intel_uc_fw *uc_fw)
{
	/*
	 * The HW reads the GuC RSA from memory if the key size is > 256 bytes,
	 * while it reads it from the 64 RSA registers if it is smaller.
	 * The HuC RSA is always read from memory.
	 */
	return uc_fw->type == INTEL_UC_FW_TYPE_HUC || uc_fw->rsa_size > 256;
}

static int uc_fw_rsa_data_create(struct intel_uc_fw *uc_fw)
{
	struct intel_gt *gt = __uc_fw_to_gt(uc_fw);
	struct i915_vma *vma;
	size_t copied;
	void *vaddr;
	int err;

	err = i915_inject_probe_error(gt->i915, -ENXIO);
	if (err)
		return err;

	if (!uc_fw_need_rsa_in_memory(uc_fw))
		return 0;

	/*
	 * uC firmwares will sit above GUC_GGTT_TOP and will not map through
	 * GGTT. Unfortunately, this means that the GuC HW cannot perform the uC
	 * authentication from memory, as the RSA offset now falls within the
	 * GuC inaccessible range. We resort to perma-pinning an additional vma
	 * within the accessible range that only contains the RSA signature.
	 * The GuC HW can use this extra pinning to perform the authentication
	 * since its GGTT offset will be GuC accessible.
	 */
	GEM_BUG_ON(uc_fw->rsa_size > PAGE_SIZE);
	vma = intel_guc_allocate_vma(&gt->uc.guc, PAGE_SIZE);
	if (IS_ERR(vma))
		return PTR_ERR(vma);

	vaddr = i915_gem_object_pin_map_unlocked(vma->obj,
						 i915_coherent_map_type(gt->i915, vma->obj, true));
	if (IS_ERR(vaddr)) {
		i915_vma_unpin_and_release(&vma, 0);
		err = PTR_ERR(vaddr);
		goto unpin_out;
	}

	copied = intel_uc_fw_copy_rsa(uc_fw, vaddr, vma->size);
	i915_gem_object_unpin_map(vma->obj);

	if (copied < uc_fw->rsa_size) {
		err = -ENOMEM;
		goto unpin_out;
	}

	uc_fw->rsa_data = vma;

	return 0;

unpin_out:
	i915_vma_unpin_and_release(&vma, 0);
	return err;
}

static void uc_fw_rsa_data_destroy(struct intel_uc_fw *uc_fw)
{
	i915_vma_unpin_and_release(&uc_fw->rsa_data, 0);
}

int intel_uc_fw_init(struct intel_uc_fw *uc_fw)
{
	int err;

	/* this should happen before the load! */
	GEM_BUG_ON(intel_uc_fw_is_loaded(uc_fw));

	if (!intel_uc_fw_is_available(uc_fw))
		return -ENOEXEC;

	err = i915_gem_object_pin_pages_unlocked(uc_fw->obj);
	if (err) {
		DRM_DEBUG_DRIVER("%s fw pin-pages err=%d\n",
				 intel_uc_fw_type_repr(uc_fw->type), err);
		goto out;
	}

	err = uc_fw_rsa_data_create(uc_fw);
	if (err) {
		DRM_DEBUG_DRIVER("%s fw rsa data creation failed, err=%d\n",
				 intel_uc_fw_type_repr(uc_fw->type), err);
		goto out_unpin;
	}

	return 0;

out_unpin:
	i915_gem_object_unpin_pages(uc_fw->obj);
out:
	intel_uc_fw_change_status(uc_fw, INTEL_UC_FIRMWARE_INIT_FAIL);
	return err;
}

void intel_uc_fw_fini(struct intel_uc_fw *uc_fw)
{
	uc_fw_rsa_data_destroy(uc_fw);

	if (i915_gem_object_has_pinned_pages(uc_fw->obj))
		i915_gem_object_unpin_pages(uc_fw->obj);

	intel_uc_fw_change_status(uc_fw, INTEL_UC_FIRMWARE_AVAILABLE);
}

/**
 * intel_uc_fw_cleanup_fetch - cleanup uC firmware
 * @uc_fw: uC firmware
 *
 * Cleans up uC firmware by releasing the firmware GEM obj.
 */
void intel_uc_fw_cleanup_fetch(struct intel_uc_fw *uc_fw)
{
	if (!intel_uc_fw_is_available(uc_fw))
		return;

	i915_gem_object_put(fetch_and_zero(&uc_fw->obj));

	intel_uc_fw_change_status(uc_fw, INTEL_UC_FIRMWARE_SELECTED);
}

/**
 * intel_uc_fw_copy_rsa - copy fw RSA to buffer
 *
 * @uc_fw: uC firmware
 * @dst: dst buffer
 * @max_len: max number of bytes to copy
 *
 * Return: number of copied bytes.
 */
size_t intel_uc_fw_copy_rsa(struct intel_uc_fw *uc_fw, void *dst, u32 max_len)
{
	struct intel_memory_region *mr = uc_fw->obj->mm.region;
	u32 size = min_t(u32, uc_fw->rsa_size, max_len);
	u32 offset = sizeof(struct uc_css_header) + uc_fw->ucode_size;
	struct sgt_iter iter;
	size_t count = 0;
	int idx;

	/* Called during reset handling, must be atomic [no fs_reclaim] */
	GEM_BUG_ON(!intel_uc_fw_is_available(uc_fw));

	idx = offset >> PAGE_SHIFT;
	offset = offset_in_page(offset);
	if (i915_gem_object_has_struct_page(uc_fw->obj)) {
		struct page *page;

		for_each_sgt_page(page, iter, uc_fw->obj->mm.pages) {
			u32 len = min_t(u32, size, PAGE_SIZE - offset);
			void *vaddr;

			if (idx > 0) {
				idx--;
				continue;
			}

			vaddr = kmap_atomic(page);
			memcpy(dst, vaddr + offset, len);
			kunmap_atomic(vaddr);

			offset = 0;
			dst += len;
			size -= len;
			count += len;
			if (!size)
				break;
		}
	} else {
		dma_addr_t addr;

		for_each_sgt_daddr(addr, iter, uc_fw->obj->mm.pages) {
			u32 len = min_t(u32, size, PAGE_SIZE - offset);
			void __iomem *vaddr;

			if (idx > 0) {
				idx--;
				continue;
			}

			vaddr = io_mapping_map_atomic_wc(&mr->iomap,
							 addr - mr->region.start);
			memcpy_fromio(dst, vaddr + offset, len);
			io_mapping_unmap_atomic(vaddr);

			offset = 0;
			dst += len;
			size -= len;
			count += len;
			if (!size)
				break;
		}
	}

	return count;
}

/**
 * intel_uc_fw_dump - dump information about uC firmware
 * @uc_fw: uC firmware
 * @p: the &drm_printer
 *
 * Pretty printer for uC firmware.
 */
void intel_uc_fw_dump(const struct intel_uc_fw *uc_fw, struct drm_printer *p)
{
	drm_printf(p, "%s firmware: %s\n",
		   intel_uc_fw_type_repr(uc_fw->type), uc_fw->path);
	drm_printf(p, "\tstatus: %s\n",
		   intel_uc_fw_status_repr(uc_fw->status));
	drm_printf(p, "\tversion: wanted %u.%u, found %u.%u\n",
		   uc_fw->major_ver_wanted, uc_fw->minor_ver_wanted,
		   uc_fw->major_ver_found, uc_fw->minor_ver_found);
	drm_printf(p, "\tuCode: %u bytes\n", uc_fw->ucode_size);
	drm_printf(p, "\tRSA: %u bytes\n", uc_fw->rsa_size);
}<|MERGE_RESOLUTION|>--- conflicted
+++ resolved
@@ -52,7 +52,7 @@
  * firmware as TGL.
  */
 #define INTEL_GUC_FIRMWARE_DEFS(fw_def, guc_def) \
-<<<<<<< HEAD
+	fw_def(DG2,          0, guc_def(dg2,  69, 0, 3)) \
 	fw_def(ALDERLAKE_P,  0, guc_def(adlp, 69, 0, 3)) \
 	fw_def(ALDERLAKE_S,  0, guc_def(tgl,  69, 0, 3)) \
 	fw_def(DG1,          0, guc_def(dg1,  69, 0, 3)) \
@@ -68,24 +68,6 @@
 	fw_def(KABYLAKE,     0, guc_def(kbl,  69, 0, 3)) \
 	fw_def(BROXTON,      0, guc_def(bxt,  69, 0, 3)) \
 	fw_def(SKYLAKE,      0, guc_def(skl,  69, 0, 3))
-=======
-	fw_def(DG2,          0, guc_def(dg2,  69, 0, 3)) \
-	fw_def(ALDERLAKE_P,  0, guc_def(adlp, 62, 0, 3)) \
-	fw_def(ALDERLAKE_S,  0, guc_def(tgl,  62, 0, 0)) \
-	fw_def(DG1,          0, guc_def(dg1,  62, 0, 0)) \
-	fw_def(ROCKETLAKE,   0, guc_def(tgl,  62, 0, 0)) \
-	fw_def(TIGERLAKE,    0, guc_def(tgl,  62, 0, 0)) \
-	fw_def(JASPERLAKE,   0, guc_def(ehl,  62, 0, 0)) \
-	fw_def(ELKHARTLAKE,  0, guc_def(ehl,  62, 0, 0)) \
-	fw_def(ICELAKE,      0, guc_def(icl,  62, 0, 0)) \
-	fw_def(COMETLAKE,    5, guc_def(cml,  62, 0, 0)) \
-	fw_def(COMETLAKE,    0, guc_def(kbl,  62, 0, 0)) \
-	fw_def(COFFEELAKE,   0, guc_def(kbl,  62, 0, 0)) \
-	fw_def(GEMINILAKE,   0, guc_def(glk,  62, 0, 0)) \
-	fw_def(KABYLAKE,     0, guc_def(kbl,  62, 0, 0)) \
-	fw_def(BROXTON,      0, guc_def(bxt,  62, 0, 0)) \
-	fw_def(SKYLAKE,      0, guc_def(skl,  62, 0, 0))
->>>>>>> c8fa8101
 
 #define INTEL_HUC_FIRMWARE_DEFS(fw_def, huc_def) \
 	fw_def(ALDERLAKE_P,  0, huc_def(tgl,  7, 9, 3)) \
