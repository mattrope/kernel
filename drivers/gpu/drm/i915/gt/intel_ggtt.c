--- conflicted
+++ resolved
@@ -1455,12 +1455,6 @@
 
 	if (!width || !height)
 		return sg;
-<<<<<<< HEAD
-
-	if (alignment_pad) {
-		st->nents++;
-=======
->>>>>>> 02689a20
 
 	if (alignment_pad)
 		sg = add_padding_pages(alignment_pad, st, sg);
