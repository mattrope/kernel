/*
 * Copyright © 2016 Intel Corporation
 *
 * Permission is hereby granted, free of charge, to any person obtaining a
 * copy of this software and associated documentation files (the "Software"),
 * to deal in the Software without restriction, including without limitation
 * the rights to use, copy, modify, merge, publish, distribute, sublicense,
 * and/or sell copies of the Software, and to permit persons to whom the
 * Software is furnished to do so, subject to the following conditions:
 *
 * The above copyright notice and this permission notice (including the next
 * paragraph) shall be included in all copies or substantial portions of the
 * Software.
 *
 * THE SOFTWARE IS PROVIDED "AS IS", WITHOUT WARRANTY OF ANY KIND, EXPRESS OR
 * IMPLIED, INCLUDING BUT NOT LIMITED TO THE WARRANTIES OF MERCHANTABILITY,
 * FITNESS FOR A PARTICULAR PURPOSE AND NONINFRINGEMENT.  IN NO EVENT SHALL
 * THE AUTHORS OR COPYRIGHT HOLDERS BE LIABLE FOR ANY CLAIM, DAMAGES OR OTHER
 * LIABILITY, WHETHER IN AN ACTION OF CONTRACT, TORT OR OTHERWISE, ARISING
 * FROM, OUT OF OR IN CONNECTION WITH THE SOFTWARE OR THE USE OR OTHER DEALINGS
 * IN THE SOFTWARE.
 *
 */

#include <linux/string_helpers.h>

#include <drm/drm_print.h>
#include <drm/i915_pciids.h>

#include "display/intel_cdclk.h"
#include "display/intel_de.h"
#include "intel_device_info.h"
#include "i915_drv.h"
#include "i915_utils.h"

#define PLATFORM_NAME(x) [INTEL_##x] = #x
static const char * const platform_names[] = {
	PLATFORM_NAME(I830),
	PLATFORM_NAME(I845G),
	PLATFORM_NAME(I85X),
	PLATFORM_NAME(I865G),
	PLATFORM_NAME(I915G),
	PLATFORM_NAME(I915GM),
	PLATFORM_NAME(I945G),
	PLATFORM_NAME(I945GM),
	PLATFORM_NAME(G33),
	PLATFORM_NAME(PINEVIEW),
	PLATFORM_NAME(I965G),
	PLATFORM_NAME(I965GM),
	PLATFORM_NAME(G45),
	PLATFORM_NAME(GM45),
	PLATFORM_NAME(IRONLAKE),
	PLATFORM_NAME(SANDYBRIDGE),
	PLATFORM_NAME(IVYBRIDGE),
	PLATFORM_NAME(VALLEYVIEW),
	PLATFORM_NAME(HASWELL),
	PLATFORM_NAME(BROADWELL),
	PLATFORM_NAME(CHERRYVIEW),
	PLATFORM_NAME(SKYLAKE),
	PLATFORM_NAME(BROXTON),
	PLATFORM_NAME(KABYLAKE),
	PLATFORM_NAME(GEMINILAKE),
	PLATFORM_NAME(COFFEELAKE),
	PLATFORM_NAME(COMETLAKE),
	PLATFORM_NAME(ICELAKE),
	PLATFORM_NAME(ELKHARTLAKE),
	PLATFORM_NAME(JASPERLAKE),
	PLATFORM_NAME(TIGERLAKE),
	PLATFORM_NAME(ROCKETLAKE),
	PLATFORM_NAME(DG1),
	PLATFORM_NAME(ALDERLAKE_S),
	PLATFORM_NAME(ALDERLAKE_P),
	PLATFORM_NAME(XEHPSDV),
	PLATFORM_NAME(DG2),
};
#undef PLATFORM_NAME

const char *intel_platform_name(enum intel_platform platform)
{
	BUILD_BUG_ON(ARRAY_SIZE(platform_names) != INTEL_MAX_PLATFORMS);

	if (WARN_ON_ONCE(platform >= ARRAY_SIZE(platform_names) ||
			 platform_names[platform] == NULL))
		return "<unknown>";

	return platform_names[platform];
}

void intel_device_info_print_static(const struct intel_device_info *info,
				    struct drm_printer *p)
{
	if (info->graphics.rel)
		drm_printf(p, "graphics version: %u.%02u\n", info->graphics.ver,
			   info->graphics.rel);
	else
		drm_printf(p, "graphics version: %u\n", info->graphics.ver);

	if (info->media.rel)
		drm_printf(p, "media version: %u.%02u\n", info->media.ver, info->media.rel);
	else
		drm_printf(p, "media version: %u\n", info->media.ver);

	if (info->display.rel)
		drm_printf(p, "display version: %u.%02u\n", info->display.ver, info->display.rel);
	else
		drm_printf(p, "display version: %u\n", info->display.ver);

	drm_printf(p, "gt: %d\n", info->gt);
	drm_printf(p, "memory-regions: %x\n", info->memory_regions);
	drm_printf(p, "page-sizes: %x\n", info->page_sizes);
	drm_printf(p, "platform: %s\n", intel_platform_name(info->platform));
	drm_printf(p, "ppgtt-size: %d\n", info->ppgtt_size);
	drm_printf(p, "ppgtt-type: %d\n", info->ppgtt_type);
	drm_printf(p, "dma_mask_size: %u\n", info->dma_mask_size);

#define PRINT_FLAG(name) drm_printf(p, "%s: %s\n", #name, str_yes_no(info->name))
	DEV_INFO_FOR_EACH_FLAG(PRINT_FLAG);
#undef PRINT_FLAG

#define PRINT_FLAG(name) drm_printf(p, "%s: %s\n", #name, str_yes_no(info->display.name))
	DEV_INFO_DISPLAY_FOR_EACH_FLAG(PRINT_FLAG);
#undef PRINT_FLAG
}

void intel_device_info_print_runtime(const struct intel_runtime_info *info,
				     struct drm_printer *p)
{
	drm_printf(p, "rawclk rate: %u kHz\n", info->rawclk_freq);
}

#undef INTEL_VGA_DEVICE
#define INTEL_VGA_DEVICE(id, info) (id)

static const u16 subplatform_ult_ids[] = {
	INTEL_HSW_ULT_GT1_IDS(0),
	INTEL_HSW_ULT_GT2_IDS(0),
	INTEL_HSW_ULT_GT3_IDS(0),
	INTEL_BDW_ULT_GT1_IDS(0),
	INTEL_BDW_ULT_GT2_IDS(0),
	INTEL_BDW_ULT_GT3_IDS(0),
	INTEL_BDW_ULT_RSVD_IDS(0),
	INTEL_SKL_ULT_GT1_IDS(0),
	INTEL_SKL_ULT_GT2_IDS(0),
	INTEL_SKL_ULT_GT3_IDS(0),
	INTEL_KBL_ULT_GT1_IDS(0),
	INTEL_KBL_ULT_GT2_IDS(0),
	INTEL_KBL_ULT_GT3_IDS(0),
	INTEL_CFL_U_GT2_IDS(0),
	INTEL_CFL_U_GT3_IDS(0),
	INTEL_WHL_U_GT1_IDS(0),
	INTEL_WHL_U_GT2_IDS(0),
	INTEL_WHL_U_GT3_IDS(0),
	INTEL_CML_U_GT1_IDS(0),
	INTEL_CML_U_GT2_IDS(0),
};

static const u16 subplatform_ulx_ids[] = {
	INTEL_HSW_ULX_GT1_IDS(0),
	INTEL_HSW_ULX_GT2_IDS(0),
	INTEL_BDW_ULX_GT1_IDS(0),
	INTEL_BDW_ULX_GT2_IDS(0),
	INTEL_BDW_ULX_GT3_IDS(0),
	INTEL_BDW_ULX_RSVD_IDS(0),
	INTEL_SKL_ULX_GT1_IDS(0),
	INTEL_SKL_ULX_GT2_IDS(0),
	INTEL_KBL_ULX_GT1_IDS(0),
	INTEL_KBL_ULX_GT2_IDS(0),
	INTEL_AML_KBL_GT2_IDS(0),
	INTEL_AML_CFL_GT2_IDS(0),
};

static const u16 subplatform_portf_ids[] = {
	INTEL_ICL_PORT_F_IDS(0),
};

static const u16 subplatform_uy_ids[] = {
	INTEL_TGL_12_GT2_IDS(0),
};

static const u16 subplatform_n_ids[] = {
	INTEL_ADLN_IDS(0),
};

static const u16 subplatform_rpl_ids[] = {
	INTEL_RPLS_IDS(0),
	INTEL_RPLP_IDS(0),
};

static const u16 subplatform_g10_ids[] = {
	INTEL_DG2_G10_IDS(0),
	INTEL_ATS_M150_IDS(0),
};

static const u16 subplatform_g11_ids[] = {
	INTEL_DG2_G11_IDS(0),
	INTEL_ATS_M75_IDS(0),
};

static const u16 subplatform_g12_ids[] = {
	INTEL_DG2_G12_IDS(0),
};

static bool find_devid(u16 id, const u16 *p, unsigned int num)
{
	for (; num; num--, p++) {
		if (*p == id)
			return true;
	}

	return false;
}

void intel_device_info_subplatform_init(struct drm_i915_private *i915)
{
	const struct intel_device_info *info = INTEL_INFO(i915);
	const struct intel_runtime_info *rinfo = RUNTIME_INFO(i915);
	const unsigned int pi = __platform_mask_index(rinfo, info->platform);
	const unsigned int pb = __platform_mask_bit(rinfo, info->platform);
	u16 devid = INTEL_DEVID(i915);
	u32 mask = 0;

	/* Make sure IS_<platform> checks are working. */
	RUNTIME_INFO(i915)->platform_mask[pi] = BIT(pb);

	/* Find and mark subplatform bits based on the PCI device id. */
	if (find_devid(devid, subplatform_ult_ids,
		       ARRAY_SIZE(subplatform_ult_ids))) {
		mask = BIT(INTEL_SUBPLATFORM_ULT);
	} else if (find_devid(devid, subplatform_ulx_ids,
			      ARRAY_SIZE(subplatform_ulx_ids))) {
		mask = BIT(INTEL_SUBPLATFORM_ULX);
		if (IS_HASWELL(i915) || IS_BROADWELL(i915)) {
			/* ULX machines are also considered ULT. */
			mask |= BIT(INTEL_SUBPLATFORM_ULT);
		}
	} else if (find_devid(devid, subplatform_portf_ids,
			      ARRAY_SIZE(subplatform_portf_ids))) {
		mask = BIT(INTEL_SUBPLATFORM_PORTF);
<<<<<<< HEAD
	} else if (find_devid(devid, subplatform_uy_ids,
			   ARRAY_SIZE(subplatform_uy_ids))) {
		mask = BIT(INTEL_SUBPLATFORM_UY);
	} else if (find_devid(devid, subplatform_n_ids,
				ARRAY_SIZE(subplatform_n_ids))) {
		mask = BIT(INTEL_SUBPLATFORM_N);
	} else if (find_devid(devid, subplatform_rpl_ids,
			      ARRAY_SIZE(subplatform_rpl_ids))) {
		mask = BIT(INTEL_SUBPLATFORM_RPL);
=======
	} else if (find_devid(devid, subplatform_rpls_ids,
			      ARRAY_SIZE(subplatform_rpls_ids))) {
		mask = BIT(INTEL_SUBPLATFORM_RPL_S);
	} else if (find_devid(devid, subplatform_g10_ids,
			      ARRAY_SIZE(subplatform_g10_ids))) {
		mask = BIT(INTEL_SUBPLATFORM_G10);
	} else if (find_devid(devid, subplatform_g11_ids,
			      ARRAY_SIZE(subplatform_g11_ids))) {
		mask = BIT(INTEL_SUBPLATFORM_G11);
	} else if (find_devid(devid, subplatform_g12_ids,
			      ARRAY_SIZE(subplatform_g12_ids))) {
		mask = BIT(INTEL_SUBPLATFORM_G12);
	}

	if (IS_TIGERLAKE(i915)) {
		struct pci_dev *root, *pdev = to_pci_dev(i915->drm.dev);

		root = list_first_entry(&pdev->bus->devices, typeof(*root), bus_list);

		drm_WARN_ON(&i915->drm, mask);
		drm_WARN_ON(&i915->drm, (root->device & TGL_ROOT_DEVICE_MASK) !=
			    TGL_ROOT_DEVICE_ID);

		switch (root->device & TGL_ROOT_DEVICE_SKU_MASK) {
		case TGL_ROOT_DEVICE_SKU_ULX:
			mask = BIT(INTEL_SUBPLATFORM_ULX);
			break;
		case TGL_ROOT_DEVICE_SKU_ULT:
			mask = BIT(INTEL_SUBPLATFORM_ULT);
			break;
		}
>>>>>>> 837f5968
	}

	GEM_BUG_ON(mask & ~INTEL_SUBPLATFORM_MASK);

	RUNTIME_INFO(i915)->platform_mask[pi] |= mask;
}

/**
 * intel_device_info_runtime_init - initialize runtime info
 * @dev_priv: the i915 device
 *
 * Determine various intel_device_info fields at runtime.
 *
 * Use it when either:
 *   - it's judged too laborious to fill n static structures with the limit
 *     when a simple if statement does the job,
 *   - run-time checks (eg read fuse/strap registers) are needed.
 *
 * This function needs to be called:
 *   - after the MMIO has been setup as we are reading registers,
 *   - after the PCH has been detected,
 *   - before the first usage of the fields it can tweak.
 */
void intel_device_info_runtime_init(struct drm_i915_private *dev_priv)
{
	struct intel_device_info *info = mkwrite_device_info(dev_priv);
	struct intel_runtime_info *runtime = RUNTIME_INFO(dev_priv);
	enum pipe pipe;

	/* Wa_14011765242: adl-s A0,A1 */
	if (IS_ADLS_DISPLAY_STEP(dev_priv, STEP_A0, STEP_A2))
		for_each_pipe(dev_priv, pipe)
			runtime->num_scalers[pipe] = 0;
	else if (DISPLAY_VER(dev_priv) >= 11) {
		for_each_pipe(dev_priv, pipe)
			runtime->num_scalers[pipe] = 2;
	} else if (DISPLAY_VER(dev_priv) >= 9) {
		runtime->num_scalers[PIPE_A] = 2;
		runtime->num_scalers[PIPE_B] = 2;
		runtime->num_scalers[PIPE_C] = 1;
	}

	BUILD_BUG_ON(BITS_PER_TYPE(intel_engine_mask_t) < I915_NUM_ENGINES);

	if (DISPLAY_VER(dev_priv) >= 13 || HAS_D12_PLANE_MINIMIZATION(dev_priv))
		for_each_pipe(dev_priv, pipe)
			runtime->num_sprites[pipe] = 4;
	else if (DISPLAY_VER(dev_priv) >= 11)
		for_each_pipe(dev_priv, pipe)
			runtime->num_sprites[pipe] = 6;
	else if (DISPLAY_VER(dev_priv) == 10)
		for_each_pipe(dev_priv, pipe)
			runtime->num_sprites[pipe] = 3;
	else if (IS_BROXTON(dev_priv)) {
		/*
		 * Skylake and Broxton currently don't expose the topmost plane as its
		 * use is exclusive with the legacy cursor and we only want to expose
		 * one of those, not both. Until we can safely expose the topmost plane
		 * as a DRM_PLANE_TYPE_CURSOR with all the features exposed/supported,
		 * we don't expose the topmost plane at all to prevent ABI breakage
		 * down the line.
		 */

		runtime->num_sprites[PIPE_A] = 2;
		runtime->num_sprites[PIPE_B] = 2;
		runtime->num_sprites[PIPE_C] = 1;
	} else if (IS_VALLEYVIEW(dev_priv) || IS_CHERRYVIEW(dev_priv)) {
		for_each_pipe(dev_priv, pipe)
			runtime->num_sprites[pipe] = 2;
	} else if (DISPLAY_VER(dev_priv) >= 5 || IS_G4X(dev_priv)) {
		for_each_pipe(dev_priv, pipe)
			runtime->num_sprites[pipe] = 1;
	}

	if (HAS_DISPLAY(dev_priv) && IS_GRAPHICS_VER(dev_priv, 7, 8) &&
	    HAS_PCH_SPLIT(dev_priv)) {
		u32 fuse_strap = intel_de_read(dev_priv, FUSE_STRAP);
		u32 sfuse_strap = intel_de_read(dev_priv, SFUSE_STRAP);

		/*
		 * SFUSE_STRAP is supposed to have a bit signalling the display
		 * is fused off. Unfortunately it seems that, at least in
		 * certain cases, fused off display means that PCH display
		 * reads don't land anywhere. In that case, we read 0s.
		 *
		 * On CPT/PPT, we can detect this case as SFUSE_STRAP_FUSE_LOCK
		 * should be set when taking over after the firmware.
		 */
		if (fuse_strap & ILK_INTERNAL_DISPLAY_DISABLE ||
		    sfuse_strap & SFUSE_STRAP_DISPLAY_DISABLED ||
		    (HAS_PCH_CPT(dev_priv) &&
		     !(sfuse_strap & SFUSE_STRAP_FUSE_LOCK))) {
			drm_info(&dev_priv->drm,
				 "Display fused off, disabling\n");
			info->display.pipe_mask = 0;
			info->display.cpu_transcoder_mask = 0;
			info->display.fbc_mask = 0;
		} else if (fuse_strap & IVB_PIPE_C_DISABLE) {
			drm_info(&dev_priv->drm, "PipeC fused off\n");
			info->display.pipe_mask &= ~BIT(PIPE_C);
			info->display.cpu_transcoder_mask &= ~BIT(TRANSCODER_C);
		}
	} else if (HAS_DISPLAY(dev_priv) && DISPLAY_VER(dev_priv) >= 9) {
		u32 dfsm = intel_de_read(dev_priv, SKL_DFSM);

		if (dfsm & SKL_DFSM_PIPE_A_DISABLE) {
			info->display.pipe_mask &= ~BIT(PIPE_A);
			info->display.cpu_transcoder_mask &= ~BIT(TRANSCODER_A);
			info->display.fbc_mask &= ~BIT(INTEL_FBC_A);
		}
		if (dfsm & SKL_DFSM_PIPE_B_DISABLE) {
			info->display.pipe_mask &= ~BIT(PIPE_B);
			info->display.cpu_transcoder_mask &= ~BIT(TRANSCODER_B);
		}
		if (dfsm & SKL_DFSM_PIPE_C_DISABLE) {
			info->display.pipe_mask &= ~BIT(PIPE_C);
			info->display.cpu_transcoder_mask &= ~BIT(TRANSCODER_C);
		}

		if (DISPLAY_VER(dev_priv) >= 12 &&
		    (dfsm & TGL_DFSM_PIPE_D_DISABLE)) {
			info->display.pipe_mask &= ~BIT(PIPE_D);
			info->display.cpu_transcoder_mask &= ~BIT(TRANSCODER_D);
		}

		if (dfsm & SKL_DFSM_DISPLAY_HDCP_DISABLE)
			info->display.has_hdcp = 0;

		if (dfsm & SKL_DFSM_DISPLAY_PM_DISABLE)
			info->display.fbc_mask = 0;

		if (DISPLAY_VER(dev_priv) >= 11 && (dfsm & ICL_DFSM_DMC_DISABLE))
			info->display.has_dmc = 0;

		if (DISPLAY_VER(dev_priv) >= 10 &&
		    (dfsm & GLK_DFSM_DISPLAY_DSC_DISABLE))
			info->display.has_dsc = 0;
	}

	if (GRAPHICS_VER(dev_priv) == 6 && i915_vtd_active(dev_priv)) {
		drm_info(&dev_priv->drm,
			 "Disabling ppGTT for VT-d support\n");
		info->ppgtt_type = INTEL_PPGTT_NONE;
	}

	runtime->rawclk_freq = intel_read_rawclk(dev_priv);
	drm_dbg(&dev_priv->drm, "rawclk rate: %d kHz\n", runtime->rawclk_freq);

	if (!HAS_DISPLAY(dev_priv)) {
		dev_priv->drm.driver_features &= ~(DRIVER_MODESET |
						   DRIVER_ATOMIC);
		memset(&info->display, 0, sizeof(info->display));
		memset(runtime->num_sprites, 0, sizeof(runtime->num_sprites));
		memset(runtime->num_scalers, 0, sizeof(runtime->num_scalers));
	}
}

void intel_driver_caps_print(const struct intel_driver_caps *caps,
			     struct drm_printer *p)
{
	drm_printf(p, "Has logical contexts? %s\n",
		   str_yes_no(caps->has_logical_contexts));
	drm_printf(p, "scheduler: %x\n", caps->scheduler);
}<|MERGE_RESOLUTION|>--- conflicted
+++ resolved
@@ -236,7 +236,6 @@
 	} else if (find_devid(devid, subplatform_portf_ids,
 			      ARRAY_SIZE(subplatform_portf_ids))) {
 		mask = BIT(INTEL_SUBPLATFORM_PORTF);
-<<<<<<< HEAD
 	} else if (find_devid(devid, subplatform_uy_ids,
 			   ARRAY_SIZE(subplatform_uy_ids))) {
 		mask = BIT(INTEL_SUBPLATFORM_UY);
@@ -246,10 +245,6 @@
 	} else if (find_devid(devid, subplatform_rpl_ids,
 			      ARRAY_SIZE(subplatform_rpl_ids))) {
 		mask = BIT(INTEL_SUBPLATFORM_RPL);
-=======
-	} else if (find_devid(devid, subplatform_rpls_ids,
-			      ARRAY_SIZE(subplatform_rpls_ids))) {
-		mask = BIT(INTEL_SUBPLATFORM_RPL_S);
 	} else if (find_devid(devid, subplatform_g10_ids,
 			      ARRAY_SIZE(subplatform_g10_ids))) {
 		mask = BIT(INTEL_SUBPLATFORM_G10);
@@ -259,26 +254,6 @@
 	} else if (find_devid(devid, subplatform_g12_ids,
 			      ARRAY_SIZE(subplatform_g12_ids))) {
 		mask = BIT(INTEL_SUBPLATFORM_G12);
-	}
-
-	if (IS_TIGERLAKE(i915)) {
-		struct pci_dev *root, *pdev = to_pci_dev(i915->drm.dev);
-
-		root = list_first_entry(&pdev->bus->devices, typeof(*root), bus_list);
-
-		drm_WARN_ON(&i915->drm, mask);
-		drm_WARN_ON(&i915->drm, (root->device & TGL_ROOT_DEVICE_MASK) !=
-			    TGL_ROOT_DEVICE_ID);
-
-		switch (root->device & TGL_ROOT_DEVICE_SKU_MASK) {
-		case TGL_ROOT_DEVICE_SKU_ULX:
-			mask = BIT(INTEL_SUBPLATFORM_ULX);
-			break;
-		case TGL_ROOT_DEVICE_SKU_ULT:
-			mask = BIT(INTEL_SUBPLATFORM_ULT);
-			break;
-		}
->>>>>>> 837f5968
 	}
 
 	GEM_BUG_ON(mask & ~INTEL_SUBPLATFORM_MASK);
