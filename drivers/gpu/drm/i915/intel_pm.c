/*
 * Copyright © 2012 Intel Corporation
 *
 * Permission is hereby granted, free of charge, to any person obtaining a
 * copy of this software and associated documentation files (the "Software"),
 * to deal in the Software without restriction, including without limitation
 * the rights to use, copy, modify, merge, publish, distribute, sublicense,
 * and/or sell copies of the Software, and to permit persons to whom the
 * Software is furnished to do so, subject to the following conditions:
 *
 * The above copyright notice and this permission notice (including the next
 * paragraph) shall be included in all copies or substantial portions of the
 * Software.
 *
 * THE SOFTWARE IS PROVIDED "AS IS", WITHOUT WARRANTY OF ANY KIND, EXPRESS OR
 * IMPLIED, INCLUDING BUT NOT LIMITED TO THE WARRANTIES OF MERCHANTABILITY,
 * FITNESS FOR A PARTICULAR PURPOSE AND NONINFRINGEMENT.  IN NO EVENT SHALL
 * THE AUTHORS OR COPYRIGHT HOLDERS BE LIABLE FOR ANY CLAIM, DAMAGES OR OTHER
 * LIABILITY, WHETHER IN AN ACTION OF CONTRACT, TORT OR OTHERWISE, ARISING
 * FROM, OUT OF OR IN CONNECTION WITH THE SOFTWARE OR THE USE OR OTHER DEALINGS
 * IN THE SOFTWARE.
 *
 * Authors:
 *    Eugeni Dodonov <eugeni.dodonov@intel.com>
 *
 */

#include <linux/cpufreq.h>
#include <drm/drm_plane_helper.h>
#include "i915_drv.h"
#include "intel_drv.h"
#include "../../../platform/x86/intel_ips.h"
#include <linux/module.h>

/**
 * DOC: RC6
 *
 * RC6 is a special power stage which allows the GPU to enter an very
 * low-voltage mode when idle, using down to 0V while at this stage.  This
 * stage is entered automatically when the GPU is idle when RC6 support is
 * enabled, and as soon as new workload arises GPU wakes up automatically as well.
 *
 * There are different RC6 modes available in Intel GPU, which differentiate
 * among each other with the latency required to enter and leave RC6 and
 * voltage consumed by the GPU in different states.
 *
 * The combination of the following flags define which states GPU is allowed
 * to enter, while RC6 is the normal RC6 state, RC6p is the deep RC6, and
 * RC6pp is deepest RC6. Their support by hardware varies according to the
 * GPU, BIOS, chipset and platform. RC6 is usually the safest one and the one
 * which brings the most power savings; deeper states save more power, but
 * require higher latency to switch to and wake up.
 */
#define INTEL_RC6_ENABLE			(1<<0)
#define INTEL_RC6p_ENABLE			(1<<1)
#define INTEL_RC6pp_ENABLE			(1<<2)

static void gen9_init_clock_gating(struct drm_device *dev)
<<<<<<< HEAD
{
	struct drm_i915_private *dev_priv = to_i915(dev);

	/* See Bspec note for PSR2_CTL bit 31, Wa#828:skl,bxt,kbl */
	I915_WRITE(CHICKEN_PAR1_1,
		   I915_READ(CHICKEN_PAR1_1) | SKL_EDP_PSR_FIX_RDWRAP);

	I915_WRITE(GEN8_CONFIG0,
		   I915_READ(GEN8_CONFIG0) | GEN9_DEFAULT_FIXES);

	/* WaEnableChickenDCPR:skl,bxt,kbl */
	I915_WRITE(GEN8_CHICKEN_DCPR_1,
		   I915_READ(GEN8_CHICKEN_DCPR_1) | MASK_WAKEMEM);

	/* WaFbcTurnOffFbcWatermark:skl,bxt,kbl */
	/* WaFbcWakeMemOn:skl,bxt,kbl */
	I915_WRITE(DISP_ARB_CTL, I915_READ(DISP_ARB_CTL) |
		   DISP_FBC_WM_DIS |
		   DISP_FBC_MEMORY_WAKE);

	/* WaFbcHighMemBwCorruptionAvoidance:skl,bxt,kbl */
	I915_WRITE(ILK_DPFC_CHICKEN, I915_READ(ILK_DPFC_CHICKEN) |
		   ILK_DPFC_DISABLE_DUMMY0);
}

static void bxt_init_clock_gating(struct drm_device *dev)
=======
>>>>>>> 5e580523
{
	struct drm_i915_private *dev_priv = to_i915(dev);

	gen9_init_clock_gating(dev);

	/* See Bspec note for PSR2_CTL bit 31, Wa#828:skl,bxt,kbl */
	I915_WRITE(CHICKEN_PAR1_1,
		   I915_READ(CHICKEN_PAR1_1) | SKL_EDP_PSR_FIX_RDWRAP);

	I915_WRITE(GEN8_CONFIG0,
		   I915_READ(GEN8_CONFIG0) | GEN9_DEFAULT_FIXES);

	/* WaEnableChickenDCPR:skl,bxt,kbl */
	I915_WRITE(GEN8_CHICKEN_DCPR_1,
		   I915_READ(GEN8_CHICKEN_DCPR_1) | MASK_WAKEMEM);

	/* WaFbcTurnOffFbcWatermark:skl,bxt,kbl */
	/* WaFbcWakeMemOn:skl,bxt,kbl */
	I915_WRITE(DISP_ARB_CTL, I915_READ(DISP_ARB_CTL) |
		   DISP_FBC_WM_DIS |
		   DISP_FBC_MEMORY_WAKE);

	/* WaFbcHighMemBwCorruptionAvoidance:skl,bxt,kbl */
	I915_WRITE(ILK_DPFC_CHICKEN, I915_READ(ILK_DPFC_CHICKEN) |
		   ILK_DPFC_DISABLE_DUMMY0);
}

static void bxt_init_clock_gating(struct drm_device *dev)
{
	struct drm_i915_private *dev_priv = to_i915(dev);

	gen9_init_clock_gating(dev);

	/* WaDisableSDEUnitClockGating:bxt */
	I915_WRITE(GEN8_UCGCTL6, I915_READ(GEN8_UCGCTL6) |
		   GEN8_SDEUNIT_CLOCK_GATE_DISABLE);

	/*
	 * FIXME:
	 * GEN8_HDCUNIT_CLOCK_GATE_DISABLE_HDCREQ applies on 3x6 GT SKUs only.
	 */
	I915_WRITE(GEN8_UCGCTL6, I915_READ(GEN8_UCGCTL6) |
		   GEN8_HDCUNIT_CLOCK_GATE_DISABLE_HDCREQ);

	/*
	 * Wa: Backlight PWM may stop in the asserted state, causing backlight
	 * to stay fully on.
	 */
	if (IS_BXT_REVID(dev_priv, BXT_REVID_B0, REVID_FOREVER))
		I915_WRITE(GEN9_CLKGATE_DIS_0, I915_READ(GEN9_CLKGATE_DIS_0) |
			   PWM1_GATING_DIS | PWM2_GATING_DIS);
}

static void i915_pineview_get_mem_freq(struct drm_device *dev)
{
	struct drm_i915_private *dev_priv = to_i915(dev);
	u32 tmp;

	tmp = I915_READ(CLKCFG);

	switch (tmp & CLKCFG_FSB_MASK) {
	case CLKCFG_FSB_533:
		dev_priv->fsb_freq = 533; /* 133*4 */
		break;
	case CLKCFG_FSB_800:
		dev_priv->fsb_freq = 800; /* 200*4 */
		break;
	case CLKCFG_FSB_667:
		dev_priv->fsb_freq =  667; /* 167*4 */
		break;
	case CLKCFG_FSB_400:
		dev_priv->fsb_freq = 400; /* 100*4 */
		break;
	}

	switch (tmp & CLKCFG_MEM_MASK) {
	case CLKCFG_MEM_533:
		dev_priv->mem_freq = 533;
		break;
	case CLKCFG_MEM_667:
		dev_priv->mem_freq = 667;
		break;
	case CLKCFG_MEM_800:
		dev_priv->mem_freq = 800;
		break;
	}

	/* detect pineview DDR3 setting */
	tmp = I915_READ(CSHRDDR3CTL);
	dev_priv->is_ddr3 = (tmp & CSHRDDR3CTL_DDR3) ? 1 : 0;
}

static void i915_ironlake_get_mem_freq(struct drm_device *dev)
{
	struct drm_i915_private *dev_priv = to_i915(dev);
	u16 ddrpll, csipll;

	ddrpll = I915_READ16(DDRMPLL1);
	csipll = I915_READ16(CSIPLL0);

	switch (ddrpll & 0xff) {
	case 0xc:
		dev_priv->mem_freq = 800;
		break;
	case 0x10:
		dev_priv->mem_freq = 1066;
		break;
	case 0x14:
		dev_priv->mem_freq = 1333;
		break;
	case 0x18:
		dev_priv->mem_freq = 1600;
		break;
	default:
		DRM_DEBUG_DRIVER("unknown memory frequency 0x%02x\n",
				 ddrpll & 0xff);
		dev_priv->mem_freq = 0;
		break;
	}

	dev_priv->ips.r_t = dev_priv->mem_freq;

	switch (csipll & 0x3ff) {
	case 0x00c:
		dev_priv->fsb_freq = 3200;
		break;
	case 0x00e:
		dev_priv->fsb_freq = 3733;
		break;
	case 0x010:
		dev_priv->fsb_freq = 4266;
		break;
	case 0x012:
		dev_priv->fsb_freq = 4800;
		break;
	case 0x014:
		dev_priv->fsb_freq = 5333;
		break;
	case 0x016:
		dev_priv->fsb_freq = 5866;
		break;
	case 0x018:
		dev_priv->fsb_freq = 6400;
		break;
	default:
		DRM_DEBUG_DRIVER("unknown fsb frequency 0x%04x\n",
				 csipll & 0x3ff);
		dev_priv->fsb_freq = 0;
		break;
	}

	if (dev_priv->fsb_freq == 3200) {
		dev_priv->ips.c_m = 0;
	} else if (dev_priv->fsb_freq > 3200 && dev_priv->fsb_freq <= 4800) {
		dev_priv->ips.c_m = 1;
	} else {
		dev_priv->ips.c_m = 2;
	}
}

static const struct cxsr_latency cxsr_latency_table[] = {
	{1, 0, 800, 400, 3382, 33382, 3983, 33983},    /* DDR2-400 SC */
	{1, 0, 800, 667, 3354, 33354, 3807, 33807},    /* DDR2-667 SC */
	{1, 0, 800, 800, 3347, 33347, 3763, 33763},    /* DDR2-800 SC */
	{1, 1, 800, 667, 6420, 36420, 6873, 36873},    /* DDR3-667 SC */
	{1, 1, 800, 800, 5902, 35902, 6318, 36318},    /* DDR3-800 SC */

	{1, 0, 667, 400, 3400, 33400, 4021, 34021},    /* DDR2-400 SC */
	{1, 0, 667, 667, 3372, 33372, 3845, 33845},    /* DDR2-667 SC */
	{1, 0, 667, 800, 3386, 33386, 3822, 33822},    /* DDR2-800 SC */
	{1, 1, 667, 667, 6438, 36438, 6911, 36911},    /* DDR3-667 SC */
	{1, 1, 667, 800, 5941, 35941, 6377, 36377},    /* DDR3-800 SC */

	{1, 0, 400, 400, 3472, 33472, 4173, 34173},    /* DDR2-400 SC */
	{1, 0, 400, 667, 3443, 33443, 3996, 33996},    /* DDR2-667 SC */
	{1, 0, 400, 800, 3430, 33430, 3946, 33946},    /* DDR2-800 SC */
	{1, 1, 400, 667, 6509, 36509, 7062, 37062},    /* DDR3-667 SC */
	{1, 1, 400, 800, 5985, 35985, 6501, 36501},    /* DDR3-800 SC */

	{0, 0, 800, 400, 3438, 33438, 4065, 34065},    /* DDR2-400 SC */
	{0, 0, 800, 667, 3410, 33410, 3889, 33889},    /* DDR2-667 SC */
	{0, 0, 800, 800, 3403, 33403, 3845, 33845},    /* DDR2-800 SC */
	{0, 1, 800, 667, 6476, 36476, 6955, 36955},    /* DDR3-667 SC */
	{0, 1, 800, 800, 5958, 35958, 6400, 36400},    /* DDR3-800 SC */

	{0, 0, 667, 400, 3456, 33456, 4103, 34106},    /* DDR2-400 SC */
	{0, 0, 667, 667, 3428, 33428, 3927, 33927},    /* DDR2-667 SC */
	{0, 0, 667, 800, 3443, 33443, 3905, 33905},    /* DDR2-800 SC */
	{0, 1, 667, 667, 6494, 36494, 6993, 36993},    /* DDR3-667 SC */
	{0, 1, 667, 800, 5998, 35998, 6460, 36460},    /* DDR3-800 SC */

	{0, 0, 400, 400, 3528, 33528, 4255, 34255},    /* DDR2-400 SC */
	{0, 0, 400, 667, 3500, 33500, 4079, 34079},    /* DDR2-667 SC */
	{0, 0, 400, 800, 3487, 33487, 4029, 34029},    /* DDR2-800 SC */
	{0, 1, 400, 667, 6566, 36566, 7145, 37145},    /* DDR3-667 SC */
	{0, 1, 400, 800, 6042, 36042, 6584, 36584},    /* DDR3-800 SC */
};

static const struct cxsr_latency *intel_get_cxsr_latency(int is_desktop,
							 int is_ddr3,
							 int fsb,
							 int mem)
{
	const struct cxsr_latency *latency;
	int i;

	if (fsb == 0 || mem == 0)
		return NULL;

	for (i = 0; i < ARRAY_SIZE(cxsr_latency_table); i++) {
		latency = &cxsr_latency_table[i];
		if (is_desktop == latency->is_desktop &&
		    is_ddr3 == latency->is_ddr3 &&
		    fsb == latency->fsb_freq && mem == latency->mem_freq)
			return latency;
	}

	DRM_DEBUG_KMS("Unknown FSB/MEM found, disable CxSR\n");

	return NULL;
}

static void chv_set_memory_dvfs(struct drm_i915_private *dev_priv, bool enable)
{
	u32 val;

	mutex_lock(&dev_priv->rps.hw_lock);

	val = vlv_punit_read(dev_priv, PUNIT_REG_DDR_SETUP2);
	if (enable)
		val &= ~FORCE_DDR_HIGH_FREQ;
	else
		val |= FORCE_DDR_HIGH_FREQ;
	val &= ~FORCE_DDR_LOW_FREQ;
	val |= FORCE_DDR_FREQ_REQ_ACK;
	vlv_punit_write(dev_priv, PUNIT_REG_DDR_SETUP2, val);

	if (wait_for((vlv_punit_read(dev_priv, PUNIT_REG_DDR_SETUP2) &
		      FORCE_DDR_FREQ_REQ_ACK) == 0, 3))
		DRM_ERROR("timed out waiting for Punit DDR DVFS request\n");

	mutex_unlock(&dev_priv->rps.hw_lock);
}

static void chv_set_memory_pm5(struct drm_i915_private *dev_priv, bool enable)
{
	u32 val;

	mutex_lock(&dev_priv->rps.hw_lock);

	val = vlv_punit_read(dev_priv, PUNIT_REG_DSPFREQ);
	if (enable)
		val |= DSP_MAXFIFO_PM5_ENABLE;
	else
		val &= ~DSP_MAXFIFO_PM5_ENABLE;
	vlv_punit_write(dev_priv, PUNIT_REG_DSPFREQ, val);

	mutex_unlock(&dev_priv->rps.hw_lock);
}

#define FW_WM(value, plane) \
	(((value) << DSPFW_ ## plane ## _SHIFT) & DSPFW_ ## plane ## _MASK)

void intel_set_memory_cxsr(struct drm_i915_private *dev_priv, bool enable)
{
	struct drm_device *dev = &dev_priv->drm;
	u32 val;

	if (IS_VALLEYVIEW(dev) || IS_CHERRYVIEW(dev)) {
		I915_WRITE(FW_BLC_SELF_VLV, enable ? FW_CSPWRDWNEN : 0);
		POSTING_READ(FW_BLC_SELF_VLV);
		dev_priv->wm.vlv.cxsr = enable;
	} else if (IS_G4X(dev) || IS_CRESTLINE(dev)) {
		I915_WRITE(FW_BLC_SELF, enable ? FW_BLC_SELF_EN : 0);
		POSTING_READ(FW_BLC_SELF);
	} else if (IS_PINEVIEW(dev)) {
		val = I915_READ(DSPFW3) & ~PINEVIEW_SELF_REFRESH_EN;
		val |= enable ? PINEVIEW_SELF_REFRESH_EN : 0;
		I915_WRITE(DSPFW3, val);
		POSTING_READ(DSPFW3);
	} else if (IS_I945G(dev) || IS_I945GM(dev)) {
		val = enable ? _MASKED_BIT_ENABLE(FW_BLC_SELF_EN) :
			       _MASKED_BIT_DISABLE(FW_BLC_SELF_EN);
		I915_WRITE(FW_BLC_SELF, val);
		POSTING_READ(FW_BLC_SELF);
	} else if (IS_I915GM(dev)) {
		val = enable ? _MASKED_BIT_ENABLE(INSTPM_SELF_EN) :
			       _MASKED_BIT_DISABLE(INSTPM_SELF_EN);
		I915_WRITE(INSTPM, val);
		POSTING_READ(INSTPM);
	} else {
		return;
	}

	DRM_DEBUG_KMS("memory self-refresh is %s\n",
		      enable ? "enabled" : "disabled");
}


/*
 * Latency for FIFO fetches is dependent on several factors:
 *   - memory configuration (speed, channels)
 *   - chipset
 *   - current MCH state
 * It can be fairly high in some situations, so here we assume a fairly
 * pessimal value.  It's a tradeoff between extra memory fetches (if we
 * set this value too high, the FIFO will fetch frequently to stay full)
 * and power consumption (set it too low to save power and we might see
 * FIFO underruns and display "flicker").
 *
 * A value of 5us seems to be a good balance; safe for very low end
 * platforms but not overly aggressive on lower latency configs.
 */
static const int pessimal_latency_ns = 5000;

#define VLV_FIFO_START(dsparb, dsparb2, lo_shift, hi_shift) \
	((((dsparb) >> (lo_shift)) & 0xff) | ((((dsparb2) >> (hi_shift)) & 0x1) << 8))

static int vlv_get_fifo_size(struct drm_device *dev,
			      enum pipe pipe, int plane)
{
	struct drm_i915_private *dev_priv = to_i915(dev);
	int sprite0_start, sprite1_start, size;

	switch (pipe) {
		uint32_t dsparb, dsparb2, dsparb3;
	case PIPE_A:
		dsparb = I915_READ(DSPARB);
		dsparb2 = I915_READ(DSPARB2);
		sprite0_start = VLV_FIFO_START(dsparb, dsparb2, 0, 0);
		sprite1_start = VLV_FIFO_START(dsparb, dsparb2, 8, 4);
		break;
	case PIPE_B:
		dsparb = I915_READ(DSPARB);
		dsparb2 = I915_READ(DSPARB2);
		sprite0_start = VLV_FIFO_START(dsparb, dsparb2, 16, 8);
		sprite1_start = VLV_FIFO_START(dsparb, dsparb2, 24, 12);
		break;
	case PIPE_C:
		dsparb2 = I915_READ(DSPARB2);
		dsparb3 = I915_READ(DSPARB3);
		sprite0_start = VLV_FIFO_START(dsparb3, dsparb2, 0, 16);
		sprite1_start = VLV_FIFO_START(dsparb3, dsparb2, 8, 20);
		break;
	default:
		return 0;
	}

	switch (plane) {
	case 0:
		size = sprite0_start;
		break;
	case 1:
		size = sprite1_start - sprite0_start;
		break;
	case 2:
		size = 512 - 1 - sprite1_start;
		break;
	default:
		return 0;
	}

	DRM_DEBUG_KMS("Pipe %c %s %c FIFO size: %d\n",
		      pipe_name(pipe), plane == 0 ? "primary" : "sprite",
		      plane == 0 ? plane_name(pipe) : sprite_name(pipe, plane - 1),
		      size);

	return size;
}

static int i9xx_get_fifo_size(struct drm_device *dev, int plane)
{
	struct drm_i915_private *dev_priv = to_i915(dev);
	uint32_t dsparb = I915_READ(DSPARB);
	int size;

	size = dsparb & 0x7f;
	if (plane)
		size = ((dsparb >> DSPARB_CSTART_SHIFT) & 0x7f) - size;

	DRM_DEBUG_KMS("FIFO size - (0x%08x) %s: %d\n", dsparb,
		      plane ? "B" : "A", size);

	return size;
}

static int i830_get_fifo_size(struct drm_device *dev, int plane)
{
	struct drm_i915_private *dev_priv = to_i915(dev);
	uint32_t dsparb = I915_READ(DSPARB);
	int size;

	size = dsparb & 0x1ff;
	if (plane)
		size = ((dsparb >> DSPARB_BEND_SHIFT) & 0x1ff) - size;
	size >>= 1; /* Convert to cachelines */

	DRM_DEBUG_KMS("FIFO size - (0x%08x) %s: %d\n", dsparb,
		      plane ? "B" : "A", size);

	return size;
}

static int i845_get_fifo_size(struct drm_device *dev, int plane)
{
	struct drm_i915_private *dev_priv = to_i915(dev);
	uint32_t dsparb = I915_READ(DSPARB);
	int size;

	size = dsparb & 0x7f;
	size >>= 2; /* Convert to cachelines */

	DRM_DEBUG_KMS("FIFO size - (0x%08x) %s: %d\n", dsparb,
		      plane ? "B" : "A",
		      size);

	return size;
}

/* Pineview has different values for various configs */
static const struct intel_watermark_params pineview_display_wm = {
	.fifo_size = PINEVIEW_DISPLAY_FIFO,
	.max_wm = PINEVIEW_MAX_WM,
	.default_wm = PINEVIEW_DFT_WM,
	.guard_size = PINEVIEW_GUARD_WM,
	.cacheline_size = PINEVIEW_FIFO_LINE_SIZE,
};
static const struct intel_watermark_params pineview_display_hplloff_wm = {
	.fifo_size = PINEVIEW_DISPLAY_FIFO,
	.max_wm = PINEVIEW_MAX_WM,
	.default_wm = PINEVIEW_DFT_HPLLOFF_WM,
	.guard_size = PINEVIEW_GUARD_WM,
	.cacheline_size = PINEVIEW_FIFO_LINE_SIZE,
};
static const struct intel_watermark_params pineview_cursor_wm = {
	.fifo_size = PINEVIEW_CURSOR_FIFO,
	.max_wm = PINEVIEW_CURSOR_MAX_WM,
	.default_wm = PINEVIEW_CURSOR_DFT_WM,
	.guard_size = PINEVIEW_CURSOR_GUARD_WM,
	.cacheline_size = PINEVIEW_FIFO_LINE_SIZE,
};
static const struct intel_watermark_params pineview_cursor_hplloff_wm = {
	.fifo_size = PINEVIEW_CURSOR_FIFO,
	.max_wm = PINEVIEW_CURSOR_MAX_WM,
	.default_wm = PINEVIEW_CURSOR_DFT_WM,
	.guard_size = PINEVIEW_CURSOR_GUARD_WM,
	.cacheline_size = PINEVIEW_FIFO_LINE_SIZE,
};
static const struct intel_watermark_params g4x_wm_info = {
	.fifo_size = G4X_FIFO_SIZE,
	.max_wm = G4X_MAX_WM,
	.default_wm = G4X_MAX_WM,
	.guard_size = 2,
	.cacheline_size = G4X_FIFO_LINE_SIZE,
};
static const struct intel_watermark_params g4x_cursor_wm_info = {
	.fifo_size = I965_CURSOR_FIFO,
	.max_wm = I965_CURSOR_MAX_WM,
	.default_wm = I965_CURSOR_DFT_WM,
	.guard_size = 2,
	.cacheline_size = G4X_FIFO_LINE_SIZE,
};
static const struct intel_watermark_params i965_cursor_wm_info = {
	.fifo_size = I965_CURSOR_FIFO,
	.max_wm = I965_CURSOR_MAX_WM,
	.default_wm = I965_CURSOR_DFT_WM,
	.guard_size = 2,
	.cacheline_size = I915_FIFO_LINE_SIZE,
};
static const struct intel_watermark_params i945_wm_info = {
	.fifo_size = I945_FIFO_SIZE,
	.max_wm = I915_MAX_WM,
	.default_wm = 1,
	.guard_size = 2,
	.cacheline_size = I915_FIFO_LINE_SIZE,
};
static const struct intel_watermark_params i915_wm_info = {
	.fifo_size = I915_FIFO_SIZE,
	.max_wm = I915_MAX_WM,
	.default_wm = 1,
	.guard_size = 2,
	.cacheline_size = I915_FIFO_LINE_SIZE,
};
static const struct intel_watermark_params i830_a_wm_info = {
	.fifo_size = I855GM_FIFO_SIZE,
	.max_wm = I915_MAX_WM,
	.default_wm = 1,
	.guard_size = 2,
	.cacheline_size = I830_FIFO_LINE_SIZE,
};
static const struct intel_watermark_params i830_bc_wm_info = {
	.fifo_size = I855GM_FIFO_SIZE,
	.max_wm = I915_MAX_WM/2,
	.default_wm = 1,
	.guard_size = 2,
	.cacheline_size = I830_FIFO_LINE_SIZE,
};
static const struct intel_watermark_params i845_wm_info = {
	.fifo_size = I830_FIFO_SIZE,
	.max_wm = I915_MAX_WM,
	.default_wm = 1,
	.guard_size = 2,
	.cacheline_size = I830_FIFO_LINE_SIZE,
};

/**
 * intel_calculate_wm - calculate watermark level
 * @clock_in_khz: pixel clock
 * @wm: chip FIFO params
 * @cpp: bytes per pixel
 * @latency_ns: memory latency for the platform
 *
 * Calculate the watermark level (the level at which the display plane will
 * start fetching from memory again).  Each chip has a different display
 * FIFO size and allocation, so the caller needs to figure that out and pass
 * in the correct intel_watermark_params structure.
 *
 * As the pixel clock runs, the FIFO will be drained at a rate that depends
 * on the pixel size.  When it reaches the watermark level, it'll start
 * fetching FIFO line sized based chunks from memory until the FIFO fills
 * past the watermark point.  If the FIFO drains completely, a FIFO underrun
 * will occur, and a display engine hang could result.
 */
static unsigned long intel_calculate_wm(unsigned long clock_in_khz,
					const struct intel_watermark_params *wm,
					int fifo_size, int cpp,
					unsigned long latency_ns)
{
	long entries_required, wm_size;

	/*
	 * Note: we need to make sure we don't overflow for various clock &
	 * latency values.
	 * clocks go from a few thousand to several hundred thousand.
	 * latency is usually a few thousand
	 */
	entries_required = ((clock_in_khz / 1000) * cpp * latency_ns) /
		1000;
	entries_required = DIV_ROUND_UP(entries_required, wm->cacheline_size);

	DRM_DEBUG_KMS("FIFO entries required for mode: %ld\n", entries_required);

	wm_size = fifo_size - (entries_required + wm->guard_size);

	DRM_DEBUG_KMS("FIFO watermark level: %ld\n", wm_size);

	/* Don't promote wm_size to unsigned... */
	if (wm_size > (long)wm->max_wm)
		wm_size = wm->max_wm;
	if (wm_size <= 0)
		wm_size = wm->default_wm;

	/*
	 * Bspec seems to indicate that the value shouldn't be lower than
	 * 'burst size + 1'. Certainly 830 is quite unhappy with low values.
	 * Lets go for 8 which is the burst size since certain platforms
	 * already use a hardcoded 8 (which is what the spec says should be
	 * done).
	 */
	if (wm_size <= 8)
		wm_size = 8;

	return wm_size;
}

static struct drm_crtc *single_enabled_crtc(struct drm_device *dev)
{
	struct drm_crtc *crtc, *enabled = NULL;

	for_each_crtc(dev, crtc) {
		if (intel_crtc_active(crtc)) {
			if (enabled)
				return NULL;
			enabled = crtc;
		}
	}

	return enabled;
}

static void pineview_update_wm(struct drm_crtc *unused_crtc)
{
	struct drm_device *dev = unused_crtc->dev;
	struct drm_i915_private *dev_priv = to_i915(dev);
	struct drm_crtc *crtc;
	const struct cxsr_latency *latency;
	u32 reg;
	unsigned long wm;

	latency = intel_get_cxsr_latency(IS_PINEVIEW_G(dev), dev_priv->is_ddr3,
					 dev_priv->fsb_freq, dev_priv->mem_freq);
	if (!latency) {
		DRM_DEBUG_KMS("Unknown FSB/MEM found, disable CxSR\n");
		intel_set_memory_cxsr(dev_priv, false);
		return;
	}

	crtc = single_enabled_crtc(dev);
	if (crtc) {
		const struct drm_display_mode *adjusted_mode = &to_intel_crtc(crtc)->config->base.adjusted_mode;
		int cpp = drm_format_plane_cpp(crtc->primary->state->fb->pixel_format, 0);
		int clock = adjusted_mode->crtc_clock;

		/* Display SR */
		wm = intel_calculate_wm(clock, &pineview_display_wm,
					pineview_display_wm.fifo_size,
					cpp, latency->display_sr);
		reg = I915_READ(DSPFW1);
		reg &= ~DSPFW_SR_MASK;
		reg |= FW_WM(wm, SR);
		I915_WRITE(DSPFW1, reg);
		DRM_DEBUG_KMS("DSPFW1 register is %x\n", reg);

		/* cursor SR */
		wm = intel_calculate_wm(clock, &pineview_cursor_wm,
					pineview_display_wm.fifo_size,
					cpp, latency->cursor_sr);
		reg = I915_READ(DSPFW3);
		reg &= ~DSPFW_CURSOR_SR_MASK;
		reg |= FW_WM(wm, CURSOR_SR);
		I915_WRITE(DSPFW3, reg);

		/* Display HPLL off SR */
		wm = intel_calculate_wm(clock, &pineview_display_hplloff_wm,
					pineview_display_hplloff_wm.fifo_size,
					cpp, latency->display_hpll_disable);
		reg = I915_READ(DSPFW3);
		reg &= ~DSPFW_HPLL_SR_MASK;
		reg |= FW_WM(wm, HPLL_SR);
		I915_WRITE(DSPFW3, reg);

		/* cursor HPLL off SR */
		wm = intel_calculate_wm(clock, &pineview_cursor_hplloff_wm,
					pineview_display_hplloff_wm.fifo_size,
					cpp, latency->cursor_hpll_disable);
		reg = I915_READ(DSPFW3);
		reg &= ~DSPFW_HPLL_CURSOR_MASK;
		reg |= FW_WM(wm, HPLL_CURSOR);
		I915_WRITE(DSPFW3, reg);
		DRM_DEBUG_KMS("DSPFW3 register is %x\n", reg);

		intel_set_memory_cxsr(dev_priv, true);
	} else {
		intel_set_memory_cxsr(dev_priv, false);
	}
}

static bool g4x_compute_wm0(struct drm_device *dev,
			    int plane,
			    const struct intel_watermark_params *display,
			    int display_latency_ns,
			    const struct intel_watermark_params *cursor,
			    int cursor_latency_ns,
			    int *plane_wm,
			    int *cursor_wm)
{
	struct drm_crtc *crtc;
	const struct drm_display_mode *adjusted_mode;
	int htotal, hdisplay, clock, cpp;
	int line_time_us, line_count;
	int entries, tlb_miss;

	crtc = intel_get_crtc_for_plane(dev, plane);
	if (!intel_crtc_active(crtc)) {
		*cursor_wm = cursor->guard_size;
		*plane_wm = display->guard_size;
		return false;
	}

	adjusted_mode = &to_intel_crtc(crtc)->config->base.adjusted_mode;
	clock = adjusted_mode->crtc_clock;
	htotal = adjusted_mode->crtc_htotal;
	hdisplay = to_intel_crtc(crtc)->config->pipe_src_w;
	cpp = drm_format_plane_cpp(crtc->primary->state->fb->pixel_format, 0);

	/* Use the small buffer method to calculate plane watermark */
	entries = ((clock * cpp / 1000) * display_latency_ns) / 1000;
	tlb_miss = display->fifo_size*display->cacheline_size - hdisplay * 8;
	if (tlb_miss > 0)
		entries += tlb_miss;
	entries = DIV_ROUND_UP(entries, display->cacheline_size);
	*plane_wm = entries + display->guard_size;
	if (*plane_wm > (int)display->max_wm)
		*plane_wm = display->max_wm;

	/* Use the large buffer method to calculate cursor watermark */
	line_time_us = max(htotal * 1000 / clock, 1);
	line_count = (cursor_latency_ns / line_time_us + 1000) / 1000;
	entries = line_count * crtc->cursor->state->crtc_w * cpp;
	tlb_miss = cursor->fifo_size*cursor->cacheline_size - hdisplay * 8;
	if (tlb_miss > 0)
		entries += tlb_miss;
	entries = DIV_ROUND_UP(entries, cursor->cacheline_size);
	*cursor_wm = entries + cursor->guard_size;
	if (*cursor_wm > (int)cursor->max_wm)
		*cursor_wm = (int)cursor->max_wm;

	return true;
}

/*
 * Check the wm result.
 *
 * If any calculated watermark values is larger than the maximum value that
 * can be programmed into the associated watermark register, that watermark
 * must be disabled.
 */
static bool g4x_check_srwm(struct drm_device *dev,
			   int display_wm, int cursor_wm,
			   const struct intel_watermark_params *display,
			   const struct intel_watermark_params *cursor)
{
	DRM_DEBUG_KMS("SR watermark: display plane %d, cursor %d\n",
		      display_wm, cursor_wm);

	if (display_wm > display->max_wm) {
		DRM_DEBUG_KMS("display watermark is too large(%d/%ld), disabling\n",
			      display_wm, display->max_wm);
		return false;
	}

	if (cursor_wm > cursor->max_wm) {
		DRM_DEBUG_KMS("cursor watermark is too large(%d/%ld), disabling\n",
			      cursor_wm, cursor->max_wm);
		return false;
	}

	if (!(display_wm || cursor_wm)) {
		DRM_DEBUG_KMS("SR latency is 0, disabling\n");
		return false;
	}

	return true;
}

static bool g4x_compute_srwm(struct drm_device *dev,
			     int plane,
			     int latency_ns,
			     const struct intel_watermark_params *display,
			     const struct intel_watermark_params *cursor,
			     int *display_wm, int *cursor_wm)
{
	struct drm_crtc *crtc;
	const struct drm_display_mode *adjusted_mode;
	int hdisplay, htotal, cpp, clock;
	unsigned long line_time_us;
	int line_count, line_size;
	int small, large;
	int entries;

	if (!latency_ns) {
		*display_wm = *cursor_wm = 0;
		return false;
	}

	crtc = intel_get_crtc_for_plane(dev, plane);
	adjusted_mode = &to_intel_crtc(crtc)->config->base.adjusted_mode;
	clock = adjusted_mode->crtc_clock;
	htotal = adjusted_mode->crtc_htotal;
	hdisplay = to_intel_crtc(crtc)->config->pipe_src_w;
	cpp = drm_format_plane_cpp(crtc->primary->state->fb->pixel_format, 0);

	line_time_us = max(htotal * 1000 / clock, 1);
	line_count = (latency_ns / line_time_us + 1000) / 1000;
	line_size = hdisplay * cpp;

	/* Use the minimum of the small and large buffer method for primary */
	small = ((clock * cpp / 1000) * latency_ns) / 1000;
	large = line_count * line_size;

	entries = DIV_ROUND_UP(min(small, large), display->cacheline_size);
	*display_wm = entries + display->guard_size;

	/* calculate the self-refresh watermark for display cursor */
	entries = line_count * cpp * crtc->cursor->state->crtc_w;
	entries = DIV_ROUND_UP(entries, cursor->cacheline_size);
	*cursor_wm = entries + cursor->guard_size;

	return g4x_check_srwm(dev,
			      *display_wm, *cursor_wm,
			      display, cursor);
}

#define FW_WM_VLV(value, plane) \
	(((value) << DSPFW_ ## plane ## _SHIFT) & DSPFW_ ## plane ## _MASK_VLV)

static void vlv_write_wm_values(struct intel_crtc *crtc,
				const struct vlv_wm_values *wm)
{
	struct drm_i915_private *dev_priv = to_i915(crtc->base.dev);
	enum pipe pipe = crtc->pipe;

	I915_WRITE(VLV_DDL(pipe),
		   (wm->ddl[pipe].cursor << DDL_CURSOR_SHIFT) |
		   (wm->ddl[pipe].sprite[1] << DDL_SPRITE_SHIFT(1)) |
		   (wm->ddl[pipe].sprite[0] << DDL_SPRITE_SHIFT(0)) |
		   (wm->ddl[pipe].primary << DDL_PLANE_SHIFT));

	I915_WRITE(DSPFW1,
		   FW_WM(wm->sr.plane, SR) |
		   FW_WM(wm->pipe[PIPE_B].cursor, CURSORB) |
		   FW_WM_VLV(wm->pipe[PIPE_B].primary, PLANEB) |
		   FW_WM_VLV(wm->pipe[PIPE_A].primary, PLANEA));
	I915_WRITE(DSPFW2,
		   FW_WM_VLV(wm->pipe[PIPE_A].sprite[1], SPRITEB) |
		   FW_WM(wm->pipe[PIPE_A].cursor, CURSORA) |
		   FW_WM_VLV(wm->pipe[PIPE_A].sprite[0], SPRITEA));
	I915_WRITE(DSPFW3,
		   FW_WM(wm->sr.cursor, CURSOR_SR));

	if (IS_CHERRYVIEW(dev_priv)) {
		I915_WRITE(DSPFW7_CHV,
			   FW_WM_VLV(wm->pipe[PIPE_B].sprite[1], SPRITED) |
			   FW_WM_VLV(wm->pipe[PIPE_B].sprite[0], SPRITEC));
		I915_WRITE(DSPFW8_CHV,
			   FW_WM_VLV(wm->pipe[PIPE_C].sprite[1], SPRITEF) |
			   FW_WM_VLV(wm->pipe[PIPE_C].sprite[0], SPRITEE));
		I915_WRITE(DSPFW9_CHV,
			   FW_WM_VLV(wm->pipe[PIPE_C].primary, PLANEC) |
			   FW_WM(wm->pipe[PIPE_C].cursor, CURSORC));
		I915_WRITE(DSPHOWM,
			   FW_WM(wm->sr.plane >> 9, SR_HI) |
			   FW_WM(wm->pipe[PIPE_C].sprite[1] >> 8, SPRITEF_HI) |
			   FW_WM(wm->pipe[PIPE_C].sprite[0] >> 8, SPRITEE_HI) |
			   FW_WM(wm->pipe[PIPE_C].primary >> 8, PLANEC_HI) |
			   FW_WM(wm->pipe[PIPE_B].sprite[1] >> 8, SPRITED_HI) |
			   FW_WM(wm->pipe[PIPE_B].sprite[0] >> 8, SPRITEC_HI) |
			   FW_WM(wm->pipe[PIPE_B].primary >> 8, PLANEB_HI) |
			   FW_WM(wm->pipe[PIPE_A].sprite[1] >> 8, SPRITEB_HI) |
			   FW_WM(wm->pipe[PIPE_A].sprite[0] >> 8, SPRITEA_HI) |
			   FW_WM(wm->pipe[PIPE_A].primary >> 8, PLANEA_HI));
	} else {
		I915_WRITE(DSPFW7,
			   FW_WM_VLV(wm->pipe[PIPE_B].sprite[1], SPRITED) |
			   FW_WM_VLV(wm->pipe[PIPE_B].sprite[0], SPRITEC));
		I915_WRITE(DSPHOWM,
			   FW_WM(wm->sr.plane >> 9, SR_HI) |
			   FW_WM(wm->pipe[PIPE_B].sprite[1] >> 8, SPRITED_HI) |
			   FW_WM(wm->pipe[PIPE_B].sprite[0] >> 8, SPRITEC_HI) |
			   FW_WM(wm->pipe[PIPE_B].primary >> 8, PLANEB_HI) |
			   FW_WM(wm->pipe[PIPE_A].sprite[1] >> 8, SPRITEB_HI) |
			   FW_WM(wm->pipe[PIPE_A].sprite[0] >> 8, SPRITEA_HI) |
			   FW_WM(wm->pipe[PIPE_A].primary >> 8, PLANEA_HI));
	}

	/* zero (unused) WM1 watermarks */
	I915_WRITE(DSPFW4, 0);
	I915_WRITE(DSPFW5, 0);
	I915_WRITE(DSPFW6, 0);
	I915_WRITE(DSPHOWM1, 0);

	POSTING_READ(DSPFW1);
}

#undef FW_WM_VLV

enum vlv_wm_level {
	VLV_WM_LEVEL_PM2,
	VLV_WM_LEVEL_PM5,
	VLV_WM_LEVEL_DDR_DVFS,
};

/* latency must be in 0.1us units. */
static unsigned int vlv_wm_method2(unsigned int pixel_rate,
				   unsigned int pipe_htotal,
				   unsigned int horiz_pixels,
				   unsigned int cpp,
				   unsigned int latency)
{
	unsigned int ret;

	ret = (latency * pixel_rate) / (pipe_htotal * 10000);
	ret = (ret + 1) * horiz_pixels * cpp;
	ret = DIV_ROUND_UP(ret, 64);

	return ret;
}

static void vlv_setup_wm_latency(struct drm_device *dev)
{
	struct drm_i915_private *dev_priv = to_i915(dev);

	/* all latencies in usec */
	dev_priv->wm.pri_latency[VLV_WM_LEVEL_PM2] = 3;

	dev_priv->wm.max_level = VLV_WM_LEVEL_PM2;

	if (IS_CHERRYVIEW(dev_priv)) {
		dev_priv->wm.pri_latency[VLV_WM_LEVEL_PM5] = 12;
		dev_priv->wm.pri_latency[VLV_WM_LEVEL_DDR_DVFS] = 33;

		dev_priv->wm.max_level = VLV_WM_LEVEL_DDR_DVFS;
	}
}

static uint16_t vlv_compute_wm_level(struct intel_plane *plane,
				     struct intel_crtc *crtc,
				     const struct intel_plane_state *state,
				     int level)
{
	struct drm_i915_private *dev_priv = to_i915(plane->base.dev);
	int clock, htotal, cpp, width, wm;

	if (dev_priv->wm.pri_latency[level] == 0)
		return USHRT_MAX;

	if (!state->visible)
		return 0;

	cpp = drm_format_plane_cpp(state->base.fb->pixel_format, 0);
	clock = crtc->config->base.adjusted_mode.crtc_clock;
	htotal = crtc->config->base.adjusted_mode.crtc_htotal;
	width = crtc->config->pipe_src_w;
	if (WARN_ON(htotal == 0))
		htotal = 1;

	if (plane->base.type == DRM_PLANE_TYPE_CURSOR) {
		/*
		 * FIXME the formula gives values that are
		 * too big for the cursor FIFO, and hence we
		 * would never be able to use cursors. For
		 * now just hardcode the watermark.
		 */
		wm = 63;
	} else {
		wm = vlv_wm_method2(clock, htotal, width, cpp,
				    dev_priv->wm.pri_latency[level] * 10);
	}

	return min_t(int, wm, USHRT_MAX);
}

static void vlv_compute_fifo(struct intel_crtc *crtc)
{
	struct drm_device *dev = crtc->base.dev;
	struct vlv_wm_state *wm_state = &crtc->wm_state;
	struct intel_plane *plane;
	unsigned int total_rate = 0;
	const int fifo_size = 512 - 1;
	int fifo_extra, fifo_left = fifo_size;

	for_each_intel_plane_on_crtc(dev, crtc, plane) {
		struct intel_plane_state *state =
			to_intel_plane_state(plane->base.state);

		if (plane->base.type == DRM_PLANE_TYPE_CURSOR)
			continue;

		if (state->visible) {
			wm_state->num_active_planes++;
			total_rate += drm_format_plane_cpp(state->base.fb->pixel_format, 0);
		}
	}

	for_each_intel_plane_on_crtc(dev, crtc, plane) {
		struct intel_plane_state *state =
			to_intel_plane_state(plane->base.state);
		unsigned int rate;

		if (plane->base.type == DRM_PLANE_TYPE_CURSOR) {
			plane->wm.fifo_size = 63;
			continue;
		}

		if (!state->visible) {
			plane->wm.fifo_size = 0;
			continue;
		}

		rate = drm_format_plane_cpp(state->base.fb->pixel_format, 0);
		plane->wm.fifo_size = fifo_size * rate / total_rate;
		fifo_left -= plane->wm.fifo_size;
	}

	fifo_extra = DIV_ROUND_UP(fifo_left, wm_state->num_active_planes ?: 1);

	/* spread the remainder evenly */
	for_each_intel_plane_on_crtc(dev, crtc, plane) {
		int plane_extra;

		if (fifo_left == 0)
			break;

		if (plane->base.type == DRM_PLANE_TYPE_CURSOR)
			continue;

		/* give it all to the first plane if none are active */
		if (plane->wm.fifo_size == 0 &&
		    wm_state->num_active_planes)
			continue;

		plane_extra = min(fifo_extra, fifo_left);
		plane->wm.fifo_size += plane_extra;
		fifo_left -= plane_extra;
	}

	WARN_ON(fifo_left != 0);
}

static void vlv_invert_wms(struct intel_crtc *crtc)
{
	struct vlv_wm_state *wm_state = &crtc->wm_state;
	int level;

	for (level = 0; level < wm_state->num_levels; level++) {
		struct drm_device *dev = crtc->base.dev;
		const int sr_fifo_size = INTEL_INFO(dev)->num_pipes * 512 - 1;
		struct intel_plane *plane;

		wm_state->sr[level].plane = sr_fifo_size - wm_state->sr[level].plane;
		wm_state->sr[level].cursor = 63 - wm_state->sr[level].cursor;

		for_each_intel_plane_on_crtc(dev, crtc, plane) {
			switch (plane->base.type) {
				int sprite;
			case DRM_PLANE_TYPE_CURSOR:
				wm_state->wm[level].cursor = plane->wm.fifo_size -
					wm_state->wm[level].cursor;
				break;
			case DRM_PLANE_TYPE_PRIMARY:
				wm_state->wm[level].primary = plane->wm.fifo_size -
					wm_state->wm[level].primary;
				break;
			case DRM_PLANE_TYPE_OVERLAY:
				sprite = plane->plane;
				wm_state->wm[level].sprite[sprite] = plane->wm.fifo_size -
					wm_state->wm[level].sprite[sprite];
				break;
			}
		}
	}
}

static void vlv_compute_wm(struct intel_crtc *crtc)
{
	struct drm_device *dev = crtc->base.dev;
	struct vlv_wm_state *wm_state = &crtc->wm_state;
	struct intel_plane *plane;
	int sr_fifo_size = INTEL_INFO(dev)->num_pipes * 512 - 1;
	int level;

	memset(wm_state, 0, sizeof(*wm_state));

	wm_state->cxsr = crtc->pipe != PIPE_C && crtc->wm.cxsr_allowed;
	wm_state->num_levels = to_i915(dev)->wm.max_level + 1;

	wm_state->num_active_planes = 0;

	vlv_compute_fifo(crtc);

	if (wm_state->num_active_planes != 1)
		wm_state->cxsr = false;

	if (wm_state->cxsr) {
		for (level = 0; level < wm_state->num_levels; level++) {
			wm_state->sr[level].plane = sr_fifo_size;
			wm_state->sr[level].cursor = 63;
		}
	}

	for_each_intel_plane_on_crtc(dev, crtc, plane) {
		struct intel_plane_state *state =
			to_intel_plane_state(plane->base.state);

		if (!state->visible)
			continue;

		/* normal watermarks */
		for (level = 0; level < wm_state->num_levels; level++) {
			int wm = vlv_compute_wm_level(plane, crtc, state, level);
			int max_wm = plane->base.type == DRM_PLANE_TYPE_CURSOR ? 63 : 511;

			/* hack */
			if (WARN_ON(level == 0 && wm > max_wm))
				wm = max_wm;

			if (wm > plane->wm.fifo_size)
				break;

			switch (plane->base.type) {
				int sprite;
			case DRM_PLANE_TYPE_CURSOR:
				wm_state->wm[level].cursor = wm;
				break;
			case DRM_PLANE_TYPE_PRIMARY:
				wm_state->wm[level].primary = wm;
				break;
			case DRM_PLANE_TYPE_OVERLAY:
				sprite = plane->plane;
				wm_state->wm[level].sprite[sprite] = wm;
				break;
			}
		}

		wm_state->num_levels = level;

		if (!wm_state->cxsr)
			continue;

		/* maxfifo watermarks */
		switch (plane->base.type) {
			int sprite, level;
		case DRM_PLANE_TYPE_CURSOR:
			for (level = 0; level < wm_state->num_levels; level++)
				wm_state->sr[level].cursor =
					wm_state->wm[level].cursor;
			break;
		case DRM_PLANE_TYPE_PRIMARY:
			for (level = 0; level < wm_state->num_levels; level++)
				wm_state->sr[level].plane =
					min(wm_state->sr[level].plane,
					    wm_state->wm[level].primary);
			break;
		case DRM_PLANE_TYPE_OVERLAY:
			sprite = plane->plane;
			for (level = 0; level < wm_state->num_levels; level++)
				wm_state->sr[level].plane =
					min(wm_state->sr[level].plane,
					    wm_state->wm[level].sprite[sprite]);
			break;
		}
	}

	/* clear any (partially) filled invalid levels */
	for (level = wm_state->num_levels; level < to_i915(dev)->wm.max_level + 1; level++) {
		memset(&wm_state->wm[level], 0, sizeof(wm_state->wm[level]));
		memset(&wm_state->sr[level], 0, sizeof(wm_state->sr[level]));
	}

	vlv_invert_wms(crtc);
}

#define VLV_FIFO(plane, value) \
	(((value) << DSPARB_ ## plane ## _SHIFT_VLV) & DSPARB_ ## plane ## _MASK_VLV)

static void vlv_pipe_set_fifo_size(struct intel_crtc *crtc)
{
	struct drm_device *dev = crtc->base.dev;
	struct drm_i915_private *dev_priv = to_i915(dev);
	struct intel_plane *plane;
	int sprite0_start = 0, sprite1_start = 0, fifo_size = 0;

	for_each_intel_plane_on_crtc(dev, crtc, plane) {
		if (plane->base.type == DRM_PLANE_TYPE_CURSOR) {
			WARN_ON(plane->wm.fifo_size != 63);
			continue;
		}

		if (plane->base.type == DRM_PLANE_TYPE_PRIMARY)
			sprite0_start = plane->wm.fifo_size;
		else if (plane->plane == 0)
			sprite1_start = sprite0_start + plane->wm.fifo_size;
		else
			fifo_size = sprite1_start + plane->wm.fifo_size;
	}

	WARN_ON(fifo_size != 512 - 1);

	DRM_DEBUG_KMS("Pipe %c FIFO split %d / %d / %d\n",
		      pipe_name(crtc->pipe), sprite0_start,
		      sprite1_start, fifo_size);

	switch (crtc->pipe) {
		uint32_t dsparb, dsparb2, dsparb3;
	case PIPE_A:
		dsparb = I915_READ(DSPARB);
		dsparb2 = I915_READ(DSPARB2);

		dsparb &= ~(VLV_FIFO(SPRITEA, 0xff) |
			    VLV_FIFO(SPRITEB, 0xff));
		dsparb |= (VLV_FIFO(SPRITEA, sprite0_start) |
			   VLV_FIFO(SPRITEB, sprite1_start));

		dsparb2 &= ~(VLV_FIFO(SPRITEA_HI, 0x1) |
			     VLV_FIFO(SPRITEB_HI, 0x1));
		dsparb2 |= (VLV_FIFO(SPRITEA_HI, sprite0_start >> 8) |
			   VLV_FIFO(SPRITEB_HI, sprite1_start >> 8));

		I915_WRITE(DSPARB, dsparb);
		I915_WRITE(DSPARB2, dsparb2);
		break;
	case PIPE_B:
		dsparb = I915_READ(DSPARB);
		dsparb2 = I915_READ(DSPARB2);

		dsparb &= ~(VLV_FIFO(SPRITEC, 0xff) |
			    VLV_FIFO(SPRITED, 0xff));
		dsparb |= (VLV_FIFO(SPRITEC, sprite0_start) |
			   VLV_FIFO(SPRITED, sprite1_start));

		dsparb2 &= ~(VLV_FIFO(SPRITEC_HI, 0xff) |
			     VLV_FIFO(SPRITED_HI, 0xff));
		dsparb2 |= (VLV_FIFO(SPRITEC_HI, sprite0_start >> 8) |
			   VLV_FIFO(SPRITED_HI, sprite1_start >> 8));

		I915_WRITE(DSPARB, dsparb);
		I915_WRITE(DSPARB2, dsparb2);
		break;
	case PIPE_C:
		dsparb3 = I915_READ(DSPARB3);
		dsparb2 = I915_READ(DSPARB2);

		dsparb3 &= ~(VLV_FIFO(SPRITEE, 0xff) |
			     VLV_FIFO(SPRITEF, 0xff));
		dsparb3 |= (VLV_FIFO(SPRITEE, sprite0_start) |
			    VLV_FIFO(SPRITEF, sprite1_start));

		dsparb2 &= ~(VLV_FIFO(SPRITEE_HI, 0xff) |
			     VLV_FIFO(SPRITEF_HI, 0xff));
		dsparb2 |= (VLV_FIFO(SPRITEE_HI, sprite0_start >> 8) |
			   VLV_FIFO(SPRITEF_HI, sprite1_start >> 8));

		I915_WRITE(DSPARB3, dsparb3);
		I915_WRITE(DSPARB2, dsparb2);
		break;
	default:
		break;
	}
}

#undef VLV_FIFO

static void vlv_merge_wm(struct drm_device *dev,
			 struct vlv_wm_values *wm)
{
	struct intel_crtc *crtc;
	int num_active_crtcs = 0;

	wm->level = to_i915(dev)->wm.max_level;
	wm->cxsr = true;

	for_each_intel_crtc(dev, crtc) {
		const struct vlv_wm_state *wm_state = &crtc->wm_state;

		if (!crtc->active)
			continue;

		if (!wm_state->cxsr)
			wm->cxsr = false;

		num_active_crtcs++;
		wm->level = min_t(int, wm->level, wm_state->num_levels - 1);
	}

	if (num_active_crtcs != 1)
		wm->cxsr = false;

	if (num_active_crtcs > 1)
		wm->level = VLV_WM_LEVEL_PM2;

	for_each_intel_crtc(dev, crtc) {
		struct vlv_wm_state *wm_state = &crtc->wm_state;
		enum pipe pipe = crtc->pipe;

		if (!crtc->active)
			continue;

		wm->pipe[pipe] = wm_state->wm[wm->level];
		if (wm->cxsr)
			wm->sr = wm_state->sr[wm->level];

		wm->ddl[pipe].primary = DDL_PRECISION_HIGH | 2;
		wm->ddl[pipe].sprite[0] = DDL_PRECISION_HIGH | 2;
		wm->ddl[pipe].sprite[1] = DDL_PRECISION_HIGH | 2;
		wm->ddl[pipe].cursor = DDL_PRECISION_HIGH | 2;
	}
}

static void vlv_update_wm(struct drm_crtc *crtc)
{
	struct drm_device *dev = crtc->dev;
	struct drm_i915_private *dev_priv = to_i915(dev);
	struct intel_crtc *intel_crtc = to_intel_crtc(crtc);
	enum pipe pipe = intel_crtc->pipe;
	struct vlv_wm_values wm = {};

	vlv_compute_wm(intel_crtc);
	vlv_merge_wm(dev, &wm);

	if (memcmp(&dev_priv->wm.vlv, &wm, sizeof(wm)) == 0) {
		/* FIXME should be part of crtc atomic commit */
		vlv_pipe_set_fifo_size(intel_crtc);
		return;
	}

	if (wm.level < VLV_WM_LEVEL_DDR_DVFS &&
	    dev_priv->wm.vlv.level >= VLV_WM_LEVEL_DDR_DVFS)
		chv_set_memory_dvfs(dev_priv, false);

	if (wm.level < VLV_WM_LEVEL_PM5 &&
	    dev_priv->wm.vlv.level >= VLV_WM_LEVEL_PM5)
		chv_set_memory_pm5(dev_priv, false);

	if (!wm.cxsr && dev_priv->wm.vlv.cxsr)
		intel_set_memory_cxsr(dev_priv, false);

	/* FIXME should be part of crtc atomic commit */
	vlv_pipe_set_fifo_size(intel_crtc);

	vlv_write_wm_values(intel_crtc, &wm);

	DRM_DEBUG_KMS("Setting FIFO watermarks - %c: plane=%d, cursor=%d, "
		      "sprite0=%d, sprite1=%d, SR: plane=%d, cursor=%d level=%d cxsr=%d\n",
		      pipe_name(pipe), wm.pipe[pipe].primary, wm.pipe[pipe].cursor,
		      wm.pipe[pipe].sprite[0], wm.pipe[pipe].sprite[1],
		      wm.sr.plane, wm.sr.cursor, wm.level, wm.cxsr);

	if (wm.cxsr && !dev_priv->wm.vlv.cxsr)
		intel_set_memory_cxsr(dev_priv, true);

	if (wm.level >= VLV_WM_LEVEL_PM5 &&
	    dev_priv->wm.vlv.level < VLV_WM_LEVEL_PM5)
		chv_set_memory_pm5(dev_priv, true);

	if (wm.level >= VLV_WM_LEVEL_DDR_DVFS &&
	    dev_priv->wm.vlv.level < VLV_WM_LEVEL_DDR_DVFS)
		chv_set_memory_dvfs(dev_priv, true);

	dev_priv->wm.vlv = wm;
}

#define single_plane_enabled(mask) is_power_of_2(mask)

static void g4x_update_wm(struct drm_crtc *crtc)
{
	struct drm_device *dev = crtc->dev;
	static const int sr_latency_ns = 12000;
	struct drm_i915_private *dev_priv = to_i915(dev);
	int planea_wm, planeb_wm, cursora_wm, cursorb_wm;
	int plane_sr, cursor_sr;
	unsigned int enabled = 0;
	bool cxsr_enabled;

	if (g4x_compute_wm0(dev, PIPE_A,
			    &g4x_wm_info, pessimal_latency_ns,
			    &g4x_cursor_wm_info, pessimal_latency_ns,
			    &planea_wm, &cursora_wm))
		enabled |= 1 << PIPE_A;

	if (g4x_compute_wm0(dev, PIPE_B,
			    &g4x_wm_info, pessimal_latency_ns,
			    &g4x_cursor_wm_info, pessimal_latency_ns,
			    &planeb_wm, &cursorb_wm))
		enabled |= 1 << PIPE_B;

	if (single_plane_enabled(enabled) &&
	    g4x_compute_srwm(dev, ffs(enabled) - 1,
			     sr_latency_ns,
			     &g4x_wm_info,
			     &g4x_cursor_wm_info,
			     &plane_sr, &cursor_sr)) {
		cxsr_enabled = true;
	} else {
		cxsr_enabled = false;
		intel_set_memory_cxsr(dev_priv, false);
		plane_sr = cursor_sr = 0;
	}

	DRM_DEBUG_KMS("Setting FIFO watermarks - A: plane=%d, cursor=%d, "
		      "B: plane=%d, cursor=%d, SR: plane=%d, cursor=%d\n",
		      planea_wm, cursora_wm,
		      planeb_wm, cursorb_wm,
		      plane_sr, cursor_sr);

	I915_WRITE(DSPFW1,
		   FW_WM(plane_sr, SR) |
		   FW_WM(cursorb_wm, CURSORB) |
		   FW_WM(planeb_wm, PLANEB) |
		   FW_WM(planea_wm, PLANEA));
	I915_WRITE(DSPFW2,
		   (I915_READ(DSPFW2) & ~DSPFW_CURSORA_MASK) |
		   FW_WM(cursora_wm, CURSORA));
	/* HPLL off in SR has some issues on G4x... disable it */
	I915_WRITE(DSPFW3,
		   (I915_READ(DSPFW3) & ~(DSPFW_HPLL_SR_EN | DSPFW_CURSOR_SR_MASK)) |
		   FW_WM(cursor_sr, CURSOR_SR));

	if (cxsr_enabled)
		intel_set_memory_cxsr(dev_priv, true);
}

static void i965_update_wm(struct drm_crtc *unused_crtc)
{
	struct drm_device *dev = unused_crtc->dev;
	struct drm_i915_private *dev_priv = to_i915(dev);
	struct drm_crtc *crtc;
	int srwm = 1;
	int cursor_sr = 16;
	bool cxsr_enabled;

	/* Calc sr entries for one plane configs */
	crtc = single_enabled_crtc(dev);
	if (crtc) {
		/* self-refresh has much higher latency */
		static const int sr_latency_ns = 12000;
		const struct drm_display_mode *adjusted_mode = &to_intel_crtc(crtc)->config->base.adjusted_mode;
		int clock = adjusted_mode->crtc_clock;
		int htotal = adjusted_mode->crtc_htotal;
		int hdisplay = to_intel_crtc(crtc)->config->pipe_src_w;
		int cpp = drm_format_plane_cpp(crtc->primary->state->fb->pixel_format, 0);
		unsigned long line_time_us;
		int entries;

		line_time_us = max(htotal * 1000 / clock, 1);

		/* Use ns/us then divide to preserve precision */
		entries = (((sr_latency_ns / line_time_us) + 1000) / 1000) *
			cpp * hdisplay;
		entries = DIV_ROUND_UP(entries, I915_FIFO_LINE_SIZE);
		srwm = I965_FIFO_SIZE - entries;
		if (srwm < 0)
			srwm = 1;
		srwm &= 0x1ff;
		DRM_DEBUG_KMS("self-refresh entries: %d, wm: %d\n",
			      entries, srwm);

		entries = (((sr_latency_ns / line_time_us) + 1000) / 1000) *
			cpp * crtc->cursor->state->crtc_w;
		entries = DIV_ROUND_UP(entries,
					  i965_cursor_wm_info.cacheline_size);
		cursor_sr = i965_cursor_wm_info.fifo_size -
			(entries + i965_cursor_wm_info.guard_size);

		if (cursor_sr > i965_cursor_wm_info.max_wm)
			cursor_sr = i965_cursor_wm_info.max_wm;

		DRM_DEBUG_KMS("self-refresh watermark: display plane %d "
			      "cursor %d\n", srwm, cursor_sr);

		cxsr_enabled = true;
	} else {
		cxsr_enabled = false;
		/* Turn off self refresh if both pipes are enabled */
		intel_set_memory_cxsr(dev_priv, false);
	}

	DRM_DEBUG_KMS("Setting FIFO watermarks - A: 8, B: 8, C: 8, SR %d\n",
		      srwm);

	/* 965 has limitations... */
	I915_WRITE(DSPFW1, FW_WM(srwm, SR) |
		   FW_WM(8, CURSORB) |
		   FW_WM(8, PLANEB) |
		   FW_WM(8, PLANEA));
	I915_WRITE(DSPFW2, FW_WM(8, CURSORA) |
		   FW_WM(8, PLANEC_OLD));
	/* update cursor SR watermark */
	I915_WRITE(DSPFW3, FW_WM(cursor_sr, CURSOR_SR));

	if (cxsr_enabled)
		intel_set_memory_cxsr(dev_priv, true);
}

#undef FW_WM

static void i9xx_update_wm(struct drm_crtc *unused_crtc)
{
	struct drm_device *dev = unused_crtc->dev;
	struct drm_i915_private *dev_priv = to_i915(dev);
	const struct intel_watermark_params *wm_info;
	uint32_t fwater_lo;
	uint32_t fwater_hi;
	int cwm, srwm = 1;
	int fifo_size;
	int planea_wm, planeb_wm;
	struct drm_crtc *crtc, *enabled = NULL;

	if (IS_I945GM(dev))
		wm_info = &i945_wm_info;
	else if (!IS_GEN2(dev))
		wm_info = &i915_wm_info;
	else
		wm_info = &i830_a_wm_info;

	fifo_size = dev_priv->display.get_fifo_size(dev, 0);
	crtc = intel_get_crtc_for_plane(dev, 0);
	if (intel_crtc_active(crtc)) {
		const struct drm_display_mode *adjusted_mode;
		int cpp = drm_format_plane_cpp(crtc->primary->state->fb->pixel_format, 0);
		if (IS_GEN2(dev))
			cpp = 4;

		adjusted_mode = &to_intel_crtc(crtc)->config->base.adjusted_mode;
		planea_wm = intel_calculate_wm(adjusted_mode->crtc_clock,
					       wm_info, fifo_size, cpp,
					       pessimal_latency_ns);
		enabled = crtc;
	} else {
		planea_wm = fifo_size - wm_info->guard_size;
		if (planea_wm > (long)wm_info->max_wm)
			planea_wm = wm_info->max_wm;
	}

	if (IS_GEN2(dev))
		wm_info = &i830_bc_wm_info;

	fifo_size = dev_priv->display.get_fifo_size(dev, 1);
	crtc = intel_get_crtc_for_plane(dev, 1);
	if (intel_crtc_active(crtc)) {
		const struct drm_display_mode *adjusted_mode;
		int cpp = drm_format_plane_cpp(crtc->primary->state->fb->pixel_format, 0);
		if (IS_GEN2(dev))
			cpp = 4;

		adjusted_mode = &to_intel_crtc(crtc)->config->base.adjusted_mode;
		planeb_wm = intel_calculate_wm(adjusted_mode->crtc_clock,
					       wm_info, fifo_size, cpp,
					       pessimal_latency_ns);
		if (enabled == NULL)
			enabled = crtc;
		else
			enabled = NULL;
	} else {
		planeb_wm = fifo_size - wm_info->guard_size;
		if (planeb_wm > (long)wm_info->max_wm)
			planeb_wm = wm_info->max_wm;
	}

	DRM_DEBUG_KMS("FIFO watermarks - A: %d, B: %d\n", planea_wm, planeb_wm);

	if (IS_I915GM(dev) && enabled) {
		struct drm_i915_gem_object *obj;

		obj = intel_fb_obj(enabled->primary->state->fb);

		/* self-refresh seems busted with untiled */
		if (obj->tiling_mode == I915_TILING_NONE)
			enabled = NULL;
	}

	/*
	 * Overlay gets an aggressive default since video jitter is bad.
	 */
	cwm = 2;

	/* Play safe and disable self-refresh before adjusting watermarks. */
	intel_set_memory_cxsr(dev_priv, false);

	/* Calc sr entries for one plane configs */
	if (HAS_FW_BLC(dev) && enabled) {
		/* self-refresh has much higher latency */
		static const int sr_latency_ns = 6000;
		const struct drm_display_mode *adjusted_mode = &to_intel_crtc(enabled)->config->base.adjusted_mode;
		int clock = adjusted_mode->crtc_clock;
		int htotal = adjusted_mode->crtc_htotal;
		int hdisplay = to_intel_crtc(enabled)->config->pipe_src_w;
		int cpp = drm_format_plane_cpp(enabled->primary->state->fb->pixel_format, 0);
		unsigned long line_time_us;
		int entries;

		line_time_us = max(htotal * 1000 / clock, 1);

		/* Use ns/us then divide to preserve precision */
		entries = (((sr_latency_ns / line_time_us) + 1000) / 1000) *
			cpp * hdisplay;
		entries = DIV_ROUND_UP(entries, wm_info->cacheline_size);
		DRM_DEBUG_KMS("self-refresh entries: %d\n", entries);
		srwm = wm_info->fifo_size - entries;
		if (srwm < 0)
			srwm = 1;

		if (IS_I945G(dev) || IS_I945GM(dev))
			I915_WRITE(FW_BLC_SELF,
				   FW_BLC_SELF_FIFO_MASK | (srwm & 0xff));
		else if (IS_I915GM(dev))
			I915_WRITE(FW_BLC_SELF, srwm & 0x3f);
	}

	DRM_DEBUG_KMS("Setting FIFO watermarks - A: %d, B: %d, C: %d, SR %d\n",
		      planea_wm, planeb_wm, cwm, srwm);

	fwater_lo = ((planeb_wm & 0x3f) << 16) | (planea_wm & 0x3f);
	fwater_hi = (cwm & 0x1f);

	/* Set request length to 8 cachelines per fetch */
	fwater_lo = fwater_lo | (1 << 24) | (1 << 8);
	fwater_hi = fwater_hi | (1 << 8);

	I915_WRITE(FW_BLC, fwater_lo);
	I915_WRITE(FW_BLC2, fwater_hi);

	if (enabled)
		intel_set_memory_cxsr(dev_priv, true);
}

static void i845_update_wm(struct drm_crtc *unused_crtc)
{
	struct drm_device *dev = unused_crtc->dev;
	struct drm_i915_private *dev_priv = to_i915(dev);
	struct drm_crtc *crtc;
	const struct drm_display_mode *adjusted_mode;
	uint32_t fwater_lo;
	int planea_wm;

	crtc = single_enabled_crtc(dev);
	if (crtc == NULL)
		return;

	adjusted_mode = &to_intel_crtc(crtc)->config->base.adjusted_mode;
	planea_wm = intel_calculate_wm(adjusted_mode->crtc_clock,
				       &i845_wm_info,
				       dev_priv->display.get_fifo_size(dev, 0),
				       4, pessimal_latency_ns);
	fwater_lo = I915_READ(FW_BLC) & ~0xfff;
	fwater_lo |= (3<<8) | planea_wm;

	DRM_DEBUG_KMS("Setting FIFO watermarks - A: %d\n", planea_wm);

	I915_WRITE(FW_BLC, fwater_lo);
}

uint32_t ilk_pipe_pixel_rate(const struct intel_crtc_state *pipe_config)
{
	uint32_t pixel_rate;

	pixel_rate = pipe_config->base.adjusted_mode.crtc_clock;

	/* We only use IF-ID interlacing. If we ever use PF-ID we'll need to
	 * adjust the pixel_rate here. */

	if (pipe_config->pch_pfit.enabled) {
		uint64_t pipe_w, pipe_h, pfit_w, pfit_h;
		uint32_t pfit_size = pipe_config->pch_pfit.size;

		pipe_w = pipe_config->pipe_src_w;
		pipe_h = pipe_config->pipe_src_h;

		pfit_w = (pfit_size >> 16) & 0xFFFF;
		pfit_h = pfit_size & 0xFFFF;
		if (pipe_w < pfit_w)
			pipe_w = pfit_w;
		if (pipe_h < pfit_h)
			pipe_h = pfit_h;

		if (WARN_ON(!pfit_w || !pfit_h))
			return pixel_rate;

		pixel_rate = div_u64((uint64_t) pixel_rate * pipe_w * pipe_h,
				     pfit_w * pfit_h);
	}

	return pixel_rate;
}

/* latency must be in 0.1us units. */
static uint32_t ilk_wm_method1(uint32_t pixel_rate, uint8_t cpp, uint32_t latency)
{
	uint64_t ret;

	if (WARN(latency == 0, "Latency value missing\n"))
		return UINT_MAX;

	ret = (uint64_t) pixel_rate * cpp * latency;
	ret = DIV_ROUND_UP_ULL(ret, 64 * 10000) + 2;

	return ret;
}

/* latency must be in 0.1us units. */
static uint32_t ilk_wm_method2(uint32_t pixel_rate, uint32_t pipe_htotal,
			       uint32_t horiz_pixels, uint8_t cpp,
			       uint32_t latency)
{
	uint32_t ret;

	if (WARN(latency == 0, "Latency value missing\n"))
		return UINT_MAX;
	if (WARN_ON(!pipe_htotal))
		return UINT_MAX;

	ret = (latency * pixel_rate) / (pipe_htotal * 10000);
	ret = (ret + 1) * horiz_pixels * cpp;
	ret = DIV_ROUND_UP(ret, 64) + 2;
	return ret;
}

static uint32_t ilk_wm_fbc(uint32_t pri_val, uint32_t horiz_pixels,
			   uint8_t cpp)
{
	/*
	 * Neither of these should be possible since this function shouldn't be
	 * called if the CRTC is off or the plane is invisible.  But let's be
	 * extra paranoid to avoid a potential divide-by-zero if we screw up
	 * elsewhere in the driver.
	 */
	if (WARN_ON(!cpp))
		return 0;
	if (WARN_ON(!horiz_pixels))
		return 0;

	return DIV_ROUND_UP(pri_val * 64, horiz_pixels * cpp) + 2;
}

struct ilk_wm_maximums {
	uint16_t pri;
	uint16_t spr;
	uint16_t cur;
	uint16_t fbc;
};

/*
 * For both WM_PIPE and WM_LP.
 * mem_value must be in 0.1us units.
 */
static uint32_t ilk_compute_pri_wm(const struct intel_crtc_state *cstate,
				   const struct intel_plane_state *pstate,
				   uint32_t mem_value,
				   bool is_lp)
{
	int cpp = pstate->base.fb ?
		drm_format_plane_cpp(pstate->base.fb->pixel_format, 0) : 0;
	uint32_t method1, method2;

	if (!cstate->base.active || !pstate->visible)
		return 0;

	method1 = ilk_wm_method1(ilk_pipe_pixel_rate(cstate), cpp, mem_value);

	if (!is_lp)
		return method1;

	method2 = ilk_wm_method2(ilk_pipe_pixel_rate(cstate),
				 cstate->base.adjusted_mode.crtc_htotal,
				 drm_rect_width(&pstate->dst),
				 cpp, mem_value);

	return min(method1, method2);
}

/*
 * For both WM_PIPE and WM_LP.
 * mem_value must be in 0.1us units.
 */
static uint32_t ilk_compute_spr_wm(const struct intel_crtc_state *cstate,
				   const struct intel_plane_state *pstate,
				   uint32_t mem_value)
{
	int cpp = pstate->base.fb ?
		drm_format_plane_cpp(pstate->base.fb->pixel_format, 0) : 0;
	uint32_t method1, method2;

	if (!cstate->base.active || !pstate->visible)
		return 0;

	method1 = ilk_wm_method1(ilk_pipe_pixel_rate(cstate), cpp, mem_value);
	method2 = ilk_wm_method2(ilk_pipe_pixel_rate(cstate),
				 cstate->base.adjusted_mode.crtc_htotal,
				 drm_rect_width(&pstate->dst),
				 cpp, mem_value);
	return min(method1, method2);
}

/*
 * For both WM_PIPE and WM_LP.
 * mem_value must be in 0.1us units.
 */
static uint32_t ilk_compute_cur_wm(const struct intel_crtc_state *cstate,
				   const struct intel_plane_state *pstate,
				   uint32_t mem_value)
{
	/*
	 * We treat the cursor plane as always-on for the purposes of watermark
	 * calculation.  Until we have two-stage watermark programming merged,
	 * this is necessary to avoid flickering.
	 */
	int cpp = 4;
	int width = pstate->visible ? pstate->base.crtc_w : 64;

	if (!cstate->base.active)
		return 0;

	return ilk_wm_method2(ilk_pipe_pixel_rate(cstate),
			      cstate->base.adjusted_mode.crtc_htotal,
			      width, cpp, mem_value);
}

/* Only for WM_LP. */
static uint32_t ilk_compute_fbc_wm(const struct intel_crtc_state *cstate,
				   const struct intel_plane_state *pstate,
				   uint32_t pri_val)
{
	int cpp = pstate->base.fb ?
		drm_format_plane_cpp(pstate->base.fb->pixel_format, 0) : 0;

	if (!cstate->base.active || !pstate->visible)
		return 0;

	return ilk_wm_fbc(pri_val, drm_rect_width(&pstate->dst), cpp);
}

static unsigned int ilk_display_fifo_size(const struct drm_device *dev)
{
	if (INTEL_INFO(dev)->gen >= 8)
		return 3072;
	else if (INTEL_INFO(dev)->gen >= 7)
		return 768;
	else
		return 512;
}

static unsigned int ilk_plane_wm_reg_max(const struct drm_device *dev,
					 int level, bool is_sprite)
{
	if (INTEL_INFO(dev)->gen >= 8)
		/* BDW primary/sprite plane watermarks */
		return level == 0 ? 255 : 2047;
	else if (INTEL_INFO(dev)->gen >= 7)
		/* IVB/HSW primary/sprite plane watermarks */
		return level == 0 ? 127 : 1023;
	else if (!is_sprite)
		/* ILK/SNB primary plane watermarks */
		return level == 0 ? 127 : 511;
	else
		/* ILK/SNB sprite plane watermarks */
		return level == 0 ? 63 : 255;
}

static unsigned int ilk_cursor_wm_reg_max(const struct drm_device *dev,
					  int level)
{
	if (INTEL_INFO(dev)->gen >= 7)
		return level == 0 ? 63 : 255;
	else
		return level == 0 ? 31 : 63;
}

static unsigned int ilk_fbc_wm_reg_max(const struct drm_device *dev)
{
	if (INTEL_INFO(dev)->gen >= 8)
		return 31;
	else
		return 15;
}

/* Calculate the maximum primary/sprite plane watermark */
static unsigned int ilk_plane_wm_max(const struct drm_device *dev,
				     int level,
				     const struct intel_wm_config *config,
				     enum intel_ddb_partitioning ddb_partitioning,
				     bool is_sprite)
{
	unsigned int fifo_size = ilk_display_fifo_size(dev);

	/* if sprites aren't enabled, sprites get nothing */
	if (is_sprite && !config->sprites_enabled)
		return 0;

	/* HSW allows LP1+ watermarks even with multiple pipes */
	if (level == 0 || config->num_pipes_active > 1) {
		fifo_size /= INTEL_INFO(dev)->num_pipes;

		/*
		 * For some reason the non self refresh
		 * FIFO size is only half of the self
		 * refresh FIFO size on ILK/SNB.
		 */
		if (INTEL_INFO(dev)->gen <= 6)
			fifo_size /= 2;
	}

	if (config->sprites_enabled) {
		/* level 0 is always calculated with 1:1 split */
		if (level > 0 && ddb_partitioning == INTEL_DDB_PART_5_6) {
			if (is_sprite)
				fifo_size *= 5;
			fifo_size /= 6;
		} else {
			fifo_size /= 2;
		}
	}

	/* clamp to max that the registers can hold */
	return min(fifo_size, ilk_plane_wm_reg_max(dev, level, is_sprite));
}

/* Calculate the maximum cursor plane watermark */
static unsigned int ilk_cursor_wm_max(const struct drm_device *dev,
				      int level,
				      const struct intel_wm_config *config)
{
	/* HSW LP1+ watermarks w/ multiple pipes */
	if (level > 0 && config->num_pipes_active > 1)
		return 64;

	/* otherwise just report max that registers can hold */
	return ilk_cursor_wm_reg_max(dev, level);
}

static void ilk_compute_wm_maximums(const struct drm_device *dev,
				    int level,
				    const struct intel_wm_config *config,
				    enum intel_ddb_partitioning ddb_partitioning,
				    struct ilk_wm_maximums *max)
{
	max->pri = ilk_plane_wm_max(dev, level, config, ddb_partitioning, false);
	max->spr = ilk_plane_wm_max(dev, level, config, ddb_partitioning, true);
	max->cur = ilk_cursor_wm_max(dev, level, config);
	max->fbc = ilk_fbc_wm_reg_max(dev);
}

static void ilk_compute_wm_reg_maximums(struct drm_device *dev,
					int level,
					struct ilk_wm_maximums *max)
{
	max->pri = ilk_plane_wm_reg_max(dev, level, false);
	max->spr = ilk_plane_wm_reg_max(dev, level, true);
	max->cur = ilk_cursor_wm_reg_max(dev, level);
	max->fbc = ilk_fbc_wm_reg_max(dev);
}

static bool ilk_validate_wm_level(int level,
				  const struct ilk_wm_maximums *max,
				  struct intel_wm_level *result)
{
	bool ret;

	/* already determined to be invalid? */
	if (!result->enable)
		return false;

	result->enable = result->pri_val <= max->pri &&
			 result->spr_val <= max->spr &&
			 result->cur_val <= max->cur;

	ret = result->enable;

	/*
	 * HACK until we can pre-compute everything,
	 * and thus fail gracefully if LP0 watermarks
	 * are exceeded...
	 */
	if (level == 0 && !result->enable) {
		if (result->pri_val > max->pri)
			DRM_DEBUG_KMS("Primary WM%d too large %u (max %u)\n",
				      level, result->pri_val, max->pri);
		if (result->spr_val > max->spr)
			DRM_DEBUG_KMS("Sprite WM%d too large %u (max %u)\n",
				      level, result->spr_val, max->spr);
		if (result->cur_val > max->cur)
			DRM_DEBUG_KMS("Cursor WM%d too large %u (max %u)\n",
				      level, result->cur_val, max->cur);

		result->pri_val = min_t(uint32_t, result->pri_val, max->pri);
		result->spr_val = min_t(uint32_t, result->spr_val, max->spr);
		result->cur_val = min_t(uint32_t, result->cur_val, max->cur);
		result->enable = true;
	}

	return ret;
}

static void ilk_compute_wm_level(const struct drm_i915_private *dev_priv,
				 const struct intel_crtc *intel_crtc,
				 int level,
				 struct intel_crtc_state *cstate,
				 struct intel_plane_state *pristate,
				 struct intel_plane_state *sprstate,
				 struct intel_plane_state *curstate,
				 struct intel_wm_level *result)
{
	uint16_t pri_latency = dev_priv->wm.pri_latency[level];
	uint16_t spr_latency = dev_priv->wm.spr_latency[level];
	uint16_t cur_latency = dev_priv->wm.cur_latency[level];

	/* WM1+ latency values stored in 0.5us units */
	if (level > 0) {
		pri_latency *= 5;
		spr_latency *= 5;
		cur_latency *= 5;
	}

	if (pristate) {
		result->pri_val = ilk_compute_pri_wm(cstate, pristate,
						     pri_latency, level);
		result->fbc_val = ilk_compute_fbc_wm(cstate, pristate, result->pri_val);
	}

	if (sprstate)
		result->spr_val = ilk_compute_spr_wm(cstate, sprstate, spr_latency);

	if (curstate)
		result->cur_val = ilk_compute_cur_wm(cstate, curstate, cur_latency);

	result->enable = true;
}

static uint32_t
hsw_compute_linetime_wm(const struct intel_crtc_state *cstate)
{
	const struct intel_atomic_state *intel_state =
		to_intel_atomic_state(cstate->base.state);
	const struct drm_display_mode *adjusted_mode =
		&cstate->base.adjusted_mode;
	u32 linetime, ips_linetime;

	if (!cstate->base.active)
		return 0;
	if (WARN_ON(adjusted_mode->crtc_clock == 0))
		return 0;
	if (WARN_ON(intel_state->cdclk == 0))
		return 0;

	/* The WM are computed with base on how long it takes to fill a single
	 * row at the given clock rate, multiplied by 8.
	 * */
	linetime = DIV_ROUND_CLOSEST(adjusted_mode->crtc_htotal * 1000 * 8,
				     adjusted_mode->crtc_clock);
	ips_linetime = DIV_ROUND_CLOSEST(adjusted_mode->crtc_htotal * 1000 * 8,
					 intel_state->cdclk);

	return PIPE_WM_LINETIME_IPS_LINETIME(ips_linetime) |
	       PIPE_WM_LINETIME_TIME(linetime);
}

static void intel_read_wm_latency(struct drm_device *dev, uint16_t wm[8])
{
	struct drm_i915_private *dev_priv = to_i915(dev);

	if (IS_GEN9(dev)) {
		uint32_t val;
		int ret, i;
		int level, max_level = ilk_wm_max_level(dev);

		/* read the first set of memory latencies[0:3] */
		val = 0; /* data0 to be programmed to 0 for first set */
		mutex_lock(&dev_priv->rps.hw_lock);
		ret = sandybridge_pcode_read(dev_priv,
					     GEN9_PCODE_READ_MEM_LATENCY,
					     &val);
		mutex_unlock(&dev_priv->rps.hw_lock);

		if (ret) {
			DRM_ERROR("SKL Mailbox read error = %d\n", ret);
			return;
		}

		wm[0] = val & GEN9_MEM_LATENCY_LEVEL_MASK;
		wm[1] = (val >> GEN9_MEM_LATENCY_LEVEL_1_5_SHIFT) &
				GEN9_MEM_LATENCY_LEVEL_MASK;
		wm[2] = (val >> GEN9_MEM_LATENCY_LEVEL_2_6_SHIFT) &
				GEN9_MEM_LATENCY_LEVEL_MASK;
		wm[3] = (val >> GEN9_MEM_LATENCY_LEVEL_3_7_SHIFT) &
				GEN9_MEM_LATENCY_LEVEL_MASK;

		/* read the second set of memory latencies[4:7] */
		val = 1; /* data0 to be programmed to 1 for second set */
		mutex_lock(&dev_priv->rps.hw_lock);
		ret = sandybridge_pcode_read(dev_priv,
					     GEN9_PCODE_READ_MEM_LATENCY,
					     &val);
		mutex_unlock(&dev_priv->rps.hw_lock);
		if (ret) {
			DRM_ERROR("SKL Mailbox read error = %d\n", ret);
			return;
		}

		wm[4] = val & GEN9_MEM_LATENCY_LEVEL_MASK;
		wm[5] = (val >> GEN9_MEM_LATENCY_LEVEL_1_5_SHIFT) &
				GEN9_MEM_LATENCY_LEVEL_MASK;
		wm[6] = (val >> GEN9_MEM_LATENCY_LEVEL_2_6_SHIFT) &
				GEN9_MEM_LATENCY_LEVEL_MASK;
		wm[7] = (val >> GEN9_MEM_LATENCY_LEVEL_3_7_SHIFT) &
				GEN9_MEM_LATENCY_LEVEL_MASK;

		/*
		 * WaWmMemoryReadLatency:skl
		 *
		 * punit doesn't take into account the read latency so we need
		 * to add 2us to the various latency levels we retrieve from
		 * the punit.
		 *   - W0 is a bit special in that it's the only level that
		 *   can't be disabled if we want to have display working, so
		 *   we always add 2us there.
		 *   - For levels >=1, punit returns 0us latency when they are
		 *   disabled, so we respect that and don't add 2us then
		 *
		 * Additionally, if a level n (n > 1) has a 0us latency, all
		 * levels m (m >= n) need to be disabled. We make sure to
		 * sanitize the values out of the punit to satisfy this
		 * requirement.
		 */
		wm[0] += 2;
		for (level = 1; level <= max_level; level++)
			if (wm[level] != 0)
				wm[level] += 2;
			else {
				for (i = level + 1; i <= max_level; i++)
					wm[i] = 0;

				break;
			}
	} else if (IS_HASWELL(dev) || IS_BROADWELL(dev)) {
		uint64_t sskpd = I915_READ64(MCH_SSKPD);

		wm[0] = (sskpd >> 56) & 0xFF;
		if (wm[0] == 0)
			wm[0] = sskpd & 0xF;
		wm[1] = (sskpd >> 4) & 0xFF;
		wm[2] = (sskpd >> 12) & 0xFF;
		wm[3] = (sskpd >> 20) & 0x1FF;
		wm[4] = (sskpd >> 32) & 0x1FF;
	} else if (INTEL_INFO(dev)->gen >= 6) {
		uint32_t sskpd = I915_READ(MCH_SSKPD);

		wm[0] = (sskpd >> SSKPD_WM0_SHIFT) & SSKPD_WM_MASK;
		wm[1] = (sskpd >> SSKPD_WM1_SHIFT) & SSKPD_WM_MASK;
		wm[2] = (sskpd >> SSKPD_WM2_SHIFT) & SSKPD_WM_MASK;
		wm[3] = (sskpd >> SSKPD_WM3_SHIFT) & SSKPD_WM_MASK;
	} else if (INTEL_INFO(dev)->gen >= 5) {
		uint32_t mltr = I915_READ(MLTR_ILK);

		/* ILK primary LP0 latency is 700 ns */
		wm[0] = 7;
		wm[1] = (mltr >> MLTR_WM1_SHIFT) & ILK_SRLT_MASK;
		wm[2] = (mltr >> MLTR_WM2_SHIFT) & ILK_SRLT_MASK;
	}
}

static void intel_fixup_spr_wm_latency(struct drm_device *dev, uint16_t wm[5])
{
	/* ILK sprite LP0 latency is 1300 ns */
	if (IS_GEN5(dev))
		wm[0] = 13;
}

static void intel_fixup_cur_wm_latency(struct drm_device *dev, uint16_t wm[5])
{
	/* ILK cursor LP0 latency is 1300 ns */
	if (IS_GEN5(dev))
		wm[0] = 13;

	/* WaDoubleCursorLP3Latency:ivb */
	if (IS_IVYBRIDGE(dev))
		wm[3] *= 2;
}

int ilk_wm_max_level(const struct drm_device *dev)
{
	/* how many WM levels are we expecting */
	if (INTEL_INFO(dev)->gen >= 9)
		return 7;
	else if (IS_HASWELL(dev) || IS_BROADWELL(dev))
		return 4;
	else if (INTEL_INFO(dev)->gen >= 6)
		return 3;
	else
		return 2;
}

static void intel_print_wm_latency(struct drm_device *dev,
				   const char *name,
				   const uint16_t wm[8])
{
	int level, max_level = ilk_wm_max_level(dev);

	for (level = 0; level <= max_level; level++) {
		unsigned int latency = wm[level];

		if (latency == 0) {
			DRM_ERROR("%s WM%d latency not provided\n",
				  name, level);
			continue;
		}

		/*
		 * - latencies are in us on gen9.
		 * - before then, WM1+ latency values are in 0.5us units
		 */
		if (IS_GEN9(dev))
			latency *= 10;
		else if (level > 0)
			latency *= 5;

		DRM_DEBUG_KMS("%s WM%d latency %u (%u.%u usec)\n",
			      name, level, wm[level],
			      latency / 10, latency % 10);
	}
}

static bool ilk_increase_wm_latency(struct drm_i915_private *dev_priv,
				    uint16_t wm[5], uint16_t min)
{
	int level, max_level = ilk_wm_max_level(&dev_priv->drm);

	if (wm[0] >= min)
		return false;

	wm[0] = max(wm[0], min);
	for (level = 1; level <= max_level; level++)
		wm[level] = max_t(uint16_t, wm[level], DIV_ROUND_UP(min, 5));

	return true;
}

static void snb_wm_latency_quirk(struct drm_device *dev)
{
	struct drm_i915_private *dev_priv = to_i915(dev);
	bool changed;

	/*
	 * The BIOS provided WM memory latency values are often
	 * inadequate for high resolution displays. Adjust them.
	 */
	changed = ilk_increase_wm_latency(dev_priv, dev_priv->wm.pri_latency, 12) |
		ilk_increase_wm_latency(dev_priv, dev_priv->wm.spr_latency, 12) |
		ilk_increase_wm_latency(dev_priv, dev_priv->wm.cur_latency, 12);

	if (!changed)
		return;

	DRM_DEBUG_KMS("WM latency values increased to avoid potential underruns\n");
	intel_print_wm_latency(dev, "Primary", dev_priv->wm.pri_latency);
	intel_print_wm_latency(dev, "Sprite", dev_priv->wm.spr_latency);
	intel_print_wm_latency(dev, "Cursor", dev_priv->wm.cur_latency);
}

static void ilk_setup_wm_latency(struct drm_device *dev)
{
	struct drm_i915_private *dev_priv = to_i915(dev);

	intel_read_wm_latency(dev, dev_priv->wm.pri_latency);

	memcpy(dev_priv->wm.spr_latency, dev_priv->wm.pri_latency,
	       sizeof(dev_priv->wm.pri_latency));
	memcpy(dev_priv->wm.cur_latency, dev_priv->wm.pri_latency,
	       sizeof(dev_priv->wm.pri_latency));

	intel_fixup_spr_wm_latency(dev, dev_priv->wm.spr_latency);
	intel_fixup_cur_wm_latency(dev, dev_priv->wm.cur_latency);

	intel_print_wm_latency(dev, "Primary", dev_priv->wm.pri_latency);
	intel_print_wm_latency(dev, "Sprite", dev_priv->wm.spr_latency);
	intel_print_wm_latency(dev, "Cursor", dev_priv->wm.cur_latency);

	if (IS_GEN6(dev))
		snb_wm_latency_quirk(dev);
}

static void skl_setup_wm_latency(struct drm_device *dev)
{
	struct drm_i915_private *dev_priv = to_i915(dev);

	intel_read_wm_latency(dev, dev_priv->wm.skl_latency);
	intel_print_wm_latency(dev, "Gen9 Plane", dev_priv->wm.skl_latency);
}

static bool ilk_validate_pipe_wm(struct drm_device *dev,
				 struct intel_pipe_wm *pipe_wm)
{
	/* LP0 watermark maximums depend on this pipe alone */
	const struct intel_wm_config config = {
		.num_pipes_active = 1,
		.sprites_enabled = pipe_wm->sprites_enabled,
		.sprites_scaled = pipe_wm->sprites_scaled,
	};
	struct ilk_wm_maximums max;

	/* LP0 watermarks always use 1/2 DDB partitioning */
	ilk_compute_wm_maximums(dev, 0, &config, INTEL_DDB_PART_1_2, &max);

	/* At least LP0 must be valid */
	if (!ilk_validate_wm_level(0, &max, &pipe_wm->wm[0])) {
		DRM_DEBUG_KMS("LP0 watermark invalid\n");
		return false;
	}

	return true;
}

/* Compute new watermarks for the pipe */
static int ilk_compute_pipe_wm(struct intel_crtc_state *cstate)
{
	struct drm_atomic_state *state = cstate->base.state;
	struct intel_crtc *intel_crtc = to_intel_crtc(cstate->base.crtc);
	struct intel_pipe_wm *pipe_wm;
	struct drm_device *dev = state->dev;
	const struct drm_i915_private *dev_priv = to_i915(dev);
	struct intel_plane *intel_plane;
	struct intel_plane_state *pristate = NULL;
	struct intel_plane_state *sprstate = NULL;
	struct intel_plane_state *curstate = NULL;
	int level, max_level = ilk_wm_max_level(dev), usable_level;
	struct ilk_wm_maximums max;

	pipe_wm = &cstate->wm.ilk.optimal;

	for_each_intel_plane_on_crtc(dev, intel_crtc, intel_plane) {
		struct intel_plane_state *ps;

		ps = intel_atomic_get_existing_plane_state(state,
							   intel_plane);
		if (!ps)
			continue;

		if (intel_plane->base.type == DRM_PLANE_TYPE_PRIMARY)
			pristate = ps;
		else if (intel_plane->base.type == DRM_PLANE_TYPE_OVERLAY)
			sprstate = ps;
		else if (intel_plane->base.type == DRM_PLANE_TYPE_CURSOR)
			curstate = ps;
	}

	pipe_wm->pipe_enabled = cstate->base.active;
	if (sprstate) {
		pipe_wm->sprites_enabled = sprstate->visible;
		pipe_wm->sprites_scaled = sprstate->visible &&
			(drm_rect_width(&sprstate->dst) != drm_rect_width(&sprstate->src) >> 16 ||
			 drm_rect_height(&sprstate->dst) != drm_rect_height(&sprstate->src) >> 16);
	}

	usable_level = max_level;

	/* ILK/SNB: LP2+ watermarks only w/o sprites */
	if (INTEL_INFO(dev)->gen <= 6 && pipe_wm->sprites_enabled)
		usable_level = 1;

	/* ILK/SNB/IVB: LP1+ watermarks only w/o scaling */
	if (pipe_wm->sprites_scaled)
		usable_level = 0;

	ilk_compute_wm_level(dev_priv, intel_crtc, 0, cstate,
			     pristate, sprstate, curstate, &pipe_wm->raw_wm[0]);

	memset(&pipe_wm->wm, 0, sizeof(pipe_wm->wm));
	pipe_wm->wm[0] = pipe_wm->raw_wm[0];

	if (IS_HASWELL(dev) || IS_BROADWELL(dev))
		pipe_wm->linetime = hsw_compute_linetime_wm(cstate);

	if (!ilk_validate_pipe_wm(dev, pipe_wm))
		return -EINVAL;

	ilk_compute_wm_reg_maximums(dev, 1, &max);

	for (level = 1; level <= max_level; level++) {
		struct intel_wm_level *wm = &pipe_wm->raw_wm[level];

		ilk_compute_wm_level(dev_priv, intel_crtc, level, cstate,
				     pristate, sprstate, curstate, wm);

		/*
		 * Disable any watermark level that exceeds the
		 * register maximums since such watermarks are
		 * always invalid.
		 */
		if (level > usable_level)
			continue;

		if (ilk_validate_wm_level(level, &max, wm))
			pipe_wm->wm[level] = *wm;
		else
			usable_level = level;
	}

	return 0;
}

/*
 * Build a set of 'intermediate' watermark values that satisfy both the old
 * state and the new state.  These can be programmed to the hardware
 * immediately.
 */
static int ilk_compute_intermediate_wm(struct drm_device *dev,
				       struct intel_crtc *intel_crtc,
				       struct intel_crtc_state *newstate)
{
	struct intel_pipe_wm *a = &newstate->wm.ilk.intermediate;
	struct intel_pipe_wm *b = &intel_crtc->wm.active.ilk;
	int level, max_level = ilk_wm_max_level(dev);

	/*
	 * Start with the final, target watermarks, then combine with the
	 * currently active watermarks to get values that are safe both before
	 * and after the vblank.
	 */
	*a = newstate->wm.ilk.optimal;
	a->pipe_enabled |= b->pipe_enabled;
	a->sprites_enabled |= b->sprites_enabled;
	a->sprites_scaled |= b->sprites_scaled;

	for (level = 0; level <= max_level; level++) {
		struct intel_wm_level *a_wm = &a->wm[level];
		const struct intel_wm_level *b_wm = &b->wm[level];

		a_wm->enable &= b_wm->enable;
		a_wm->pri_val = max(a_wm->pri_val, b_wm->pri_val);
		a_wm->spr_val = max(a_wm->spr_val, b_wm->spr_val);
		a_wm->cur_val = max(a_wm->cur_val, b_wm->cur_val);
		a_wm->fbc_val = max(a_wm->fbc_val, b_wm->fbc_val);
	}

	/*
	 * We need to make sure that these merged watermark values are
	 * actually a valid configuration themselves.  If they're not,
	 * there's no safe way to transition from the old state to
	 * the new state, so we need to fail the atomic transaction.
	 */
	if (!ilk_validate_pipe_wm(dev, a))
		return -EINVAL;

	/*
	 * If our intermediate WM are identical to the final WM, then we can
	 * omit the post-vblank programming; only update if it's different.
	 */
	if (memcmp(a, &newstate->wm.ilk.optimal, sizeof(*a)) == 0)
		newstate->wm.need_postvbl_update = false;

	return 0;
}

/*
 * Merge the watermarks from all active pipes for a specific level.
 */
static void ilk_merge_wm_level(struct drm_device *dev,
			       int level,
			       struct intel_wm_level *ret_wm)
{
	const struct intel_crtc *intel_crtc;

	ret_wm->enable = true;

	for_each_intel_crtc(dev, intel_crtc) {
		const struct intel_pipe_wm *active = &intel_crtc->wm.active.ilk;
		const struct intel_wm_level *wm = &active->wm[level];

		if (!active->pipe_enabled)
			continue;

		/*
		 * The watermark values may have been used in the past,
		 * so we must maintain them in the registers for some
		 * time even if the level is now disabled.
		 */
		if (!wm->enable)
			ret_wm->enable = false;

		ret_wm->pri_val = max(ret_wm->pri_val, wm->pri_val);
		ret_wm->spr_val = max(ret_wm->spr_val, wm->spr_val);
		ret_wm->cur_val = max(ret_wm->cur_val, wm->cur_val);
		ret_wm->fbc_val = max(ret_wm->fbc_val, wm->fbc_val);
	}
}

/*
 * Merge all low power watermarks for all active pipes.
 */
static void ilk_wm_merge(struct drm_device *dev,
			 const struct intel_wm_config *config,
			 const struct ilk_wm_maximums *max,
			 struct intel_pipe_wm *merged)
{
	struct drm_i915_private *dev_priv = to_i915(dev);
	int level, max_level = ilk_wm_max_level(dev);
	int last_enabled_level = max_level;

	/* ILK/SNB/IVB: LP1+ watermarks only w/ single pipe */
	if ((INTEL_INFO(dev)->gen <= 6 || IS_IVYBRIDGE(dev)) &&
	    config->num_pipes_active > 1)
		last_enabled_level = 0;

	/* ILK: FBC WM must be disabled always */
	merged->fbc_wm_enabled = INTEL_INFO(dev)->gen >= 6;

	/* merge each WM1+ level */
	for (level = 1; level <= max_level; level++) {
		struct intel_wm_level *wm = &merged->wm[level];

		ilk_merge_wm_level(dev, level, wm);

		if (level > last_enabled_level)
			wm->enable = false;
		else if (!ilk_validate_wm_level(level, max, wm))
			/* make sure all following levels get disabled */
			last_enabled_level = level - 1;

		/*
		 * The spec says it is preferred to disable
		 * FBC WMs instead of disabling a WM level.
		 */
		if (wm->fbc_val > max->fbc) {
			if (wm->enable)
				merged->fbc_wm_enabled = false;
			wm->fbc_val = 0;
		}
	}

	/* ILK: LP2+ must be disabled when FBC WM is disabled but FBC enabled */
	/*
	 * FIXME this is racy. FBC might get enabled later.
	 * What we should check here is whether FBC can be
	 * enabled sometime later.
	 */
	if (IS_GEN5(dev) && !merged->fbc_wm_enabled &&
	    intel_fbc_is_active(dev_priv)) {
		for (level = 2; level <= max_level; level++) {
			struct intel_wm_level *wm = &merged->wm[level];

			wm->enable = false;
		}
	}
}

static int ilk_wm_lp_to_level(int wm_lp, const struct intel_pipe_wm *pipe_wm)
{
	/* LP1,LP2,LP3 levels are either 1,2,3 or 1,3,4 */
	return wm_lp + (wm_lp >= 2 && pipe_wm->wm[4].enable);
}

/* The value we need to program into the WM_LPx latency field */
static unsigned int ilk_wm_lp_latency(struct drm_device *dev, int level)
{
	struct drm_i915_private *dev_priv = to_i915(dev);

	if (IS_HASWELL(dev) || IS_BROADWELL(dev))
		return 2 * level;
	else
		return dev_priv->wm.pri_latency[level];
}

static void ilk_compute_wm_results(struct drm_device *dev,
				   const struct intel_pipe_wm *merged,
				   enum intel_ddb_partitioning partitioning,
				   struct ilk_wm_values *results)
{
	struct intel_crtc *intel_crtc;
	int level, wm_lp;

	results->enable_fbc_wm = merged->fbc_wm_enabled;
	results->partitioning = partitioning;

	/* LP1+ register values */
	for (wm_lp = 1; wm_lp <= 3; wm_lp++) {
		const struct intel_wm_level *r;

		level = ilk_wm_lp_to_level(wm_lp, merged);

		r = &merged->wm[level];

		/*
		 * Maintain the watermark values even if the level is
		 * disabled. Doing otherwise could cause underruns.
		 */
		results->wm_lp[wm_lp - 1] =
			(ilk_wm_lp_latency(dev, level) << WM1_LP_LATENCY_SHIFT) |
			(r->pri_val << WM1_LP_SR_SHIFT) |
			r->cur_val;

		if (r->enable)
			results->wm_lp[wm_lp - 1] |= WM1_LP_SR_EN;

		if (INTEL_INFO(dev)->gen >= 8)
			results->wm_lp[wm_lp - 1] |=
				r->fbc_val << WM1_LP_FBC_SHIFT_BDW;
		else
			results->wm_lp[wm_lp - 1] |=
				r->fbc_val << WM1_LP_FBC_SHIFT;

		/*
		 * Always set WM1S_LP_EN when spr_val != 0, even if the
		 * level is disabled. Doing otherwise could cause underruns.
		 */
		if (INTEL_INFO(dev)->gen <= 6 && r->spr_val) {
			WARN_ON(wm_lp != 1);
			results->wm_lp_spr[wm_lp - 1] = WM1S_LP_EN | r->spr_val;
		} else
			results->wm_lp_spr[wm_lp - 1] = r->spr_val;
	}

	/* LP0 register values */
	for_each_intel_crtc(dev, intel_crtc) {
		enum pipe pipe = intel_crtc->pipe;
		const struct intel_wm_level *r =
			&intel_crtc->wm.active.ilk.wm[0];

		if (WARN_ON(!r->enable))
			continue;

		results->wm_linetime[pipe] = intel_crtc->wm.active.ilk.linetime;

		results->wm_pipe[pipe] =
			(r->pri_val << WM0_PIPE_PLANE_SHIFT) |
			(r->spr_val << WM0_PIPE_SPRITE_SHIFT) |
			r->cur_val;
	}
}

/* Find the result with the highest level enabled. Check for enable_fbc_wm in
 * case both are at the same level. Prefer r1 in case they're the same. */
static struct intel_pipe_wm *ilk_find_best_result(struct drm_device *dev,
						  struct intel_pipe_wm *r1,
						  struct intel_pipe_wm *r2)
{
	int level, max_level = ilk_wm_max_level(dev);
	int level1 = 0, level2 = 0;

	for (level = 1; level <= max_level; level++) {
		if (r1->wm[level].enable)
			level1 = level;
		if (r2->wm[level].enable)
			level2 = level;
	}

	if (level1 == level2) {
		if (r2->fbc_wm_enabled && !r1->fbc_wm_enabled)
			return r2;
		else
			return r1;
	} else if (level1 > level2) {
		return r1;
	} else {
		return r2;
	}
}

/* dirty bits used to track which watermarks need changes */
#define WM_DIRTY_PIPE(pipe) (1 << (pipe))
#define WM_DIRTY_LINETIME(pipe) (1 << (8 + (pipe)))
#define WM_DIRTY_LP(wm_lp) (1 << (15 + (wm_lp)))
#define WM_DIRTY_LP_ALL (WM_DIRTY_LP(1) | WM_DIRTY_LP(2) | WM_DIRTY_LP(3))
#define WM_DIRTY_FBC (1 << 24)
#define WM_DIRTY_DDB (1 << 25)

static unsigned int ilk_compute_wm_dirty(struct drm_i915_private *dev_priv,
					 const struct ilk_wm_values *old,
					 const struct ilk_wm_values *new)
{
	unsigned int dirty = 0;
	enum pipe pipe;
	int wm_lp;

	for_each_pipe(dev_priv, pipe) {
		if (old->wm_linetime[pipe] != new->wm_linetime[pipe]) {
			dirty |= WM_DIRTY_LINETIME(pipe);
			/* Must disable LP1+ watermarks too */
			dirty |= WM_DIRTY_LP_ALL;
		}

		if (old->wm_pipe[pipe] != new->wm_pipe[pipe]) {
			dirty |= WM_DIRTY_PIPE(pipe);
			/* Must disable LP1+ watermarks too */
			dirty |= WM_DIRTY_LP_ALL;
		}
	}

	if (old->enable_fbc_wm != new->enable_fbc_wm) {
		dirty |= WM_DIRTY_FBC;
		/* Must disable LP1+ watermarks too */
		dirty |= WM_DIRTY_LP_ALL;
	}

	if (old->partitioning != new->partitioning) {
		dirty |= WM_DIRTY_DDB;
		/* Must disable LP1+ watermarks too */
		dirty |= WM_DIRTY_LP_ALL;
	}

	/* LP1+ watermarks already deemed dirty, no need to continue */
	if (dirty & WM_DIRTY_LP_ALL)
		return dirty;

	/* Find the lowest numbered LP1+ watermark in need of an update... */
	for (wm_lp = 1; wm_lp <= 3; wm_lp++) {
		if (old->wm_lp[wm_lp - 1] != new->wm_lp[wm_lp - 1] ||
		    old->wm_lp_spr[wm_lp - 1] != new->wm_lp_spr[wm_lp - 1])
			break;
	}

	/* ...and mark it and all higher numbered LP1+ watermarks as dirty */
	for (; wm_lp <= 3; wm_lp++)
		dirty |= WM_DIRTY_LP(wm_lp);

	return dirty;
}

static bool _ilk_disable_lp_wm(struct drm_i915_private *dev_priv,
			       unsigned int dirty)
{
	struct ilk_wm_values *previous = &dev_priv->wm.hw;
	bool changed = false;

	if (dirty & WM_DIRTY_LP(3) && previous->wm_lp[2] & WM1_LP_SR_EN) {
		previous->wm_lp[2] &= ~WM1_LP_SR_EN;
		I915_WRITE(WM3_LP_ILK, previous->wm_lp[2]);
		changed = true;
	}
	if (dirty & WM_DIRTY_LP(2) && previous->wm_lp[1] & WM1_LP_SR_EN) {
		previous->wm_lp[1] &= ~WM1_LP_SR_EN;
		I915_WRITE(WM2_LP_ILK, previous->wm_lp[1]);
		changed = true;
	}
	if (dirty & WM_DIRTY_LP(1) && previous->wm_lp[0] & WM1_LP_SR_EN) {
		previous->wm_lp[0] &= ~WM1_LP_SR_EN;
		I915_WRITE(WM1_LP_ILK, previous->wm_lp[0]);
		changed = true;
	}

	/*
	 * Don't touch WM1S_LP_EN here.
	 * Doing so could cause underruns.
	 */

	return changed;
}

/*
 * The spec says we shouldn't write when we don't need, because every write
 * causes WMs to be re-evaluated, expending some power.
 */
static void ilk_write_wm_values(struct drm_i915_private *dev_priv,
				struct ilk_wm_values *results)
{
	struct drm_device *dev = &dev_priv->drm;
	struct ilk_wm_values *previous = &dev_priv->wm.hw;
	unsigned int dirty;
	uint32_t val;

	dirty = ilk_compute_wm_dirty(dev_priv, previous, results);
	if (!dirty)
		return;

	_ilk_disable_lp_wm(dev_priv, dirty);

	if (dirty & WM_DIRTY_PIPE(PIPE_A))
		I915_WRITE(WM0_PIPEA_ILK, results->wm_pipe[0]);
	if (dirty & WM_DIRTY_PIPE(PIPE_B))
		I915_WRITE(WM0_PIPEB_ILK, results->wm_pipe[1]);
	if (dirty & WM_DIRTY_PIPE(PIPE_C))
		I915_WRITE(WM0_PIPEC_IVB, results->wm_pipe[2]);

	if (dirty & WM_DIRTY_LINETIME(PIPE_A))
		I915_WRITE(PIPE_WM_LINETIME(PIPE_A), results->wm_linetime[0]);
	if (dirty & WM_DIRTY_LINETIME(PIPE_B))
		I915_WRITE(PIPE_WM_LINETIME(PIPE_B), results->wm_linetime[1]);
	if (dirty & WM_DIRTY_LINETIME(PIPE_C))
		I915_WRITE(PIPE_WM_LINETIME(PIPE_C), results->wm_linetime[2]);

	if (dirty & WM_DIRTY_DDB) {
		if (IS_HASWELL(dev) || IS_BROADWELL(dev)) {
			val = I915_READ(WM_MISC);
			if (results->partitioning == INTEL_DDB_PART_1_2)
				val &= ~WM_MISC_DATA_PARTITION_5_6;
			else
				val |= WM_MISC_DATA_PARTITION_5_6;
			I915_WRITE(WM_MISC, val);
		} else {
			val = I915_READ(DISP_ARB_CTL2);
			if (results->partitioning == INTEL_DDB_PART_1_2)
				val &= ~DISP_DATA_PARTITION_5_6;
			else
				val |= DISP_DATA_PARTITION_5_6;
			I915_WRITE(DISP_ARB_CTL2, val);
		}
	}

	if (dirty & WM_DIRTY_FBC) {
		val = I915_READ(DISP_ARB_CTL);
		if (results->enable_fbc_wm)
			val &= ~DISP_FBC_WM_DIS;
		else
			val |= DISP_FBC_WM_DIS;
		I915_WRITE(DISP_ARB_CTL, val);
	}

	if (dirty & WM_DIRTY_LP(1) &&
	    previous->wm_lp_spr[0] != results->wm_lp_spr[0])
		I915_WRITE(WM1S_LP_ILK, results->wm_lp_spr[0]);

	if (INTEL_INFO(dev)->gen >= 7) {
		if (dirty & WM_DIRTY_LP(2) && previous->wm_lp_spr[1] != results->wm_lp_spr[1])
			I915_WRITE(WM2S_LP_IVB, results->wm_lp_spr[1]);
		if (dirty & WM_DIRTY_LP(3) && previous->wm_lp_spr[2] != results->wm_lp_spr[2])
			I915_WRITE(WM3S_LP_IVB, results->wm_lp_spr[2]);
	}

	if (dirty & WM_DIRTY_LP(1) && previous->wm_lp[0] != results->wm_lp[0])
		I915_WRITE(WM1_LP_ILK, results->wm_lp[0]);
	if (dirty & WM_DIRTY_LP(2) && previous->wm_lp[1] != results->wm_lp[1])
		I915_WRITE(WM2_LP_ILK, results->wm_lp[1]);
	if (dirty & WM_DIRTY_LP(3) && previous->wm_lp[2] != results->wm_lp[2])
		I915_WRITE(WM3_LP_ILK, results->wm_lp[2]);

	dev_priv->wm.hw = *results;
}

bool ilk_disable_lp_wm(struct drm_device *dev)
{
	struct drm_i915_private *dev_priv = to_i915(dev);

	return _ilk_disable_lp_wm(dev_priv, WM_DIRTY_LP_ALL);
}

/*
 * On gen9, we need to allocate Display Data Buffer (DDB) portions to the
 * different active planes.
 */

#define SKL_DDB_SIZE		896	/* in blocks */
#define BXT_DDB_SIZE		512

/*
 * Return the index of a plane in the SKL DDB and wm result arrays.  Primary
 * plane is always in slot 0, cursor is always in slot I915_MAX_PLANES-1, and
 * other universal planes are in indices 1..n.  Note that this may leave unused
 * indices between the top "sprite" plane and the cursor.
 */
static int
skl_wm_plane_id(const struct intel_plane *plane)
{
	switch (plane->base.type) {
	case DRM_PLANE_TYPE_PRIMARY:
		return 0;
	case DRM_PLANE_TYPE_CURSOR:
		return PLANE_CURSOR;
	case DRM_PLANE_TYPE_OVERLAY:
		return plane->plane + 1;
	default:
		MISSING_CASE(plane->base.type);
		return plane->plane;
	}
}

static void
skl_ddb_get_pipe_allocation_limits(struct drm_device *dev,
				   const struct intel_crtc_state *cstate,
				   struct skl_ddb_entry *alloc, /* out */
				   int *num_active /* out */)
{
	struct drm_atomic_state *state = cstate->base.state;
	struct intel_atomic_state *intel_state = to_intel_atomic_state(state);
	struct drm_i915_private *dev_priv = to_i915(dev);
	struct drm_crtc *for_crtc = cstate->base.crtc;
	unsigned int pipe_size, ddb_size;
	int nth_active_pipe;
	int pipe = to_intel_crtc(for_crtc)->pipe;

	if (WARN_ON(!state) || !cstate->base.active) {
		alloc->start = 0;
		alloc->end = 0;
		*num_active = hweight32(dev_priv->active_crtcs);
		return;
	}

	if (intel_state->active_pipe_changes)
		*num_active = hweight32(intel_state->active_crtcs);
	else
		*num_active = hweight32(dev_priv->active_crtcs);

	if (IS_BROXTON(dev))
		ddb_size = BXT_DDB_SIZE;
	else
		ddb_size = SKL_DDB_SIZE;

	ddb_size -= 4; /* 4 blocks for bypass path allocation */

	/*
	 * If the state doesn't change the active CRTC's, then there's
	 * no need to recalculate; the existing pipe allocation limits
	 * should remain unchanged.  Note that we're safe from racing
	 * commits since any racing commit that changes the active CRTC
	 * list would need to grab _all_ crtc locks, including the one
	 * we currently hold.
	 */
	if (!intel_state->active_pipe_changes) {
		*alloc = dev_priv->wm.skl_hw.ddb.pipe[pipe];
		return;
	}

	nth_active_pipe = hweight32(intel_state->active_crtcs &
				    (drm_crtc_mask(for_crtc) - 1));
	pipe_size = ddb_size / hweight32(intel_state->active_crtcs);
	alloc->start = nth_active_pipe * ddb_size / *num_active;
	alloc->end = alloc->start + pipe_size;
}

static unsigned int skl_cursor_allocation(int num_active)
{
	if (num_active == 1)
		return 32;

	return 8;
}

static void skl_ddb_entry_init_from_hw(struct skl_ddb_entry *entry, u32 reg)
{
	entry->start = reg & 0x3ff;
	entry->end = (reg >> 16) & 0x3ff;
	if (entry->end)
		entry->end += 1;
}

void skl_ddb_get_hw_state(struct drm_i915_private *dev_priv,
			  struct skl_ddb_allocation *ddb /* out */)
{
	enum pipe pipe;
	int plane;
	u32 val;

	memset(ddb, 0, sizeof(*ddb));

	for_each_pipe(dev_priv, pipe) {
		enum intel_display_power_domain power_domain;

		power_domain = POWER_DOMAIN_PIPE(pipe);
		if (!intel_display_power_get_if_enabled(dev_priv, power_domain))
			continue;

		for_each_plane(dev_priv, pipe, plane) {
			val = I915_READ(PLANE_BUF_CFG(pipe, plane));
			skl_ddb_entry_init_from_hw(&ddb->plane[pipe][plane],
						   val);
		}

		val = I915_READ(CUR_BUF_CFG(pipe));
		skl_ddb_entry_init_from_hw(&ddb->plane[pipe][PLANE_CURSOR],
					   val);

		intel_display_power_put(dev_priv, power_domain);
	}
}

/*
 * Determines the downscale amount of a plane for the purposes of watermark calculations.
 * The bspec defines downscale amount as:
 *
 * """
 * Horizontal down scale amount = maximum[1, Horizontal source size /
 *                                           Horizontal destination size]
 * Vertical down scale amount = maximum[1, Vertical source size /
 *                                         Vertical destination size]
 * Total down scale amount = Horizontal down scale amount *
 *                           Vertical down scale amount
 * """
 *
 * Return value is provided in 16.16 fixed point form to retain fractional part.
 * Caller should take care of dividing & rounding off the value.
 */
static uint32_t
skl_plane_downscale_amount(const struct intel_plane_state *pstate)
{
	uint32_t downscale_h, downscale_w;
	uint32_t src_w, src_h, dst_w, dst_h;

	if (WARN_ON(!pstate->visible))
		return DRM_PLANE_HELPER_NO_SCALING;

	/* n.b., src is 16.16 fixed point, dst is whole integer */
	src_w = drm_rect_width(&pstate->src);
	src_h = drm_rect_height(&pstate->src);
	dst_w = drm_rect_width(&pstate->dst);
	dst_h = drm_rect_height(&pstate->dst);
	if (intel_rotation_90_or_270(pstate->base.rotation))
		swap(dst_w, dst_h);

	downscale_h = max(src_h / dst_h, (uint32_t)DRM_PLANE_HELPER_NO_SCALING);
	downscale_w = max(src_w / dst_w, (uint32_t)DRM_PLANE_HELPER_NO_SCALING);

	/* Provide result in 16.16 fixed point */
	return (uint64_t)downscale_w * downscale_h >> 16;
}

static unsigned int
skl_plane_relative_data_rate(const struct intel_crtc_state *cstate,
			     const struct drm_plane_state *pstate,
			     int y)
{
	struct intel_plane_state *intel_pstate = to_intel_plane_state(pstate);
	struct drm_framebuffer *fb = pstate->fb;
	uint32_t down_scale_amount, data_rate;
	uint32_t width = 0, height = 0;
	unsigned format = fb ? fb->pixel_format : DRM_FORMAT_XRGB8888;

	if (!intel_pstate->visible)
		return 0;
	if (pstate->plane->type == DRM_PLANE_TYPE_CURSOR)
		return 0;
	if (y && format != DRM_FORMAT_NV12)
		return 0;

	width = drm_rect_width(&intel_pstate->src) >> 16;
	height = drm_rect_height(&intel_pstate->src) >> 16;

	if (intel_rotation_90_or_270(pstate->rotation))
		swap(width, height);

	/* for planar format */
	if (format == DRM_FORMAT_NV12) {
		if (y)  /* y-plane data rate */
			data_rate = width * height *
				drm_format_plane_cpp(format, 0);
		else    /* uv-plane data rate */
			data_rate = (width / 2) * (height / 2) *
				drm_format_plane_cpp(format, 1);
	} else {
		/* for packed formats */
		data_rate = width * height * drm_format_plane_cpp(format, 0);
	}

	down_scale_amount = skl_plane_downscale_amount(intel_pstate);

	return (uint64_t)data_rate * down_scale_amount >> 16;
}

/*
 * We don't overflow 32 bits. Worst case is 3 planes enabled, each fetching
 * a 8192x4096@32bpp framebuffer:
 *   3 * 4096 * 8192  * 4 < 2^32
 */
static unsigned int
skl_get_total_relative_data_rate(struct intel_crtc_state *intel_cstate)
{
	struct drm_crtc_state *cstate = &intel_cstate->base;
	struct drm_atomic_state *state = cstate->state;
	struct drm_crtc *crtc = cstate->crtc;
	struct drm_device *dev = crtc->dev;
	struct intel_crtc *intel_crtc = to_intel_crtc(crtc);
	const struct drm_plane *plane;
	const struct intel_plane *intel_plane;
	struct drm_plane_state *pstate;
	unsigned int rate, total_data_rate = 0;
	int id;
	int i;

	if (WARN_ON(!state))
		return 0;

	/* Calculate and cache data rate for each plane */
	for_each_plane_in_state(state, plane, pstate, i) {
		id = skl_wm_plane_id(to_intel_plane(plane));
		intel_plane = to_intel_plane(plane);

		if (intel_plane->pipe != intel_crtc->pipe)
			continue;

		/* packed/uv */
		rate = skl_plane_relative_data_rate(intel_cstate,
						    pstate, 0);
		intel_cstate->wm.skl.plane_data_rate[id] = rate;
<<<<<<< HEAD

		/* y-plane */
		rate = skl_plane_relative_data_rate(intel_cstate,
						    pstate, 1);
		intel_cstate->wm.skl.plane_y_data_rate[id] = rate;
	}

	/* Calculate CRTC's total data rate from cached values */
	for_each_intel_plane_on_crtc(dev, intel_crtc, intel_plane) {
		int id = skl_wm_plane_id(intel_plane);

		/* packed/uv */
		total_data_rate += intel_cstate->wm.skl.plane_data_rate[id];
		total_data_rate += intel_cstate->wm.skl.plane_y_data_rate[id];
	}

=======

		/* y-plane */
		rate = skl_plane_relative_data_rate(intel_cstate,
						    pstate, 1);
		intel_cstate->wm.skl.plane_y_data_rate[id] = rate;
	}

	/* Calculate CRTC's total data rate from cached values */
	for_each_intel_plane_on_crtc(dev, intel_crtc, intel_plane) {
		int id = skl_wm_plane_id(intel_plane);

		/* packed/uv */
		total_data_rate += intel_cstate->wm.skl.plane_data_rate[id];
		total_data_rate += intel_cstate->wm.skl.plane_y_data_rate[id];
	}

>>>>>>> 5e580523
	WARN_ON(cstate->plane_mask && total_data_rate == 0);

	return total_data_rate;
}

static uint16_t
skl_ddb_min_alloc(const struct drm_plane_state *pstate,
		  const int y)
{
	struct drm_framebuffer *fb = pstate->fb;
	struct intel_plane_state *intel_pstate = to_intel_plane_state(pstate);
	uint32_t src_w, src_h;
	uint32_t min_scanlines = 8;
	uint8_t plane_bpp;

	if (WARN_ON(!fb))
		return 0;

	/* For packed formats, no y-plane, return 0 */
	if (y && fb->pixel_format != DRM_FORMAT_NV12)
		return 0;

	/* For Non Y-tile return 8-blocks */
	if (fb->modifier[0] != I915_FORMAT_MOD_Y_TILED &&
	    fb->modifier[0] != I915_FORMAT_MOD_Yf_TILED)
		return 8;

	src_w = drm_rect_width(&intel_pstate->src) >> 16;
	src_h = drm_rect_height(&intel_pstate->src) >> 16;

	if (intel_rotation_90_or_270(pstate->rotation))
		swap(src_w, src_h);

	/* Halve UV plane width and height for NV12 */
	if (fb->pixel_format == DRM_FORMAT_NV12 && !y) {
		src_w /= 2;
		src_h /= 2;
	}

	if (fb->pixel_format == DRM_FORMAT_NV12 && !y)
		plane_bpp = drm_format_plane_cpp(fb->pixel_format, 1);
	else
		plane_bpp = drm_format_plane_cpp(fb->pixel_format, 0);

	if (intel_rotation_90_or_270(pstate->rotation)) {
		switch (plane_bpp) {
		case 1:
			min_scanlines = 32;
			break;
		case 2:
			min_scanlines = 16;
			break;
		case 4:
			min_scanlines = 8;
			break;
		case 8:
			min_scanlines = 4;
			break;
		default:
			WARN(1, "Unsupported pixel depth %u for rotation",
			     plane_bpp);
			min_scanlines = 32;
		}
	}

	return DIV_ROUND_UP((4 * src_w * plane_bpp), 512) * min_scanlines/4 + 3;
}

static int
skl_allocate_pipe_ddb(struct intel_crtc_state *cstate,
		      struct skl_ddb_allocation *ddb /* out */)
{
	struct drm_atomic_state *state = cstate->base.state;
	struct drm_crtc *crtc = cstate->base.crtc;
	struct drm_device *dev = crtc->dev;
	struct intel_crtc *intel_crtc = to_intel_crtc(crtc);
	struct intel_plane *intel_plane;
	struct drm_plane *plane;
	struct drm_plane_state *pstate;
	enum pipe pipe = intel_crtc->pipe;
	struct skl_ddb_entry *alloc = &ddb->pipe[pipe];
	uint16_t alloc_size, start, cursor_blocks;
	uint16_t *minimum = cstate->wm.skl.minimum_blocks;
	uint16_t *y_minimum = cstate->wm.skl.minimum_y_blocks;
	unsigned int total_data_rate;
	int num_active;
	int id, i;
<<<<<<< HEAD

	if (WARN_ON(!state))
		return 0;

	if (!cstate->base.active) {
		ddb->pipe[pipe].start = ddb->pipe[pipe].end = 0;
		memset(ddb->plane[pipe], 0, sizeof(ddb->plane[pipe]));
		memset(ddb->y_plane[pipe], 0, sizeof(ddb->y_plane[pipe]));
		return 0;
	}

=======

	if (WARN_ON(!state))
		return 0;

	if (!cstate->base.active) {
		ddb->pipe[pipe].start = ddb->pipe[pipe].end = 0;
		memset(ddb->plane[pipe], 0, sizeof(ddb->plane[pipe]));
		memset(ddb->y_plane[pipe], 0, sizeof(ddb->y_plane[pipe]));
		return 0;
	}

>>>>>>> 5e580523
	skl_ddb_get_pipe_allocation_limits(dev, cstate, alloc, &num_active);
	alloc_size = skl_ddb_entry_size(alloc);
	if (alloc_size == 0) {
		memset(ddb->plane[pipe], 0, sizeof(ddb->plane[pipe]));
		return 0;
	}

	cursor_blocks = skl_cursor_allocation(num_active);
	ddb->plane[pipe][PLANE_CURSOR].start = alloc->end - cursor_blocks;
	ddb->plane[pipe][PLANE_CURSOR].end = alloc->end;

	alloc_size -= cursor_blocks;

	/* 1. Allocate the mininum required blocks for each active plane */
	for_each_plane_in_state(state, plane, pstate, i) {
		intel_plane = to_intel_plane(plane);
		id = skl_wm_plane_id(intel_plane);

		if (intel_plane->pipe != pipe)
			continue;

		if (!to_intel_plane_state(pstate)->visible) {
			minimum[id] = 0;
			y_minimum[id] = 0;
			continue;
		}
		if (plane->type == DRM_PLANE_TYPE_CURSOR) {
			minimum[id] = 0;
			y_minimum[id] = 0;
			continue;
		}
<<<<<<< HEAD

		minimum[id] = skl_ddb_min_alloc(pstate, 0);
		y_minimum[id] = skl_ddb_min_alloc(pstate, 1);
	}

=======

		minimum[id] = skl_ddb_min_alloc(pstate, 0);
		y_minimum[id] = skl_ddb_min_alloc(pstate, 1);
	}

>>>>>>> 5e580523
	for (i = 0; i < PLANE_CURSOR; i++) {
		alloc_size -= minimum[i];
		alloc_size -= y_minimum[i];
	}

	/*
	 * 2. Distribute the remaining space in proportion to the amount of
	 * data each plane needs to fetch from memory.
	 *
	 * FIXME: we may not allocate every single block here.
	 */
	total_data_rate = skl_get_total_relative_data_rate(cstate);
	if (total_data_rate == 0)
		return 0;

	start = alloc->start;
	for_each_intel_plane_on_crtc(dev, intel_crtc, intel_plane) {
		unsigned int data_rate, y_data_rate;
		uint16_t plane_blocks, y_plane_blocks = 0;
		int id = skl_wm_plane_id(intel_plane);

		data_rate = cstate->wm.skl.plane_data_rate[id];

		/*
		 * allocation for (packed formats) or (uv-plane part of planar format):
		 * promote the expression to 64 bits to avoid overflowing, the
		 * result is < available as data_rate / total_data_rate < 1
		 */
		plane_blocks = minimum[id];
		plane_blocks += div_u64((uint64_t)alloc_size * data_rate,
					total_data_rate);

		/* Leave disabled planes at (0,0) */
		if (data_rate) {
			ddb->plane[pipe][id].start = start;
			ddb->plane[pipe][id].end = start + plane_blocks;
		}

		start += plane_blocks;

		/*
		 * allocation for y_plane part of planar format:
		 */
		y_data_rate = cstate->wm.skl.plane_y_data_rate[id];
<<<<<<< HEAD

		y_plane_blocks = y_minimum[id];
		y_plane_blocks += div_u64((uint64_t)alloc_size * y_data_rate,
					total_data_rate);

=======

		y_plane_blocks = y_minimum[id];
		y_plane_blocks += div_u64((uint64_t)alloc_size * y_data_rate,
					total_data_rate);

>>>>>>> 5e580523
		if (y_data_rate) {
			ddb->y_plane[pipe][id].start = start;
			ddb->y_plane[pipe][id].end = start + y_plane_blocks;
		}

		start += y_plane_blocks;
	}

	return 0;
}

static uint32_t skl_pipe_pixel_rate(const struct intel_crtc_state *config)
{
	/* TODO: Take into account the scalers once we support them */
	return config->base.adjusted_mode.crtc_clock;
}

/*
 * The max latency should be 257 (max the punit can code is 255 and we add 2us
 * for the read latency) and cpp should always be <= 8, so that
 * should allow pixel_rate up to ~2 GHz which seems sufficient since max
 * 2xcdclk is 1350 MHz and the pixel rate should never exceed that.
*/
static uint32_t skl_wm_method1(uint32_t pixel_rate, uint8_t cpp, uint32_t latency)
{
	uint32_t wm_intermediate_val, ret;

	if (latency == 0)
		return UINT_MAX;

	wm_intermediate_val = latency * pixel_rate * cpp / 512;
	ret = DIV_ROUND_UP(wm_intermediate_val, 1000);

	return ret;
}

static uint32_t skl_wm_method2(uint32_t pixel_rate, uint32_t pipe_htotal,
			       uint32_t horiz_pixels, uint8_t cpp,
			       uint64_t tiling, uint32_t latency)
{
	uint32_t ret;
	uint32_t plane_bytes_per_line, plane_blocks_per_line;
	uint32_t wm_intermediate_val;

	if (latency == 0)
		return UINT_MAX;

	plane_bytes_per_line = horiz_pixels * cpp;

	if (tiling == I915_FORMAT_MOD_Y_TILED ||
	    tiling == I915_FORMAT_MOD_Yf_TILED) {
		plane_bytes_per_line *= 4;
		plane_blocks_per_line = DIV_ROUND_UP(plane_bytes_per_line, 512);
		plane_blocks_per_line /= 4;
	} else {
		plane_blocks_per_line = DIV_ROUND_UP(plane_bytes_per_line, 512);
	}

	wm_intermediate_val = latency * pixel_rate;
	ret = DIV_ROUND_UP(wm_intermediate_val, pipe_htotal * 1000) *
				plane_blocks_per_line;

	return ret;
}

static uint32_t skl_adjusted_plane_pixel_rate(const struct intel_crtc_state *cstate,
					      struct intel_plane_state *pstate)
{
	uint64_t adjusted_pixel_rate;
	uint64_t downscale_amount;
	uint64_t pixel_rate;

	/* Shouldn't reach here on disabled planes... */
	if (WARN_ON(!pstate->visible))
		return 0;

	/*
	 * Adjusted plane pixel rate is just the pipe's adjusted pixel rate
	 * with additional adjustments for plane-specific scaling.
	 */
	adjusted_pixel_rate = skl_pipe_pixel_rate(cstate);
	downscale_amount = skl_plane_downscale_amount(pstate);
<<<<<<< HEAD

	pixel_rate = adjusted_pixel_rate * downscale_amount >> 16;
	WARN_ON(pixel_rate != clamp_t(uint32_t, pixel_rate, 0, ~0));

=======

	pixel_rate = adjusted_pixel_rate * downscale_amount >> 16;
	WARN_ON(pixel_rate != clamp_t(uint32_t, pixel_rate, 0, ~0));

>>>>>>> 5e580523
	return pixel_rate;
}

static int skl_compute_plane_wm(const struct drm_i915_private *dev_priv,
				struct intel_crtc_state *cstate,
				struct intel_plane_state *intel_pstate,
				uint16_t ddb_allocation,
				int level,
				uint16_t *out_blocks, /* out */
				uint8_t *out_lines, /* out */
				bool *enabled /* out */)
{
	struct drm_plane_state *pstate = &intel_pstate->base;
	struct drm_framebuffer *fb = pstate->fb;
	uint32_t latency = dev_priv->wm.skl_latency[level];
	uint32_t method1, method2;
	uint32_t plane_bytes_per_line, plane_blocks_per_line;
	uint32_t res_blocks, res_lines;
	uint32_t selected_result;
	uint8_t cpp;
	uint32_t width = 0, height = 0;
	uint32_t plane_pixel_rate;

	if (latency == 0 || !cstate->base.active || !intel_pstate->visible) {
		*enabled = false;
		return 0;
	}

	width = drm_rect_width(&intel_pstate->src) >> 16;
	height = drm_rect_height(&intel_pstate->src) >> 16;

	if (intel_rotation_90_or_270(pstate->rotation))
		swap(width, height);

	cpp = drm_format_plane_cpp(fb->pixel_format, 0);
	plane_pixel_rate = skl_adjusted_plane_pixel_rate(cstate, intel_pstate);

	method1 = skl_wm_method1(plane_pixel_rate, cpp, latency);
	method2 = skl_wm_method2(plane_pixel_rate,
				 cstate->base.adjusted_mode.crtc_htotal,
				 width,
				 cpp,
				 fb->modifier[0],
				 latency);

	plane_bytes_per_line = width * cpp;
	plane_blocks_per_line = DIV_ROUND_UP(plane_bytes_per_line, 512);

	if (fb->modifier[0] == I915_FORMAT_MOD_Y_TILED ||
	    fb->modifier[0] == I915_FORMAT_MOD_Yf_TILED) {
		uint32_t min_scanlines = 4;
		uint32_t y_tile_minimum;
		if (intel_rotation_90_or_270(pstate->rotation)) {
			int cpp = (fb->pixel_format == DRM_FORMAT_NV12) ?
				drm_format_plane_cpp(fb->pixel_format, 1) :
				drm_format_plane_cpp(fb->pixel_format, 0);

			switch (cpp) {
			case 1:
				min_scanlines = 16;
				break;
			case 2:
				min_scanlines = 8;
				break;
			case 8:
				WARN(1, "Unsupported pixel depth for rotation");
			}
		}
		y_tile_minimum = plane_blocks_per_line * min_scanlines;
		selected_result = max(method2, y_tile_minimum);
	} else {
		if ((ddb_allocation / plane_blocks_per_line) >= 1)
			selected_result = min(method1, method2);
		else
			selected_result = method1;
	}

	res_blocks = selected_result + 1;
	res_lines = DIV_ROUND_UP(selected_result, plane_blocks_per_line);

	if (level >= 1 && level <= 7) {
		if (fb->modifier[0] == I915_FORMAT_MOD_Y_TILED ||
		    fb->modifier[0] == I915_FORMAT_MOD_Yf_TILED)
			res_lines += 4;
		else
			res_blocks++;
	}

	if (res_blocks >= ddb_allocation || res_lines > 31) {
		*enabled = false;

		/*
		 * If there are no valid level 0 watermarks, then we can't
		 * support this display configuration.
		 */
		if (level) {
			return 0;
		} else {
			DRM_DEBUG_KMS("Requested display configuration exceeds system watermark limitations\n");
			DRM_DEBUG_KMS("Plane %d.%d: blocks required = %u/%u, lines required = %u/31\n",
				      to_intel_crtc(cstate->base.crtc)->pipe,
				      skl_wm_plane_id(to_intel_plane(pstate->plane)),
				      res_blocks, ddb_allocation, res_lines);

			return -EINVAL;
		}
	}

	*out_blocks = res_blocks;
	*out_lines = res_lines;
	*enabled = true;

	return 0;
}

static int
skl_compute_wm_level(const struct drm_i915_private *dev_priv,
		     struct skl_ddb_allocation *ddb,
		     struct intel_crtc_state *cstate,
		     int level,
		     struct skl_wm_level *result)
{
	struct drm_atomic_state *state = cstate->base.state;
	struct intel_crtc *intel_crtc = to_intel_crtc(cstate->base.crtc);
	struct drm_plane *plane;
	struct intel_plane *intel_plane;
	struct intel_plane_state *intel_pstate;
	uint16_t ddb_blocks;
	enum pipe pipe = intel_crtc->pipe;
	int ret;

	/*
	 * We'll only calculate watermarks for planes that are actually
	 * enabled, so make sure all other planes are set as disabled.
	 */
	memset(result, 0, sizeof(*result));

	for_each_intel_plane_mask(&dev_priv->drm,
				  intel_plane,
				  cstate->base.plane_mask) {
		int i = skl_wm_plane_id(intel_plane);

		plane = &intel_plane->base;
		intel_pstate = NULL;
		if (state)
			intel_pstate =
				intel_atomic_get_existing_plane_state(state,
								      intel_plane);

		/*
		 * Note: If we start supporting multiple pending atomic commits
		 * against the same planes/CRTC's in the future, plane->state
		 * will no longer be the correct pre-state to use for the
		 * calculations here and we'll need to change where we get the
		 * 'unchanged' plane data from.
		 *
		 * For now this is fine because we only allow one queued commit
		 * against a CRTC.  Even if the plane isn't modified by this
		 * transaction and we don't have a plane lock, we still have
		 * the CRTC's lock, so we know that no other transactions are
		 * racing with us to update it.
		 */
		if (!intel_pstate)
			intel_pstate = to_intel_plane_state(plane->state);

		WARN_ON(!intel_pstate->base.fb);

		ddb_blocks = skl_ddb_entry_size(&ddb->plane[pipe][i]);

		ret = skl_compute_plane_wm(dev_priv,
					   cstate,
					   intel_pstate,
					   ddb_blocks,
					   level,
					   &result->plane_res_b[i],
					   &result->plane_res_l[i],
					   &result->plane_en[i]);
		if (ret)
			return ret;
	}

	return 0;
}

static uint32_t
skl_compute_linetime_wm(struct intel_crtc_state *cstate)
{
	if (!cstate->base.active)
		return 0;

	if (WARN_ON(skl_pipe_pixel_rate(cstate) == 0))
		return 0;

	return DIV_ROUND_UP(8 * cstate->base.adjusted_mode.crtc_htotal * 1000,
			    skl_pipe_pixel_rate(cstate));
}

static void skl_compute_transition_wm(struct intel_crtc_state *cstate,
				      struct skl_wm_level *trans_wm /* out */)
{
	struct drm_crtc *crtc = cstate->base.crtc;
	struct intel_crtc *intel_crtc = to_intel_crtc(crtc);
	struct intel_plane *intel_plane;

	if (!cstate->base.active)
		return;

	/* Until we know more, just disable transition WMs */
	for_each_intel_plane_on_crtc(crtc->dev, intel_crtc, intel_plane) {
		int i = skl_wm_plane_id(intel_plane);

		trans_wm->plane_en[i] = false;
	}
}

static int skl_build_pipe_wm(struct intel_crtc_state *cstate,
			     struct skl_ddb_allocation *ddb,
			     struct skl_pipe_wm *pipe_wm)
{
	struct drm_device *dev = cstate->base.crtc->dev;
	const struct drm_i915_private *dev_priv = to_i915(dev);
	int level, max_level = ilk_wm_max_level(dev);
	int ret;

	for (level = 0; level <= max_level; level++) {
		ret = skl_compute_wm_level(dev_priv, ddb, cstate,
					   level, &pipe_wm->wm[level]);
		if (ret)
			return ret;
	}
	pipe_wm->linetime = skl_compute_linetime_wm(cstate);

	skl_compute_transition_wm(cstate, &pipe_wm->trans_wm);

	return 0;
}

static void skl_compute_wm_results(struct drm_device *dev,
				   struct skl_pipe_wm *p_wm,
				   struct skl_wm_values *r,
				   struct intel_crtc *intel_crtc)
{
	int level, max_level = ilk_wm_max_level(dev);
	enum pipe pipe = intel_crtc->pipe;
	uint32_t temp;
	int i;

	for (level = 0; level <= max_level; level++) {
		for (i = 0; i < intel_num_planes(intel_crtc); i++) {
			temp = 0;

			temp |= p_wm->wm[level].plane_res_l[i] <<
					PLANE_WM_LINES_SHIFT;
			temp |= p_wm->wm[level].plane_res_b[i];
			if (p_wm->wm[level].plane_en[i])
				temp |= PLANE_WM_EN;

			r->plane[pipe][i][level] = temp;
		}

		temp = 0;

		temp |= p_wm->wm[level].plane_res_l[PLANE_CURSOR] << PLANE_WM_LINES_SHIFT;
		temp |= p_wm->wm[level].plane_res_b[PLANE_CURSOR];

		if (p_wm->wm[level].plane_en[PLANE_CURSOR])
			temp |= PLANE_WM_EN;

		r->plane[pipe][PLANE_CURSOR][level] = temp;

	}

	/* transition WMs */
	for (i = 0; i < intel_num_planes(intel_crtc); i++) {
		temp = 0;
		temp |= p_wm->trans_wm.plane_res_l[i] << PLANE_WM_LINES_SHIFT;
		temp |= p_wm->trans_wm.plane_res_b[i];
		if (p_wm->trans_wm.plane_en[i])
			temp |= PLANE_WM_EN;

		r->plane_trans[pipe][i] = temp;
	}

	temp = 0;
	temp |= p_wm->trans_wm.plane_res_l[PLANE_CURSOR] << PLANE_WM_LINES_SHIFT;
	temp |= p_wm->trans_wm.plane_res_b[PLANE_CURSOR];
	if (p_wm->trans_wm.plane_en[PLANE_CURSOR])
		temp |= PLANE_WM_EN;

	r->plane_trans[pipe][PLANE_CURSOR] = temp;

	r->wm_linetime[pipe] = p_wm->linetime;
}

static void skl_ddb_entry_write(struct drm_i915_private *dev_priv,
				i915_reg_t reg,
				const struct skl_ddb_entry *entry)
{
	if (entry->end)
		I915_WRITE(reg, (entry->end - 1) << 16 | entry->start);
	else
		I915_WRITE(reg, 0);
}

static void skl_write_wm_values(struct drm_i915_private *dev_priv,
				const struct skl_wm_values *new)
{
	struct drm_device *dev = &dev_priv->drm;
	struct intel_crtc *crtc;

	for_each_intel_crtc(dev, crtc) {
		int i, level, max_level = ilk_wm_max_level(dev);
		enum pipe pipe = crtc->pipe;

		if ((new->dirty_pipes & drm_crtc_mask(&crtc->base)) == 0)
			continue;
		if (!crtc->active)
			continue;

		I915_WRITE(PIPE_WM_LINETIME(pipe), new->wm_linetime[pipe]);

		for (level = 0; level <= max_level; level++) {
			for (i = 0; i < intel_num_planes(crtc); i++)
				I915_WRITE(PLANE_WM(pipe, i, level),
					   new->plane[pipe][i][level]);
			I915_WRITE(CUR_WM(pipe, level),
				   new->plane[pipe][PLANE_CURSOR][level]);
		}
		for (i = 0; i < intel_num_planes(crtc); i++)
			I915_WRITE(PLANE_WM_TRANS(pipe, i),
				   new->plane_trans[pipe][i]);
		I915_WRITE(CUR_WM_TRANS(pipe),
			   new->plane_trans[pipe][PLANE_CURSOR]);

		for (i = 0; i < intel_num_planes(crtc); i++) {
			skl_ddb_entry_write(dev_priv,
					    PLANE_BUF_CFG(pipe, i),
					    &new->ddb.plane[pipe][i]);
			skl_ddb_entry_write(dev_priv,
					    PLANE_NV12_BUF_CFG(pipe, i),
					    &new->ddb.y_plane[pipe][i]);
		}

		skl_ddb_entry_write(dev_priv, CUR_BUF_CFG(pipe),
				    &new->ddb.plane[pipe][PLANE_CURSOR]);
	}
}

/*
 * When setting up a new DDB allocation arrangement, we need to correctly
 * sequence the times at which the new allocations for the pipes are taken into
 * account or we'll have pipes fetching from space previously allocated to
 * another pipe.
 *
 * Roughly the sequence looks like:
 *  1. re-allocate the pipe(s) with the allocation being reduced and not
 *     overlapping with a previous light-up pipe (another way to put it is:
 *     pipes with their new allocation strickly included into their old ones).
 *  2. re-allocate the other pipes that get their allocation reduced
 *  3. allocate the pipes having their allocation increased
 *
 * Steps 1. and 2. are here to take care of the following case:
 * - Initially DDB looks like this:
 *     |   B    |   C    |
 * - enable pipe A.
 * - pipe B has a reduced DDB allocation that overlaps with the old pipe C
 *   allocation
 *     |  A  |  B  |  C  |
 *
 * We need to sequence the re-allocation: C, B, A (and not B, C, A).
 */

static void
skl_wm_flush_pipe(struct drm_i915_private *dev_priv, enum pipe pipe, int pass)
{
	int plane;

	DRM_DEBUG_KMS("flush pipe %c (pass %d)\n", pipe_name(pipe), pass);

	for_each_plane(dev_priv, pipe, plane) {
		I915_WRITE(PLANE_SURF(pipe, plane),
			   I915_READ(PLANE_SURF(pipe, plane)));
	}
	I915_WRITE(CURBASE(pipe), I915_READ(CURBASE(pipe)));
}

static bool
skl_ddb_allocation_included(const struct skl_ddb_allocation *old,
			    const struct skl_ddb_allocation *new,
			    enum pipe pipe)
{
	uint16_t old_size, new_size;

	old_size = skl_ddb_entry_size(&old->pipe[pipe]);
	new_size = skl_ddb_entry_size(&new->pipe[pipe]);

	return old_size != new_size &&
	       new->pipe[pipe].start >= old->pipe[pipe].start &&
	       new->pipe[pipe].end <= old->pipe[pipe].end;
}

static void skl_flush_wm_values(struct drm_i915_private *dev_priv,
				struct skl_wm_values *new_values)
{
	struct drm_device *dev = &dev_priv->drm;
	struct skl_ddb_allocation *cur_ddb, *new_ddb;
	bool reallocated[I915_MAX_PIPES] = {};
	struct intel_crtc *crtc;
	enum pipe pipe;

	new_ddb = &new_values->ddb;
	cur_ddb = &dev_priv->wm.skl_hw.ddb;

	/*
	 * First pass: flush the pipes with the new allocation contained into
	 * the old space.
	 *
	 * We'll wait for the vblank on those pipes to ensure we can safely
	 * re-allocate the freed space without this pipe fetching from it.
	 */
	for_each_intel_crtc(dev, crtc) {
		if (!crtc->active)
			continue;

		pipe = crtc->pipe;

		if (!skl_ddb_allocation_included(cur_ddb, new_ddb, pipe))
			continue;

		skl_wm_flush_pipe(dev_priv, pipe, 1);
		intel_wait_for_vblank(dev, pipe);

		reallocated[pipe] = true;
	}


	/*
	 * Second pass: flush the pipes that are having their allocation
	 * reduced, but overlapping with a previous allocation.
	 *
	 * Here as well we need to wait for the vblank to make sure the freed
	 * space is not used anymore.
	 */
	for_each_intel_crtc(dev, crtc) {
		if (!crtc->active)
			continue;

		pipe = crtc->pipe;

		if (reallocated[pipe])
			continue;

		if (skl_ddb_entry_size(&new_ddb->pipe[pipe]) <
		    skl_ddb_entry_size(&cur_ddb->pipe[pipe])) {
			skl_wm_flush_pipe(dev_priv, pipe, 2);
			intel_wait_for_vblank(dev, pipe);
			reallocated[pipe] = true;
		}
	}

	/*
	 * Third pass: flush the pipes that got more space allocated.
	 *
	 * We don't need to actively wait for the update here, next vblank
	 * will just get more DDB space with the correct WM values.
	 */
	for_each_intel_crtc(dev, crtc) {
		if (!crtc->active)
			continue;

		pipe = crtc->pipe;

		/*
		 * At this point, only the pipes more space than before are
		 * left to re-allocate.
		 */
		if (reallocated[pipe])
			continue;

		skl_wm_flush_pipe(dev_priv, pipe, 3);
	}
}

static int skl_update_pipe_wm(struct drm_crtc_state *cstate,
			      struct skl_ddb_allocation *ddb, /* out */
			      struct skl_pipe_wm *pipe_wm, /* out */
			      bool *changed /* out */)
{
	struct intel_crtc *intel_crtc = to_intel_crtc(cstate->crtc);
	struct intel_crtc_state *intel_cstate = to_intel_crtc_state(cstate);
	int ret;

	ret = skl_build_pipe_wm(intel_cstate, ddb, pipe_wm);
	if (ret)
		return ret;

	if (!memcmp(&intel_crtc->wm.active.skl, pipe_wm, sizeof(*pipe_wm)))
		*changed = false;
	else
		*changed = true;

	return 0;
}

static uint32_t
pipes_modified(struct drm_atomic_state *state)
{
	struct drm_crtc *crtc;
	struct drm_crtc_state *cstate;
	uint32_t i, ret = 0;

	for_each_crtc_in_state(state, crtc, cstate, i)
		ret |= drm_crtc_mask(crtc);

	return ret;
}

static int
skl_compute_ddb(struct drm_atomic_state *state)
{
	struct drm_device *dev = state->dev;
	struct drm_i915_private *dev_priv = to_i915(dev);
	struct intel_atomic_state *intel_state = to_intel_atomic_state(state);
	struct intel_crtc *intel_crtc;
	struct skl_ddb_allocation *ddb = &intel_state->wm_results.ddb;
	uint32_t realloc_pipes = pipes_modified(state);
	int ret;

	/*
	 * If this is our first atomic update following hardware readout,
	 * we can't trust the DDB that the BIOS programmed for us.  Let's
	 * pretend that all pipes switched active status so that we'll
	 * ensure a full DDB recompute.
	 */
	if (dev_priv->wm.distrust_bios_wm)
		intel_state->active_pipe_changes = ~0;

	/*
	 * If the modeset changes which CRTC's are active, we need to
	 * recompute the DDB allocation for *all* active pipes, even
	 * those that weren't otherwise being modified in any way by this
	 * atomic commit.  Due to the shrinking of the per-pipe allocations
	 * when new active CRTC's are added, it's possible for a pipe that
	 * we were already using and aren't changing at all here to suddenly
	 * become invalid if its DDB needs exceeds its new allocation.
	 *
	 * Note that if we wind up doing a full DDB recompute, we can't let
	 * any other display updates race with this transaction, so we need
	 * to grab the lock on *all* CRTC's.
	 */
	if (intel_state->active_pipe_changes) {
		realloc_pipes = ~0;
		intel_state->wm_results.dirty_pipes = ~0;
	}

	for_each_intel_crtc_mask(dev, intel_crtc, realloc_pipes) {
		struct intel_crtc_state *cstate;

		cstate = intel_atomic_get_crtc_state(state, intel_crtc);
		if (IS_ERR(cstate))
			return PTR_ERR(cstate);

		ret = skl_allocate_pipe_ddb(cstate, ddb);
		if (ret)
			return ret;
	}

	return 0;
}

static int
skl_compute_wm(struct drm_atomic_state *state)
{
	struct drm_crtc *crtc;
	struct drm_crtc_state *cstate;
	struct intel_atomic_state *intel_state = to_intel_atomic_state(state);
	struct skl_wm_values *results = &intel_state->wm_results;
	struct skl_pipe_wm *pipe_wm;
	bool changed = false;
	int ret, i;

	/*
	 * If this transaction isn't actually touching any CRTC's, don't
	 * bother with watermark calculation.  Note that if we pass this
	 * test, we're guaranteed to hold at least one CRTC state mutex,
	 * which means we can safely use values like dev_priv->active_crtcs
	 * since any racing commits that want to update them would need to
	 * hold _all_ CRTC state mutexes.
	 */
	for_each_crtc_in_state(state, crtc, cstate, i)
		changed = true;
	if (!changed)
		return 0;
<<<<<<< HEAD

	/* Clear all dirty flags */
	results->dirty_pipes = 0;

	ret = skl_compute_ddb(state);
	if (ret)
		return ret;

=======

	/* Clear all dirty flags */
	results->dirty_pipes = 0;

	ret = skl_compute_ddb(state);
	if (ret)
		return ret;

>>>>>>> 5e580523
	/*
	 * Calculate WM's for all pipes that are part of this transaction.
	 * Note that the DDB allocation above may have added more CRTC's that
	 * weren't otherwise being modified (and set bits in dirty_pipes) if
	 * pipe allocations had to change.
	 *
	 * FIXME:  Now that we're doing this in the atomic check phase, we
	 * should allow skl_update_pipe_wm() to return failure in cases where
	 * no suitable watermark values can be found.
	 */
	for_each_crtc_in_state(state, crtc, cstate, i) {
		struct intel_crtc *intel_crtc = to_intel_crtc(crtc);
		struct intel_crtc_state *intel_cstate =
			to_intel_crtc_state(cstate);

		pipe_wm = &intel_cstate->wm.skl.optimal;
		ret = skl_update_pipe_wm(cstate, &results->ddb, pipe_wm,
					 &changed);
		if (ret)
			return ret;

		if (changed)
			results->dirty_pipes |= drm_crtc_mask(crtc);

		if ((results->dirty_pipes & drm_crtc_mask(crtc)) == 0)
			/* This pipe's WM's did not change */
			continue;

		intel_cstate->update_wm_pre = true;
		skl_compute_wm_results(crtc->dev, pipe_wm, results, intel_crtc);
	}

	return 0;
}

static void skl_update_wm(struct drm_crtc *crtc)
{
	struct intel_crtc *intel_crtc = to_intel_crtc(crtc);
	struct drm_device *dev = crtc->dev;
	struct drm_i915_private *dev_priv = to_i915(dev);
	struct skl_wm_values *results = &dev_priv->wm.skl_results;
	struct intel_crtc_state *cstate = to_intel_crtc_state(crtc->state);
	struct skl_pipe_wm *pipe_wm = &cstate->wm.skl.optimal;

	if ((results->dirty_pipes & drm_crtc_mask(crtc)) == 0)
		return;

	intel_crtc->wm.active.skl = *pipe_wm;

	mutex_lock(&dev_priv->wm.wm_mutex);

	skl_write_wm_values(dev_priv, results);
	skl_flush_wm_values(dev_priv, results);

	/* store the new configuration */
	dev_priv->wm.skl_hw = *results;

	mutex_unlock(&dev_priv->wm.wm_mutex);
}

static void ilk_compute_wm_config(struct drm_device *dev,
				  struct intel_wm_config *config)
{
	struct intel_crtc *crtc;

	/* Compute the currently _active_ config */
	for_each_intel_crtc(dev, crtc) {
		const struct intel_pipe_wm *wm = &crtc->wm.active.ilk;

		if (!wm->pipe_enabled)
			continue;

		config->sprites_enabled |= wm->sprites_enabled;
		config->sprites_scaled |= wm->sprites_scaled;
		config->num_pipes_active++;
	}
}

static void ilk_program_watermarks(struct drm_i915_private *dev_priv)
{
	struct drm_device *dev = &dev_priv->drm;
	struct intel_pipe_wm lp_wm_1_2 = {}, lp_wm_5_6 = {}, *best_lp_wm;
	struct ilk_wm_maximums max;
	struct intel_wm_config config = {};
	struct ilk_wm_values results = {};
	enum intel_ddb_partitioning partitioning;

	ilk_compute_wm_config(dev, &config);

	ilk_compute_wm_maximums(dev, 1, &config, INTEL_DDB_PART_1_2, &max);
	ilk_wm_merge(dev, &config, &max, &lp_wm_1_2);

	/* 5/6 split only in single pipe config on IVB+ */
	if (INTEL_INFO(dev)->gen >= 7 &&
	    config.num_pipes_active == 1 && config.sprites_enabled) {
		ilk_compute_wm_maximums(dev, 1, &config, INTEL_DDB_PART_5_6, &max);
		ilk_wm_merge(dev, &config, &max, &lp_wm_5_6);

		best_lp_wm = ilk_find_best_result(dev, &lp_wm_1_2, &lp_wm_5_6);
	} else {
		best_lp_wm = &lp_wm_1_2;
	}

	partitioning = (best_lp_wm == &lp_wm_1_2) ?
		       INTEL_DDB_PART_1_2 : INTEL_DDB_PART_5_6;

	ilk_compute_wm_results(dev, best_lp_wm, partitioning, &results);

	ilk_write_wm_values(dev_priv, &results);
}

static void ilk_initial_watermarks(struct intel_crtc_state *cstate)
{
	struct drm_i915_private *dev_priv = to_i915(cstate->base.crtc->dev);
	struct intel_crtc *intel_crtc = to_intel_crtc(cstate->base.crtc);

	mutex_lock(&dev_priv->wm.wm_mutex);
	intel_crtc->wm.active.ilk = cstate->wm.ilk.intermediate;
	ilk_program_watermarks(dev_priv);
	mutex_unlock(&dev_priv->wm.wm_mutex);
}

static void ilk_optimize_watermarks(struct intel_crtc_state *cstate)
{
	struct drm_i915_private *dev_priv = to_i915(cstate->base.crtc->dev);
	struct intel_crtc *intel_crtc = to_intel_crtc(cstate->base.crtc);

	mutex_lock(&dev_priv->wm.wm_mutex);
	if (cstate->wm.need_postvbl_update) {
		intel_crtc->wm.active.ilk = cstate->wm.ilk.optimal;
		ilk_program_watermarks(dev_priv);
	}
	mutex_unlock(&dev_priv->wm.wm_mutex);
}

static void skl_pipe_wm_active_state(uint32_t val,
				     struct skl_pipe_wm *active,
				     bool is_transwm,
				     bool is_cursor,
				     int i,
				     int level)
{
	bool is_enabled = (val & PLANE_WM_EN) != 0;

	if (!is_transwm) {
		if (!is_cursor) {
			active->wm[level].plane_en[i] = is_enabled;
			active->wm[level].plane_res_b[i] =
					val & PLANE_WM_BLOCKS_MASK;
			active->wm[level].plane_res_l[i] =
					(val >> PLANE_WM_LINES_SHIFT) &
						PLANE_WM_LINES_MASK;
		} else {
			active->wm[level].plane_en[PLANE_CURSOR] = is_enabled;
			active->wm[level].plane_res_b[PLANE_CURSOR] =
					val & PLANE_WM_BLOCKS_MASK;
			active->wm[level].plane_res_l[PLANE_CURSOR] =
					(val >> PLANE_WM_LINES_SHIFT) &
						PLANE_WM_LINES_MASK;
		}
	} else {
		if (!is_cursor) {
			active->trans_wm.plane_en[i] = is_enabled;
			active->trans_wm.plane_res_b[i] =
					val & PLANE_WM_BLOCKS_MASK;
			active->trans_wm.plane_res_l[i] =
					(val >> PLANE_WM_LINES_SHIFT) &
						PLANE_WM_LINES_MASK;
		} else {
			active->trans_wm.plane_en[PLANE_CURSOR] = is_enabled;
			active->trans_wm.plane_res_b[PLANE_CURSOR] =
					val & PLANE_WM_BLOCKS_MASK;
			active->trans_wm.plane_res_l[PLANE_CURSOR] =
					(val >> PLANE_WM_LINES_SHIFT) &
						PLANE_WM_LINES_MASK;
		}
	}
}

static void skl_pipe_wm_get_hw_state(struct drm_crtc *crtc)
{
	struct drm_device *dev = crtc->dev;
	struct drm_i915_private *dev_priv = to_i915(dev);
	struct skl_wm_values *hw = &dev_priv->wm.skl_hw;
	struct intel_crtc *intel_crtc = to_intel_crtc(crtc);
	struct intel_crtc_state *cstate = to_intel_crtc_state(crtc->state);
	struct skl_pipe_wm *active = &cstate->wm.skl.optimal;
	enum pipe pipe = intel_crtc->pipe;
	int level, i, max_level;
	uint32_t temp;

	max_level = ilk_wm_max_level(dev);

	hw->wm_linetime[pipe] = I915_READ(PIPE_WM_LINETIME(pipe));

	for (level = 0; level <= max_level; level++) {
		for (i = 0; i < intel_num_planes(intel_crtc); i++)
			hw->plane[pipe][i][level] =
					I915_READ(PLANE_WM(pipe, i, level));
		hw->plane[pipe][PLANE_CURSOR][level] = I915_READ(CUR_WM(pipe, level));
	}

	for (i = 0; i < intel_num_planes(intel_crtc); i++)
		hw->plane_trans[pipe][i] = I915_READ(PLANE_WM_TRANS(pipe, i));
	hw->plane_trans[pipe][PLANE_CURSOR] = I915_READ(CUR_WM_TRANS(pipe));

	if (!intel_crtc->active)
		return;

	hw->dirty_pipes |= drm_crtc_mask(crtc);

	active->linetime = hw->wm_linetime[pipe];

	for (level = 0; level <= max_level; level++) {
		for (i = 0; i < intel_num_planes(intel_crtc); i++) {
			temp = hw->plane[pipe][i][level];
			skl_pipe_wm_active_state(temp, active, false,
						false, i, level);
		}
		temp = hw->plane[pipe][PLANE_CURSOR][level];
		skl_pipe_wm_active_state(temp, active, false, true, i, level);
	}

	for (i = 0; i < intel_num_planes(intel_crtc); i++) {
		temp = hw->plane_trans[pipe][i];
		skl_pipe_wm_active_state(temp, active, true, false, i, 0);
	}

	temp = hw->plane_trans[pipe][PLANE_CURSOR];
	skl_pipe_wm_active_state(temp, active, true, true, i, 0);

	intel_crtc->wm.active.skl = *active;
}

void skl_wm_get_hw_state(struct drm_device *dev)
{
	struct drm_i915_private *dev_priv = to_i915(dev);
	struct skl_ddb_allocation *ddb = &dev_priv->wm.skl_hw.ddb;
	struct drm_crtc *crtc;

	skl_ddb_get_hw_state(dev_priv, ddb);
	list_for_each_entry(crtc, &dev->mode_config.crtc_list, head)
		skl_pipe_wm_get_hw_state(crtc);

	if (dev_priv->active_crtcs) {
		/* Fully recompute DDB on first atomic commit */
		dev_priv->wm.distrust_bios_wm = true;
	} else {
		/* Easy/common case; just sanitize DDB now if everything off */
		memset(ddb, 0, sizeof(*ddb));
	}
}

static void ilk_pipe_wm_get_hw_state(struct drm_crtc *crtc)
{
	struct drm_device *dev = crtc->dev;
	struct drm_i915_private *dev_priv = to_i915(dev);
	struct ilk_wm_values *hw = &dev_priv->wm.hw;
	struct intel_crtc *intel_crtc = to_intel_crtc(crtc);
	struct intel_crtc_state *cstate = to_intel_crtc_state(crtc->state);
	struct intel_pipe_wm *active = &cstate->wm.ilk.optimal;
	enum pipe pipe = intel_crtc->pipe;
	static const i915_reg_t wm0_pipe_reg[] = {
		[PIPE_A] = WM0_PIPEA_ILK,
		[PIPE_B] = WM0_PIPEB_ILK,
		[PIPE_C] = WM0_PIPEC_IVB,
	};

	hw->wm_pipe[pipe] = I915_READ(wm0_pipe_reg[pipe]);
	if (IS_HASWELL(dev) || IS_BROADWELL(dev))
		hw->wm_linetime[pipe] = I915_READ(PIPE_WM_LINETIME(pipe));

	memset(active, 0, sizeof(*active));

	active->pipe_enabled = intel_crtc->active;

	if (active->pipe_enabled) {
		u32 tmp = hw->wm_pipe[pipe];

		/*
		 * For active pipes LP0 watermark is marked as
		 * enabled, and LP1+ watermaks as disabled since
		 * we can't really reverse compute them in case
		 * multiple pipes are active.
		 */
		active->wm[0].enable = true;
		active->wm[0].pri_val = (tmp & WM0_PIPE_PLANE_MASK) >> WM0_PIPE_PLANE_SHIFT;
		active->wm[0].spr_val = (tmp & WM0_PIPE_SPRITE_MASK) >> WM0_PIPE_SPRITE_SHIFT;
		active->wm[0].cur_val = tmp & WM0_PIPE_CURSOR_MASK;
		active->linetime = hw->wm_linetime[pipe];
	} else {
		int level, max_level = ilk_wm_max_level(dev);

		/*
		 * For inactive pipes, all watermark levels
		 * should be marked as enabled but zeroed,
		 * which is what we'd compute them to.
		 */
		for (level = 0; level <= max_level; level++)
			active->wm[level].enable = true;
	}

	intel_crtc->wm.active.ilk = *active;
}

#define _FW_WM(value, plane) \
	(((value) & DSPFW_ ## plane ## _MASK) >> DSPFW_ ## plane ## _SHIFT)
#define _FW_WM_VLV(value, plane) \
	(((value) & DSPFW_ ## plane ## _MASK_VLV) >> DSPFW_ ## plane ## _SHIFT)

static void vlv_read_wm_values(struct drm_i915_private *dev_priv,
			       struct vlv_wm_values *wm)
{
	enum pipe pipe;
	uint32_t tmp;

	for_each_pipe(dev_priv, pipe) {
		tmp = I915_READ(VLV_DDL(pipe));

		wm->ddl[pipe].primary =
			(tmp >> DDL_PLANE_SHIFT) & (DDL_PRECISION_HIGH | DRAIN_LATENCY_MASK);
		wm->ddl[pipe].cursor =
			(tmp >> DDL_CURSOR_SHIFT) & (DDL_PRECISION_HIGH | DRAIN_LATENCY_MASK);
		wm->ddl[pipe].sprite[0] =
			(tmp >> DDL_SPRITE_SHIFT(0)) & (DDL_PRECISION_HIGH | DRAIN_LATENCY_MASK);
		wm->ddl[pipe].sprite[1] =
			(tmp >> DDL_SPRITE_SHIFT(1)) & (DDL_PRECISION_HIGH | DRAIN_LATENCY_MASK);
	}

	tmp = I915_READ(DSPFW1);
	wm->sr.plane = _FW_WM(tmp, SR);
	wm->pipe[PIPE_B].cursor = _FW_WM(tmp, CURSORB);
	wm->pipe[PIPE_B].primary = _FW_WM_VLV(tmp, PLANEB);
	wm->pipe[PIPE_A].primary = _FW_WM_VLV(tmp, PLANEA);

	tmp = I915_READ(DSPFW2);
	wm->pipe[PIPE_A].sprite[1] = _FW_WM_VLV(tmp, SPRITEB);
	wm->pipe[PIPE_A].cursor = _FW_WM(tmp, CURSORA);
	wm->pipe[PIPE_A].sprite[0] = _FW_WM_VLV(tmp, SPRITEA);

	tmp = I915_READ(DSPFW3);
	wm->sr.cursor = _FW_WM(tmp, CURSOR_SR);

	if (IS_CHERRYVIEW(dev_priv)) {
		tmp = I915_READ(DSPFW7_CHV);
		wm->pipe[PIPE_B].sprite[1] = _FW_WM_VLV(tmp, SPRITED);
		wm->pipe[PIPE_B].sprite[0] = _FW_WM_VLV(tmp, SPRITEC);

		tmp = I915_READ(DSPFW8_CHV);
		wm->pipe[PIPE_C].sprite[1] = _FW_WM_VLV(tmp, SPRITEF);
		wm->pipe[PIPE_C].sprite[0] = _FW_WM_VLV(tmp, SPRITEE);

		tmp = I915_READ(DSPFW9_CHV);
		wm->pipe[PIPE_C].primary = _FW_WM_VLV(tmp, PLANEC);
		wm->pipe[PIPE_C].cursor = _FW_WM(tmp, CURSORC);

		tmp = I915_READ(DSPHOWM);
		wm->sr.plane |= _FW_WM(tmp, SR_HI) << 9;
		wm->pipe[PIPE_C].sprite[1] |= _FW_WM(tmp, SPRITEF_HI) << 8;
		wm->pipe[PIPE_C].sprite[0] |= _FW_WM(tmp, SPRITEE_HI) << 8;
		wm->pipe[PIPE_C].primary |= _FW_WM(tmp, PLANEC_HI) << 8;
		wm->pipe[PIPE_B].sprite[1] |= _FW_WM(tmp, SPRITED_HI) << 8;
		wm->pipe[PIPE_B].sprite[0] |= _FW_WM(tmp, SPRITEC_HI) << 8;
		wm->pipe[PIPE_B].primary |= _FW_WM(tmp, PLANEB_HI) << 8;
		wm->pipe[PIPE_A].sprite[1] |= _FW_WM(tmp, SPRITEB_HI) << 8;
		wm->pipe[PIPE_A].sprite[0] |= _FW_WM(tmp, SPRITEA_HI) << 8;
		wm->pipe[PIPE_A].primary |= _FW_WM(tmp, PLANEA_HI) << 8;
	} else {
		tmp = I915_READ(DSPFW7);
		wm->pipe[PIPE_B].sprite[1] = _FW_WM_VLV(tmp, SPRITED);
		wm->pipe[PIPE_B].sprite[0] = _FW_WM_VLV(tmp, SPRITEC);

		tmp = I915_READ(DSPHOWM);
		wm->sr.plane |= _FW_WM(tmp, SR_HI) << 9;
		wm->pipe[PIPE_B].sprite[1] |= _FW_WM(tmp, SPRITED_HI) << 8;
		wm->pipe[PIPE_B].sprite[0] |= _FW_WM(tmp, SPRITEC_HI) << 8;
		wm->pipe[PIPE_B].primary |= _FW_WM(tmp, PLANEB_HI) << 8;
		wm->pipe[PIPE_A].sprite[1] |= _FW_WM(tmp, SPRITEB_HI) << 8;
		wm->pipe[PIPE_A].sprite[0] |= _FW_WM(tmp, SPRITEA_HI) << 8;
		wm->pipe[PIPE_A].primary |= _FW_WM(tmp, PLANEA_HI) << 8;
	}
}

#undef _FW_WM
#undef _FW_WM_VLV

void vlv_wm_get_hw_state(struct drm_device *dev)
{
	struct drm_i915_private *dev_priv = to_i915(dev);
	struct vlv_wm_values *wm = &dev_priv->wm.vlv;
	struct intel_plane *plane;
	enum pipe pipe;
	u32 val;

	vlv_read_wm_values(dev_priv, wm);

	for_each_intel_plane(dev, plane) {
		switch (plane->base.type) {
			int sprite;
		case DRM_PLANE_TYPE_CURSOR:
			plane->wm.fifo_size = 63;
			break;
		case DRM_PLANE_TYPE_PRIMARY:
			plane->wm.fifo_size = vlv_get_fifo_size(dev, plane->pipe, 0);
			break;
		case DRM_PLANE_TYPE_OVERLAY:
			sprite = plane->plane;
			plane->wm.fifo_size = vlv_get_fifo_size(dev, plane->pipe, sprite + 1);
			break;
		}
	}

	wm->cxsr = I915_READ(FW_BLC_SELF_VLV) & FW_CSPWRDWNEN;
	wm->level = VLV_WM_LEVEL_PM2;

	if (IS_CHERRYVIEW(dev_priv)) {
		mutex_lock(&dev_priv->rps.hw_lock);

		val = vlv_punit_read(dev_priv, PUNIT_REG_DSPFREQ);
		if (val & DSP_MAXFIFO_PM5_ENABLE)
			wm->level = VLV_WM_LEVEL_PM5;

		/*
		 * If DDR DVFS is disabled in the BIOS, Punit
		 * will never ack the request. So if that happens
		 * assume we don't have to enable/disable DDR DVFS
		 * dynamically. To test that just set the REQ_ACK
		 * bit to poke the Punit, but don't change the
		 * HIGH/LOW bits so that we don't actually change
		 * the current state.
		 */
		val = vlv_punit_read(dev_priv, PUNIT_REG_DDR_SETUP2);
		val |= FORCE_DDR_FREQ_REQ_ACK;
		vlv_punit_write(dev_priv, PUNIT_REG_DDR_SETUP2, val);

		if (wait_for((vlv_punit_read(dev_priv, PUNIT_REG_DDR_SETUP2) &
			      FORCE_DDR_FREQ_REQ_ACK) == 0, 3)) {
			DRM_DEBUG_KMS("Punit not acking DDR DVFS request, "
				      "assuming DDR DVFS is disabled\n");
			dev_priv->wm.max_level = VLV_WM_LEVEL_PM5;
		} else {
			val = vlv_punit_read(dev_priv, PUNIT_REG_DDR_SETUP2);
			if ((val & FORCE_DDR_HIGH_FREQ) == 0)
				wm->level = VLV_WM_LEVEL_DDR_DVFS;
		}

		mutex_unlock(&dev_priv->rps.hw_lock);
	}

	for_each_pipe(dev_priv, pipe)
		DRM_DEBUG_KMS("Initial watermarks: pipe %c, plane=%d, cursor=%d, sprite0=%d, sprite1=%d\n",
			      pipe_name(pipe), wm->pipe[pipe].primary, wm->pipe[pipe].cursor,
			      wm->pipe[pipe].sprite[0], wm->pipe[pipe].sprite[1]);

	DRM_DEBUG_KMS("Initial watermarks: SR plane=%d, SR cursor=%d level=%d cxsr=%d\n",
		      wm->sr.plane, wm->sr.cursor, wm->level, wm->cxsr);
}

void ilk_wm_get_hw_state(struct drm_device *dev)
{
	struct drm_i915_private *dev_priv = to_i915(dev);
	struct ilk_wm_values *hw = &dev_priv->wm.hw;
	struct drm_crtc *crtc;

	for_each_crtc(dev, crtc)
		ilk_pipe_wm_get_hw_state(crtc);

	hw->wm_lp[0] = I915_READ(WM1_LP_ILK);
	hw->wm_lp[1] = I915_READ(WM2_LP_ILK);
	hw->wm_lp[2] = I915_READ(WM3_LP_ILK);

	hw->wm_lp_spr[0] = I915_READ(WM1S_LP_ILK);
	if (INTEL_INFO(dev)->gen >= 7) {
		hw->wm_lp_spr[1] = I915_READ(WM2S_LP_IVB);
		hw->wm_lp_spr[2] = I915_READ(WM3S_LP_IVB);
	}

	if (IS_HASWELL(dev) || IS_BROADWELL(dev))
		hw->partitioning = (I915_READ(WM_MISC) & WM_MISC_DATA_PARTITION_5_6) ?
			INTEL_DDB_PART_5_6 : INTEL_DDB_PART_1_2;
	else if (IS_IVYBRIDGE(dev))
		hw->partitioning = (I915_READ(DISP_ARB_CTL2) & DISP_DATA_PARTITION_5_6) ?
			INTEL_DDB_PART_5_6 : INTEL_DDB_PART_1_2;

	hw->enable_fbc_wm =
		!(I915_READ(DISP_ARB_CTL) & DISP_FBC_WM_DIS);
}

/**
 * intel_update_watermarks - update FIFO watermark values based on current modes
 *
 * Calculate watermark values for the various WM regs based on current mode
 * and plane configuration.
 *
 * There are several cases to deal with here:
 *   - normal (i.e. non-self-refresh)
 *   - self-refresh (SR) mode
 *   - lines are large relative to FIFO size (buffer can hold up to 2)
 *   - lines are small relative to FIFO size (buffer can hold more than 2
 *     lines), so need to account for TLB latency
 *
 *   The normal calculation is:
 *     watermark = dotclock * bytes per pixel * latency
 *   where latency is platform & configuration dependent (we assume pessimal
 *   values here).
 *
 *   The SR calculation is:
 *     watermark = (trunc(latency/line time)+1) * surface width *
 *       bytes per pixel
 *   where
 *     line time = htotal / dotclock
 *     surface width = hdisplay for normal plane and 64 for cursor
 *   and latency is assumed to be high, as above.
 *
 * The final value programmed to the register should always be rounded up,
 * and include an extra 2 entries to account for clock crossings.
 *
 * We don't use the sprite, so we can ignore that.  And on Crestline we have
 * to set the non-SR watermarks to 8.
 */
void intel_update_watermarks(struct drm_crtc *crtc)
{
	struct drm_i915_private *dev_priv = to_i915(crtc->dev);

	if (dev_priv->display.update_wm)
		dev_priv->display.update_wm(crtc);
}

/*
 * Lock protecting IPS related data structures
 */
DEFINE_SPINLOCK(mchdev_lock);

/* Global for IPS driver to get at the current i915 device. Protected by
 * mchdev_lock. */
static struct drm_i915_private *i915_mch_dev;

bool ironlake_set_drps(struct drm_i915_private *dev_priv, u8 val)
{
	u16 rgvswctl;

	assert_spin_locked(&mchdev_lock);

	rgvswctl = I915_READ16(MEMSWCTL);
	if (rgvswctl & MEMCTL_CMD_STS) {
		DRM_DEBUG("gpu busy, RCS change rejected\n");
		return false; /* still busy with another command */
	}

	rgvswctl = (MEMCTL_CMD_CHFREQ << MEMCTL_CMD_SHIFT) |
		(val << MEMCTL_FREQ_SHIFT) | MEMCTL_SFCAVM;
	I915_WRITE16(MEMSWCTL, rgvswctl);
	POSTING_READ16(MEMSWCTL);

	rgvswctl |= MEMCTL_CMD_STS;
	I915_WRITE16(MEMSWCTL, rgvswctl);

	return true;
}

static void ironlake_enable_drps(struct drm_i915_private *dev_priv)
{
	u32 rgvmodectl;
	u8 fmax, fmin, fstart, vstart;

	spin_lock_irq(&mchdev_lock);

	rgvmodectl = I915_READ(MEMMODECTL);

	/* Enable temp reporting */
	I915_WRITE16(PMMISC, I915_READ(PMMISC) | MCPPCE_EN);
	I915_WRITE16(TSC1, I915_READ(TSC1) | TSE);

	/* 100ms RC evaluation intervals */
	I915_WRITE(RCUPEI, 100000);
	I915_WRITE(RCDNEI, 100000);

	/* Set max/min thresholds to 90ms and 80ms respectively */
	I915_WRITE(RCBMAXAVG, 90000);
	I915_WRITE(RCBMINAVG, 80000);

	I915_WRITE(MEMIHYST, 1);

	/* Set up min, max, and cur for interrupt handling */
	fmax = (rgvmodectl & MEMMODE_FMAX_MASK) >> MEMMODE_FMAX_SHIFT;
	fmin = (rgvmodectl & MEMMODE_FMIN_MASK);
	fstart = (rgvmodectl & MEMMODE_FSTART_MASK) >>
		MEMMODE_FSTART_SHIFT;

	vstart = (I915_READ(PXVFREQ(fstart)) & PXVFREQ_PX_MASK) >>
		PXVFREQ_PX_SHIFT;

	dev_priv->ips.fmax = fmax; /* IPS callback will increase this */
	dev_priv->ips.fstart = fstart;

	dev_priv->ips.max_delay = fstart;
	dev_priv->ips.min_delay = fmin;
	dev_priv->ips.cur_delay = fstart;

	DRM_DEBUG_DRIVER("fmax: %d, fmin: %d, fstart: %d\n",
			 fmax, fmin, fstart);

	I915_WRITE(MEMINTREN, MEMINT_CX_SUPR_EN | MEMINT_EVAL_CHG_EN);

	/*
	 * Interrupts will be enabled in ironlake_irq_postinstall
	 */

	I915_WRITE(VIDSTART, vstart);
	POSTING_READ(VIDSTART);

	rgvmodectl |= MEMMODE_SWMODE_EN;
	I915_WRITE(MEMMODECTL, rgvmodectl);

	if (wait_for_atomic((I915_READ(MEMSWCTL) & MEMCTL_CMD_STS) == 0, 10))
		DRM_ERROR("stuck trying to change perf mode\n");
	mdelay(1);

	ironlake_set_drps(dev_priv, fstart);

	dev_priv->ips.last_count1 = I915_READ(DMIEC) +
		I915_READ(DDREC) + I915_READ(CSIEC);
	dev_priv->ips.last_time1 = jiffies_to_msecs(jiffies);
	dev_priv->ips.last_count2 = I915_READ(GFXEC);
	dev_priv->ips.last_time2 = ktime_get_raw_ns();

	spin_unlock_irq(&mchdev_lock);
}

static void ironlake_disable_drps(struct drm_i915_private *dev_priv)
{
	u16 rgvswctl;

	spin_lock_irq(&mchdev_lock);

	rgvswctl = I915_READ16(MEMSWCTL);

	/* Ack interrupts, disable EFC interrupt */
	I915_WRITE(MEMINTREN, I915_READ(MEMINTREN) & ~MEMINT_EVAL_CHG_EN);
	I915_WRITE(MEMINTRSTS, MEMINT_EVAL_CHG);
	I915_WRITE(DEIER, I915_READ(DEIER) & ~DE_PCU_EVENT);
	I915_WRITE(DEIIR, DE_PCU_EVENT);
	I915_WRITE(DEIMR, I915_READ(DEIMR) | DE_PCU_EVENT);

	/* Go back to the starting frequency */
	ironlake_set_drps(dev_priv, dev_priv->ips.fstart);
	mdelay(1);
	rgvswctl |= MEMCTL_CMD_STS;
	I915_WRITE(MEMSWCTL, rgvswctl);
	mdelay(1);

	spin_unlock_irq(&mchdev_lock);
}

/* There's a funny hw issue where the hw returns all 0 when reading from
 * GEN6_RP_INTERRUPT_LIMITS. Hence we always need to compute the desired value
 * ourselves, instead of doing a rmw cycle (which might result in us clearing
 * all limits and the gpu stuck at whatever frequency it is at atm).
 */
static u32 intel_rps_limits(struct drm_i915_private *dev_priv, u8 val)
{
	u32 limits;

	/* Only set the down limit when we've reached the lowest level to avoid
	 * getting more interrupts, otherwise leave this clear. This prevents a
	 * race in the hw when coming out of rc6: There's a tiny window where
	 * the hw runs at the minimal clock before selecting the desired
	 * frequency, if the down threshold expires in that window we will not
	 * receive a down interrupt. */
	if (IS_GEN9(dev_priv)) {
		limits = (dev_priv->rps.max_freq_softlimit) << 23;
		if (val <= dev_priv->rps.min_freq_softlimit)
			limits |= (dev_priv->rps.min_freq_softlimit) << 14;
	} else {
		limits = dev_priv->rps.max_freq_softlimit << 24;
		if (val <= dev_priv->rps.min_freq_softlimit)
			limits |= dev_priv->rps.min_freq_softlimit << 16;
	}

	return limits;
}

static void gen6_set_rps_thresholds(struct drm_i915_private *dev_priv, u8 val)
{
	int new_power;
	u32 threshold_up = 0, threshold_down = 0; /* in % */
	u32 ei_up = 0, ei_down = 0;

	new_power = dev_priv->rps.power;
	switch (dev_priv->rps.power) {
	case LOW_POWER:
		if (val > dev_priv->rps.efficient_freq + 1 &&
		    val > dev_priv->rps.cur_freq)
			new_power = BETWEEN;
		break;

	case BETWEEN:
		if (val <= dev_priv->rps.efficient_freq &&
		    val < dev_priv->rps.cur_freq)
			new_power = LOW_POWER;
		else if (val >= dev_priv->rps.rp0_freq &&
			 val > dev_priv->rps.cur_freq)
			new_power = HIGH_POWER;
		break;

	case HIGH_POWER:
		if (val < (dev_priv->rps.rp1_freq + dev_priv->rps.rp0_freq) >> 1 &&
		    val < dev_priv->rps.cur_freq)
			new_power = BETWEEN;
		break;
	}
	/* Max/min bins are special */
	if (val <= dev_priv->rps.min_freq_softlimit)
		new_power = LOW_POWER;
	if (val >= dev_priv->rps.max_freq_softlimit)
		new_power = HIGH_POWER;
	if (new_power == dev_priv->rps.power)
		return;

	/* Note the units here are not exactly 1us, but 1280ns. */
	switch (new_power) {
	case LOW_POWER:
		/* Upclock if more than 95% busy over 16ms */
		ei_up = 16000;
		threshold_up = 95;

		/* Downclock if less than 85% busy over 32ms */
		ei_down = 32000;
		threshold_down = 85;
		break;

	case BETWEEN:
		/* Upclock if more than 90% busy over 13ms */
		ei_up = 13000;
		threshold_up = 90;

		/* Downclock if less than 75% busy over 32ms */
		ei_down = 32000;
		threshold_down = 75;
		break;

	case HIGH_POWER:
		/* Upclock if more than 85% busy over 10ms */
		ei_up = 10000;
		threshold_up = 85;

		/* Downclock if less than 60% busy over 32ms */
		ei_down = 32000;
		threshold_down = 60;
		break;
	}

	I915_WRITE(GEN6_RP_UP_EI,
		   GT_INTERVAL_FROM_US(dev_priv, ei_up));
	I915_WRITE(GEN6_RP_UP_THRESHOLD,
		   GT_INTERVAL_FROM_US(dev_priv,
				       ei_up * threshold_up / 100));

	I915_WRITE(GEN6_RP_DOWN_EI,
		   GT_INTERVAL_FROM_US(dev_priv, ei_down));
	I915_WRITE(GEN6_RP_DOWN_THRESHOLD,
		   GT_INTERVAL_FROM_US(dev_priv,
				       ei_down * threshold_down / 100));

	I915_WRITE(GEN6_RP_CONTROL,
		   GEN6_RP_MEDIA_TURBO |
		   GEN6_RP_MEDIA_HW_NORMAL_MODE |
		   GEN6_RP_MEDIA_IS_GFX |
		   GEN6_RP_ENABLE |
		   GEN6_RP_UP_BUSY_AVG |
		   GEN6_RP_DOWN_IDLE_AVG);

	dev_priv->rps.power = new_power;
	dev_priv->rps.up_threshold = threshold_up;
	dev_priv->rps.down_threshold = threshold_down;
	dev_priv->rps.last_adj = 0;
}

static u32 gen6_rps_pm_mask(struct drm_i915_private *dev_priv, u8 val)
{
	u32 mask = 0;

	if (val > dev_priv->rps.min_freq_softlimit)
		mask |= GEN6_PM_RP_DOWN_EI_EXPIRED | GEN6_PM_RP_DOWN_THRESHOLD | GEN6_PM_RP_DOWN_TIMEOUT;
	if (val < dev_priv->rps.max_freq_softlimit)
		mask |= GEN6_PM_RP_UP_EI_EXPIRED | GEN6_PM_RP_UP_THRESHOLD;

	mask &= dev_priv->pm_rps_events;

	return gen6_sanitize_rps_pm_mask(dev_priv, ~mask);
}

/* gen6_set_rps is called to update the frequency request, but should also be
 * called when the range (min_delay and max_delay) is modified so that we can
 * update the GEN6_RP_INTERRUPT_LIMITS register accordingly. */
static void gen6_set_rps(struct drm_i915_private *dev_priv, u8 val)
{
	/* WaGsvDisableTurbo: Workaround to disable turbo on BXT A* */
	if (IS_BXT_REVID(dev_priv, 0, BXT_REVID_A1))
		return;

	WARN_ON(!mutex_is_locked(&dev_priv->rps.hw_lock));
	WARN_ON(val > dev_priv->rps.max_freq);
	WARN_ON(val < dev_priv->rps.min_freq);

	/* min/max delay may still have been modified so be sure to
	 * write the limits value.
	 */
	if (val != dev_priv->rps.cur_freq) {
		gen6_set_rps_thresholds(dev_priv, val);

		if (IS_GEN9(dev_priv))
			I915_WRITE(GEN6_RPNSWREQ,
				   GEN9_FREQUENCY(val));
		else if (IS_HASWELL(dev_priv) || IS_BROADWELL(dev_priv))
			I915_WRITE(GEN6_RPNSWREQ,
				   HSW_FREQUENCY(val));
		else
			I915_WRITE(GEN6_RPNSWREQ,
				   GEN6_FREQUENCY(val) |
				   GEN6_OFFSET(0) |
				   GEN6_AGGRESSIVE_TURBO);
	}

	/* Make sure we continue to get interrupts
	 * until we hit the minimum or maximum frequencies.
	 */
	I915_WRITE(GEN6_RP_INTERRUPT_LIMITS, intel_rps_limits(dev_priv, val));
	I915_WRITE(GEN6_PMINTRMSK, gen6_rps_pm_mask(dev_priv, val));

	POSTING_READ(GEN6_RPNSWREQ);

	dev_priv->rps.cur_freq = val;
	trace_intel_gpu_freq_change(intel_gpu_freq(dev_priv, val));
}

static void valleyview_set_rps(struct drm_i915_private *dev_priv, u8 val)
{
	WARN_ON(!mutex_is_locked(&dev_priv->rps.hw_lock));
	WARN_ON(val > dev_priv->rps.max_freq);
	WARN_ON(val < dev_priv->rps.min_freq);

	if (WARN_ONCE(IS_CHERRYVIEW(dev_priv) && (val & 1),
		      "Odd GPU freq value\n"))
		val &= ~1;

	I915_WRITE(GEN6_PMINTRMSK, gen6_rps_pm_mask(dev_priv, val));

	if (val != dev_priv->rps.cur_freq) {
		vlv_punit_write(dev_priv, PUNIT_REG_GPU_FREQ_REQ, val);
		if (!IS_CHERRYVIEW(dev_priv))
			gen6_set_rps_thresholds(dev_priv, val);
	}

	dev_priv->rps.cur_freq = val;
	trace_intel_gpu_freq_change(intel_gpu_freq(dev_priv, val));
}

/* vlv_set_rps_idle: Set the frequency to idle, if Gfx clocks are down
 *
 * * If Gfx is Idle, then
 * 1. Forcewake Media well.
 * 2. Request idle freq.
 * 3. Release Forcewake of Media well.
*/
static void vlv_set_rps_idle(struct drm_i915_private *dev_priv)
{
	u32 val = dev_priv->rps.idle_freq;

	if (dev_priv->rps.cur_freq <= val)
		return;

	/* Wake up the media well, as that takes a lot less
	 * power than the Render well. */
	intel_uncore_forcewake_get(dev_priv, FORCEWAKE_MEDIA);
	valleyview_set_rps(dev_priv, val);
	intel_uncore_forcewake_put(dev_priv, FORCEWAKE_MEDIA);
}

void gen6_rps_busy(struct drm_i915_private *dev_priv)
{
	mutex_lock(&dev_priv->rps.hw_lock);
	if (dev_priv->rps.enabled) {
		if (dev_priv->pm_rps_events & (GEN6_PM_RP_DOWN_EI_EXPIRED | GEN6_PM_RP_UP_EI_EXPIRED))
			gen6_rps_reset_ei(dev_priv);
		I915_WRITE(GEN6_PMINTRMSK,
			   gen6_rps_pm_mask(dev_priv, dev_priv->rps.cur_freq));

		gen6_enable_rps_interrupts(dev_priv);

		/* Ensure we start at the user's desired frequency */
		intel_set_rps(dev_priv,
			      clamp(dev_priv->rps.cur_freq,
				    dev_priv->rps.min_freq_softlimit,
				    dev_priv->rps.max_freq_softlimit));
	}
	mutex_unlock(&dev_priv->rps.hw_lock);
}

void gen6_rps_idle(struct drm_i915_private *dev_priv)
{
	/* Flush our bottom-half so that it does not race with us
	 * setting the idle frequency and so that it is bounded by
	 * our rpm wakeref. And then disable the interrupts to stop any
	 * futher RPS reclocking whilst we are asleep.
	 */
	gen6_disable_rps_interrupts(dev_priv);

	mutex_lock(&dev_priv->rps.hw_lock);
	if (dev_priv->rps.enabled) {
		if (IS_VALLEYVIEW(dev_priv) || IS_CHERRYVIEW(dev_priv))
			vlv_set_rps_idle(dev_priv);
		else
			gen6_set_rps(dev_priv, dev_priv->rps.idle_freq);
		dev_priv->rps.last_adj = 0;
		I915_WRITE(GEN6_PMINTRMSK, 0xffffffff);
	}
	mutex_unlock(&dev_priv->rps.hw_lock);

	spin_lock(&dev_priv->rps.client_lock);
	while (!list_empty(&dev_priv->rps.clients))
		list_del_init(dev_priv->rps.clients.next);
	spin_unlock(&dev_priv->rps.client_lock);
}

void gen6_rps_boost(struct drm_i915_private *dev_priv,
		    struct intel_rps_client *rps,
		    unsigned long submitted)
{
	/* This is intentionally racy! We peek at the state here, then
	 * validate inside the RPS worker.
	 */
	if (!(dev_priv->gt.awake &&
	      dev_priv->rps.enabled &&
	      dev_priv->rps.cur_freq < dev_priv->rps.boost_freq))
		return;

	/* Force a RPS boost (and don't count it against the client) if
	 * the GPU is severely congested.
	 */
	if (rps && time_after(jiffies, submitted + DRM_I915_THROTTLE_JIFFIES))
		rps = NULL;

	spin_lock(&dev_priv->rps.client_lock);
	if (rps == NULL || list_empty(&rps->link)) {
		spin_lock_irq(&dev_priv->irq_lock);
		if (dev_priv->rps.interrupts_enabled) {
			dev_priv->rps.client_boost = true;
			schedule_work(&dev_priv->rps.work);
		}
		spin_unlock_irq(&dev_priv->irq_lock);

		if (rps != NULL) {
			list_add(&rps->link, &dev_priv->rps.clients);
			rps->boosts++;
		} else
			dev_priv->rps.boosts++;
	}
	spin_unlock(&dev_priv->rps.client_lock);
}

void intel_set_rps(struct drm_i915_private *dev_priv, u8 val)
{
	if (IS_VALLEYVIEW(dev_priv) || IS_CHERRYVIEW(dev_priv))
		valleyview_set_rps(dev_priv, val);
	else
		gen6_set_rps(dev_priv, val);
}

static void gen9_disable_rc6(struct drm_i915_private *dev_priv)
{
	I915_WRITE(GEN6_RC_CONTROL, 0);
	I915_WRITE(GEN9_PG_ENABLE, 0);
}

static void gen9_disable_rps(struct drm_i915_private *dev_priv)
{
	I915_WRITE(GEN6_RP_CONTROL, 0);
}

static void gen6_disable_rps(struct drm_i915_private *dev_priv)
{
	I915_WRITE(GEN6_RC_CONTROL, 0);
	I915_WRITE(GEN6_RPNSWREQ, 1 << 31);
	I915_WRITE(GEN6_RP_CONTROL, 0);
}

static void cherryview_disable_rps(struct drm_i915_private *dev_priv)
{
	I915_WRITE(GEN6_RC_CONTROL, 0);
}

static void valleyview_disable_rps(struct drm_i915_private *dev_priv)
{
	/* we're doing forcewake before Disabling RC6,
	 * This what the BIOS expects when going into suspend */
	intel_uncore_forcewake_get(dev_priv, FORCEWAKE_ALL);

	I915_WRITE(GEN6_RC_CONTROL, 0);

	intel_uncore_forcewake_put(dev_priv, FORCEWAKE_ALL);
}

static void intel_print_rc6_info(struct drm_i915_private *dev_priv, u32 mode)
{
	if (IS_VALLEYVIEW(dev_priv) || IS_CHERRYVIEW(dev_priv)) {
		if (mode & (GEN7_RC_CTL_TO_MODE | GEN6_RC_CTL_EI_MODE(1)))
			mode = GEN6_RC_CTL_RC6_ENABLE;
		else
			mode = 0;
	}
	if (HAS_RC6p(dev_priv))
		DRM_DEBUG_DRIVER("Enabling RC6 states: "
				 "RC6 %s RC6p %s RC6pp %s\n",
				 onoff(mode & GEN6_RC_CTL_RC6_ENABLE),
				 onoff(mode & GEN6_RC_CTL_RC6p_ENABLE),
				 onoff(mode & GEN6_RC_CTL_RC6pp_ENABLE));

	else
		DRM_DEBUG_DRIVER("Enabling RC6 states: RC6 %s\n",
				 onoff(mode & GEN6_RC_CTL_RC6_ENABLE));
}

static bool bxt_check_bios_rc6_setup(struct drm_i915_private *dev_priv)
{
	struct i915_ggtt *ggtt = &dev_priv->ggtt;
	bool enable_rc6 = true;
	unsigned long rc6_ctx_base;
	u32 rc_ctl;
	int rc_sw_target;

	rc_ctl = I915_READ(GEN6_RC_CONTROL);
	rc_sw_target = (I915_READ(GEN6_RC_STATE) & RC_SW_TARGET_STATE_MASK) >>
		       RC_SW_TARGET_STATE_SHIFT;
	DRM_DEBUG_DRIVER("BIOS enabled RC states: "
			 "HW_CTRL %s HW_RC6 %s SW_TARGET_STATE %x\n",
			 onoff(rc_ctl & GEN6_RC_CTL_HW_ENABLE),
			 onoff(rc_ctl & GEN6_RC_CTL_RC6_ENABLE),
			 rc_sw_target);

	if (!(I915_READ(RC6_LOCATION) & RC6_CTX_IN_DRAM)) {
		DRM_DEBUG_DRIVER("RC6 Base location not set properly.\n");
		enable_rc6 = false;
	}

	/*
	 * The exact context size is not known for BXT, so assume a page size
	 * for this check.
	 */
	rc6_ctx_base = I915_READ(RC6_CTX_BASE) & RC6_CTX_BASE_MASK;
	if (!((rc6_ctx_base >= ggtt->stolen_reserved_base) &&
	      (rc6_ctx_base + PAGE_SIZE <= ggtt->stolen_reserved_base +
					ggtt->stolen_reserved_size))) {
		DRM_DEBUG_DRIVER("RC6 Base address not as expected.\n");
		enable_rc6 = false;
	}

	if (!(((I915_READ(PWRCTX_MAXCNT_RCSUNIT) & IDLE_TIME_MASK) > 1) &&
	      ((I915_READ(PWRCTX_MAXCNT_VCSUNIT0) & IDLE_TIME_MASK) > 1) &&
	      ((I915_READ(PWRCTX_MAXCNT_BCSUNIT) & IDLE_TIME_MASK) > 1) &&
	      ((I915_READ(PWRCTX_MAXCNT_VECSUNIT) & IDLE_TIME_MASK) > 1))) {
		DRM_DEBUG_DRIVER("Engine Idle wait time not set properly.\n");
		enable_rc6 = false;
	}

	if (!I915_READ(GEN8_PUSHBUS_CONTROL) ||
	    !I915_READ(GEN8_PUSHBUS_ENABLE) ||
	    !I915_READ(GEN8_PUSHBUS_SHIFT)) {
		DRM_DEBUG_DRIVER("Pushbus not setup properly.\n");
		enable_rc6 = false;
	}

	if (!I915_READ(GEN6_GFXPAUSE)) {
		DRM_DEBUG_DRIVER("GFX pause not setup properly.\n");
		enable_rc6 = false;
	}

	if (!I915_READ(GEN8_MISC_CTRL0)) {
		DRM_DEBUG_DRIVER("GPM control not setup properly.\n");
		enable_rc6 = false;
	}

	return enable_rc6;
}

int sanitize_rc6_option(struct drm_i915_private *dev_priv, int enable_rc6)
{
	/* No RC6 before Ironlake and code is gone for ilk. */
	if (INTEL_INFO(dev_priv)->gen < 6)
		return 0;

	if (!enable_rc6)
		return 0;

	if (IS_BROXTON(dev_priv) && !bxt_check_bios_rc6_setup(dev_priv)) {
		DRM_INFO("RC6 disabled by BIOS\n");
		return 0;
	}

	/* Respect the kernel parameter if it is set */
	if (enable_rc6 >= 0) {
		int mask;

		if (HAS_RC6p(dev_priv))
			mask = INTEL_RC6_ENABLE | INTEL_RC6p_ENABLE |
			       INTEL_RC6pp_ENABLE;
		else
			mask = INTEL_RC6_ENABLE;

		if ((enable_rc6 & mask) != enable_rc6)
			DRM_DEBUG_DRIVER("Adjusting RC6 mask to %d "
					 "(requested %d, valid %d)\n",
					 enable_rc6 & mask, enable_rc6, mask);

		return enable_rc6 & mask;
	}

	if (IS_IVYBRIDGE(dev_priv))
		return (INTEL_RC6_ENABLE | INTEL_RC6p_ENABLE);

	return INTEL_RC6_ENABLE;
}

static void gen6_init_rps_frequencies(struct drm_i915_private *dev_priv)
{
<<<<<<< HEAD
=======
	uint32_t rp_state_cap;
	u32 ddcc_status = 0;
	int ret;

>>>>>>> 5e580523
	/* All of these values are in units of 50MHz */

	/* static values from HW: RP0 > RP1 > RPn (min_freq) */
	if (IS_BROXTON(dev_priv)) {
<<<<<<< HEAD
		u32 rp_state_cap = I915_READ(BXT_RP_STATE_CAP);
=======
		rp_state_cap = I915_READ(BXT_RP_STATE_CAP);
>>>>>>> 5e580523
		dev_priv->rps.rp0_freq = (rp_state_cap >> 16) & 0xff;
		dev_priv->rps.rp1_freq = (rp_state_cap >>  8) & 0xff;
		dev_priv->rps.min_freq = (rp_state_cap >>  0) & 0xff;
	} else {
		u32 rp_state_cap = I915_READ(GEN6_RP_STATE_CAP);
		dev_priv->rps.rp0_freq = (rp_state_cap >>  0) & 0xff;
		dev_priv->rps.rp1_freq = (rp_state_cap >>  8) & 0xff;
		dev_priv->rps.min_freq = (rp_state_cap >> 16) & 0xff;
	}
	/* hw_max = RP0 until we check for overclocking */
	dev_priv->rps.max_freq = dev_priv->rps.rp0_freq;

	dev_priv->rps.efficient_freq = dev_priv->rps.rp1_freq;
	if (IS_HASWELL(dev_priv) || IS_BROADWELL(dev_priv) ||
	    IS_SKYLAKE(dev_priv) || IS_KABYLAKE(dev_priv)) {
<<<<<<< HEAD
		u32 ddcc_status = 0;

		if (sandybridge_pcode_read(dev_priv,
					   HSW_PCODE_DYNAMIC_DUTY_CYCLE_CONTROL,
					   &ddcc_status) == 0)
=======
		ret = sandybridge_pcode_read(dev_priv,
					HSW_PCODE_DYNAMIC_DUTY_CYCLE_CONTROL,
					&ddcc_status);
		if (0 == ret)
>>>>>>> 5e580523
			dev_priv->rps.efficient_freq =
				clamp_t(u8,
					((ddcc_status >> 8) & 0xff),
					dev_priv->rps.min_freq,
					dev_priv->rps.max_freq);
	}

	if (IS_SKYLAKE(dev_priv) || IS_KABYLAKE(dev_priv)) {
		/* Store the frequency values in 16.66 MHZ units, which is
		 * the natural hardware unit for SKL
		 */
		dev_priv->rps.rp0_freq *= GEN9_FREQ_SCALER;
		dev_priv->rps.rp1_freq *= GEN9_FREQ_SCALER;
		dev_priv->rps.min_freq *= GEN9_FREQ_SCALER;
		dev_priv->rps.max_freq *= GEN9_FREQ_SCALER;
		dev_priv->rps.efficient_freq *= GEN9_FREQ_SCALER;
	}
}

static void reset_rps(struct drm_i915_private *dev_priv,
		      void (*set)(struct drm_i915_private *, u8))
{
	u8 freq = dev_priv->rps.cur_freq;

	/* force a reset */
	dev_priv->rps.power = -1;
	dev_priv->rps.cur_freq = -1;

<<<<<<< HEAD
	set(dev_priv, freq);
=======
	if (dev_priv->rps.min_freq_softlimit == 0) {
		if (IS_HASWELL(dev_priv) || IS_BROADWELL(dev_priv))
			dev_priv->rps.min_freq_softlimit =
				max_t(int, dev_priv->rps.efficient_freq,
				      intel_freq_opcode(dev_priv, 450));
		else
			dev_priv->rps.min_freq_softlimit =
				dev_priv->rps.min_freq;
	}
>>>>>>> 5e580523
}

/* See the Gen9_GT_PM_Programming_Guide doc for the below */
static void gen9_enable_rps(struct drm_i915_private *dev_priv)
{
	intel_uncore_forcewake_get(dev_priv, FORCEWAKE_ALL);

<<<<<<< HEAD
=======
	gen6_init_rps_frequencies(dev_priv);

>>>>>>> 5e580523
	/* WaGsvDisableTurbo: Workaround to disable turbo on BXT A* */
	if (IS_BXT_REVID(dev_priv, 0, BXT_REVID_A1)) {
		/*
		 * BIOS could leave the Hw Turbo enabled, so need to explicitly
		 * clear out the Control register just to avoid inconsitency
		 * with debugfs interface, which will show  Turbo as enabled
		 * only and that is not expected by the User after adding the
		 * WaGsvDisableTurbo. Apart from this there is no problem even
		 * if the Turbo is left enabled in the Control register, as the
		 * Up/Down interrupts would remain masked.
		 */
		gen9_disable_rps(dev_priv);
		intel_uncore_forcewake_put(dev_priv, FORCEWAKE_ALL);
		return;
	}

	/* Program defaults and thresholds for RPS*/
	I915_WRITE(GEN6_RC_VIDEO_FREQ,
		GEN9_FREQUENCY(dev_priv->rps.rp1_freq));

	/* 1 second timeout*/
	I915_WRITE(GEN6_RP_DOWN_TIMEOUT,
		GT_INTERVAL_FROM_US(dev_priv, 1000000));

	I915_WRITE(GEN6_RP_IDLE_HYSTERSIS, 0xa);

	/* Leaning on the below call to gen6_set_rps to program/setup the
	 * Up/Down EI & threshold registers, as well as the RP_CONTROL,
	 * RP_INTERRUPT_LIMITS & RPNSWREQ registers */
<<<<<<< HEAD
	reset_rps(dev_priv, gen6_set_rps);
=======
	dev_priv->rps.power = HIGH_POWER; /* force a reset */
	gen6_set_rps(dev_priv, dev_priv->rps.idle_freq);
>>>>>>> 5e580523

	intel_uncore_forcewake_put(dev_priv, FORCEWAKE_ALL);
}

static void gen9_enable_rc6(struct drm_i915_private *dev_priv)
{
	struct intel_engine_cs *engine;
	uint32_t rc6_mask = 0;

	/* 1a: Software RC state - RC0 */
	I915_WRITE(GEN6_RC_STATE, 0);

	/* 1b: Get forcewake during program sequence. Although the driver
	 * hasn't enabled a state yet where we need forcewake, BIOS may have.*/
	intel_uncore_forcewake_get(dev_priv, FORCEWAKE_ALL);

	/* 2a: Disable RC states. */
	I915_WRITE(GEN6_RC_CONTROL, 0);

	/* 2b: Program RC6 thresholds.*/

	/* WaRsDoubleRc6WrlWithCoarsePowerGating: Doubling WRL only when CPG is enabled */
	if (IS_SKYLAKE(dev_priv))
		I915_WRITE(GEN6_RC6_WAKE_RATE_LIMIT, 108 << 16);
	else
		I915_WRITE(GEN6_RC6_WAKE_RATE_LIMIT, 54 << 16);
	I915_WRITE(GEN6_RC_EVALUATION_INTERVAL, 125000); /* 12500 * 1280ns */
	I915_WRITE(GEN6_RC_IDLE_HYSTERSIS, 25); /* 25 * 1280ns */
	for_each_engine(engine, dev_priv)
		I915_WRITE(RING_MAX_IDLE(engine->mmio_base), 10);

	if (HAS_GUC(dev_priv))
		I915_WRITE(GUC_MAX_IDLE_COUNT, 0xA);

	I915_WRITE(GEN6_RC_SLEEP, 0);

	/* 2c: Program Coarse Power Gating Policies. */
	I915_WRITE(GEN9_MEDIA_PG_IDLE_HYSTERESIS, 25);
	I915_WRITE(GEN9_RENDER_PG_IDLE_HYSTERESIS, 25);

	/* 3a: Enable RC6 */
	if (intel_enable_rc6() & INTEL_RC6_ENABLE)
		rc6_mask = GEN6_RC_CTL_RC6_ENABLE;
	DRM_INFO("RC6 %s\n", onoff(rc6_mask & GEN6_RC_CTL_RC6_ENABLE));
	/* WaRsUseTimeoutMode */
	if (IS_SKL_REVID(dev_priv, 0, SKL_REVID_D0) ||
	    IS_BXT_REVID(dev_priv, 0, BXT_REVID_A1)) {
		I915_WRITE(GEN6_RC6_THRESHOLD, 625); /* 800us */
		I915_WRITE(GEN6_RC_CONTROL, GEN6_RC_CTL_HW_ENABLE |
			   GEN7_RC_CTL_TO_MODE |
			   rc6_mask);
	} else {
		I915_WRITE(GEN6_RC6_THRESHOLD, 37500); /* 37.5/125ms per EI */
		I915_WRITE(GEN6_RC_CONTROL, GEN6_RC_CTL_HW_ENABLE |
			   GEN6_RC_CTL_EI_MODE(1) |
			   rc6_mask);
	}

	/*
	 * 3b: Enable Coarse Power Gating only when RC6 is enabled.
	 * WaRsDisableCoarsePowerGating:skl,bxt - Render/Media PG need to be disabled with RC6.
	 */
	if (NEEDS_WaRsDisableCoarsePowerGating(dev_priv))
		I915_WRITE(GEN9_PG_ENABLE, 0);
	else
		I915_WRITE(GEN9_PG_ENABLE, (rc6_mask & GEN6_RC_CTL_RC6_ENABLE) ?
				(GEN9_RENDER_PG_ENABLE | GEN9_MEDIA_PG_ENABLE) : 0);

	intel_uncore_forcewake_put(dev_priv, FORCEWAKE_ALL);
}

static void gen8_enable_rps(struct drm_i915_private *dev_priv)
{
	struct intel_engine_cs *engine;
	uint32_t rc6_mask = 0;

	/* 1a: Software RC state - RC0 */
	I915_WRITE(GEN6_RC_STATE, 0);

	/* 1c & 1d: Get forcewake during program sequence. Although the driver
	 * hasn't enabled a state yet where we need forcewake, BIOS may have.*/
	intel_uncore_forcewake_get(dev_priv, FORCEWAKE_ALL);

	/* 2a: Disable RC states. */
	I915_WRITE(GEN6_RC_CONTROL, 0);

<<<<<<< HEAD
=======
	/* Initialize rps frequencies */
	gen6_init_rps_frequencies(dev_priv);

>>>>>>> 5e580523
	/* 2b: Program RC6 thresholds.*/
	I915_WRITE(GEN6_RC6_WAKE_RATE_LIMIT, 40 << 16);
	I915_WRITE(GEN6_RC_EVALUATION_INTERVAL, 125000); /* 12500 * 1280ns */
	I915_WRITE(GEN6_RC_IDLE_HYSTERSIS, 25); /* 25 * 1280ns */
	for_each_engine(engine, dev_priv)
		I915_WRITE(RING_MAX_IDLE(engine->mmio_base), 10);
	I915_WRITE(GEN6_RC_SLEEP, 0);
	if (IS_BROADWELL(dev_priv))
		I915_WRITE(GEN6_RC6_THRESHOLD, 625); /* 800us/1.28 for TO */
	else
		I915_WRITE(GEN6_RC6_THRESHOLD, 50000); /* 50/125ms per EI */

	/* 3: Enable RC6 */
	if (intel_enable_rc6() & INTEL_RC6_ENABLE)
		rc6_mask = GEN6_RC_CTL_RC6_ENABLE;
	intel_print_rc6_info(dev_priv, rc6_mask);
	if (IS_BROADWELL(dev_priv))
		I915_WRITE(GEN6_RC_CONTROL, GEN6_RC_CTL_HW_ENABLE |
				GEN7_RC_CTL_TO_MODE |
				rc6_mask);
	else
		I915_WRITE(GEN6_RC_CONTROL, GEN6_RC_CTL_HW_ENABLE |
				GEN6_RC_CTL_EI_MODE(1) |
				rc6_mask);

	/* 4 Program defaults and thresholds for RPS*/
	I915_WRITE(GEN6_RPNSWREQ,
		   HSW_FREQUENCY(dev_priv->rps.rp1_freq));
	I915_WRITE(GEN6_RC_VIDEO_FREQ,
		   HSW_FREQUENCY(dev_priv->rps.rp1_freq));
	/* NB: Docs say 1s, and 1000000 - which aren't equivalent */
	I915_WRITE(GEN6_RP_DOWN_TIMEOUT, 100000000 / 128); /* 1 second timeout */

	/* Docs recommend 900MHz, and 300 MHz respectively */
	I915_WRITE(GEN6_RP_INTERRUPT_LIMITS,
		   dev_priv->rps.max_freq_softlimit << 24 |
		   dev_priv->rps.min_freq_softlimit << 16);

	I915_WRITE(GEN6_RP_UP_THRESHOLD, 7600000 / 128); /* 76ms busyness per EI, 90% */
	I915_WRITE(GEN6_RP_DOWN_THRESHOLD, 31300000 / 128); /* 313ms busyness per EI, 70%*/
	I915_WRITE(GEN6_RP_UP_EI, 66000); /* 84.48ms, XXX: random? */
	I915_WRITE(GEN6_RP_DOWN_EI, 350000); /* 448ms, XXX: random? */

	I915_WRITE(GEN6_RP_IDLE_HYSTERSIS, 10);

	/* 5: Enable RPS */
	I915_WRITE(GEN6_RP_CONTROL,
		   GEN6_RP_MEDIA_TURBO |
		   GEN6_RP_MEDIA_HW_NORMAL_MODE |
		   GEN6_RP_MEDIA_IS_GFX |
		   GEN6_RP_ENABLE |
		   GEN6_RP_UP_BUSY_AVG |
		   GEN6_RP_DOWN_IDLE_AVG);

	/* 6: Ring frequency + overclocking (our driver does this later */

<<<<<<< HEAD
	reset_rps(dev_priv, gen6_set_rps);
=======
	dev_priv->rps.power = HIGH_POWER; /* force a reset */
	gen6_set_rps(dev_priv, dev_priv->rps.idle_freq);
>>>>>>> 5e580523

	intel_uncore_forcewake_put(dev_priv, FORCEWAKE_ALL);
}

static void gen6_enable_rps(struct drm_i915_private *dev_priv)
{
	struct intel_engine_cs *engine;
	u32 rc6vids, rc6_mask = 0;
	u32 gtfifodbg;
	int rc6_mode;
	int ret;

	WARN_ON(!mutex_is_locked(&dev_priv->rps.hw_lock));

	/* Here begins a magic sequence of register writes to enable
	 * auto-downclocking.
	 *
	 * Perhaps there might be some value in exposing these to
	 * userspace...
	 */
	I915_WRITE(GEN6_RC_STATE, 0);

	/* Clear the DBG now so we don't confuse earlier errors */
	gtfifodbg = I915_READ(GTFIFODBG);
	if (gtfifodbg) {
		DRM_ERROR("GT fifo had a previous error %x\n", gtfifodbg);
		I915_WRITE(GTFIFODBG, gtfifodbg);
	}

	intel_uncore_forcewake_get(dev_priv, FORCEWAKE_ALL);

<<<<<<< HEAD
=======
	/* Initialize rps frequencies */
	gen6_init_rps_frequencies(dev_priv);

>>>>>>> 5e580523
	/* disable the counters and set deterministic thresholds */
	I915_WRITE(GEN6_RC_CONTROL, 0);

	I915_WRITE(GEN6_RC1_WAKE_RATE_LIMIT, 1000 << 16);
	I915_WRITE(GEN6_RC6_WAKE_RATE_LIMIT, 40 << 16 | 30);
	I915_WRITE(GEN6_RC6pp_WAKE_RATE_LIMIT, 30);
	I915_WRITE(GEN6_RC_EVALUATION_INTERVAL, 125000);
	I915_WRITE(GEN6_RC_IDLE_HYSTERSIS, 25);

	for_each_engine(engine, dev_priv)
		I915_WRITE(RING_MAX_IDLE(engine->mmio_base), 10);

	I915_WRITE(GEN6_RC_SLEEP, 0);
	I915_WRITE(GEN6_RC1e_THRESHOLD, 1000);
	if (IS_IVYBRIDGE(dev_priv))
		I915_WRITE(GEN6_RC6_THRESHOLD, 125000);
	else
		I915_WRITE(GEN6_RC6_THRESHOLD, 50000);
	I915_WRITE(GEN6_RC6p_THRESHOLD, 150000);
	I915_WRITE(GEN6_RC6pp_THRESHOLD, 64000); /* unused */

	/* Check if we are enabling RC6 */
	rc6_mode = intel_enable_rc6();
	if (rc6_mode & INTEL_RC6_ENABLE)
		rc6_mask |= GEN6_RC_CTL_RC6_ENABLE;

	/* We don't use those on Haswell */
	if (!IS_HASWELL(dev_priv)) {
		if (rc6_mode & INTEL_RC6p_ENABLE)
			rc6_mask |= GEN6_RC_CTL_RC6p_ENABLE;

		if (rc6_mode & INTEL_RC6pp_ENABLE)
			rc6_mask |= GEN6_RC_CTL_RC6pp_ENABLE;
	}

	intel_print_rc6_info(dev_priv, rc6_mask);

	I915_WRITE(GEN6_RC_CONTROL,
		   rc6_mask |
		   GEN6_RC_CTL_EI_MODE(1) |
		   GEN6_RC_CTL_HW_ENABLE);

	/* Power down if completely idle for over 50ms */
	I915_WRITE(GEN6_RP_DOWN_TIMEOUT, 50000);
	I915_WRITE(GEN6_RP_IDLE_HYSTERSIS, 10);

	ret = sandybridge_pcode_write(dev_priv, GEN6_PCODE_WRITE_MIN_FREQ_TABLE, 0);
	if (ret)
		DRM_DEBUG_DRIVER("Failed to set the min frequency\n");

<<<<<<< HEAD
	reset_rps(dev_priv, gen6_set_rps);
=======
	ret = sandybridge_pcode_read(dev_priv, GEN6_READ_OC_PARAMS, &pcu_mbox);
	if (!ret && (pcu_mbox & (1<<31))) { /* OC supported */
		DRM_DEBUG_DRIVER("Overclocking supported. Max: %dMHz, Overclock max: %dMHz\n",
				 (dev_priv->rps.max_freq_softlimit & 0xff) * 50,
				 (pcu_mbox & 0xff) * 50);
		dev_priv->rps.max_freq = pcu_mbox & 0xff;
	}

	dev_priv->rps.power = HIGH_POWER; /* force a reset */
	gen6_set_rps(dev_priv, dev_priv->rps.idle_freq);
>>>>>>> 5e580523

	rc6vids = 0;
	ret = sandybridge_pcode_read(dev_priv, GEN6_PCODE_READ_RC6VIDS, &rc6vids);
	if (IS_GEN6(dev_priv) && ret) {
		DRM_DEBUG_DRIVER("Couldn't check for BIOS workaround\n");
	} else if (IS_GEN6(dev_priv) && (GEN6_DECODE_RC6_VID(rc6vids & 0xff) < 450)) {
		DRM_DEBUG_DRIVER("You should update your BIOS. Correcting minimum rc6 voltage (%dmV->%dmV)\n",
			  GEN6_DECODE_RC6_VID(rc6vids & 0xff), 450);
		rc6vids &= 0xffff00;
		rc6vids |= GEN6_ENCODE_RC6_VID(450);
		ret = sandybridge_pcode_write(dev_priv, GEN6_PCODE_WRITE_RC6VIDS, rc6vids);
		if (ret)
			DRM_ERROR("Couldn't fix incorrect rc6 voltage\n");
	}

	intel_uncore_forcewake_put(dev_priv, FORCEWAKE_ALL);
}

<<<<<<< HEAD
static void gen6_update_ring_freq(struct drm_i915_private *dev_priv)
=======
static void __gen6_update_ring_freq(struct drm_i915_private *dev_priv)
>>>>>>> 5e580523
{
	int min_freq = 15;
	unsigned int gpu_freq;
	unsigned int max_ia_freq, min_ring_freq;
	unsigned int max_gpu_freq, min_gpu_freq;
	int scaling_factor = 180;
	struct cpufreq_policy *policy;

	WARN_ON(!mutex_is_locked(&dev_priv->rps.hw_lock));

	policy = cpufreq_cpu_get(0);
	if (policy) {
		max_ia_freq = policy->cpuinfo.max_freq;
		cpufreq_cpu_put(policy);
	} else {
		/*
		 * Default to measured freq if none found, PCU will ensure we
		 * don't go over
		 */
		max_ia_freq = tsc_khz;
	}

	/* Convert from kHz to MHz */
	max_ia_freq /= 1000;

	min_ring_freq = I915_READ(DCLK) & 0xf;
	/* convert DDR frequency from units of 266.6MHz to bandwidth */
	min_ring_freq = mult_frac(min_ring_freq, 8, 3);

	if (IS_SKYLAKE(dev_priv) || IS_KABYLAKE(dev_priv)) {
		/* Convert GT frequency to 50 HZ units */
		min_gpu_freq = dev_priv->rps.min_freq / GEN9_FREQ_SCALER;
		max_gpu_freq = dev_priv->rps.max_freq / GEN9_FREQ_SCALER;
	} else {
		min_gpu_freq = dev_priv->rps.min_freq;
		max_gpu_freq = dev_priv->rps.max_freq;
	}

	/*
	 * For each potential GPU frequency, load a ring frequency we'd like
	 * to use for memory access.  We do this by specifying the IA frequency
	 * the PCU should use as a reference to determine the ring frequency.
	 */
	for (gpu_freq = max_gpu_freq; gpu_freq >= min_gpu_freq; gpu_freq--) {
		int diff = max_gpu_freq - gpu_freq;
		unsigned int ia_freq = 0, ring_freq = 0;

		if (IS_SKYLAKE(dev_priv) || IS_KABYLAKE(dev_priv)) {
			/*
			 * ring_freq = 2 * GT. ring_freq is in 100MHz units
			 * No floor required for ring frequency on SKL.
			 */
			ring_freq = gpu_freq;
		} else if (INTEL_INFO(dev_priv)->gen >= 8) {
			/* max(2 * GT, DDR). NB: GT is 50MHz units */
			ring_freq = max(min_ring_freq, gpu_freq);
		} else if (IS_HASWELL(dev_priv)) {
			ring_freq = mult_frac(gpu_freq, 5, 4);
			ring_freq = max(min_ring_freq, ring_freq);
			/* leave ia_freq as the default, chosen by cpufreq */
		} else {
			/* On older processors, there is no separate ring
			 * clock domain, so in order to boost the bandwidth
			 * of the ring, we need to upclock the CPU (ia_freq).
			 *
			 * For GPU frequencies less than 750MHz,
			 * just use the lowest ring freq.
			 */
			if (gpu_freq < min_freq)
				ia_freq = 800;
			else
				ia_freq = max_ia_freq - ((diff * scaling_factor) / 2);
			ia_freq = DIV_ROUND_CLOSEST(ia_freq, 100);
		}

		sandybridge_pcode_write(dev_priv,
					GEN6_PCODE_WRITE_MIN_FREQ_TABLE,
					ia_freq << GEN6_PCODE_FREQ_IA_RATIO_SHIFT |
					ring_freq << GEN6_PCODE_FREQ_RING_RATIO_SHIFT |
					gpu_freq);
	}
}

<<<<<<< HEAD
=======
void gen6_update_ring_freq(struct drm_i915_private *dev_priv)
{
	if (!HAS_CORE_RING_FREQ(dev_priv))
		return;

	mutex_lock(&dev_priv->rps.hw_lock);
	__gen6_update_ring_freq(dev_priv);
	mutex_unlock(&dev_priv->rps.hw_lock);
}

>>>>>>> 5e580523
static int cherryview_rps_max_freq(struct drm_i915_private *dev_priv)
{
	u32 val, rp0;

	val = vlv_punit_read(dev_priv, FB_GFX_FMAX_AT_VMAX_FUSE);

	switch (INTEL_INFO(dev_priv)->eu_total) {
	case 8:
		/* (2 * 4) config */
		rp0 = (val >> FB_GFX_FMAX_AT_VMAX_2SS4EU_FUSE_SHIFT);
		break;
	case 12:
		/* (2 * 6) config */
		rp0 = (val >> FB_GFX_FMAX_AT_VMAX_2SS6EU_FUSE_SHIFT);
		break;
	case 16:
		/* (2 * 8) config */
	default:
		/* Setting (2 * 8) Min RP0 for any other combination */
		rp0 = (val >> FB_GFX_FMAX_AT_VMAX_2SS8EU_FUSE_SHIFT);
		break;
	}

	rp0 = (rp0 & FB_GFX_FREQ_FUSE_MASK);

	return rp0;
}

static int cherryview_rps_rpe_freq(struct drm_i915_private *dev_priv)
{
	u32 val, rpe;

	val = vlv_punit_read(dev_priv, PUNIT_GPU_DUTYCYCLE_REG);
	rpe = (val >> PUNIT_GPU_DUTYCYCLE_RPE_FREQ_SHIFT) & PUNIT_GPU_DUTYCYCLE_RPE_FREQ_MASK;

	return rpe;
}

static int cherryview_rps_guar_freq(struct drm_i915_private *dev_priv)
{
	u32 val, rp1;

	val = vlv_punit_read(dev_priv, FB_GFX_FMAX_AT_VMAX_FUSE);
	rp1 = (val & FB_GFX_FREQ_FUSE_MASK);

	return rp1;
}

static int valleyview_rps_guar_freq(struct drm_i915_private *dev_priv)
{
	u32 val, rp1;

	val = vlv_nc_read(dev_priv, IOSF_NC_FB_GFX_FREQ_FUSE);

	rp1 = (val & FB_GFX_FGUARANTEED_FREQ_FUSE_MASK) >> FB_GFX_FGUARANTEED_FREQ_FUSE_SHIFT;

	return rp1;
}

static int valleyview_rps_max_freq(struct drm_i915_private *dev_priv)
{
	u32 val, rp0;

	val = vlv_nc_read(dev_priv, IOSF_NC_FB_GFX_FREQ_FUSE);

	rp0 = (val & FB_GFX_MAX_FREQ_FUSE_MASK) >> FB_GFX_MAX_FREQ_FUSE_SHIFT;
	/* Clamp to max */
	rp0 = min_t(u32, rp0, 0xea);

	return rp0;
}

static int valleyview_rps_rpe_freq(struct drm_i915_private *dev_priv)
{
	u32 val, rpe;

	val = vlv_nc_read(dev_priv, IOSF_NC_FB_GFX_FMAX_FUSE_LO);
	rpe = (val & FB_FMAX_VMIN_FREQ_LO_MASK) >> FB_FMAX_VMIN_FREQ_LO_SHIFT;
	val = vlv_nc_read(dev_priv, IOSF_NC_FB_GFX_FMAX_FUSE_HI);
	rpe |= (val & FB_FMAX_VMIN_FREQ_HI_MASK) << 5;

	return rpe;
}

static int valleyview_rps_min_freq(struct drm_i915_private *dev_priv)
{
	u32 val;

	val = vlv_punit_read(dev_priv, PUNIT_REG_GPU_LFM) & 0xff;
	/*
	 * According to the BYT Punit GPU turbo HAS 1.1.6.3 the minimum value
	 * for the minimum frequency in GPLL mode is 0xc1. Contrary to this on
	 * a BYT-M B0 the above register contains 0xbf. Moreover when setting
	 * a frequency Punit will not allow values below 0xc0. Clamp it 0xc0
	 * to make sure it matches what Punit accepts.
	 */
	return max_t(u32, val, 0xc0);
}

/* Check that the pctx buffer wasn't move under us. */
static void valleyview_check_pctx(struct drm_i915_private *dev_priv)
{
	unsigned long pctx_addr = I915_READ(VLV_PCBR) & ~4095;

	WARN_ON(pctx_addr != dev_priv->mm.stolen_base +
			     dev_priv->vlv_pctx->stolen->start);
}


/* Check that the pcbr address is not empty. */
static void cherryview_check_pctx(struct drm_i915_private *dev_priv)
{
	unsigned long pctx_addr = I915_READ(VLV_PCBR) & ~4095;

	WARN_ON((pctx_addr >> VLV_PCBR_ADDR_SHIFT) == 0);
}

static void cherryview_setup_pctx(struct drm_i915_private *dev_priv)
{
	struct i915_ggtt *ggtt = &dev_priv->ggtt;
	unsigned long pctx_paddr, paddr;
	u32 pcbr;
	int pctx_size = 32*1024;

	pcbr = I915_READ(VLV_PCBR);
	if ((pcbr >> VLV_PCBR_ADDR_SHIFT) == 0) {
		DRM_DEBUG_DRIVER("BIOS didn't set up PCBR, fixing up\n");
		paddr = (dev_priv->mm.stolen_base +
			 (ggtt->stolen_size - pctx_size));

		pctx_paddr = (paddr & (~4095));
		I915_WRITE(VLV_PCBR, pctx_paddr);
	}

	DRM_DEBUG_DRIVER("PCBR: 0x%08x\n", I915_READ(VLV_PCBR));
}

static void valleyview_setup_pctx(struct drm_i915_private *dev_priv)
{
	struct drm_i915_gem_object *pctx;
	unsigned long pctx_paddr;
	u32 pcbr;
	int pctx_size = 24*1024;

	mutex_lock(&dev_priv->drm.struct_mutex);

	pcbr = I915_READ(VLV_PCBR);
	if (pcbr) {
		/* BIOS set it up already, grab the pre-alloc'd space */
		int pcbr_offset;

		pcbr_offset = (pcbr & (~4095)) - dev_priv->mm.stolen_base;
		pctx = i915_gem_object_create_stolen_for_preallocated(&dev_priv->drm,
								      pcbr_offset,
								      I915_GTT_OFFSET_NONE,
								      pctx_size);
		goto out;
	}

	DRM_DEBUG_DRIVER("BIOS didn't set up PCBR, fixing up\n");

	/*
	 * From the Gunit register HAS:
	 * The Gfx driver is expected to program this register and ensure
	 * proper allocation within Gfx stolen memory.  For example, this
	 * register should be programmed such than the PCBR range does not
	 * overlap with other ranges, such as the frame buffer, protected
	 * memory, or any other relevant ranges.
	 */
	pctx = i915_gem_object_create_stolen(&dev_priv->drm, pctx_size);
	if (!pctx) {
		DRM_DEBUG("not enough stolen space for PCTX, disabling\n");
		goto out;
	}

	pctx_paddr = dev_priv->mm.stolen_base + pctx->stolen->start;
	I915_WRITE(VLV_PCBR, pctx_paddr);

out:
	DRM_DEBUG_DRIVER("PCBR: 0x%08x\n", I915_READ(VLV_PCBR));
	dev_priv->vlv_pctx = pctx;
	mutex_unlock(&dev_priv->drm.struct_mutex);
}

static void valleyview_cleanup_pctx(struct drm_i915_private *dev_priv)
{
	if (WARN_ON(!dev_priv->vlv_pctx))
		return;

	i915_gem_object_put_unlocked(dev_priv->vlv_pctx);
	dev_priv->vlv_pctx = NULL;
}

static void vlv_init_gpll_ref_freq(struct drm_i915_private *dev_priv)
{
	dev_priv->rps.gpll_ref_freq =
		vlv_get_cck_clock(dev_priv, "GPLL ref",
				  CCK_GPLL_CLOCK_CONTROL,
				  dev_priv->czclk_freq);

	DRM_DEBUG_DRIVER("GPLL reference freq: %d kHz\n",
			 dev_priv->rps.gpll_ref_freq);
}

static void valleyview_init_gt_powersave(struct drm_i915_private *dev_priv)
{
	u32 val;

	valleyview_setup_pctx(dev_priv);

	vlv_init_gpll_ref_freq(dev_priv);

	val = vlv_punit_read(dev_priv, PUNIT_REG_GPU_FREQ_STS);
	switch ((val >> 6) & 3) {
	case 0:
	case 1:
		dev_priv->mem_freq = 800;
		break;
	case 2:
		dev_priv->mem_freq = 1066;
		break;
	case 3:
		dev_priv->mem_freq = 1333;
		break;
	}
	DRM_DEBUG_DRIVER("DDR speed: %d MHz\n", dev_priv->mem_freq);

	dev_priv->rps.max_freq = valleyview_rps_max_freq(dev_priv);
	dev_priv->rps.rp0_freq = dev_priv->rps.max_freq;
	DRM_DEBUG_DRIVER("max GPU freq: %d MHz (%u)\n",
			 intel_gpu_freq(dev_priv, dev_priv->rps.max_freq),
			 dev_priv->rps.max_freq);

	dev_priv->rps.efficient_freq = valleyview_rps_rpe_freq(dev_priv);
	DRM_DEBUG_DRIVER("RPe GPU freq: %d MHz (%u)\n",
			 intel_gpu_freq(dev_priv, dev_priv->rps.efficient_freq),
			 dev_priv->rps.efficient_freq);

	dev_priv->rps.rp1_freq = valleyview_rps_guar_freq(dev_priv);
	DRM_DEBUG_DRIVER("RP1(Guar Freq) GPU freq: %d MHz (%u)\n",
			 intel_gpu_freq(dev_priv, dev_priv->rps.rp1_freq),
			 dev_priv->rps.rp1_freq);

	dev_priv->rps.min_freq = valleyview_rps_min_freq(dev_priv);
	DRM_DEBUG_DRIVER("min GPU freq: %d MHz (%u)\n",
			 intel_gpu_freq(dev_priv, dev_priv->rps.min_freq),
			 dev_priv->rps.min_freq);
}

static void cherryview_init_gt_powersave(struct drm_i915_private *dev_priv)
{
	u32 val;

	cherryview_setup_pctx(dev_priv);

	vlv_init_gpll_ref_freq(dev_priv);

	mutex_lock(&dev_priv->sb_lock);
	val = vlv_cck_read(dev_priv, CCK_FUSE_REG);
	mutex_unlock(&dev_priv->sb_lock);

	switch ((val >> 2) & 0x7) {
	case 3:
		dev_priv->mem_freq = 2000;
		break;
	default:
		dev_priv->mem_freq = 1600;
		break;
	}
	DRM_DEBUG_DRIVER("DDR speed: %d MHz\n", dev_priv->mem_freq);

	dev_priv->rps.max_freq = cherryview_rps_max_freq(dev_priv);
	dev_priv->rps.rp0_freq = dev_priv->rps.max_freq;
	DRM_DEBUG_DRIVER("max GPU freq: %d MHz (%u)\n",
			 intel_gpu_freq(dev_priv, dev_priv->rps.max_freq),
			 dev_priv->rps.max_freq);

	dev_priv->rps.efficient_freq = cherryview_rps_rpe_freq(dev_priv);
	DRM_DEBUG_DRIVER("RPe GPU freq: %d MHz (%u)\n",
			 intel_gpu_freq(dev_priv, dev_priv->rps.efficient_freq),
			 dev_priv->rps.efficient_freq);

	dev_priv->rps.rp1_freq = cherryview_rps_guar_freq(dev_priv);
	DRM_DEBUG_DRIVER("RP1(Guar) GPU freq: %d MHz (%u)\n",
			 intel_gpu_freq(dev_priv, dev_priv->rps.rp1_freq),
			 dev_priv->rps.rp1_freq);

	/* PUnit validated range is only [RPe, RP0] */
	dev_priv->rps.min_freq = dev_priv->rps.efficient_freq;
	DRM_DEBUG_DRIVER("min GPU freq: %d MHz (%u)\n",
			 intel_gpu_freq(dev_priv, dev_priv->rps.min_freq),
			 dev_priv->rps.min_freq);

	WARN_ONCE((dev_priv->rps.max_freq |
		   dev_priv->rps.efficient_freq |
		   dev_priv->rps.rp1_freq |
		   dev_priv->rps.min_freq) & 1,
		  "Odd GPU freq values\n");
}

static void valleyview_cleanup_gt_powersave(struct drm_i915_private *dev_priv)
{
	valleyview_cleanup_pctx(dev_priv);
}

static void cherryview_enable_rps(struct drm_i915_private *dev_priv)
{
	struct intel_engine_cs *engine;
	u32 gtfifodbg, val, rc6_mode = 0, pcbr;

	WARN_ON(!mutex_is_locked(&dev_priv->rps.hw_lock));

	gtfifodbg = I915_READ(GTFIFODBG) & ~(GT_FIFO_SBDEDICATE_FREE_ENTRY_CHV |
					     GT_FIFO_FREE_ENTRIES_CHV);
	if (gtfifodbg) {
		DRM_DEBUG_DRIVER("GT fifo had a previous error %x\n",
				 gtfifodbg);
		I915_WRITE(GTFIFODBG, gtfifodbg);
	}

	cherryview_check_pctx(dev_priv);

	/* 1a & 1b: Get forcewake during program sequence. Although the driver
	 * hasn't enabled a state yet where we need forcewake, BIOS may have.*/
	intel_uncore_forcewake_get(dev_priv, FORCEWAKE_ALL);

	/*  Disable RC states. */
	I915_WRITE(GEN6_RC_CONTROL, 0);

	/* 2a: Program RC6 thresholds.*/
	I915_WRITE(GEN6_RC6_WAKE_RATE_LIMIT, 40 << 16);
	I915_WRITE(GEN6_RC_EVALUATION_INTERVAL, 125000); /* 12500 * 1280ns */
	I915_WRITE(GEN6_RC_IDLE_HYSTERSIS, 25); /* 25 * 1280ns */

	for_each_engine(engine, dev_priv)
		I915_WRITE(RING_MAX_IDLE(engine->mmio_base), 10);
	I915_WRITE(GEN6_RC_SLEEP, 0);

	/* TO threshold set to 500 us ( 0x186 * 1.28 us) */
	I915_WRITE(GEN6_RC6_THRESHOLD, 0x186);

	/* allows RC6 residency counter to work */
	I915_WRITE(VLV_COUNTER_CONTROL,
		   _MASKED_BIT_ENABLE(VLV_COUNT_RANGE_HIGH |
				      VLV_MEDIA_RC6_COUNT_EN |
				      VLV_RENDER_RC6_COUNT_EN));

	/* For now we assume BIOS is allocating and populating the PCBR  */
	pcbr = I915_READ(VLV_PCBR);

	/* 3: Enable RC6 */
	if ((intel_enable_rc6() & INTEL_RC6_ENABLE) &&
	    (pcbr >> VLV_PCBR_ADDR_SHIFT))
		rc6_mode = GEN7_RC_CTL_TO_MODE;

	I915_WRITE(GEN6_RC_CONTROL, rc6_mode);

	/* 4 Program defaults and thresholds for RPS*/
	I915_WRITE(GEN6_RP_DOWN_TIMEOUT, 1000000);
	I915_WRITE(GEN6_RP_UP_THRESHOLD, 59400);
	I915_WRITE(GEN6_RP_DOWN_THRESHOLD, 245000);
	I915_WRITE(GEN6_RP_UP_EI, 66000);
	I915_WRITE(GEN6_RP_DOWN_EI, 350000);

	I915_WRITE(GEN6_RP_IDLE_HYSTERSIS, 10);

	/* 5: Enable RPS */
	I915_WRITE(GEN6_RP_CONTROL,
		   GEN6_RP_MEDIA_HW_NORMAL_MODE |
		   GEN6_RP_MEDIA_IS_GFX |
		   GEN6_RP_ENABLE |
		   GEN6_RP_UP_BUSY_AVG |
		   GEN6_RP_DOWN_IDLE_AVG);

	/* Setting Fixed Bias */
	val = VLV_OVERRIDE_EN |
		  VLV_SOC_TDP_EN |
		  CHV_BIAS_CPU_50_SOC_50;
	vlv_punit_write(dev_priv, VLV_TURBO_SOC_OVERRIDE, val);

	val = vlv_punit_read(dev_priv, PUNIT_REG_GPU_FREQ_STS);

	/* RPS code assumes GPLL is used */
	WARN_ONCE((val & GPLLENABLE) == 0, "GPLL not enabled\n");

	DRM_DEBUG_DRIVER("GPLL enabled? %s\n", yesno(val & GPLLENABLE));
	DRM_DEBUG_DRIVER("GPU status: 0x%08x\n", val);

<<<<<<< HEAD
	reset_rps(dev_priv, valleyview_set_rps);
=======
	dev_priv->rps.cur_freq = (val >> 8) & 0xff;
	DRM_DEBUG_DRIVER("current GPU freq: %d MHz (%u)\n",
			 intel_gpu_freq(dev_priv, dev_priv->rps.cur_freq),
			 dev_priv->rps.cur_freq);

	DRM_DEBUG_DRIVER("setting GPU freq to %d MHz (%u)\n",
			 intel_gpu_freq(dev_priv, dev_priv->rps.idle_freq),
			 dev_priv->rps.idle_freq);

	valleyview_set_rps(dev_priv, dev_priv->rps.idle_freq);
>>>>>>> 5e580523

	intel_uncore_forcewake_put(dev_priv, FORCEWAKE_ALL);
}

static void valleyview_enable_rps(struct drm_i915_private *dev_priv)
{
	struct intel_engine_cs *engine;
	u32 gtfifodbg, val, rc6_mode = 0;

	WARN_ON(!mutex_is_locked(&dev_priv->rps.hw_lock));

	valleyview_check_pctx(dev_priv);

	gtfifodbg = I915_READ(GTFIFODBG);
	if (gtfifodbg) {
		DRM_DEBUG_DRIVER("GT fifo had a previous error %x\n",
				 gtfifodbg);
		I915_WRITE(GTFIFODBG, gtfifodbg);
	}

	/* If VLV, Forcewake all wells, else re-direct to regular path */
	intel_uncore_forcewake_get(dev_priv, FORCEWAKE_ALL);

	/*  Disable RC states. */
	I915_WRITE(GEN6_RC_CONTROL, 0);

	I915_WRITE(GEN6_RP_DOWN_TIMEOUT, 1000000);
	I915_WRITE(GEN6_RP_UP_THRESHOLD, 59400);
	I915_WRITE(GEN6_RP_DOWN_THRESHOLD, 245000);
	I915_WRITE(GEN6_RP_UP_EI, 66000);
	I915_WRITE(GEN6_RP_DOWN_EI, 350000);

	I915_WRITE(GEN6_RP_IDLE_HYSTERSIS, 10);

	I915_WRITE(GEN6_RP_CONTROL,
		   GEN6_RP_MEDIA_TURBO |
		   GEN6_RP_MEDIA_HW_NORMAL_MODE |
		   GEN6_RP_MEDIA_IS_GFX |
		   GEN6_RP_ENABLE |
		   GEN6_RP_UP_BUSY_AVG |
		   GEN6_RP_DOWN_IDLE_CONT);

	I915_WRITE(GEN6_RC6_WAKE_RATE_LIMIT, 0x00280000);
	I915_WRITE(GEN6_RC_EVALUATION_INTERVAL, 125000);
	I915_WRITE(GEN6_RC_IDLE_HYSTERSIS, 25);

	for_each_engine(engine, dev_priv)
		I915_WRITE(RING_MAX_IDLE(engine->mmio_base), 10);

	I915_WRITE(GEN6_RC6_THRESHOLD, 0x557);

	/* allows RC6 residency counter to work */
	I915_WRITE(VLV_COUNTER_CONTROL,
		   _MASKED_BIT_ENABLE(VLV_MEDIA_RC0_COUNT_EN |
				      VLV_RENDER_RC0_COUNT_EN |
				      VLV_MEDIA_RC6_COUNT_EN |
				      VLV_RENDER_RC6_COUNT_EN));

	if (intel_enable_rc6() & INTEL_RC6_ENABLE)
		rc6_mode = GEN7_RC_CTL_TO_MODE | VLV_RC_CTL_CTX_RST_PARALLEL;

	intel_print_rc6_info(dev_priv, rc6_mode);

	I915_WRITE(GEN6_RC_CONTROL, rc6_mode);

	/* Setting Fixed Bias */
	val = VLV_OVERRIDE_EN |
		  VLV_SOC_TDP_EN |
		  VLV_BIAS_CPU_125_SOC_875;
	vlv_punit_write(dev_priv, VLV_TURBO_SOC_OVERRIDE, val);

	val = vlv_punit_read(dev_priv, PUNIT_REG_GPU_FREQ_STS);

	/* RPS code assumes GPLL is used */
	WARN_ONCE((val & GPLLENABLE) == 0, "GPLL not enabled\n");

	DRM_DEBUG_DRIVER("GPLL enabled? %s\n", yesno(val & GPLLENABLE));
	DRM_DEBUG_DRIVER("GPU status: 0x%08x\n", val);

<<<<<<< HEAD
	reset_rps(dev_priv, valleyview_set_rps);
=======
	dev_priv->rps.cur_freq = (val >> 8) & 0xff;
	DRM_DEBUG_DRIVER("current GPU freq: %d MHz (%u)\n",
			 intel_gpu_freq(dev_priv, dev_priv->rps.cur_freq),
			 dev_priv->rps.cur_freq);

	DRM_DEBUG_DRIVER("setting GPU freq to %d MHz (%u)\n",
			 intel_gpu_freq(dev_priv, dev_priv->rps.idle_freq),
			 dev_priv->rps.idle_freq);

	valleyview_set_rps(dev_priv, dev_priv->rps.idle_freq);
>>>>>>> 5e580523

	intel_uncore_forcewake_put(dev_priv, FORCEWAKE_ALL);
}

static unsigned long intel_pxfreq(u32 vidfreq)
{
	unsigned long freq;
	int div = (vidfreq & 0x3f0000) >> 16;
	int post = (vidfreq & 0x3000) >> 12;
	int pre = (vidfreq & 0x7);

	if (!pre)
		return 0;

	freq = ((div * 133333) / ((1<<post) * pre));

	return freq;
}

static const struct cparams {
	u16 i;
	u16 t;
	u16 m;
	u16 c;
} cparams[] = {
	{ 1, 1333, 301, 28664 },
	{ 1, 1066, 294, 24460 },
	{ 1, 800, 294, 25192 },
	{ 0, 1333, 276, 27605 },
	{ 0, 1066, 276, 27605 },
	{ 0, 800, 231, 23784 },
};

static unsigned long __i915_chipset_val(struct drm_i915_private *dev_priv)
{
	u64 total_count, diff, ret;
	u32 count1, count2, count3, m = 0, c = 0;
	unsigned long now = jiffies_to_msecs(jiffies), diff1;
	int i;

	assert_spin_locked(&mchdev_lock);

	diff1 = now - dev_priv->ips.last_time1;

	/* Prevent division-by-zero if we are asking too fast.
	 * Also, we don't get interesting results if we are polling
	 * faster than once in 10ms, so just return the saved value
	 * in such cases.
	 */
	if (diff1 <= 10)
		return dev_priv->ips.chipset_power;

	count1 = I915_READ(DMIEC);
	count2 = I915_READ(DDREC);
	count3 = I915_READ(CSIEC);

	total_count = count1 + count2 + count3;

	/* FIXME: handle per-counter overflow */
	if (total_count < dev_priv->ips.last_count1) {
		diff = ~0UL - dev_priv->ips.last_count1;
		diff += total_count;
	} else {
		diff = total_count - dev_priv->ips.last_count1;
	}

	for (i = 0; i < ARRAY_SIZE(cparams); i++) {
		if (cparams[i].i == dev_priv->ips.c_m &&
		    cparams[i].t == dev_priv->ips.r_t) {
			m = cparams[i].m;
			c = cparams[i].c;
			break;
		}
	}

	diff = div_u64(diff, diff1);
	ret = ((m * diff) + c);
	ret = div_u64(ret, 10);

	dev_priv->ips.last_count1 = total_count;
	dev_priv->ips.last_time1 = now;

	dev_priv->ips.chipset_power = ret;

	return ret;
}

unsigned long i915_chipset_val(struct drm_i915_private *dev_priv)
{
	unsigned long val;

	if (INTEL_INFO(dev_priv)->gen != 5)
		return 0;

	spin_lock_irq(&mchdev_lock);

	val = __i915_chipset_val(dev_priv);

	spin_unlock_irq(&mchdev_lock);

	return val;
}

unsigned long i915_mch_val(struct drm_i915_private *dev_priv)
{
	unsigned long m, x, b;
	u32 tsfs;

	tsfs = I915_READ(TSFS);

	m = ((tsfs & TSFS_SLOPE_MASK) >> TSFS_SLOPE_SHIFT);
	x = I915_READ8(TR1);

	b = tsfs & TSFS_INTR_MASK;

	return ((m * x) / 127) - b;
}

static int _pxvid_to_vd(u8 pxvid)
{
	if (pxvid == 0)
		return 0;

	if (pxvid >= 8 && pxvid < 31)
		pxvid = 31;

	return (pxvid + 2) * 125;
}

static u32 pvid_to_extvid(struct drm_i915_private *dev_priv, u8 pxvid)
{
	const int vd = _pxvid_to_vd(pxvid);
	const int vm = vd - 1125;

	if (INTEL_INFO(dev_priv)->is_mobile)
		return vm > 0 ? vm : 0;

	return vd;
}

static void __i915_update_gfx_val(struct drm_i915_private *dev_priv)
{
	u64 now, diff, diffms;
	u32 count;

	assert_spin_locked(&mchdev_lock);

	now = ktime_get_raw_ns();
	diffms = now - dev_priv->ips.last_time2;
	do_div(diffms, NSEC_PER_MSEC);

	/* Don't divide by 0 */
	if (!diffms)
		return;

	count = I915_READ(GFXEC);

	if (count < dev_priv->ips.last_count2) {
		diff = ~0UL - dev_priv->ips.last_count2;
		diff += count;
	} else {
		diff = count - dev_priv->ips.last_count2;
	}

	dev_priv->ips.last_count2 = count;
	dev_priv->ips.last_time2 = now;

	/* More magic constants... */
	diff = diff * 1181;
	diff = div_u64(diff, diffms * 10);
	dev_priv->ips.gfx_power = diff;
}

void i915_update_gfx_val(struct drm_i915_private *dev_priv)
{
	if (INTEL_INFO(dev_priv)->gen != 5)
		return;

	spin_lock_irq(&mchdev_lock);

	__i915_update_gfx_val(dev_priv);

	spin_unlock_irq(&mchdev_lock);
}

static unsigned long __i915_gfx_val(struct drm_i915_private *dev_priv)
{
	unsigned long t, corr, state1, corr2, state2;
	u32 pxvid, ext_v;

	assert_spin_locked(&mchdev_lock);

	pxvid = I915_READ(PXVFREQ(dev_priv->rps.cur_freq));
	pxvid = (pxvid >> 24) & 0x7f;
	ext_v = pvid_to_extvid(dev_priv, pxvid);

	state1 = ext_v;

	t = i915_mch_val(dev_priv);

	/* Revel in the empirically derived constants */

	/* Correction factor in 1/100000 units */
	if (t > 80)
		corr = ((t * 2349) + 135940);
	else if (t >= 50)
		corr = ((t * 964) + 29317);
	else /* < 50 */
		corr = ((t * 301) + 1004);

	corr = corr * ((150142 * state1) / 10000 - 78642);
	corr /= 100000;
	corr2 = (corr * dev_priv->ips.corr);

	state2 = (corr2 * state1) / 10000;
	state2 /= 100; /* convert to mW */

	__i915_update_gfx_val(dev_priv);

	return dev_priv->ips.gfx_power + state2;
}

unsigned long i915_gfx_val(struct drm_i915_private *dev_priv)
{
	unsigned long val;

	if (INTEL_INFO(dev_priv)->gen != 5)
		return 0;

	spin_lock_irq(&mchdev_lock);

	val = __i915_gfx_val(dev_priv);

	spin_unlock_irq(&mchdev_lock);

	return val;
}

/**
 * i915_read_mch_val - return value for IPS use
 *
 * Calculate and return a value for the IPS driver to use when deciding whether
 * we have thermal and power headroom to increase CPU or GPU power budget.
 */
unsigned long i915_read_mch_val(void)
{
	struct drm_i915_private *dev_priv;
	unsigned long chipset_val, graphics_val, ret = 0;

	spin_lock_irq(&mchdev_lock);
	if (!i915_mch_dev)
		goto out_unlock;
	dev_priv = i915_mch_dev;

	chipset_val = __i915_chipset_val(dev_priv);
	graphics_val = __i915_gfx_val(dev_priv);

	ret = chipset_val + graphics_val;

out_unlock:
	spin_unlock_irq(&mchdev_lock);

	return ret;
}
EXPORT_SYMBOL_GPL(i915_read_mch_val);

/**
 * i915_gpu_raise - raise GPU frequency limit
 *
 * Raise the limit; IPS indicates we have thermal headroom.
 */
bool i915_gpu_raise(void)
{
	struct drm_i915_private *dev_priv;
	bool ret = true;

	spin_lock_irq(&mchdev_lock);
	if (!i915_mch_dev) {
		ret = false;
		goto out_unlock;
	}
	dev_priv = i915_mch_dev;

	if (dev_priv->ips.max_delay > dev_priv->ips.fmax)
		dev_priv->ips.max_delay--;

out_unlock:
	spin_unlock_irq(&mchdev_lock);

	return ret;
}
EXPORT_SYMBOL_GPL(i915_gpu_raise);

/**
 * i915_gpu_lower - lower GPU frequency limit
 *
 * IPS indicates we're close to a thermal limit, so throttle back the GPU
 * frequency maximum.
 */
bool i915_gpu_lower(void)
{
	struct drm_i915_private *dev_priv;
	bool ret = true;

	spin_lock_irq(&mchdev_lock);
	if (!i915_mch_dev) {
		ret = false;
		goto out_unlock;
	}
	dev_priv = i915_mch_dev;

	if (dev_priv->ips.max_delay < dev_priv->ips.min_delay)
		dev_priv->ips.max_delay++;

out_unlock:
	spin_unlock_irq(&mchdev_lock);

	return ret;
}
EXPORT_SYMBOL_GPL(i915_gpu_lower);

/**
 * i915_gpu_busy - indicate GPU business to IPS
 *
 * Tell the IPS driver whether or not the GPU is busy.
 */
bool i915_gpu_busy(void)
{
	struct drm_i915_private *dev_priv;
	struct intel_engine_cs *engine;
	bool ret = false;

	spin_lock_irq(&mchdev_lock);
	if (!i915_mch_dev)
		goto out_unlock;
	dev_priv = i915_mch_dev;

	for_each_engine(engine, dev_priv)
		ret |= !list_empty(&engine->request_list);

out_unlock:
	spin_unlock_irq(&mchdev_lock);

	return ret;
}
EXPORT_SYMBOL_GPL(i915_gpu_busy);

/**
 * i915_gpu_turbo_disable - disable graphics turbo
 *
 * Disable graphics turbo by resetting the max frequency and setting the
 * current frequency to the default.
 */
bool i915_gpu_turbo_disable(void)
{
	struct drm_i915_private *dev_priv;
	bool ret = true;

	spin_lock_irq(&mchdev_lock);
	if (!i915_mch_dev) {
		ret = false;
		goto out_unlock;
	}
	dev_priv = i915_mch_dev;

	dev_priv->ips.max_delay = dev_priv->ips.fstart;

	if (!ironlake_set_drps(dev_priv, dev_priv->ips.fstart))
		ret = false;

out_unlock:
	spin_unlock_irq(&mchdev_lock);

	return ret;
}
EXPORT_SYMBOL_GPL(i915_gpu_turbo_disable);

/**
 * Tells the intel_ips driver that the i915 driver is now loaded, if
 * IPS got loaded first.
 *
 * This awkward dance is so that neither module has to depend on the
 * other in order for IPS to do the appropriate communication of
 * GPU turbo limits to i915.
 */
static void
ips_ping_for_i915_load(void)
{
	void (*link)(void);

	link = symbol_get(ips_link_to_i915_driver);
	if (link) {
		link();
		symbol_put(ips_link_to_i915_driver);
	}
}

void intel_gpu_ips_init(struct drm_i915_private *dev_priv)
{
	/* We only register the i915 ips part with intel-ips once everything is
	 * set up, to avoid intel-ips sneaking in and reading bogus values. */
	spin_lock_irq(&mchdev_lock);
	i915_mch_dev = dev_priv;
	spin_unlock_irq(&mchdev_lock);

	ips_ping_for_i915_load();
}

void intel_gpu_ips_teardown(void)
{
	spin_lock_irq(&mchdev_lock);
	i915_mch_dev = NULL;
	spin_unlock_irq(&mchdev_lock);
}

static void intel_init_emon(struct drm_i915_private *dev_priv)
{
	u32 lcfuse;
	u8 pxw[16];
	int i;

	/* Disable to program */
	I915_WRITE(ECR, 0);
	POSTING_READ(ECR);

	/* Program energy weights for various events */
	I915_WRITE(SDEW, 0x15040d00);
	I915_WRITE(CSIEW0, 0x007f0000);
	I915_WRITE(CSIEW1, 0x1e220004);
	I915_WRITE(CSIEW2, 0x04000004);

	for (i = 0; i < 5; i++)
		I915_WRITE(PEW(i), 0);
	for (i = 0; i < 3; i++)
		I915_WRITE(DEW(i), 0);

	/* Program P-state weights to account for frequency power adjustment */
	for (i = 0; i < 16; i++) {
		u32 pxvidfreq = I915_READ(PXVFREQ(i));
		unsigned long freq = intel_pxfreq(pxvidfreq);
		unsigned long vid = (pxvidfreq & PXVFREQ_PX_MASK) >>
			PXVFREQ_PX_SHIFT;
		unsigned long val;

		val = vid * vid;
		val *= (freq / 1000);
		val *= 255;
		val /= (127*127*900);
		if (val > 0xff)
			DRM_ERROR("bad pxval: %ld\n", val);
		pxw[i] = val;
	}
	/* Render standby states get 0 weight */
	pxw[14] = 0;
	pxw[15] = 0;

	for (i = 0; i < 4; i++) {
		u32 val = (pxw[i*4] << 24) | (pxw[(i*4)+1] << 16) |
			(pxw[(i*4)+2] << 8) | (pxw[(i*4)+3]);
		I915_WRITE(PXW(i), val);
	}

	/* Adjust magic regs to magic values (more experimental results) */
	I915_WRITE(OGW0, 0);
	I915_WRITE(OGW1, 0);
	I915_WRITE(EG0, 0x00007f00);
	I915_WRITE(EG1, 0x0000000e);
	I915_WRITE(EG2, 0x000e0000);
	I915_WRITE(EG3, 0x68000300);
	I915_WRITE(EG4, 0x42000000);
	I915_WRITE(EG5, 0x00140031);
	I915_WRITE(EG6, 0);
	I915_WRITE(EG7, 0);

	for (i = 0; i < 8; i++)
		I915_WRITE(PXWL(i), 0);

	/* Enable PMON + select events */
	I915_WRITE(ECR, 0x80000019);

	lcfuse = I915_READ(LCFUSE02);

	dev_priv->ips.corr = (lcfuse & LCFUSE_HIV_MASK);
}

void intel_init_gt_powersave(struct drm_i915_private *dev_priv)
{
	/*
	 * RPM depends on RC6 to save restore the GT HW context, so make RC6 a
	 * requirement.
	 */
	if (!i915.enable_rc6) {
		DRM_INFO("RC6 disabled, disabling runtime PM support\n");
		intel_runtime_pm_get(dev_priv);
	}

<<<<<<< HEAD
	mutex_lock(&dev_priv->rps.hw_lock);

	/* Initialize RPS limits (for userspace) */
	if (IS_CHERRYVIEW(dev_priv))
		cherryview_init_gt_powersave(dev_priv);
	else if (IS_VALLEYVIEW(dev_priv))
		valleyview_init_gt_powersave(dev_priv);
	else
		gen6_init_rps_frequencies(dev_priv);

	/* Derive initial user preferences/limits from the hardware limits */
	dev_priv->rps.idle_freq = dev_priv->rps.min_freq;
	dev_priv->rps.cur_freq = dev_priv->rps.idle_freq;

	dev_priv->rps.max_freq_softlimit = dev_priv->rps.max_freq;
	dev_priv->rps.min_freq_softlimit = dev_priv->rps.min_freq;

	if (IS_HASWELL(dev_priv) || IS_BROADWELL(dev_priv))
		dev_priv->rps.min_freq_softlimit =
			max_t(int,
			      dev_priv->rps.efficient_freq,
			      intel_freq_opcode(dev_priv, 450));

	/* After setting max-softlimit, find the overclock max freq */
	if (IS_GEN6(dev_priv) ||
	    IS_IVYBRIDGE(dev_priv) || IS_HASWELL(dev_priv)) {
		u32 params = 0;

		sandybridge_pcode_read(dev_priv, GEN6_READ_OC_PARAMS, &params);
		if (params & BIT(31)) { /* OC supported */
			DRM_DEBUG_DRIVER("Overclocking supported, max: %dMHz, overclock: %dMHz\n",
					 (dev_priv->rps.max_freq & 0xff) * 50,
					 (params & 0xff) * 50);
			dev_priv->rps.max_freq = params & 0xff;
		}
	}
=======
	if (IS_CHERRYVIEW(dev_priv))
		cherryview_init_gt_powersave(dev_priv);
	else if (IS_VALLEYVIEW(dev_priv))
		valleyview_init_gt_powersave(dev_priv);
}

void intel_cleanup_gt_powersave(struct drm_i915_private *dev_priv)
{
	if (IS_CHERRYVIEW(dev_priv))
		return;
	else if (IS_VALLEYVIEW(dev_priv))
		valleyview_cleanup_gt_powersave(dev_priv);
>>>>>>> 5e580523

	/* Finally allow us to boost to max by default */
	dev_priv->rps.boost_freq = dev_priv->rps.max_freq;

	mutex_unlock(&dev_priv->rps.hw_lock);

	intel_autoenable_gt_powersave(dev_priv);
}

<<<<<<< HEAD
void intel_cleanup_gt_powersave(struct drm_i915_private *dev_priv)
{
	if (IS_CHERRYVIEW(dev_priv))
		return;
	else if (IS_VALLEYVIEW(dev_priv))
		valleyview_cleanup_gt_powersave(dev_priv);

	if (!i915.enable_rc6)
		intel_runtime_pm_put(dev_priv);
=======
static void gen6_suspend_rps(struct drm_i915_private *dev_priv)
{
	flush_delayed_work(&dev_priv->rps.delayed_resume_work);

	gen6_disable_rps_interrupts(dev_priv);
>>>>>>> 5e580523
}

/**
 * intel_suspend_gt_powersave - suspend PM work and helper threads
 * @dev_priv: i915 device
 *
 * We don't want to disable RC6 or other features here, we just want
 * to make sure any work we've queued has finished and won't bother
 * us while we're suspended.
 */
void intel_suspend_gt_powersave(struct drm_i915_private *dev_priv)
{
	if (INTEL_GEN(dev_priv) < 6)
		return;

<<<<<<< HEAD
	if (cancel_delayed_work_sync(&dev_priv->rps.autoenable_work))
		intel_runtime_pm_put(dev_priv);
=======
	gen6_suspend_rps(dev_priv);
>>>>>>> 5e580523

	/* gen6_rps_idle() will be called later to disable interrupts */
}

<<<<<<< HEAD
void intel_sanitize_gt_powersave(struct drm_i915_private *dev_priv)
{
	dev_priv->rps.enabled = true; /* force disabling */
	intel_disable_gt_powersave(dev_priv);

	gen6_reset_rps_interrupts(dev_priv);
}

void intel_disable_gt_powersave(struct drm_i915_private *dev_priv)
{
	if (!READ_ONCE(dev_priv->rps.enabled))
		return;
=======
void intel_disable_gt_powersave(struct drm_i915_private *dev_priv)
{
	if (IS_IRONLAKE_M(dev_priv)) {
		ironlake_disable_drps(dev_priv);
	} else if (INTEL_INFO(dev_priv)->gen >= 6) {
		intel_suspend_gt_powersave(dev_priv);

		mutex_lock(&dev_priv->rps.hw_lock);
		if (INTEL_INFO(dev_priv)->gen >= 9) {
			gen9_disable_rc6(dev_priv);
			gen9_disable_rps(dev_priv);
		} else if (IS_CHERRYVIEW(dev_priv))
			cherryview_disable_rps(dev_priv);
		else if (IS_VALLEYVIEW(dev_priv))
			valleyview_disable_rps(dev_priv);
		else
			gen6_disable_rps(dev_priv);
>>>>>>> 5e580523

	mutex_lock(&dev_priv->rps.hw_lock);

	if (INTEL_GEN(dev_priv) >= 9) {
		gen9_disable_rc6(dev_priv);
		gen9_disable_rps(dev_priv);
	} else if (IS_CHERRYVIEW(dev_priv)) {
		cherryview_disable_rps(dev_priv);
	} else if (IS_VALLEYVIEW(dev_priv)) {
		valleyview_disable_rps(dev_priv);
	} else if (INTEL_GEN(dev_priv) >= 6) {
		gen6_disable_rps(dev_priv);
	}  else if (IS_IRONLAKE_M(dev_priv)) {
		ironlake_disable_drps(dev_priv);
	}

	dev_priv->rps.enabled = false;
	mutex_unlock(&dev_priv->rps.hw_lock);
}

void intel_enable_gt_powersave(struct drm_i915_private *dev_priv)
{
<<<<<<< HEAD
	/* We shouldn't be disabling as we submit, so this should be less
	 * racy than it appears!
	 */
	if (READ_ONCE(dev_priv->rps.enabled))
		return;
=======
	struct drm_i915_private *dev_priv =
		container_of(work, struct drm_i915_private,
			     rps.delayed_resume_work.work);
>>>>>>> 5e580523

	/* Powersaving is controlled by the host when inside a VM */
	if (intel_vgpu_active(dev_priv))
		return;

<<<<<<< HEAD
	mutex_lock(&dev_priv->rps.hw_lock);
=======
	gen6_reset_rps_interrupts(dev_priv);
>>>>>>> 5e580523

	if (IS_CHERRYVIEW(dev_priv)) {
		cherryview_enable_rps(dev_priv);
	} else if (IS_VALLEYVIEW(dev_priv)) {
		valleyview_enable_rps(dev_priv);
<<<<<<< HEAD
	} else if (INTEL_GEN(dev_priv) >= 9) {
		gen9_enable_rc6(dev_priv);
		gen9_enable_rps(dev_priv);
		if (IS_SKYLAKE(dev_priv) || IS_KABYLAKE(dev_priv))
			gen6_update_ring_freq(dev_priv);
	} else if (IS_BROADWELL(dev_priv)) {
		gen8_enable_rps(dev_priv);
		gen6_update_ring_freq(dev_priv);
	} else if (INTEL_GEN(dev_priv) >= 6) {
		gen6_enable_rps(dev_priv);
		gen6_update_ring_freq(dev_priv);
	} else if (IS_IRONLAKE_M(dev_priv)) {
		ironlake_enable_drps(dev_priv);
		intel_init_emon(dev_priv);
=======
	} else if (INTEL_INFO(dev_priv)->gen >= 9) {
		gen9_enable_rc6(dev_priv);
		gen9_enable_rps(dev_priv);
		if (IS_SKYLAKE(dev_priv) || IS_KABYLAKE(dev_priv))
			__gen6_update_ring_freq(dev_priv);
	} else if (IS_BROADWELL(dev_priv)) {
		gen8_enable_rps(dev_priv);
		__gen6_update_ring_freq(dev_priv);
	} else {
		gen6_enable_rps(dev_priv);
		__gen6_update_ring_freq(dev_priv);
>>>>>>> 5e580523
	}

	WARN_ON(dev_priv->rps.max_freq < dev_priv->rps.min_freq);
	WARN_ON(dev_priv->rps.idle_freq > dev_priv->rps.max_freq);

	WARN_ON(dev_priv->rps.efficient_freq < dev_priv->rps.min_freq);
	WARN_ON(dev_priv->rps.efficient_freq > dev_priv->rps.max_freq);

	dev_priv->rps.enabled = true;
	mutex_unlock(&dev_priv->rps.hw_lock);
}

<<<<<<< HEAD
static void __intel_autoenable_gt_powersave(struct work_struct *work)
{
	struct drm_i915_private *dev_priv =
		container_of(work, typeof(*dev_priv), rps.autoenable_work.work);
	struct intel_engine_cs *rcs;
	struct drm_i915_gem_request *req;
=======
	gen6_enable_rps_interrupts(dev_priv);
>>>>>>> 5e580523

	if (READ_ONCE(dev_priv->rps.enabled))
		goto out;

	rcs = &dev_priv->engine[RCS];
	if (rcs->last_context)
		goto out;

	if (!rcs->init_context)
		goto out;

	mutex_lock(&dev_priv->drm.struct_mutex);

	req = i915_gem_request_alloc(rcs, dev_priv->kernel_context);
	if (IS_ERR(req))
		goto unlock;

	if (!i915.enable_execlists && i915_switch_context(req) == 0)
		rcs->init_context(req);

	/* Mark the device busy, calling intel_enable_gt_powersave() */
	i915_add_request_no_flush(req);

unlock:
	mutex_unlock(&dev_priv->drm.struct_mutex);
out:
	intel_runtime_pm_put(dev_priv);
}

<<<<<<< HEAD
void intel_autoenable_gt_powersave(struct drm_i915_private *dev_priv)
{
	if (READ_ONCE(dev_priv->rps.enabled))
=======
void intel_enable_gt_powersave(struct drm_i915_private *dev_priv)
{
	/* Powersaving is controlled by the host when inside a VM */
	if (intel_vgpu_active(dev_priv))
>>>>>>> 5e580523
		return;

	if (IS_IRONLAKE_M(dev_priv)) {
		ironlake_enable_drps(dev_priv);
		mutex_lock(&dev_priv->drm.struct_mutex);
		intel_init_emon(dev_priv);
		mutex_unlock(&dev_priv->drm.struct_mutex);
	} else if (INTEL_INFO(dev_priv)->gen >= 6) {
		/*
		 * PCU communication is slow and this doesn't need to be
		 * done at any specific time, so do this out of our fast path
		 * to make resume and init faster.
		 *
		 * We depend on the HW RC6 power context save/restore
		 * mechanism when entering D3 through runtime PM suspend. So
		 * disable RPM until RPS/RC6 is properly setup. We can only
		 * get here via the driver load/system resume/runtime resume
		 * paths, so the _noresume version is enough (and in case of
		 * runtime resume it's necessary).
		 */
		if (queue_delayed_work(dev_priv->wq,
				       &dev_priv->rps.autoenable_work,
				       round_jiffies_up_relative(HZ)))
			intel_runtime_pm_get_noresume(dev_priv);
	}
}

<<<<<<< HEAD
=======
void intel_reset_gt_powersave(struct drm_i915_private *dev_priv)
{
	if (INTEL_INFO(dev_priv)->gen < 6)
		return;

	gen6_suspend_rps(dev_priv);
	dev_priv->rps.enabled = false;
}

>>>>>>> 5e580523
static void ibx_init_clock_gating(struct drm_device *dev)
{
	struct drm_i915_private *dev_priv = to_i915(dev);

	/*
	 * On Ibex Peak and Cougar Point, we need to disable clock
	 * gating for the panel power sequencer or it will fail to
	 * start up when no ports are active.
	 */
	I915_WRITE(SOUTH_DSPCLK_GATE_D, PCH_DPLSUNIT_CLOCK_GATE_DISABLE);
}

static void g4x_disable_trickle_feed(struct drm_device *dev)
{
	struct drm_i915_private *dev_priv = to_i915(dev);
	enum pipe pipe;

	for_each_pipe(dev_priv, pipe) {
		I915_WRITE(DSPCNTR(pipe),
			   I915_READ(DSPCNTR(pipe)) |
			   DISPPLANE_TRICKLE_FEED_DISABLE);

		I915_WRITE(DSPSURF(pipe), I915_READ(DSPSURF(pipe)));
		POSTING_READ(DSPSURF(pipe));
	}
}

static void ilk_init_lp_watermarks(struct drm_device *dev)
{
	struct drm_i915_private *dev_priv = to_i915(dev);

	I915_WRITE(WM3_LP_ILK, I915_READ(WM3_LP_ILK) & ~WM1_LP_SR_EN);
	I915_WRITE(WM2_LP_ILK, I915_READ(WM2_LP_ILK) & ~WM1_LP_SR_EN);
	I915_WRITE(WM1_LP_ILK, I915_READ(WM1_LP_ILK) & ~WM1_LP_SR_EN);

	/*
	 * Don't touch WM1S_LP_EN here.
	 * Doing so could cause underruns.
	 */
}

static void ironlake_init_clock_gating(struct drm_device *dev)
{
	struct drm_i915_private *dev_priv = to_i915(dev);
	uint32_t dspclk_gate = ILK_VRHUNIT_CLOCK_GATE_DISABLE;

	/*
	 * Required for FBC
	 * WaFbcDisableDpfcClockGating:ilk
	 */
	dspclk_gate |= ILK_DPFCRUNIT_CLOCK_GATE_DISABLE |
		   ILK_DPFCUNIT_CLOCK_GATE_DISABLE |
		   ILK_DPFDUNIT_CLOCK_GATE_ENABLE;

	I915_WRITE(PCH_3DCGDIS0,
		   MARIUNIT_CLOCK_GATE_DISABLE |
		   SVSMUNIT_CLOCK_GATE_DISABLE);
	I915_WRITE(PCH_3DCGDIS1,
		   VFMUNIT_CLOCK_GATE_DISABLE);

	/*
	 * According to the spec the following bits should be set in
	 * order to enable memory self-refresh
	 * The bit 22/21 of 0x42004
	 * The bit 5 of 0x42020
	 * The bit 15 of 0x45000
	 */
	I915_WRITE(ILK_DISPLAY_CHICKEN2,
		   (I915_READ(ILK_DISPLAY_CHICKEN2) |
		    ILK_DPARB_GATE | ILK_VSDPFD_FULL));
	dspclk_gate |= ILK_DPARBUNIT_CLOCK_GATE_ENABLE;
	I915_WRITE(DISP_ARB_CTL,
		   (I915_READ(DISP_ARB_CTL) |
		    DISP_FBC_WM_DIS));

	ilk_init_lp_watermarks(dev);

	/*
	 * Based on the document from hardware guys the following bits
	 * should be set unconditionally in order to enable FBC.
	 * The bit 22 of 0x42000
	 * The bit 22 of 0x42004
	 * The bit 7,8,9 of 0x42020.
	 */
	if (IS_IRONLAKE_M(dev)) {
		/* WaFbcAsynchFlipDisableFbcQueue:ilk */
		I915_WRITE(ILK_DISPLAY_CHICKEN1,
			   I915_READ(ILK_DISPLAY_CHICKEN1) |
			   ILK_FBCQ_DIS);
		I915_WRITE(ILK_DISPLAY_CHICKEN2,
			   I915_READ(ILK_DISPLAY_CHICKEN2) |
			   ILK_DPARB_GATE);
	}

	I915_WRITE(ILK_DSPCLK_GATE_D, dspclk_gate);

	I915_WRITE(ILK_DISPLAY_CHICKEN2,
		   I915_READ(ILK_DISPLAY_CHICKEN2) |
		   ILK_ELPIN_409_SELECT);
	I915_WRITE(_3D_CHICKEN2,
		   _3D_CHICKEN2_WM_READ_PIPELINED << 16 |
		   _3D_CHICKEN2_WM_READ_PIPELINED);

	/* WaDisableRenderCachePipelinedFlush:ilk */
	I915_WRITE(CACHE_MODE_0,
		   _MASKED_BIT_ENABLE(CM0_PIPELINED_RENDER_FLUSH_DISABLE));

	/* WaDisable_RenderCache_OperationalFlush:ilk */
	I915_WRITE(CACHE_MODE_0, _MASKED_BIT_DISABLE(RC_OP_FLUSH_ENABLE));

	g4x_disable_trickle_feed(dev);

	ibx_init_clock_gating(dev);
}

static void cpt_init_clock_gating(struct drm_device *dev)
{
	struct drm_i915_private *dev_priv = to_i915(dev);
	int pipe;
	uint32_t val;

	/*
	 * On Ibex Peak and Cougar Point, we need to disable clock
	 * gating for the panel power sequencer or it will fail to
	 * start up when no ports are active.
	 */
	I915_WRITE(SOUTH_DSPCLK_GATE_D, PCH_DPLSUNIT_CLOCK_GATE_DISABLE |
		   PCH_DPLUNIT_CLOCK_GATE_DISABLE |
		   PCH_CPUNIT_CLOCK_GATE_DISABLE);
	I915_WRITE(SOUTH_CHICKEN2, I915_READ(SOUTH_CHICKEN2) |
		   DPLS_EDP_PPS_FIX_DIS);
	/* The below fixes the weird display corruption, a few pixels shifted
	 * downward, on (only) LVDS of some HP laptops with IVY.
	 */
	for_each_pipe(dev_priv, pipe) {
		val = I915_READ(TRANS_CHICKEN2(pipe));
		val |= TRANS_CHICKEN2_TIMING_OVERRIDE;
		val &= ~TRANS_CHICKEN2_FDI_POLARITY_REVERSED;
		if (dev_priv->vbt.fdi_rx_polarity_inverted)
			val |= TRANS_CHICKEN2_FDI_POLARITY_REVERSED;
		val &= ~TRANS_CHICKEN2_FRAME_START_DELAY_MASK;
		val &= ~TRANS_CHICKEN2_DISABLE_DEEP_COLOR_COUNTER;
		val &= ~TRANS_CHICKEN2_DISABLE_DEEP_COLOR_MODESWITCH;
		I915_WRITE(TRANS_CHICKEN2(pipe), val);
	}
	/* WADP0ClockGatingDisable */
	for_each_pipe(dev_priv, pipe) {
		I915_WRITE(TRANS_CHICKEN1(pipe),
			   TRANS_CHICKEN1_DP0UNIT_GC_DISABLE);
	}
}

static void gen6_check_mch_setup(struct drm_device *dev)
{
	struct drm_i915_private *dev_priv = to_i915(dev);
	uint32_t tmp;

	tmp = I915_READ(MCH_SSKPD);
	if ((tmp & MCH_SSKPD_WM0_MASK) != MCH_SSKPD_WM0_VAL)
		DRM_DEBUG_KMS("Wrong MCH_SSKPD value: 0x%08x This can cause underruns.\n",
			      tmp);
}

static void gen6_init_clock_gating(struct drm_device *dev)
{
	struct drm_i915_private *dev_priv = to_i915(dev);
	uint32_t dspclk_gate = ILK_VRHUNIT_CLOCK_GATE_DISABLE;

	I915_WRITE(ILK_DSPCLK_GATE_D, dspclk_gate);

	I915_WRITE(ILK_DISPLAY_CHICKEN2,
		   I915_READ(ILK_DISPLAY_CHICKEN2) |
		   ILK_ELPIN_409_SELECT);

	/* WaDisableHiZPlanesWhenMSAAEnabled:snb */
	I915_WRITE(_3D_CHICKEN,
		   _MASKED_BIT_ENABLE(_3D_CHICKEN_HIZ_PLANE_DISABLE_MSAA_4X_SNB));

	/* WaDisable_RenderCache_OperationalFlush:snb */
	I915_WRITE(CACHE_MODE_0, _MASKED_BIT_DISABLE(RC_OP_FLUSH_ENABLE));

	/*
	 * BSpec recoomends 8x4 when MSAA is used,
	 * however in practice 16x4 seems fastest.
	 *
	 * Note that PS/WM thread counts depend on the WIZ hashing
	 * disable bit, which we don't touch here, but it's good
	 * to keep in mind (see 3DSTATE_PS and 3DSTATE_WM).
	 */
	I915_WRITE(GEN6_GT_MODE,
		   _MASKED_FIELD(GEN6_WIZ_HASHING_MASK, GEN6_WIZ_HASHING_16x4));

	ilk_init_lp_watermarks(dev);

	I915_WRITE(CACHE_MODE_0,
		   _MASKED_BIT_DISABLE(CM0_STC_EVICT_DISABLE_LRA_SNB));

	I915_WRITE(GEN6_UCGCTL1,
		   I915_READ(GEN6_UCGCTL1) |
		   GEN6_BLBUNIT_CLOCK_GATE_DISABLE |
		   GEN6_CSUNIT_CLOCK_GATE_DISABLE);

	/* According to the BSpec vol1g, bit 12 (RCPBUNIT) clock
	 * gating disable must be set.  Failure to set it results in
	 * flickering pixels due to Z write ordering failures after
	 * some amount of runtime in the Mesa "fire" demo, and Unigine
	 * Sanctuary and Tropics, and apparently anything else with
	 * alpha test or pixel discard.
	 *
	 * According to the spec, bit 11 (RCCUNIT) must also be set,
	 * but we didn't debug actual testcases to find it out.
	 *
	 * WaDisableRCCUnitClockGating:snb
	 * WaDisableRCPBUnitClockGating:snb
	 */
	I915_WRITE(GEN6_UCGCTL2,
		   GEN6_RCPBUNIT_CLOCK_GATE_DISABLE |
		   GEN6_RCCUNIT_CLOCK_GATE_DISABLE);

	/* WaStripsFansDisableFastClipPerformanceFix:snb */
	I915_WRITE(_3D_CHICKEN3,
		   _MASKED_BIT_ENABLE(_3D_CHICKEN3_SF_DISABLE_FASTCLIP_CULL));

	/*
	 * Bspec says:
	 * "This bit must be set if 3DSTATE_CLIP clip mode is set to normal and
	 * 3DSTATE_SF number of SF output attributes is more than 16."
	 */
	I915_WRITE(_3D_CHICKEN3,
		   _MASKED_BIT_ENABLE(_3D_CHICKEN3_SF_DISABLE_PIPELINED_ATTR_FETCH));

	/*
	 * According to the spec the following bits should be
	 * set in order to enable memory self-refresh and fbc:
	 * The bit21 and bit22 of 0x42000
	 * The bit21 and bit22 of 0x42004
	 * The bit5 and bit7 of 0x42020
	 * The bit14 of 0x70180
	 * The bit14 of 0x71180
	 *
	 * WaFbcAsynchFlipDisableFbcQueue:snb
	 */
	I915_WRITE(ILK_DISPLAY_CHICKEN1,
		   I915_READ(ILK_DISPLAY_CHICKEN1) |
		   ILK_FBCQ_DIS | ILK_PABSTRETCH_DIS);
	I915_WRITE(ILK_DISPLAY_CHICKEN2,
		   I915_READ(ILK_DISPLAY_CHICKEN2) |
		   ILK_DPARB_GATE | ILK_VSDPFD_FULL);
	I915_WRITE(ILK_DSPCLK_GATE_D,
		   I915_READ(ILK_DSPCLK_GATE_D) |
		   ILK_DPARBUNIT_CLOCK_GATE_ENABLE  |
		   ILK_DPFDUNIT_CLOCK_GATE_ENABLE);

	g4x_disable_trickle_feed(dev);

	cpt_init_clock_gating(dev);

	gen6_check_mch_setup(dev);
}

static void gen7_setup_fixed_func_scheduler(struct drm_i915_private *dev_priv)
{
	uint32_t reg = I915_READ(GEN7_FF_THREAD_MODE);

	/*
	 * WaVSThreadDispatchOverride:ivb,vlv
	 *
	 * This actually overrides the dispatch
	 * mode for all thread types.
	 */
	reg &= ~GEN7_FF_SCHED_MASK;
	reg |= GEN7_FF_TS_SCHED_HW;
	reg |= GEN7_FF_VS_SCHED_HW;
	reg |= GEN7_FF_DS_SCHED_HW;

	I915_WRITE(GEN7_FF_THREAD_MODE, reg);
}

static void lpt_init_clock_gating(struct drm_device *dev)
{
	struct drm_i915_private *dev_priv = to_i915(dev);

	/*
	 * TODO: this bit should only be enabled when really needed, then
	 * disabled when not needed anymore in order to save power.
	 */
	if (HAS_PCH_LPT_LP(dev))
		I915_WRITE(SOUTH_DSPCLK_GATE_D,
			   I915_READ(SOUTH_DSPCLK_GATE_D) |
			   PCH_LP_PARTITION_LEVEL_DISABLE);

	/* WADPOClockGatingDisable:hsw */
	I915_WRITE(TRANS_CHICKEN1(PIPE_A),
		   I915_READ(TRANS_CHICKEN1(PIPE_A)) |
		   TRANS_CHICKEN1_DP0UNIT_GC_DISABLE);
}

static void lpt_suspend_hw(struct drm_device *dev)
{
	struct drm_i915_private *dev_priv = to_i915(dev);

	if (HAS_PCH_LPT_LP(dev)) {
		uint32_t val = I915_READ(SOUTH_DSPCLK_GATE_D);

		val &= ~PCH_LP_PARTITION_LEVEL_DISABLE;
		I915_WRITE(SOUTH_DSPCLK_GATE_D, val);
	}
}

static void gen8_set_l3sqc_credits(struct drm_i915_private *dev_priv,
				   int general_prio_credits,
				   int high_prio_credits)
{
	u32 misccpctl;

	/* WaTempDisableDOPClkGating:bdw */
	misccpctl = I915_READ(GEN7_MISCCPCTL);
	I915_WRITE(GEN7_MISCCPCTL, misccpctl & ~GEN7_DOP_CLOCK_GATE_ENABLE);

	I915_WRITE(GEN8_L3SQCREG1,
		   L3_GENERAL_PRIO_CREDITS(general_prio_credits) |
		   L3_HIGH_PRIO_CREDITS(high_prio_credits));

	/*
	 * Wait at least 100 clocks before re-enabling clock gating.
	 * See the definition of L3SQCREG1 in BSpec.
	 */
	POSTING_READ(GEN8_L3SQCREG1);
	udelay(1);
	I915_WRITE(GEN7_MISCCPCTL, misccpctl);
}

static void kabylake_init_clock_gating(struct drm_device *dev)
{
<<<<<<< HEAD
	struct drm_i915_private *dev_priv = to_i915(dev);
=======
	struct drm_i915_private *dev_priv = dev->dev_private;
>>>>>>> 5e580523

	gen9_init_clock_gating(dev);

	/* WaDisableSDEUnitClockGating:kbl */
	if (IS_KBL_REVID(dev_priv, 0, KBL_REVID_B0))
		I915_WRITE(GEN8_UCGCTL6, I915_READ(GEN8_UCGCTL6) |
			   GEN8_SDEUNIT_CLOCK_GATE_DISABLE);

	/* WaDisableGamClockGating:kbl */
	if (IS_KBL_REVID(dev_priv, 0, KBL_REVID_B0))
		I915_WRITE(GEN6_UCGCTL1, I915_READ(GEN6_UCGCTL1) |
			   GEN6_GAMUNIT_CLOCK_GATE_DISABLE);

	/* WaFbcNukeOnHostModify:kbl */
	I915_WRITE(ILK_DPFC_CHICKEN, I915_READ(ILK_DPFC_CHICKEN) |
		   ILK_DPFC_NUKE_ON_ANY_MODIFICATION);
}

static void skylake_init_clock_gating(struct drm_device *dev)
<<<<<<< HEAD
{
	struct drm_i915_private *dev_priv = to_i915(dev);

	gen9_init_clock_gating(dev);

	/* WAC6entrylatency:skl */
	I915_WRITE(FBC_LLC_READ_CTRL, I915_READ(FBC_LLC_READ_CTRL) |
		   FBC_LLC_FULLY_OPEN);

	/* WaFbcNukeOnHostModify:skl */
	I915_WRITE(ILK_DPFC_CHICKEN, I915_READ(ILK_DPFC_CHICKEN) |
		   ILK_DPFC_NUKE_ON_ANY_MODIFICATION);
}

static void broadwell_init_clock_gating(struct drm_device *dev)
{
=======
{
	struct drm_i915_private *dev_priv = dev->dev_private;

	gen9_init_clock_gating(dev);

	/* WAC6entrylatency:skl */
	I915_WRITE(FBC_LLC_READ_CTRL, I915_READ(FBC_LLC_READ_CTRL) |
		   FBC_LLC_FULLY_OPEN);

	/* WaFbcNukeOnHostModify:skl */
	I915_WRITE(ILK_DPFC_CHICKEN, I915_READ(ILK_DPFC_CHICKEN) |
		   ILK_DPFC_NUKE_ON_ANY_MODIFICATION);
}

static void broadwell_init_clock_gating(struct drm_device *dev)
{
>>>>>>> 5e580523
	struct drm_i915_private *dev_priv = to_i915(dev);
	enum pipe pipe;

	ilk_init_lp_watermarks(dev);

	/* WaSwitchSolVfFArbitrationPriority:bdw */
	I915_WRITE(GAM_ECOCHK, I915_READ(GAM_ECOCHK) | HSW_ECOCHK_ARB_PRIO_SOL);

	/* WaPsrDPAMaskVBlankInSRD:bdw */
	I915_WRITE(CHICKEN_PAR1_1,
		   I915_READ(CHICKEN_PAR1_1) | DPA_MASK_VBLANK_SRD);

	/* WaPsrDPRSUnmaskVBlankInSRD:bdw */
	for_each_pipe(dev_priv, pipe) {
		I915_WRITE(CHICKEN_PIPESL_1(pipe),
			   I915_READ(CHICKEN_PIPESL_1(pipe)) |
			   BDW_DPRS_MASK_VBLANK_SRD);
	}

	/* WaVSRefCountFullforceMissDisable:bdw */
	/* WaDSRefCountFullforceMissDisable:bdw */
	I915_WRITE(GEN7_FF_THREAD_MODE,
		   I915_READ(GEN7_FF_THREAD_MODE) &
		   ~(GEN8_FF_DS_REF_CNT_FFME | GEN7_FF_VS_REF_CNT_FFME));

	I915_WRITE(GEN6_RC_SLEEP_PSMI_CONTROL,
		   _MASKED_BIT_ENABLE(GEN8_RC_SEMA_IDLE_MSG_DISABLE));

	/* WaDisableSDEUnitClockGating:bdw */
	I915_WRITE(GEN8_UCGCTL6, I915_READ(GEN8_UCGCTL6) |
		   GEN8_SDEUNIT_CLOCK_GATE_DISABLE);

	/* WaProgramL3SqcReg1Default:bdw */
	gen8_set_l3sqc_credits(dev_priv, 30, 2);

	/*
	 * WaGttCachingOffByDefault:bdw
	 * GTT cache may not work with big pages, so if those
	 * are ever enabled GTT cache may need to be disabled.
	 */
	I915_WRITE(HSW_GTT_CACHE_EN, GTT_CACHE_EN_ALL);

	/* WaKVMNotificationOnConfigChange:bdw */
	I915_WRITE(CHICKEN_PAR2_1, I915_READ(CHICKEN_PAR2_1)
		   | KVM_CONFIG_CHANGE_NOTIFICATION_SELECT);

	lpt_init_clock_gating(dev);
}

static void haswell_init_clock_gating(struct drm_device *dev)
{
	struct drm_i915_private *dev_priv = to_i915(dev);

	ilk_init_lp_watermarks(dev);

	/* L3 caching of data atomics doesn't work -- disable it. */
	I915_WRITE(HSW_SCRATCH1, HSW_SCRATCH1_L3_DATA_ATOMICS_DISABLE);
	I915_WRITE(HSW_ROW_CHICKEN3,
		   _MASKED_BIT_ENABLE(HSW_ROW_CHICKEN3_L3_GLOBAL_ATOMICS_DISABLE));

	/* This is required by WaCatErrorRejectionIssue:hsw */
	I915_WRITE(GEN7_SQ_CHICKEN_MBCUNIT_CONFIG,
			I915_READ(GEN7_SQ_CHICKEN_MBCUNIT_CONFIG) |
			GEN7_SQ_CHICKEN_MBCUNIT_SQINTMOB);

	/* WaVSRefCountFullforceMissDisable:hsw */
	I915_WRITE(GEN7_FF_THREAD_MODE,
		   I915_READ(GEN7_FF_THREAD_MODE) & ~GEN7_FF_VS_REF_CNT_FFME);

	/* WaDisable_RenderCache_OperationalFlush:hsw */
	I915_WRITE(CACHE_MODE_0_GEN7, _MASKED_BIT_DISABLE(RC_OP_FLUSH_ENABLE));

	/* enable HiZ Raw Stall Optimization */
	I915_WRITE(CACHE_MODE_0_GEN7,
		   _MASKED_BIT_DISABLE(HIZ_RAW_STALL_OPT_DISABLE));

	/* WaDisable4x2SubspanOptimization:hsw */
	I915_WRITE(CACHE_MODE_1,
		   _MASKED_BIT_ENABLE(PIXEL_SUBSPAN_COLLECT_OPT_DISABLE));

	/*
	 * BSpec recommends 8x4 when MSAA is used,
	 * however in practice 16x4 seems fastest.
	 *
	 * Note that PS/WM thread counts depend on the WIZ hashing
	 * disable bit, which we don't touch here, but it's good
	 * to keep in mind (see 3DSTATE_PS and 3DSTATE_WM).
	 */
	I915_WRITE(GEN7_GT_MODE,
		   _MASKED_FIELD(GEN6_WIZ_HASHING_MASK, GEN6_WIZ_HASHING_16x4));

	/* WaSampleCChickenBitEnable:hsw */
	I915_WRITE(HALF_SLICE_CHICKEN3,
		   _MASKED_BIT_ENABLE(HSW_SAMPLE_C_PERFORMANCE));

	/* WaSwitchSolVfFArbitrationPriority:hsw */
	I915_WRITE(GAM_ECOCHK, I915_READ(GAM_ECOCHK) | HSW_ECOCHK_ARB_PRIO_SOL);

	/* WaRsPkgCStateDisplayPMReq:hsw */
	I915_WRITE(CHICKEN_PAR1_1,
		   I915_READ(CHICKEN_PAR1_1) | FORCE_ARB_IDLE_PLANES);

	lpt_init_clock_gating(dev);
}

static void ivybridge_init_clock_gating(struct drm_device *dev)
{
	struct drm_i915_private *dev_priv = to_i915(dev);
	uint32_t snpcr;

	ilk_init_lp_watermarks(dev);

	I915_WRITE(ILK_DSPCLK_GATE_D, ILK_VRHUNIT_CLOCK_GATE_DISABLE);

	/* WaDisableEarlyCull:ivb */
	I915_WRITE(_3D_CHICKEN3,
		   _MASKED_BIT_ENABLE(_3D_CHICKEN_SF_DISABLE_OBJEND_CULL));

	/* WaDisableBackToBackFlipFix:ivb */
	I915_WRITE(IVB_CHICKEN3,
		   CHICKEN3_DGMG_REQ_OUT_FIX_DISABLE |
		   CHICKEN3_DGMG_DONE_FIX_DISABLE);

	/* WaDisablePSDDualDispatchEnable:ivb */
	if (IS_IVB_GT1(dev))
		I915_WRITE(GEN7_HALF_SLICE_CHICKEN1,
			   _MASKED_BIT_ENABLE(GEN7_PSD_SINGLE_PORT_DISPATCH_ENABLE));

	/* WaDisable_RenderCache_OperationalFlush:ivb */
	I915_WRITE(CACHE_MODE_0_GEN7, _MASKED_BIT_DISABLE(RC_OP_FLUSH_ENABLE));

	/* Apply the WaDisableRHWOOptimizationForRenderHang:ivb workaround. */
	I915_WRITE(GEN7_COMMON_SLICE_CHICKEN1,
		   GEN7_CSC1_RHWO_OPT_DISABLE_IN_RCC);

	/* WaApplyL3ControlAndL3ChickenMode:ivb */
	I915_WRITE(GEN7_L3CNTLREG1,
			GEN7_WA_FOR_GEN7_L3_CONTROL);
	I915_WRITE(GEN7_L3_CHICKEN_MODE_REGISTER,
		   GEN7_WA_L3_CHICKEN_MODE);
	if (IS_IVB_GT1(dev))
		I915_WRITE(GEN7_ROW_CHICKEN2,
			   _MASKED_BIT_ENABLE(DOP_CLOCK_GATING_DISABLE));
	else {
		/* must write both registers */
		I915_WRITE(GEN7_ROW_CHICKEN2,
			   _MASKED_BIT_ENABLE(DOP_CLOCK_GATING_DISABLE));
		I915_WRITE(GEN7_ROW_CHICKEN2_GT2,
			   _MASKED_BIT_ENABLE(DOP_CLOCK_GATING_DISABLE));
	}

	/* WaForceL3Serialization:ivb */
	I915_WRITE(GEN7_L3SQCREG4, I915_READ(GEN7_L3SQCREG4) &
		   ~L3SQ_URB_READ_CAM_MATCH_DISABLE);

	/*
	 * According to the spec, bit 13 (RCZUNIT) must be set on IVB.
	 * This implements the WaDisableRCZUnitClockGating:ivb workaround.
	 */
	I915_WRITE(GEN6_UCGCTL2,
		   GEN6_RCZUNIT_CLOCK_GATE_DISABLE);

	/* This is required by WaCatErrorRejectionIssue:ivb */
	I915_WRITE(GEN7_SQ_CHICKEN_MBCUNIT_CONFIG,
			I915_READ(GEN7_SQ_CHICKEN_MBCUNIT_CONFIG) |
			GEN7_SQ_CHICKEN_MBCUNIT_SQINTMOB);

	g4x_disable_trickle_feed(dev);

	gen7_setup_fixed_func_scheduler(dev_priv);

	if (0) { /* causes HiZ corruption on ivb:gt1 */
		/* enable HiZ Raw Stall Optimization */
		I915_WRITE(CACHE_MODE_0_GEN7,
			   _MASKED_BIT_DISABLE(HIZ_RAW_STALL_OPT_DISABLE));
	}

	/* WaDisable4x2SubspanOptimization:ivb */
	I915_WRITE(CACHE_MODE_1,
		   _MASKED_BIT_ENABLE(PIXEL_SUBSPAN_COLLECT_OPT_DISABLE));

	/*
	 * BSpec recommends 8x4 when MSAA is used,
	 * however in practice 16x4 seems fastest.
	 *
	 * Note that PS/WM thread counts depend on the WIZ hashing
	 * disable bit, which we don't touch here, but it's good
	 * to keep in mind (see 3DSTATE_PS and 3DSTATE_WM).
	 */
	I915_WRITE(GEN7_GT_MODE,
		   _MASKED_FIELD(GEN6_WIZ_HASHING_MASK, GEN6_WIZ_HASHING_16x4));

	snpcr = I915_READ(GEN6_MBCUNIT_SNPCR);
	snpcr &= ~GEN6_MBC_SNPCR_MASK;
	snpcr |= GEN6_MBC_SNPCR_MED;
	I915_WRITE(GEN6_MBCUNIT_SNPCR, snpcr);

	if (!HAS_PCH_NOP(dev))
		cpt_init_clock_gating(dev);

	gen6_check_mch_setup(dev);
}

static void valleyview_init_clock_gating(struct drm_device *dev)
{
	struct drm_i915_private *dev_priv = to_i915(dev);

	/* WaDisableEarlyCull:vlv */
	I915_WRITE(_3D_CHICKEN3,
		   _MASKED_BIT_ENABLE(_3D_CHICKEN_SF_DISABLE_OBJEND_CULL));

	/* WaDisableBackToBackFlipFix:vlv */
	I915_WRITE(IVB_CHICKEN3,
		   CHICKEN3_DGMG_REQ_OUT_FIX_DISABLE |
		   CHICKEN3_DGMG_DONE_FIX_DISABLE);

	/* WaPsdDispatchEnable:vlv */
	/* WaDisablePSDDualDispatchEnable:vlv */
	I915_WRITE(GEN7_HALF_SLICE_CHICKEN1,
		   _MASKED_BIT_ENABLE(GEN7_MAX_PS_THREAD_DEP |
				      GEN7_PSD_SINGLE_PORT_DISPATCH_ENABLE));

	/* WaDisable_RenderCache_OperationalFlush:vlv */
	I915_WRITE(CACHE_MODE_0_GEN7, _MASKED_BIT_DISABLE(RC_OP_FLUSH_ENABLE));

	/* WaForceL3Serialization:vlv */
	I915_WRITE(GEN7_L3SQCREG4, I915_READ(GEN7_L3SQCREG4) &
		   ~L3SQ_URB_READ_CAM_MATCH_DISABLE);

	/* WaDisableDopClockGating:vlv */
	I915_WRITE(GEN7_ROW_CHICKEN2,
		   _MASKED_BIT_ENABLE(DOP_CLOCK_GATING_DISABLE));

	/* This is required by WaCatErrorRejectionIssue:vlv */
	I915_WRITE(GEN7_SQ_CHICKEN_MBCUNIT_CONFIG,
		   I915_READ(GEN7_SQ_CHICKEN_MBCUNIT_CONFIG) |
		   GEN7_SQ_CHICKEN_MBCUNIT_SQINTMOB);

	gen7_setup_fixed_func_scheduler(dev_priv);

	/*
	 * According to the spec, bit 13 (RCZUNIT) must be set on IVB.
	 * This implements the WaDisableRCZUnitClockGating:vlv workaround.
	 */
	I915_WRITE(GEN6_UCGCTL2,
		   GEN6_RCZUNIT_CLOCK_GATE_DISABLE);

	/* WaDisableL3Bank2xClockGate:vlv
	 * Disabling L3 clock gating- MMIO 940c[25] = 1
	 * Set bit 25, to disable L3_BANK_2x_CLK_GATING */
	I915_WRITE(GEN7_UCGCTL4,
		   I915_READ(GEN7_UCGCTL4) | GEN7_L3BANK2X_CLOCK_GATE_DISABLE);

	/*
	 * BSpec says this must be set, even though
	 * WaDisable4x2SubspanOptimization isn't listed for VLV.
	 */
	I915_WRITE(CACHE_MODE_1,
		   _MASKED_BIT_ENABLE(PIXEL_SUBSPAN_COLLECT_OPT_DISABLE));

	/*
	 * BSpec recommends 8x4 when MSAA is used,
	 * however in practice 16x4 seems fastest.
	 *
	 * Note that PS/WM thread counts depend on the WIZ hashing
	 * disable bit, which we don't touch here, but it's good
	 * to keep in mind (see 3DSTATE_PS and 3DSTATE_WM).
	 */
	I915_WRITE(GEN7_GT_MODE,
		   _MASKED_FIELD(GEN6_WIZ_HASHING_MASK, GEN6_WIZ_HASHING_16x4));

	/*
	 * WaIncreaseL3CreditsForVLVB0:vlv
	 * This is the hardware default actually.
	 */
	I915_WRITE(GEN7_L3SQCREG1, VLV_B0_WA_L3SQCREG1_VALUE);

	/*
	 * WaDisableVLVClockGating_VBIIssue:vlv
	 * Disable clock gating on th GCFG unit to prevent a delay
	 * in the reporting of vblank events.
	 */
	I915_WRITE(VLV_GUNIT_CLOCK_GATE, GCFG_DIS);
}

static void cherryview_init_clock_gating(struct drm_device *dev)
{
	struct drm_i915_private *dev_priv = to_i915(dev);

	/* WaVSRefCountFullforceMissDisable:chv */
	/* WaDSRefCountFullforceMissDisable:chv */
	I915_WRITE(GEN7_FF_THREAD_MODE,
		   I915_READ(GEN7_FF_THREAD_MODE) &
		   ~(GEN8_FF_DS_REF_CNT_FFME | GEN7_FF_VS_REF_CNT_FFME));

	/* WaDisableSemaphoreAndSyncFlipWait:chv */
	I915_WRITE(GEN6_RC_SLEEP_PSMI_CONTROL,
		   _MASKED_BIT_ENABLE(GEN8_RC_SEMA_IDLE_MSG_DISABLE));

	/* WaDisableCSUnitClockGating:chv */
	I915_WRITE(GEN6_UCGCTL1, I915_READ(GEN6_UCGCTL1) |
		   GEN6_CSUNIT_CLOCK_GATE_DISABLE);

	/* WaDisableSDEUnitClockGating:chv */
	I915_WRITE(GEN8_UCGCTL6, I915_READ(GEN8_UCGCTL6) |
		   GEN8_SDEUNIT_CLOCK_GATE_DISABLE);

	/*
	 * WaProgramL3SqcReg1Default:chv
	 * See gfxspecs/Related Documents/Performance Guide/
	 * LSQC Setting Recommendations.
	 */
	gen8_set_l3sqc_credits(dev_priv, 38, 2);

	/*
	 * GTT cache may not work with big pages, so if those
	 * are ever enabled GTT cache may need to be disabled.
	 */
	I915_WRITE(HSW_GTT_CACHE_EN, GTT_CACHE_EN_ALL);
}

static void g4x_init_clock_gating(struct drm_device *dev)
{
	struct drm_i915_private *dev_priv = to_i915(dev);
	uint32_t dspclk_gate;

	I915_WRITE(RENCLK_GATE_D1, 0);
	I915_WRITE(RENCLK_GATE_D2, VF_UNIT_CLOCK_GATE_DISABLE |
		   GS_UNIT_CLOCK_GATE_DISABLE |
		   CL_UNIT_CLOCK_GATE_DISABLE);
	I915_WRITE(RAMCLK_GATE_D, 0);
	dspclk_gate = VRHUNIT_CLOCK_GATE_DISABLE |
		OVRUNIT_CLOCK_GATE_DISABLE |
		OVCUNIT_CLOCK_GATE_DISABLE;
	if (IS_GM45(dev))
		dspclk_gate |= DSSUNIT_CLOCK_GATE_DISABLE;
	I915_WRITE(DSPCLK_GATE_D, dspclk_gate);

	/* WaDisableRenderCachePipelinedFlush */
	I915_WRITE(CACHE_MODE_0,
		   _MASKED_BIT_ENABLE(CM0_PIPELINED_RENDER_FLUSH_DISABLE));

	/* WaDisable_RenderCache_OperationalFlush:g4x */
	I915_WRITE(CACHE_MODE_0, _MASKED_BIT_DISABLE(RC_OP_FLUSH_ENABLE));

	g4x_disable_trickle_feed(dev);
}

static void crestline_init_clock_gating(struct drm_device *dev)
{
	struct drm_i915_private *dev_priv = to_i915(dev);

	I915_WRITE(RENCLK_GATE_D1, I965_RCC_CLOCK_GATE_DISABLE);
	I915_WRITE(RENCLK_GATE_D2, 0);
	I915_WRITE(DSPCLK_GATE_D, 0);
	I915_WRITE(RAMCLK_GATE_D, 0);
	I915_WRITE16(DEUC, 0);
	I915_WRITE(MI_ARB_STATE,
		   _MASKED_BIT_ENABLE(MI_ARB_DISPLAY_TRICKLE_FEED_DISABLE));

	/* WaDisable_RenderCache_OperationalFlush:gen4 */
	I915_WRITE(CACHE_MODE_0, _MASKED_BIT_DISABLE(RC_OP_FLUSH_ENABLE));
}

static void broadwater_init_clock_gating(struct drm_device *dev)
{
	struct drm_i915_private *dev_priv = to_i915(dev);

	I915_WRITE(RENCLK_GATE_D1, I965_RCZ_CLOCK_GATE_DISABLE |
		   I965_RCC_CLOCK_GATE_DISABLE |
		   I965_RCPB_CLOCK_GATE_DISABLE |
		   I965_ISC_CLOCK_GATE_DISABLE |
		   I965_FBC_CLOCK_GATE_DISABLE);
	I915_WRITE(RENCLK_GATE_D2, 0);
	I915_WRITE(MI_ARB_STATE,
		   _MASKED_BIT_ENABLE(MI_ARB_DISPLAY_TRICKLE_FEED_DISABLE));

	/* WaDisable_RenderCache_OperationalFlush:gen4 */
	I915_WRITE(CACHE_MODE_0, _MASKED_BIT_DISABLE(RC_OP_FLUSH_ENABLE));
}

static void gen3_init_clock_gating(struct drm_device *dev)
{
	struct drm_i915_private *dev_priv = to_i915(dev);
	u32 dstate = I915_READ(D_STATE);

	dstate |= DSTATE_PLL_D3_OFF | DSTATE_GFX_CLOCK_GATING |
		DSTATE_DOT_CLOCK_GATING;
	I915_WRITE(D_STATE, dstate);

	if (IS_PINEVIEW(dev))
		I915_WRITE(ECOSKPD, _MASKED_BIT_ENABLE(ECO_GATING_CX_ONLY));

	/* IIR "flip pending" means done if this bit is set */
	I915_WRITE(ECOSKPD, _MASKED_BIT_DISABLE(ECO_FLIP_DONE));

	/* interrupts should cause a wake up from C3 */
	I915_WRITE(INSTPM, _MASKED_BIT_ENABLE(INSTPM_AGPBUSY_INT_EN));

	/* On GEN3 we really need to make sure the ARB C3 LP bit is set */
	I915_WRITE(MI_ARB_STATE, _MASKED_BIT_ENABLE(MI_ARB_C3_LP_WRITE_ENABLE));

	I915_WRITE(MI_ARB_STATE,
		   _MASKED_BIT_ENABLE(MI_ARB_DISPLAY_TRICKLE_FEED_DISABLE));
}

static void i85x_init_clock_gating(struct drm_device *dev)
{
	struct drm_i915_private *dev_priv = to_i915(dev);

	I915_WRITE(RENCLK_GATE_D1, SV_CLOCK_GATE_DISABLE);

	/* interrupts should cause a wake up from C3 */
	I915_WRITE(MI_STATE, _MASKED_BIT_ENABLE(MI_AGPBUSY_INT_EN) |
		   _MASKED_BIT_DISABLE(MI_AGPBUSY_830_MODE));

	I915_WRITE(MEM_MODE,
		   _MASKED_BIT_ENABLE(MEM_DISPLAY_TRICKLE_FEED_DISABLE));
}

static void i830_init_clock_gating(struct drm_device *dev)
{
	struct drm_i915_private *dev_priv = to_i915(dev);

	I915_WRITE(DSPCLK_GATE_D, OVRUNIT_CLOCK_GATE_DISABLE);

	I915_WRITE(MEM_MODE,
		   _MASKED_BIT_ENABLE(MEM_DISPLAY_A_TRICKLE_FEED_DISABLE) |
		   _MASKED_BIT_ENABLE(MEM_DISPLAY_B_TRICKLE_FEED_DISABLE));
}

void intel_init_clock_gating(struct drm_device *dev)
{
	struct drm_i915_private *dev_priv = to_i915(dev);

	dev_priv->display.init_clock_gating(dev);
}

void intel_suspend_hw(struct drm_device *dev)
{
	if (HAS_PCH_LPT(dev))
		lpt_suspend_hw(dev);
}

static void nop_init_clock_gating(struct drm_device *dev)
{
	DRM_DEBUG_KMS("No clock gating settings or workarounds applied.\n");
}

/**
 * intel_init_clock_gating_hooks - setup the clock gating hooks
 * @dev_priv: device private
 *
 * Setup the hooks that configure which clocks of a given platform can be
 * gated and also apply various GT and display specific workarounds for these
 * platforms. Note that some GT specific workarounds are applied separately
 * when GPU contexts or batchbuffers start their execution.
 */
void intel_init_clock_gating_hooks(struct drm_i915_private *dev_priv)
{
	if (IS_SKYLAKE(dev_priv))
		dev_priv->display.init_clock_gating = skylake_init_clock_gating;
	else if (IS_KABYLAKE(dev_priv))
		dev_priv->display.init_clock_gating = kabylake_init_clock_gating;
	else if (IS_BROXTON(dev_priv))
		dev_priv->display.init_clock_gating = bxt_init_clock_gating;
	else if (IS_BROADWELL(dev_priv))
		dev_priv->display.init_clock_gating = broadwell_init_clock_gating;
	else if (IS_CHERRYVIEW(dev_priv))
		dev_priv->display.init_clock_gating = cherryview_init_clock_gating;
	else if (IS_HASWELL(dev_priv))
		dev_priv->display.init_clock_gating = haswell_init_clock_gating;
	else if (IS_IVYBRIDGE(dev_priv))
		dev_priv->display.init_clock_gating = ivybridge_init_clock_gating;
	else if (IS_VALLEYVIEW(dev_priv))
		dev_priv->display.init_clock_gating = valleyview_init_clock_gating;
	else if (IS_GEN6(dev_priv))
		dev_priv->display.init_clock_gating = gen6_init_clock_gating;
	else if (IS_GEN5(dev_priv))
		dev_priv->display.init_clock_gating = ironlake_init_clock_gating;
	else if (IS_G4X(dev_priv))
		dev_priv->display.init_clock_gating = g4x_init_clock_gating;
	else if (IS_CRESTLINE(dev_priv))
		dev_priv->display.init_clock_gating = crestline_init_clock_gating;
	else if (IS_BROADWATER(dev_priv))
		dev_priv->display.init_clock_gating = broadwater_init_clock_gating;
	else if (IS_GEN3(dev_priv))
		dev_priv->display.init_clock_gating = gen3_init_clock_gating;
	else if (IS_I85X(dev_priv) || IS_I865G(dev_priv))
		dev_priv->display.init_clock_gating = i85x_init_clock_gating;
	else if (IS_GEN2(dev_priv))
		dev_priv->display.init_clock_gating = i830_init_clock_gating;
	else {
		MISSING_CASE(INTEL_DEVID(dev_priv));
		dev_priv->display.init_clock_gating = nop_init_clock_gating;
	}
}

/* Set up chip specific power management-related functions */
void intel_init_pm(struct drm_device *dev)
{
	struct drm_i915_private *dev_priv = to_i915(dev);

	intel_fbc_init(dev_priv);

	/* For cxsr */
	if (IS_PINEVIEW(dev))
		i915_pineview_get_mem_freq(dev);
	else if (IS_GEN5(dev))
		i915_ironlake_get_mem_freq(dev);

	/* For FIFO watermark updates */
	if (INTEL_INFO(dev)->gen >= 9) {
		skl_setup_wm_latency(dev);
		dev_priv->display.update_wm = skl_update_wm;
		dev_priv->display.compute_global_watermarks = skl_compute_wm;
	} else if (HAS_PCH_SPLIT(dev)) {
		ilk_setup_wm_latency(dev);

		if ((IS_GEN5(dev) && dev_priv->wm.pri_latency[1] &&
		     dev_priv->wm.spr_latency[1] && dev_priv->wm.cur_latency[1]) ||
		    (!IS_GEN5(dev) && dev_priv->wm.pri_latency[0] &&
		     dev_priv->wm.spr_latency[0] && dev_priv->wm.cur_latency[0])) {
			dev_priv->display.compute_pipe_wm = ilk_compute_pipe_wm;
			dev_priv->display.compute_intermediate_wm =
				ilk_compute_intermediate_wm;
			dev_priv->display.initial_watermarks =
				ilk_initial_watermarks;
			dev_priv->display.optimize_watermarks =
				ilk_optimize_watermarks;
		} else {
			DRM_DEBUG_KMS("Failed to read display plane latency. "
				      "Disable CxSR\n");
		}
	} else if (IS_CHERRYVIEW(dev)) {
		vlv_setup_wm_latency(dev);
		dev_priv->display.update_wm = vlv_update_wm;
	} else if (IS_VALLEYVIEW(dev)) {
		vlv_setup_wm_latency(dev);
		dev_priv->display.update_wm = vlv_update_wm;
	} else if (IS_PINEVIEW(dev)) {
		if (!intel_get_cxsr_latency(IS_PINEVIEW_G(dev),
					    dev_priv->is_ddr3,
					    dev_priv->fsb_freq,
					    dev_priv->mem_freq)) {
			DRM_INFO("failed to find known CxSR latency "
				 "(found ddr%s fsb freq %d, mem freq %d), "
				 "disabling CxSR\n",
				 (dev_priv->is_ddr3 == 1) ? "3" : "2",
				 dev_priv->fsb_freq, dev_priv->mem_freq);
			/* Disable CxSR and never update its watermark again */
			intel_set_memory_cxsr(dev_priv, false);
			dev_priv->display.update_wm = NULL;
		} else
			dev_priv->display.update_wm = pineview_update_wm;
	} else if (IS_G4X(dev)) {
		dev_priv->display.update_wm = g4x_update_wm;
	} else if (IS_GEN4(dev)) {
		dev_priv->display.update_wm = i965_update_wm;
	} else if (IS_GEN3(dev)) {
		dev_priv->display.update_wm = i9xx_update_wm;
		dev_priv->display.get_fifo_size = i9xx_get_fifo_size;
	} else if (IS_GEN2(dev)) {
		if (INTEL_INFO(dev)->num_pipes == 1) {
			dev_priv->display.update_wm = i845_update_wm;
			dev_priv->display.get_fifo_size = i845_get_fifo_size;
		} else {
			dev_priv->display.update_wm = i9xx_update_wm;
			dev_priv->display.get_fifo_size = i830_get_fifo_size;
		}
	} else {
		DRM_ERROR("unexpected fall-through in intel_init_pm\n");
	}
}

int sandybridge_pcode_read(struct drm_i915_private *dev_priv, u32 mbox, u32 *val)
{
	WARN_ON(!mutex_is_locked(&dev_priv->rps.hw_lock));

	/* GEN6_PCODE_* are outside of the forcewake domain, we can
	 * use te fw I915_READ variants to reduce the amount of work
	 * required when reading/writing.
	 */

	if (I915_READ_FW(GEN6_PCODE_MAILBOX) & GEN6_PCODE_READY) {
		DRM_DEBUG_DRIVER("warning: pcode (read) mailbox access failed\n");
		return -EAGAIN;
	}

	I915_WRITE_FW(GEN6_PCODE_DATA, *val);
	I915_WRITE_FW(GEN6_PCODE_DATA1, 0);
	I915_WRITE_FW(GEN6_PCODE_MAILBOX, GEN6_PCODE_READY | mbox);

	if (intel_wait_for_register_fw(dev_priv,
				       GEN6_PCODE_MAILBOX, GEN6_PCODE_READY, 0,
				       500)) {
		DRM_ERROR("timeout waiting for pcode read (%d) to finish\n", mbox);
		return -ETIMEDOUT;
	}

	*val = I915_READ_FW(GEN6_PCODE_DATA);
	I915_WRITE_FW(GEN6_PCODE_DATA, 0);

	return 0;
}

int sandybridge_pcode_write(struct drm_i915_private *dev_priv,
			       u32 mbox, u32 val)
{
	WARN_ON(!mutex_is_locked(&dev_priv->rps.hw_lock));

	/* GEN6_PCODE_* are outside of the forcewake domain, we can
	 * use te fw I915_READ variants to reduce the amount of work
	 * required when reading/writing.
	 */

	if (I915_READ_FW(GEN6_PCODE_MAILBOX) & GEN6_PCODE_READY) {
		DRM_DEBUG_DRIVER("warning: pcode (write) mailbox access failed\n");
		return -EAGAIN;
	}

	I915_WRITE_FW(GEN6_PCODE_DATA, val);
	I915_WRITE_FW(GEN6_PCODE_MAILBOX, GEN6_PCODE_READY | mbox);

	if (intel_wait_for_register_fw(dev_priv,
				       GEN6_PCODE_MAILBOX, GEN6_PCODE_READY, 0,
				       500)) {
		DRM_ERROR("timeout waiting for pcode write (%d) to finish\n", mbox);
		return -ETIMEDOUT;
	}

	I915_WRITE_FW(GEN6_PCODE_DATA, 0);

	return 0;
}

static int byt_gpu_freq(struct drm_i915_private *dev_priv, int val)
{
	/*
	 * N = val - 0xb7
	 * Slow = Fast = GPLL ref * N
	 */
	return DIV_ROUND_CLOSEST(dev_priv->rps.gpll_ref_freq * (val - 0xb7), 1000);
}

static int byt_freq_opcode(struct drm_i915_private *dev_priv, int val)
{
	return DIV_ROUND_CLOSEST(1000 * val, dev_priv->rps.gpll_ref_freq) + 0xb7;
}

static int chv_gpu_freq(struct drm_i915_private *dev_priv, int val)
{
	/*
	 * N = val / 2
	 * CU (slow) = CU2x (fast) / 2 = GPLL ref * N / 2
	 */
	return DIV_ROUND_CLOSEST(dev_priv->rps.gpll_ref_freq * val, 2 * 2 * 1000);
}

static int chv_freq_opcode(struct drm_i915_private *dev_priv, int val)
{
	/* CHV needs even values */
	return DIV_ROUND_CLOSEST(2 * 1000 * val, dev_priv->rps.gpll_ref_freq) * 2;
}

int intel_gpu_freq(struct drm_i915_private *dev_priv, int val)
{
	if (IS_GEN9(dev_priv))
		return DIV_ROUND_CLOSEST(val * GT_FREQUENCY_MULTIPLIER,
					 GEN9_FREQ_SCALER);
	else if (IS_CHERRYVIEW(dev_priv))
		return chv_gpu_freq(dev_priv, val);
	else if (IS_VALLEYVIEW(dev_priv))
		return byt_gpu_freq(dev_priv, val);
	else
		return val * GT_FREQUENCY_MULTIPLIER;
}

int intel_freq_opcode(struct drm_i915_private *dev_priv, int val)
{
	if (IS_GEN9(dev_priv))
		return DIV_ROUND_CLOSEST(val * GEN9_FREQ_SCALER,
					 GT_FREQUENCY_MULTIPLIER);
	else if (IS_CHERRYVIEW(dev_priv))
		return chv_freq_opcode(dev_priv, val);
	else if (IS_VALLEYVIEW(dev_priv))
		return byt_freq_opcode(dev_priv, val);
	else
		return DIV_ROUND_CLOSEST(val, GT_FREQUENCY_MULTIPLIER);
}

struct request_boost {
	struct work_struct work;
	struct drm_i915_gem_request *req;
};

static void __intel_rps_boost_work(struct work_struct *work)
{
	struct request_boost *boost = container_of(work, struct request_boost, work);
	struct drm_i915_gem_request *req = boost->req;

	if (!i915_gem_request_completed(req))
		gen6_rps_boost(req->i915, NULL, req->emitted_jiffies);

<<<<<<< HEAD
	i915_gem_request_put(req);
=======
	i915_gem_request_unreference(req);
>>>>>>> 5e580523
	kfree(boost);
}

void intel_queue_rps_boost_for_request(struct drm_i915_gem_request *req)
{
	struct request_boost *boost;

	if (req == NULL || INTEL_GEN(req->i915) < 6)
		return;

	if (i915_gem_request_completed(req))
		return;

	boost = kmalloc(sizeof(*boost), GFP_ATOMIC);
	if (boost == NULL)
		return;

	boost->req = i915_gem_request_get(req);

	INIT_WORK(&boost->work, __intel_rps_boost_work);
	queue_work(req->i915->wq, &boost->work);
}

void intel_pm_setup(struct drm_device *dev)
{
	struct drm_i915_private *dev_priv = to_i915(dev);

	mutex_init(&dev_priv->rps.hw_lock);
	spin_lock_init(&dev_priv->rps.client_lock);

	INIT_DELAYED_WORK(&dev_priv->rps.autoenable_work,
			  __intel_autoenable_gt_powersave);
	INIT_LIST_HEAD(&dev_priv->rps.clients);

	dev_priv->pm.suspended = false;
	atomic_set(&dev_priv->pm.wakeref_count, 0);
	atomic_set(&dev_priv->pm.atomic_seq, 0);
}<|MERGE_RESOLUTION|>--- conflicted
+++ resolved
@@ -56,39 +56,8 @@
 #define INTEL_RC6pp_ENABLE			(1<<2)
 
 static void gen9_init_clock_gating(struct drm_device *dev)
-<<<<<<< HEAD
-{
-	struct drm_i915_private *dev_priv = to_i915(dev);
-
-	/* See Bspec note for PSR2_CTL bit 31, Wa#828:skl,bxt,kbl */
-	I915_WRITE(CHICKEN_PAR1_1,
-		   I915_READ(CHICKEN_PAR1_1) | SKL_EDP_PSR_FIX_RDWRAP);
-
-	I915_WRITE(GEN8_CONFIG0,
-		   I915_READ(GEN8_CONFIG0) | GEN9_DEFAULT_FIXES);
-
-	/* WaEnableChickenDCPR:skl,bxt,kbl */
-	I915_WRITE(GEN8_CHICKEN_DCPR_1,
-		   I915_READ(GEN8_CHICKEN_DCPR_1) | MASK_WAKEMEM);
-
-	/* WaFbcTurnOffFbcWatermark:skl,bxt,kbl */
-	/* WaFbcWakeMemOn:skl,bxt,kbl */
-	I915_WRITE(DISP_ARB_CTL, I915_READ(DISP_ARB_CTL) |
-		   DISP_FBC_WM_DIS |
-		   DISP_FBC_MEMORY_WAKE);
-
-	/* WaFbcHighMemBwCorruptionAvoidance:skl,bxt,kbl */
-	I915_WRITE(ILK_DPFC_CHICKEN, I915_READ(ILK_DPFC_CHICKEN) |
-		   ILK_DPFC_DISABLE_DUMMY0);
-}
-
-static void bxt_init_clock_gating(struct drm_device *dev)
-=======
->>>>>>> 5e580523
-{
-	struct drm_i915_private *dev_priv = to_i915(dev);
-
-	gen9_init_clock_gating(dev);
+{
+	struct drm_i915_private *dev_priv = dev->dev_private;
 
 	/* See Bspec note for PSR2_CTL bit 31, Wa#828:skl,bxt,kbl */
 	I915_WRITE(CHICKEN_PAR1_1,
@@ -3122,7 +3091,6 @@
 		rate = skl_plane_relative_data_rate(intel_cstate,
 						    pstate, 0);
 		intel_cstate->wm.skl.plane_data_rate[id] = rate;
-<<<<<<< HEAD
 
 		/* y-plane */
 		rate = skl_plane_relative_data_rate(intel_cstate,
@@ -3139,24 +3107,6 @@
 		total_data_rate += intel_cstate->wm.skl.plane_y_data_rate[id];
 	}
 
-=======
-
-		/* y-plane */
-		rate = skl_plane_relative_data_rate(intel_cstate,
-						    pstate, 1);
-		intel_cstate->wm.skl.plane_y_data_rate[id] = rate;
-	}
-
-	/* Calculate CRTC's total data rate from cached values */
-	for_each_intel_plane_on_crtc(dev, intel_crtc, intel_plane) {
-		int id = skl_wm_plane_id(intel_plane);
-
-		/* packed/uv */
-		total_data_rate += intel_cstate->wm.skl.plane_data_rate[id];
-		total_data_rate += intel_cstate->wm.skl.plane_y_data_rate[id];
-	}
-
->>>>>>> 5e580523
 	WARN_ON(cstate->plane_mask && total_data_rate == 0);
 
 	return total_data_rate;
@@ -3244,7 +3194,6 @@
 	unsigned int total_data_rate;
 	int num_active;
 	int id, i;
-<<<<<<< HEAD
 
 	if (WARN_ON(!state))
 		return 0;
@@ -3256,19 +3205,6 @@
 		return 0;
 	}
 
-=======
-
-	if (WARN_ON(!state))
-		return 0;
-
-	if (!cstate->base.active) {
-		ddb->pipe[pipe].start = ddb->pipe[pipe].end = 0;
-		memset(ddb->plane[pipe], 0, sizeof(ddb->plane[pipe]));
-		memset(ddb->y_plane[pipe], 0, sizeof(ddb->y_plane[pipe]));
-		return 0;
-	}
-
->>>>>>> 5e580523
 	skl_ddb_get_pipe_allocation_limits(dev, cstate, alloc, &num_active);
 	alloc_size = skl_ddb_entry_size(alloc);
 	if (alloc_size == 0) {
@@ -3300,19 +3236,11 @@
 			y_minimum[id] = 0;
 			continue;
 		}
-<<<<<<< HEAD
 
 		minimum[id] = skl_ddb_min_alloc(pstate, 0);
 		y_minimum[id] = skl_ddb_min_alloc(pstate, 1);
 	}
 
-=======
-
-		minimum[id] = skl_ddb_min_alloc(pstate, 0);
-		y_minimum[id] = skl_ddb_min_alloc(pstate, 1);
-	}
-
->>>>>>> 5e580523
 	for (i = 0; i < PLANE_CURSOR; i++) {
 		alloc_size -= minimum[i];
 		alloc_size -= y_minimum[i];
@@ -3357,19 +3285,11 @@
 		 * allocation for y_plane part of planar format:
 		 */
 		y_data_rate = cstate->wm.skl.plane_y_data_rate[id];
-<<<<<<< HEAD
 
 		y_plane_blocks = y_minimum[id];
 		y_plane_blocks += div_u64((uint64_t)alloc_size * y_data_rate,
 					total_data_rate);
 
-=======
-
-		y_plane_blocks = y_minimum[id];
-		y_plane_blocks += div_u64((uint64_t)alloc_size * y_data_rate,
-					total_data_rate);
-
->>>>>>> 5e580523
 		if (y_data_rate) {
 			ddb->y_plane[pipe][id].start = start;
 			ddb->y_plane[pipe][id].end = start + y_plane_blocks;
@@ -3452,17 +3372,10 @@
 	 */
 	adjusted_pixel_rate = skl_pipe_pixel_rate(cstate);
 	downscale_amount = skl_plane_downscale_amount(pstate);
-<<<<<<< HEAD
 
 	pixel_rate = adjusted_pixel_rate * downscale_amount >> 16;
 	WARN_ON(pixel_rate != clamp_t(uint32_t, pixel_rate, 0, ~0));
 
-=======
-
-	pixel_rate = adjusted_pixel_rate * downscale_amount >> 16;
-	WARN_ON(pixel_rate != clamp_t(uint32_t, pixel_rate, 0, ~0));
-
->>>>>>> 5e580523
 	return pixel_rate;
 }
 
@@ -4056,7 +3969,6 @@
 		changed = true;
 	if (!changed)
 		return 0;
-<<<<<<< HEAD
 
 	/* Clear all dirty flags */
 	results->dirty_pipes = 0;
@@ -4065,16 +3977,6 @@
 	if (ret)
 		return ret;
 
-=======
-
-	/* Clear all dirty flags */
-	results->dirty_pipes = 0;
-
-	ret = skl_compute_ddb(state);
-	if (ret)
-		return ret;
-
->>>>>>> 5e580523
 	/*
 	 * Calculate WM's for all pipes that are part of this transaction.
 	 * Note that the DDB allocation above may have added more CRTC's that
@@ -5200,22 +5102,11 @@
 
 static void gen6_init_rps_frequencies(struct drm_i915_private *dev_priv)
 {
-<<<<<<< HEAD
-=======
-	uint32_t rp_state_cap;
-	u32 ddcc_status = 0;
-	int ret;
-
->>>>>>> 5e580523
 	/* All of these values are in units of 50MHz */
 
 	/* static values from HW: RP0 > RP1 > RPn (min_freq) */
 	if (IS_BROXTON(dev_priv)) {
-<<<<<<< HEAD
 		u32 rp_state_cap = I915_READ(BXT_RP_STATE_CAP);
-=======
-		rp_state_cap = I915_READ(BXT_RP_STATE_CAP);
->>>>>>> 5e580523
 		dev_priv->rps.rp0_freq = (rp_state_cap >> 16) & 0xff;
 		dev_priv->rps.rp1_freq = (rp_state_cap >>  8) & 0xff;
 		dev_priv->rps.min_freq = (rp_state_cap >>  0) & 0xff;
@@ -5231,18 +5122,11 @@
 	dev_priv->rps.efficient_freq = dev_priv->rps.rp1_freq;
 	if (IS_HASWELL(dev_priv) || IS_BROADWELL(dev_priv) ||
 	    IS_SKYLAKE(dev_priv) || IS_KABYLAKE(dev_priv)) {
-<<<<<<< HEAD
 		u32 ddcc_status = 0;
 
 		if (sandybridge_pcode_read(dev_priv,
 					   HSW_PCODE_DYNAMIC_DUTY_CYCLE_CONTROL,
 					   &ddcc_status) == 0)
-=======
-		ret = sandybridge_pcode_read(dev_priv,
-					HSW_PCODE_DYNAMIC_DUTY_CYCLE_CONTROL,
-					&ddcc_status);
-		if (0 == ret)
->>>>>>> 5e580523
 			dev_priv->rps.efficient_freq =
 				clamp_t(u8,
 					((ddcc_status >> 8) & 0xff),
@@ -5271,19 +5155,7 @@
 	dev_priv->rps.power = -1;
 	dev_priv->rps.cur_freq = -1;
 
-<<<<<<< HEAD
 	set(dev_priv, freq);
-=======
-	if (dev_priv->rps.min_freq_softlimit == 0) {
-		if (IS_HASWELL(dev_priv) || IS_BROADWELL(dev_priv))
-			dev_priv->rps.min_freq_softlimit =
-				max_t(int, dev_priv->rps.efficient_freq,
-				      intel_freq_opcode(dev_priv, 450));
-		else
-			dev_priv->rps.min_freq_softlimit =
-				dev_priv->rps.min_freq;
-	}
->>>>>>> 5e580523
 }
 
 /* See the Gen9_GT_PM_Programming_Guide doc for the below */
@@ -5291,11 +5163,6 @@
 {
 	intel_uncore_forcewake_get(dev_priv, FORCEWAKE_ALL);
 
-<<<<<<< HEAD
-=======
-	gen6_init_rps_frequencies(dev_priv);
-
->>>>>>> 5e580523
 	/* WaGsvDisableTurbo: Workaround to disable turbo on BXT A* */
 	if (IS_BXT_REVID(dev_priv, 0, BXT_REVID_A1)) {
 		/*
@@ -5325,12 +5192,7 @@
 	/* Leaning on the below call to gen6_set_rps to program/setup the
 	 * Up/Down EI & threshold registers, as well as the RP_CONTROL,
 	 * RP_INTERRUPT_LIMITS & RPNSWREQ registers */
-<<<<<<< HEAD
 	reset_rps(dev_priv, gen6_set_rps);
-=======
-	dev_priv->rps.power = HIGH_POWER; /* force a reset */
-	gen6_set_rps(dev_priv, dev_priv->rps.idle_freq);
->>>>>>> 5e580523
 
 	intel_uncore_forcewake_put(dev_priv, FORCEWAKE_ALL);
 }
@@ -5417,12 +5279,6 @@
 	/* 2a: Disable RC states. */
 	I915_WRITE(GEN6_RC_CONTROL, 0);
 
-<<<<<<< HEAD
-=======
-	/* Initialize rps frequencies */
-	gen6_init_rps_frequencies(dev_priv);
-
->>>>>>> 5e580523
 	/* 2b: Program RC6 thresholds.*/
 	I915_WRITE(GEN6_RC6_WAKE_RATE_LIMIT, 40 << 16);
 	I915_WRITE(GEN6_RC_EVALUATION_INTERVAL, 125000); /* 12500 * 1280ns */
@@ -5479,12 +5335,7 @@
 
 	/* 6: Ring frequency + overclocking (our driver does this later */
 
-<<<<<<< HEAD
 	reset_rps(dev_priv, gen6_set_rps);
-=======
-	dev_priv->rps.power = HIGH_POWER; /* force a reset */
-	gen6_set_rps(dev_priv, dev_priv->rps.idle_freq);
->>>>>>> 5e580523
 
 	intel_uncore_forcewake_put(dev_priv, FORCEWAKE_ALL);
 }
@@ -5516,12 +5367,6 @@
 
 	intel_uncore_forcewake_get(dev_priv, FORCEWAKE_ALL);
 
-<<<<<<< HEAD
-=======
-	/* Initialize rps frequencies */
-	gen6_init_rps_frequencies(dev_priv);
-
->>>>>>> 5e580523
 	/* disable the counters and set deterministic thresholds */
 	I915_WRITE(GEN6_RC_CONTROL, 0);
 
@@ -5572,20 +5417,7 @@
 	if (ret)
 		DRM_DEBUG_DRIVER("Failed to set the min frequency\n");
 
-<<<<<<< HEAD
 	reset_rps(dev_priv, gen6_set_rps);
-=======
-	ret = sandybridge_pcode_read(dev_priv, GEN6_READ_OC_PARAMS, &pcu_mbox);
-	if (!ret && (pcu_mbox & (1<<31))) { /* OC supported */
-		DRM_DEBUG_DRIVER("Overclocking supported. Max: %dMHz, Overclock max: %dMHz\n",
-				 (dev_priv->rps.max_freq_softlimit & 0xff) * 50,
-				 (pcu_mbox & 0xff) * 50);
-		dev_priv->rps.max_freq = pcu_mbox & 0xff;
-	}
-
-	dev_priv->rps.power = HIGH_POWER; /* force a reset */
-	gen6_set_rps(dev_priv, dev_priv->rps.idle_freq);
->>>>>>> 5e580523
 
 	rc6vids = 0;
 	ret = sandybridge_pcode_read(dev_priv, GEN6_PCODE_READ_RC6VIDS, &rc6vids);
@@ -5604,11 +5436,7 @@
 	intel_uncore_forcewake_put(dev_priv, FORCEWAKE_ALL);
 }
 
-<<<<<<< HEAD
 static void gen6_update_ring_freq(struct drm_i915_private *dev_priv)
-=======
-static void __gen6_update_ring_freq(struct drm_i915_private *dev_priv)
->>>>>>> 5e580523
 {
 	int min_freq = 15;
 	unsigned int gpu_freq;
@@ -5692,19 +5520,6 @@
 	}
 }
 
-<<<<<<< HEAD
-=======
-void gen6_update_ring_freq(struct drm_i915_private *dev_priv)
-{
-	if (!HAS_CORE_RING_FREQ(dev_priv))
-		return;
-
-	mutex_lock(&dev_priv->rps.hw_lock);
-	__gen6_update_ring_freq(dev_priv);
-	mutex_unlock(&dev_priv->rps.hw_lock);
-}
-
->>>>>>> 5e580523
 static int cherryview_rps_max_freq(struct drm_i915_private *dev_priv)
 {
 	u32 val, rp0;
@@ -6093,20 +5908,7 @@
 	DRM_DEBUG_DRIVER("GPLL enabled? %s\n", yesno(val & GPLLENABLE));
 	DRM_DEBUG_DRIVER("GPU status: 0x%08x\n", val);
 
-<<<<<<< HEAD
 	reset_rps(dev_priv, valleyview_set_rps);
-=======
-	dev_priv->rps.cur_freq = (val >> 8) & 0xff;
-	DRM_DEBUG_DRIVER("current GPU freq: %d MHz (%u)\n",
-			 intel_gpu_freq(dev_priv, dev_priv->rps.cur_freq),
-			 dev_priv->rps.cur_freq);
-
-	DRM_DEBUG_DRIVER("setting GPU freq to %d MHz (%u)\n",
-			 intel_gpu_freq(dev_priv, dev_priv->rps.idle_freq),
-			 dev_priv->rps.idle_freq);
-
-	valleyview_set_rps(dev_priv, dev_priv->rps.idle_freq);
->>>>>>> 5e580523
 
 	intel_uncore_forcewake_put(dev_priv, FORCEWAKE_ALL);
 }
@@ -6186,20 +5988,7 @@
 	DRM_DEBUG_DRIVER("GPLL enabled? %s\n", yesno(val & GPLLENABLE));
 	DRM_DEBUG_DRIVER("GPU status: 0x%08x\n", val);
 
-<<<<<<< HEAD
 	reset_rps(dev_priv, valleyview_set_rps);
-=======
-	dev_priv->rps.cur_freq = (val >> 8) & 0xff;
-	DRM_DEBUG_DRIVER("current GPU freq: %d MHz (%u)\n",
-			 intel_gpu_freq(dev_priv, dev_priv->rps.cur_freq),
-			 dev_priv->rps.cur_freq);
-
-	DRM_DEBUG_DRIVER("setting GPU freq to %d MHz (%u)\n",
-			 intel_gpu_freq(dev_priv, dev_priv->rps.idle_freq),
-			 dev_priv->rps.idle_freq);
-
-	valleyview_set_rps(dev_priv, dev_priv->rps.idle_freq);
->>>>>>> 5e580523
 
 	intel_uncore_forcewake_put(dev_priv, FORCEWAKE_ALL);
 }
@@ -6696,7 +6485,6 @@
 		intel_runtime_pm_get(dev_priv);
 	}
 
-<<<<<<< HEAD
 	mutex_lock(&dev_priv->rps.hw_lock);
 
 	/* Initialize RPS limits (for userspace) */
@@ -6733,11 +6521,13 @@
 			dev_priv->rps.max_freq = params & 0xff;
 		}
 	}
-=======
-	if (IS_CHERRYVIEW(dev_priv))
-		cherryview_init_gt_powersave(dev_priv);
-	else if (IS_VALLEYVIEW(dev_priv))
-		valleyview_init_gt_powersave(dev_priv);
+
+	/* Finally allow us to boost to max by default */
+	dev_priv->rps.boost_freq = dev_priv->rps.max_freq;
+
+	mutex_unlock(&dev_priv->rps.hw_lock);
+
+	intel_autoenable_gt_powersave(dev_priv);
 }
 
 void intel_cleanup_gt_powersave(struct drm_i915_private *dev_priv)
@@ -6746,33 +6536,9 @@
 		return;
 	else if (IS_VALLEYVIEW(dev_priv))
 		valleyview_cleanup_gt_powersave(dev_priv);
->>>>>>> 5e580523
-
-	/* Finally allow us to boost to max by default */
-	dev_priv->rps.boost_freq = dev_priv->rps.max_freq;
-
-	mutex_unlock(&dev_priv->rps.hw_lock);
-
-	intel_autoenable_gt_powersave(dev_priv);
-}
-
-<<<<<<< HEAD
-void intel_cleanup_gt_powersave(struct drm_i915_private *dev_priv)
-{
-	if (IS_CHERRYVIEW(dev_priv))
-		return;
-	else if (IS_VALLEYVIEW(dev_priv))
-		valleyview_cleanup_gt_powersave(dev_priv);
 
 	if (!i915.enable_rc6)
 		intel_runtime_pm_put(dev_priv);
-=======
-static void gen6_suspend_rps(struct drm_i915_private *dev_priv)
-{
-	flush_delayed_work(&dev_priv->rps.delayed_resume_work);
-
-	gen6_disable_rps_interrupts(dev_priv);
->>>>>>> 5e580523
 }
 
 /**
@@ -6788,17 +6554,12 @@
 	if (INTEL_GEN(dev_priv) < 6)
 		return;
 
-<<<<<<< HEAD
 	if (cancel_delayed_work_sync(&dev_priv->rps.autoenable_work))
 		intel_runtime_pm_put(dev_priv);
-=======
-	gen6_suspend_rps(dev_priv);
->>>>>>> 5e580523
 
 	/* gen6_rps_idle() will be called later to disable interrupts */
 }
 
-<<<<<<< HEAD
 void intel_sanitize_gt_powersave(struct drm_i915_private *dev_priv)
 {
 	dev_priv->rps.enabled = true; /* force disabling */
@@ -6811,25 +6572,6 @@
 {
 	if (!READ_ONCE(dev_priv->rps.enabled))
 		return;
-=======
-void intel_disable_gt_powersave(struct drm_i915_private *dev_priv)
-{
-	if (IS_IRONLAKE_M(dev_priv)) {
-		ironlake_disable_drps(dev_priv);
-	} else if (INTEL_INFO(dev_priv)->gen >= 6) {
-		intel_suspend_gt_powersave(dev_priv);
-
-		mutex_lock(&dev_priv->rps.hw_lock);
-		if (INTEL_INFO(dev_priv)->gen >= 9) {
-			gen9_disable_rc6(dev_priv);
-			gen9_disable_rps(dev_priv);
-		} else if (IS_CHERRYVIEW(dev_priv))
-			cherryview_disable_rps(dev_priv);
-		else if (IS_VALLEYVIEW(dev_priv))
-			valleyview_disable_rps(dev_priv);
-		else
-			gen6_disable_rps(dev_priv);
->>>>>>> 5e580523
 
 	mutex_lock(&dev_priv->rps.hw_lock);
 
@@ -6852,33 +6594,22 @@
 
 void intel_enable_gt_powersave(struct drm_i915_private *dev_priv)
 {
-<<<<<<< HEAD
 	/* We shouldn't be disabling as we submit, so this should be less
 	 * racy than it appears!
 	 */
 	if (READ_ONCE(dev_priv->rps.enabled))
 		return;
-=======
-	struct drm_i915_private *dev_priv =
-		container_of(work, struct drm_i915_private,
-			     rps.delayed_resume_work.work);
->>>>>>> 5e580523
 
 	/* Powersaving is controlled by the host when inside a VM */
 	if (intel_vgpu_active(dev_priv))
 		return;
 
-<<<<<<< HEAD
 	mutex_lock(&dev_priv->rps.hw_lock);
-=======
-	gen6_reset_rps_interrupts(dev_priv);
->>>>>>> 5e580523
 
 	if (IS_CHERRYVIEW(dev_priv)) {
 		cherryview_enable_rps(dev_priv);
 	} else if (IS_VALLEYVIEW(dev_priv)) {
 		valleyview_enable_rps(dev_priv);
-<<<<<<< HEAD
 	} else if (INTEL_GEN(dev_priv) >= 9) {
 		gen9_enable_rc6(dev_priv);
 		gen9_enable_rps(dev_priv);
@@ -6893,19 +6624,6 @@
 	} else if (IS_IRONLAKE_M(dev_priv)) {
 		ironlake_enable_drps(dev_priv);
 		intel_init_emon(dev_priv);
-=======
-	} else if (INTEL_INFO(dev_priv)->gen >= 9) {
-		gen9_enable_rc6(dev_priv);
-		gen9_enable_rps(dev_priv);
-		if (IS_SKYLAKE(dev_priv) || IS_KABYLAKE(dev_priv))
-			__gen6_update_ring_freq(dev_priv);
-	} else if (IS_BROADWELL(dev_priv)) {
-		gen8_enable_rps(dev_priv);
-		__gen6_update_ring_freq(dev_priv);
-	} else {
-		gen6_enable_rps(dev_priv);
-		__gen6_update_ring_freq(dev_priv);
->>>>>>> 5e580523
 	}
 
 	WARN_ON(dev_priv->rps.max_freq < dev_priv->rps.min_freq);
@@ -6918,16 +6636,12 @@
 	mutex_unlock(&dev_priv->rps.hw_lock);
 }
 
-<<<<<<< HEAD
 static void __intel_autoenable_gt_powersave(struct work_struct *work)
 {
 	struct drm_i915_private *dev_priv =
 		container_of(work, typeof(*dev_priv), rps.autoenable_work.work);
 	struct intel_engine_cs *rcs;
 	struct drm_i915_gem_request *req;
-=======
-	gen6_enable_rps_interrupts(dev_priv);
->>>>>>> 5e580523
 
 	if (READ_ONCE(dev_priv->rps.enabled))
 		goto out;
@@ -6957,16 +6671,9 @@
 	intel_runtime_pm_put(dev_priv);
 }
 
-<<<<<<< HEAD
 void intel_autoenable_gt_powersave(struct drm_i915_private *dev_priv)
 {
 	if (READ_ONCE(dev_priv->rps.enabled))
-=======
-void intel_enable_gt_powersave(struct drm_i915_private *dev_priv)
-{
-	/* Powersaving is controlled by the host when inside a VM */
-	if (intel_vgpu_active(dev_priv))
->>>>>>> 5e580523
 		return;
 
 	if (IS_IRONLAKE_M(dev_priv)) {
@@ -6994,18 +6701,6 @@
 	}
 }
 
-<<<<<<< HEAD
-=======
-void intel_reset_gt_powersave(struct drm_i915_private *dev_priv)
-{
-	if (INTEL_INFO(dev_priv)->gen < 6)
-		return;
-
-	gen6_suspend_rps(dev_priv);
-	dev_priv->rps.enabled = false;
-}
-
->>>>>>> 5e580523
 static void ibx_init_clock_gating(struct drm_device *dev)
 {
 	struct drm_i915_private *dev_priv = to_i915(dev);
@@ -7340,11 +7035,7 @@
 
 static void kabylake_init_clock_gating(struct drm_device *dev)
 {
-<<<<<<< HEAD
-	struct drm_i915_private *dev_priv = to_i915(dev);
-=======
 	struct drm_i915_private *dev_priv = dev->dev_private;
->>>>>>> 5e580523
 
 	gen9_init_clock_gating(dev);
 
@@ -7364,9 +7055,8 @@
 }
 
 static void skylake_init_clock_gating(struct drm_device *dev)
-<<<<<<< HEAD
-{
-	struct drm_i915_private *dev_priv = to_i915(dev);
+{
+	struct drm_i915_private *dev_priv = dev->dev_private;
 
 	gen9_init_clock_gating(dev);
 
@@ -7381,24 +7071,6 @@
 
 static void broadwell_init_clock_gating(struct drm_device *dev)
 {
-=======
-{
-	struct drm_i915_private *dev_priv = dev->dev_private;
-
-	gen9_init_clock_gating(dev);
-
-	/* WAC6entrylatency:skl */
-	I915_WRITE(FBC_LLC_READ_CTRL, I915_READ(FBC_LLC_READ_CTRL) |
-		   FBC_LLC_FULLY_OPEN);
-
-	/* WaFbcNukeOnHostModify:skl */
-	I915_WRITE(ILK_DPFC_CHICKEN, I915_READ(ILK_DPFC_CHICKEN) |
-		   ILK_DPFC_NUKE_ON_ANY_MODIFICATION);
-}
-
-static void broadwell_init_clock_gating(struct drm_device *dev)
-{
->>>>>>> 5e580523
 	struct drm_i915_private *dev_priv = to_i915(dev);
 	enum pipe pipe;
 
@@ -8103,11 +7775,7 @@
 	if (!i915_gem_request_completed(req))
 		gen6_rps_boost(req->i915, NULL, req->emitted_jiffies);
 
-<<<<<<< HEAD
 	i915_gem_request_put(req);
-=======
-	i915_gem_request_unreference(req);
->>>>>>> 5e580523
 	kfree(boost);
 }
 
