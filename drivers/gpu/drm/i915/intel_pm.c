/*
 * Copyright © 2012 Intel Corporation
 *
 * Permission is hereby granted, free of charge, to any person obtaining a
 * copy of this software and associated documentation files (the "Software"),
 * to deal in the Software without restriction, including without limitation
 * the rights to use, copy, modify, merge, publish, distribute, sublicense,
 * and/or sell copies of the Software, and to permit persons to whom the
 * Software is furnished to do so, subject to the following conditions:
 *
 * The above copyright notice and this permission notice (including the next
 * paragraph) shall be included in all copies or substantial portions of the
 * Software.
 *
 * THE SOFTWARE IS PROVIDED "AS IS", WITHOUT WARRANTY OF ANY KIND, EXPRESS OR
 * IMPLIED, INCLUDING BUT NOT LIMITED TO THE WARRANTIES OF MERCHANTABILITY,
 * FITNESS FOR A PARTICULAR PURPOSE AND NONINFRINGEMENT.  IN NO EVENT SHALL
 * THE AUTHORS OR COPYRIGHT HOLDERS BE LIABLE FOR ANY CLAIM, DAMAGES OR OTHER
 * LIABILITY, WHETHER IN AN ACTION OF CONTRACT, TORT OR OTHERWISE, ARISING
 * FROM, OUT OF OR IN CONNECTION WITH THE SOFTWARE OR THE USE OR OTHER DEALINGS
 * IN THE SOFTWARE.
 *
 * Authors:
 *    Eugeni Dodonov <eugeni.dodonov@intel.com>
 *
 */

#include <linux/cpufreq.h>
#include "i915_drv.h"
#include "intel_drv.h"
#include "../../../platform/x86/intel_ips.h"
#include <linux/module.h>

/**
 * RC6 is a special power stage which allows the GPU to enter an very
 * low-voltage mode when idle, using down to 0V while at this stage.  This
 * stage is entered automatically when the GPU is idle when RC6 support is
 * enabled, and as soon as new workload arises GPU wakes up automatically as well.
 *
 * There are different RC6 modes available in Intel GPU, which differentiate
 * among each other with the latency required to enter and leave RC6 and
 * voltage consumed by the GPU in different states.
 *
 * The combination of the following flags define which states GPU is allowed
 * to enter, while RC6 is the normal RC6 state, RC6p is the deep RC6, and
 * RC6pp is deepest RC6. Their support by hardware varies according to the
 * GPU, BIOS, chipset and platform. RC6 is usually the safest one and the one
 * which brings the most power savings; deeper states save more power, but
 * require higher latency to switch to and wake up.
 */
#define INTEL_RC6_ENABLE			(1<<0)
#define INTEL_RC6p_ENABLE			(1<<1)
#define INTEL_RC6pp_ENABLE			(1<<2)

static void gen9_init_clock_gating(struct drm_device *dev)
{
	struct drm_i915_private *dev_priv = dev->dev_private;

	/* WaEnableLbsSlaRetryTimerDecrement:skl */
	I915_WRITE(BDW_SCRATCH1, I915_READ(BDW_SCRATCH1) |
		   GEN9_LBS_SLA_RETRY_TIMER_DECREMENT_ENABLE);
}
<<<<<<< HEAD

static void skl_init_clock_gating(struct drm_device *dev)
{
	struct drm_i915_private *dev_priv = dev->dev_private;

	gen9_init_clock_gating(dev);

	if (INTEL_REVID(dev) <= SKL_REVID_B0) {
		/*
		 * WaDisableSDEUnitClockGating:skl
		 * WaSetGAPSunitClckGateDisable:skl
		 */
		I915_WRITE(GEN8_UCGCTL6, I915_READ(GEN8_UCGCTL6) |
			   GEN8_GAPSUNIT_CLOCK_GATE_DISABLE |
			   GEN8_SDEUNIT_CLOCK_GATE_DISABLE);

		/* WaDisableVFUnitClockGating:skl */
		I915_WRITE(GEN6_UCGCTL2, I915_READ(GEN6_UCGCTL2) |
			   GEN6_VFUNIT_CLOCK_GATE_DISABLE);
	}

	if (INTEL_REVID(dev) <= SKL_REVID_D0) {
		/* WaDisableHDCInvalidation:skl */
		I915_WRITE(GAM_ECOCHK, I915_READ(GAM_ECOCHK) |
			   BDW_DISABLE_HDC_INVALIDATION);

		/* WaDisableChickenBitTSGBarrierAckForFFSliceCS:skl */
		I915_WRITE(FF_SLICE_CS_CHICKEN2,
			   I915_READ(FF_SLICE_CS_CHICKEN2) |
			   GEN9_TSG_BARRIER_ACK_DISABLE);
	}

	if (INTEL_REVID(dev) <= SKL_REVID_E0)
		/* WaDisableLSQCROPERFforOCL:skl */
		I915_WRITE(GEN8_L3SQCREG4, I915_READ(GEN8_L3SQCREG4) |
			   GEN8_LQSC_RO_PERF_DIS);
=======

static void skl_init_clock_gating(struct drm_device *dev)
{
	struct drm_i915_private *dev_priv = dev->dev_private;

	gen9_init_clock_gating(dev);

	if (INTEL_REVID(dev) <= SKL_REVID_B0) {
		/*
		 * WaDisableSDEUnitClockGating:skl
		 * WaSetGAPSunitClckGateDisable:skl
		 */
		I915_WRITE(GEN8_UCGCTL6, I915_READ(GEN8_UCGCTL6) |
			   GEN8_GAPSUNIT_CLOCK_GATE_DISABLE |
			   GEN8_SDEUNIT_CLOCK_GATE_DISABLE);

		/* WaDisableVFUnitClockGating:skl */
		I915_WRITE(GEN6_UCGCTL2, I915_READ(GEN6_UCGCTL2) |
			   GEN6_VFUNIT_CLOCK_GATE_DISABLE);
	}

	if (INTEL_REVID(dev) <= SKL_REVID_D0) {
		/* WaDisableHDCInvalidation:skl */
		I915_WRITE(GAM_ECOCHK, I915_READ(GAM_ECOCHK) |
			   BDW_DISABLE_HDC_INVALIDATION);

		/* WaDisableChickenBitTSGBarrierAckForFFSliceCS:skl */
		I915_WRITE(FF_SLICE_CS_CHICKEN2,
			   I915_READ(FF_SLICE_CS_CHICKEN2) |
			   GEN9_TSG_BARRIER_ACK_DISABLE);
	}

	if (INTEL_REVID(dev) <= SKL_REVID_E0)
		/* WaDisableLSQCROPERFforOCL:skl */
		I915_WRITE(GEN8_L3SQCREG4, I915_READ(GEN8_L3SQCREG4) |
			   GEN8_LQSC_RO_PERF_DIS);
}

static void bxt_init_clock_gating(struct drm_device *dev)
{
	struct drm_i915_private *dev_priv = dev->dev_private;

	gen9_init_clock_gating(dev);

	/*
	 * FIXME:
	 * GEN8_SDEUNIT_CLOCK_GATE_DISABLE applies on A0 only.
	 * GEN8_HDCUNIT_CLOCK_GATE_DISABLE_HDCREQ applies on 3x6 GT SKUs only.
	 */
	 /* WaDisableSDEUnitClockGating:bxt */
	I915_WRITE(GEN8_UCGCTL6, I915_READ(GEN8_UCGCTL6) |
		   GEN8_SDEUNIT_CLOCK_GATE_DISABLE |
		   GEN8_HDCUNIT_CLOCK_GATE_DISABLE_HDCREQ);

	/* FIXME: apply on A0 only */
	I915_WRITE(TILECTL, I915_READ(TILECTL) | TILECTL_TLBPF);
>>>>>>> 16977dae
}

static void i915_pineview_get_mem_freq(struct drm_device *dev)
{
	struct drm_i915_private *dev_priv = dev->dev_private;
	u32 tmp;

	tmp = I915_READ(CLKCFG);

	switch (tmp & CLKCFG_FSB_MASK) {
	case CLKCFG_FSB_533:
		dev_priv->fsb_freq = 533; /* 133*4 */
		break;
	case CLKCFG_FSB_800:
		dev_priv->fsb_freq = 800; /* 200*4 */
		break;
	case CLKCFG_FSB_667:
		dev_priv->fsb_freq =  667; /* 167*4 */
		break;
	case CLKCFG_FSB_400:
		dev_priv->fsb_freq = 400; /* 100*4 */
		break;
	}

	switch (tmp & CLKCFG_MEM_MASK) {
	case CLKCFG_MEM_533:
		dev_priv->mem_freq = 533;
		break;
	case CLKCFG_MEM_667:
		dev_priv->mem_freq = 667;
		break;
	case CLKCFG_MEM_800:
		dev_priv->mem_freq = 800;
		break;
	}

	/* detect pineview DDR3 setting */
	tmp = I915_READ(CSHRDDR3CTL);
	dev_priv->is_ddr3 = (tmp & CSHRDDR3CTL_DDR3) ? 1 : 0;
}

static void i915_ironlake_get_mem_freq(struct drm_device *dev)
{
	struct drm_i915_private *dev_priv = dev->dev_private;
	u16 ddrpll, csipll;

	ddrpll = I915_READ16(DDRMPLL1);
	csipll = I915_READ16(CSIPLL0);

	switch (ddrpll & 0xff) {
	case 0xc:
		dev_priv->mem_freq = 800;
		break;
	case 0x10:
		dev_priv->mem_freq = 1066;
		break;
	case 0x14:
		dev_priv->mem_freq = 1333;
		break;
	case 0x18:
		dev_priv->mem_freq = 1600;
		break;
	default:
		DRM_DEBUG_DRIVER("unknown memory frequency 0x%02x\n",
				 ddrpll & 0xff);
		dev_priv->mem_freq = 0;
		break;
	}

	dev_priv->ips.r_t = dev_priv->mem_freq;

	switch (csipll & 0x3ff) {
	case 0x00c:
		dev_priv->fsb_freq = 3200;
		break;
	case 0x00e:
		dev_priv->fsb_freq = 3733;
		break;
	case 0x010:
		dev_priv->fsb_freq = 4266;
		break;
	case 0x012:
		dev_priv->fsb_freq = 4800;
		break;
	case 0x014:
		dev_priv->fsb_freq = 5333;
		break;
	case 0x016:
		dev_priv->fsb_freq = 5866;
		break;
	case 0x018:
		dev_priv->fsb_freq = 6400;
		break;
	default:
		DRM_DEBUG_DRIVER("unknown fsb frequency 0x%04x\n",
				 csipll & 0x3ff);
		dev_priv->fsb_freq = 0;
		break;
	}

	if (dev_priv->fsb_freq == 3200) {
		dev_priv->ips.c_m = 0;
	} else if (dev_priv->fsb_freq > 3200 && dev_priv->fsb_freq <= 4800) {
		dev_priv->ips.c_m = 1;
	} else {
		dev_priv->ips.c_m = 2;
	}
}

static const struct cxsr_latency cxsr_latency_table[] = {
	{1, 0, 800, 400, 3382, 33382, 3983, 33983},    /* DDR2-400 SC */
	{1, 0, 800, 667, 3354, 33354, 3807, 33807},    /* DDR2-667 SC */
	{1, 0, 800, 800, 3347, 33347, 3763, 33763},    /* DDR2-800 SC */
	{1, 1, 800, 667, 6420, 36420, 6873, 36873},    /* DDR3-667 SC */
	{1, 1, 800, 800, 5902, 35902, 6318, 36318},    /* DDR3-800 SC */

	{1, 0, 667, 400, 3400, 33400, 4021, 34021},    /* DDR2-400 SC */
	{1, 0, 667, 667, 3372, 33372, 3845, 33845},    /* DDR2-667 SC */
	{1, 0, 667, 800, 3386, 33386, 3822, 33822},    /* DDR2-800 SC */
	{1, 1, 667, 667, 6438, 36438, 6911, 36911},    /* DDR3-667 SC */
	{1, 1, 667, 800, 5941, 35941, 6377, 36377},    /* DDR3-800 SC */

	{1, 0, 400, 400, 3472, 33472, 4173, 34173},    /* DDR2-400 SC */
	{1, 0, 400, 667, 3443, 33443, 3996, 33996},    /* DDR2-667 SC */
	{1, 0, 400, 800, 3430, 33430, 3946, 33946},    /* DDR2-800 SC */
	{1, 1, 400, 667, 6509, 36509, 7062, 37062},    /* DDR3-667 SC */
	{1, 1, 400, 800, 5985, 35985, 6501, 36501},    /* DDR3-800 SC */

	{0, 0, 800, 400, 3438, 33438, 4065, 34065},    /* DDR2-400 SC */
	{0, 0, 800, 667, 3410, 33410, 3889, 33889},    /* DDR2-667 SC */
	{0, 0, 800, 800, 3403, 33403, 3845, 33845},    /* DDR2-800 SC */
	{0, 1, 800, 667, 6476, 36476, 6955, 36955},    /* DDR3-667 SC */
	{0, 1, 800, 800, 5958, 35958, 6400, 36400},    /* DDR3-800 SC */

	{0, 0, 667, 400, 3456, 33456, 4103, 34106},    /* DDR2-400 SC */
	{0, 0, 667, 667, 3428, 33428, 3927, 33927},    /* DDR2-667 SC */
	{0, 0, 667, 800, 3443, 33443, 3905, 33905},    /* DDR2-800 SC */
	{0, 1, 667, 667, 6494, 36494, 6993, 36993},    /* DDR3-667 SC */
	{0, 1, 667, 800, 5998, 35998, 6460, 36460},    /* DDR3-800 SC */

	{0, 0, 400, 400, 3528, 33528, 4255, 34255},    /* DDR2-400 SC */
	{0, 0, 400, 667, 3500, 33500, 4079, 34079},    /* DDR2-667 SC */
	{0, 0, 400, 800, 3487, 33487, 4029, 34029},    /* DDR2-800 SC */
	{0, 1, 400, 667, 6566, 36566, 7145, 37145},    /* DDR3-667 SC */
	{0, 1, 400, 800, 6042, 36042, 6584, 36584},    /* DDR3-800 SC */
};

static const struct cxsr_latency *intel_get_cxsr_latency(int is_desktop,
							 int is_ddr3,
							 int fsb,
							 int mem)
{
	const struct cxsr_latency *latency;
	int i;

	if (fsb == 0 || mem == 0)
		return NULL;

	for (i = 0; i < ARRAY_SIZE(cxsr_latency_table); i++) {
		latency = &cxsr_latency_table[i];
		if (is_desktop == latency->is_desktop &&
		    is_ddr3 == latency->is_ddr3 &&
		    fsb == latency->fsb_freq && mem == latency->mem_freq)
			return latency;
	}

	DRM_DEBUG_KMS("Unknown FSB/MEM found, disable CxSR\n");

	return NULL;
}

static void chv_set_memory_dvfs(struct drm_i915_private *dev_priv, bool enable)
{
	u32 val;

	mutex_lock(&dev_priv->rps.hw_lock);

	val = vlv_punit_read(dev_priv, PUNIT_REG_DDR_SETUP2);
	if (enable)
		val &= ~FORCE_DDR_HIGH_FREQ;
	else
		val |= FORCE_DDR_HIGH_FREQ;
	val &= ~FORCE_DDR_LOW_FREQ;
	val |= FORCE_DDR_FREQ_REQ_ACK;
	vlv_punit_write(dev_priv, PUNIT_REG_DDR_SETUP2, val);

	if (wait_for((vlv_punit_read(dev_priv, PUNIT_REG_DDR_SETUP2) &
		      FORCE_DDR_FREQ_REQ_ACK) == 0, 3))
		DRM_ERROR("timed out waiting for Punit DDR DVFS request\n");

	mutex_unlock(&dev_priv->rps.hw_lock);
}

static void chv_set_memory_pm5(struct drm_i915_private *dev_priv, bool enable)
{
	u32 val;

	mutex_lock(&dev_priv->rps.hw_lock);

	val = vlv_punit_read(dev_priv, PUNIT_REG_DSPFREQ);
	if (enable)
		val |= DSP_MAXFIFO_PM5_ENABLE;
	else
		val &= ~DSP_MAXFIFO_PM5_ENABLE;
	vlv_punit_write(dev_priv, PUNIT_REG_DSPFREQ, val);

	mutex_unlock(&dev_priv->rps.hw_lock);
}

#define FW_WM(value, plane) \
	(((value) << DSPFW_ ## plane ## _SHIFT) & DSPFW_ ## plane ## _MASK)

void intel_set_memory_cxsr(struct drm_i915_private *dev_priv, bool enable)
{
	struct drm_device *dev = dev_priv->dev;
	u32 val;

	if (IS_VALLEYVIEW(dev)) {
		I915_WRITE(FW_BLC_SELF_VLV, enable ? FW_CSPWRDWNEN : 0);
		if (IS_CHERRYVIEW(dev))
			chv_set_memory_pm5(dev_priv, enable);
	} else if (IS_G4X(dev) || IS_CRESTLINE(dev)) {
		I915_WRITE(FW_BLC_SELF, enable ? FW_BLC_SELF_EN : 0);
	} else if (IS_PINEVIEW(dev)) {
		val = I915_READ(DSPFW3) & ~PINEVIEW_SELF_REFRESH_EN;
		val |= enable ? PINEVIEW_SELF_REFRESH_EN : 0;
		I915_WRITE(DSPFW3, val);
	} else if (IS_I945G(dev) || IS_I945GM(dev)) {
		val = enable ? _MASKED_BIT_ENABLE(FW_BLC_SELF_EN) :
			       _MASKED_BIT_DISABLE(FW_BLC_SELF_EN);
		I915_WRITE(FW_BLC_SELF, val);
	} else if (IS_I915GM(dev)) {
		val = enable ? _MASKED_BIT_ENABLE(INSTPM_SELF_EN) :
			       _MASKED_BIT_DISABLE(INSTPM_SELF_EN);
		I915_WRITE(INSTPM, val);
	} else {
		return;
	}

	DRM_DEBUG_KMS("memory self-refresh is %s\n",
		      enable ? "enabled" : "disabled");
}


/*
 * Latency for FIFO fetches is dependent on several factors:
 *   - memory configuration (speed, channels)
 *   - chipset
 *   - current MCH state
 * It can be fairly high in some situations, so here we assume a fairly
 * pessimal value.  It's a tradeoff between extra memory fetches (if we
 * set this value too high, the FIFO will fetch frequently to stay full)
 * and power consumption (set it too low to save power and we might see
 * FIFO underruns and display "flicker").
 *
 * A value of 5us seems to be a good balance; safe for very low end
 * platforms but not overly aggressive on lower latency configs.
 */
static const int pessimal_latency_ns = 5000;

#define VLV_FIFO_START(dsparb, dsparb2, lo_shift, hi_shift) \
	((((dsparb) >> (lo_shift)) & 0xff) | ((((dsparb2) >> (hi_shift)) & 0x1) << 8))

static int vlv_get_fifo_size(struct drm_device *dev,
			      enum pipe pipe, int plane)
{
	struct drm_i915_private *dev_priv = dev->dev_private;
	int sprite0_start, sprite1_start, size;

	switch (pipe) {
		uint32_t dsparb, dsparb2, dsparb3;
	case PIPE_A:
		dsparb = I915_READ(DSPARB);
		dsparb2 = I915_READ(DSPARB2);
		sprite0_start = VLV_FIFO_START(dsparb, dsparb2, 0, 0);
		sprite1_start = VLV_FIFO_START(dsparb, dsparb2, 8, 4);
		break;
	case PIPE_B:
		dsparb = I915_READ(DSPARB);
		dsparb2 = I915_READ(DSPARB2);
		sprite0_start = VLV_FIFO_START(dsparb, dsparb2, 16, 8);
		sprite1_start = VLV_FIFO_START(dsparb, dsparb2, 24, 12);
		break;
	case PIPE_C:
		dsparb2 = I915_READ(DSPARB2);
		dsparb3 = I915_READ(DSPARB3);
		sprite0_start = VLV_FIFO_START(dsparb3, dsparb2, 0, 16);
		sprite1_start = VLV_FIFO_START(dsparb3, dsparb2, 8, 20);
		break;
	default:
		return 0;
	}

	switch (plane) {
	case 0:
		size = sprite0_start;
		break;
	case 1:
		size = sprite1_start - sprite0_start;
		break;
	case 2:
		size = 512 - 1 - sprite1_start;
		break;
	default:
		return 0;
	}

	DRM_DEBUG_KMS("Pipe %c %s %c FIFO size: %d\n",
		      pipe_name(pipe), plane == 0 ? "primary" : "sprite",
		      plane == 0 ? plane_name(pipe) : sprite_name(pipe, plane - 1),
		      size);

	return size;
}

static int i9xx_get_fifo_size(struct drm_device *dev, int plane)
{
	struct drm_i915_private *dev_priv = dev->dev_private;
	uint32_t dsparb = I915_READ(DSPARB);
	int size;

	size = dsparb & 0x7f;
	if (plane)
		size = ((dsparb >> DSPARB_CSTART_SHIFT) & 0x7f) - size;

	DRM_DEBUG_KMS("FIFO size - (0x%08x) %s: %d\n", dsparb,
		      plane ? "B" : "A", size);

	return size;
}

static int i830_get_fifo_size(struct drm_device *dev, int plane)
{
	struct drm_i915_private *dev_priv = dev->dev_private;
	uint32_t dsparb = I915_READ(DSPARB);
	int size;

	size = dsparb & 0x1ff;
	if (plane)
		size = ((dsparb >> DSPARB_BEND_SHIFT) & 0x1ff) - size;
	size >>= 1; /* Convert to cachelines */

	DRM_DEBUG_KMS("FIFO size - (0x%08x) %s: %d\n", dsparb,
		      plane ? "B" : "A", size);

	return size;
}

static int i845_get_fifo_size(struct drm_device *dev, int plane)
{
	struct drm_i915_private *dev_priv = dev->dev_private;
	uint32_t dsparb = I915_READ(DSPARB);
	int size;

	size = dsparb & 0x7f;
	size >>= 2; /* Convert to cachelines */

	DRM_DEBUG_KMS("FIFO size - (0x%08x) %s: %d\n", dsparb,
		      plane ? "B" : "A",
		      size);

	return size;
}

/* Pineview has different values for various configs */
static const struct intel_watermark_params pineview_display_wm = {
	.fifo_size = PINEVIEW_DISPLAY_FIFO,
	.max_wm = PINEVIEW_MAX_WM,
	.default_wm = PINEVIEW_DFT_WM,
	.guard_size = PINEVIEW_GUARD_WM,
	.cacheline_size = PINEVIEW_FIFO_LINE_SIZE,
};
static const struct intel_watermark_params pineview_display_hplloff_wm = {
	.fifo_size = PINEVIEW_DISPLAY_FIFO,
	.max_wm = PINEVIEW_MAX_WM,
	.default_wm = PINEVIEW_DFT_HPLLOFF_WM,
	.guard_size = PINEVIEW_GUARD_WM,
	.cacheline_size = PINEVIEW_FIFO_LINE_SIZE,
};
static const struct intel_watermark_params pineview_cursor_wm = {
	.fifo_size = PINEVIEW_CURSOR_FIFO,
	.max_wm = PINEVIEW_CURSOR_MAX_WM,
	.default_wm = PINEVIEW_CURSOR_DFT_WM,
	.guard_size = PINEVIEW_CURSOR_GUARD_WM,
	.cacheline_size = PINEVIEW_FIFO_LINE_SIZE,
};
static const struct intel_watermark_params pineview_cursor_hplloff_wm = {
	.fifo_size = PINEVIEW_CURSOR_FIFO,
	.max_wm = PINEVIEW_CURSOR_MAX_WM,
	.default_wm = PINEVIEW_CURSOR_DFT_WM,
	.guard_size = PINEVIEW_CURSOR_GUARD_WM,
	.cacheline_size = PINEVIEW_FIFO_LINE_SIZE,
};
static const struct intel_watermark_params g4x_wm_info = {
	.fifo_size = G4X_FIFO_SIZE,
	.max_wm = G4X_MAX_WM,
	.default_wm = G4X_MAX_WM,
	.guard_size = 2,
	.cacheline_size = G4X_FIFO_LINE_SIZE,
};
static const struct intel_watermark_params g4x_cursor_wm_info = {
	.fifo_size = I965_CURSOR_FIFO,
	.max_wm = I965_CURSOR_MAX_WM,
	.default_wm = I965_CURSOR_DFT_WM,
	.guard_size = 2,
	.cacheline_size = G4X_FIFO_LINE_SIZE,
};
static const struct intel_watermark_params valleyview_wm_info = {
	.fifo_size = VALLEYVIEW_FIFO_SIZE,
	.max_wm = VALLEYVIEW_MAX_WM,
	.default_wm = VALLEYVIEW_MAX_WM,
	.guard_size = 2,
	.cacheline_size = G4X_FIFO_LINE_SIZE,
};
static const struct intel_watermark_params valleyview_cursor_wm_info = {
	.fifo_size = I965_CURSOR_FIFO,
	.max_wm = VALLEYVIEW_CURSOR_MAX_WM,
	.default_wm = I965_CURSOR_DFT_WM,
	.guard_size = 2,
	.cacheline_size = G4X_FIFO_LINE_SIZE,
};
static const struct intel_watermark_params i965_cursor_wm_info = {
	.fifo_size = I965_CURSOR_FIFO,
	.max_wm = I965_CURSOR_MAX_WM,
	.default_wm = I965_CURSOR_DFT_WM,
	.guard_size = 2,
	.cacheline_size = I915_FIFO_LINE_SIZE,
};
static const struct intel_watermark_params i945_wm_info = {
	.fifo_size = I945_FIFO_SIZE,
	.max_wm = I915_MAX_WM,
	.default_wm = 1,
	.guard_size = 2,
	.cacheline_size = I915_FIFO_LINE_SIZE,
};
static const struct intel_watermark_params i915_wm_info = {
	.fifo_size = I915_FIFO_SIZE,
	.max_wm = I915_MAX_WM,
	.default_wm = 1,
	.guard_size = 2,
	.cacheline_size = I915_FIFO_LINE_SIZE,
};
static const struct intel_watermark_params i830_a_wm_info = {
	.fifo_size = I855GM_FIFO_SIZE,
	.max_wm = I915_MAX_WM,
	.default_wm = 1,
	.guard_size = 2,
	.cacheline_size = I830_FIFO_LINE_SIZE,
};
static const struct intel_watermark_params i830_bc_wm_info = {
	.fifo_size = I855GM_FIFO_SIZE,
	.max_wm = I915_MAX_WM/2,
	.default_wm = 1,
	.guard_size = 2,
	.cacheline_size = I830_FIFO_LINE_SIZE,
};
static const struct intel_watermark_params i845_wm_info = {
	.fifo_size = I830_FIFO_SIZE,
	.max_wm = I915_MAX_WM,
	.default_wm = 1,
	.guard_size = 2,
	.cacheline_size = I830_FIFO_LINE_SIZE,
};

/**
 * intel_calculate_wm - calculate watermark level
 * @clock_in_khz: pixel clock
 * @wm: chip FIFO params
 * @pixel_size: display pixel size
 * @latency_ns: memory latency for the platform
 *
 * Calculate the watermark level (the level at which the display plane will
 * start fetching from memory again).  Each chip has a different display
 * FIFO size and allocation, so the caller needs to figure that out and pass
 * in the correct intel_watermark_params structure.
 *
 * As the pixel clock runs, the FIFO will be drained at a rate that depends
 * on the pixel size.  When it reaches the watermark level, it'll start
 * fetching FIFO line sized based chunks from memory until the FIFO fills
 * past the watermark point.  If the FIFO drains completely, a FIFO underrun
 * will occur, and a display engine hang could result.
 */
static unsigned long intel_calculate_wm(unsigned long clock_in_khz,
					const struct intel_watermark_params *wm,
					int fifo_size,
					int pixel_size,
					unsigned long latency_ns)
{
	long entries_required, wm_size;

	/*
	 * Note: we need to make sure we don't overflow for various clock &
	 * latency values.
	 * clocks go from a few thousand to several hundred thousand.
	 * latency is usually a few thousand
	 */
	entries_required = ((clock_in_khz / 1000) * pixel_size * latency_ns) /
		1000;
	entries_required = DIV_ROUND_UP(entries_required, wm->cacheline_size);

	DRM_DEBUG_KMS("FIFO entries required for mode: %ld\n", entries_required);

	wm_size = fifo_size - (entries_required + wm->guard_size);

	DRM_DEBUG_KMS("FIFO watermark level: %ld\n", wm_size);

	/* Don't promote wm_size to unsigned... */
	if (wm_size > (long)wm->max_wm)
		wm_size = wm->max_wm;
	if (wm_size <= 0)
		wm_size = wm->default_wm;

	/*
	 * Bspec seems to indicate that the value shouldn't be lower than
	 * 'burst size + 1'. Certainly 830 is quite unhappy with low values.
	 * Lets go for 8 which is the burst size since certain platforms
	 * already use a hardcoded 8 (which is what the spec says should be
	 * done).
	 */
	if (wm_size <= 8)
		wm_size = 8;

	return wm_size;
}

static struct drm_crtc *single_enabled_crtc(struct drm_device *dev)
{
	struct drm_crtc *crtc, *enabled = NULL;

	for_each_crtc(dev, crtc) {
		if (intel_crtc_active(crtc)) {
			if (enabled)
				return NULL;
			enabled = crtc;
		}
	}

	return enabled;
}

static void pineview_update_wm(struct drm_crtc *unused_crtc)
{
	struct drm_device *dev = unused_crtc->dev;
	struct drm_i915_private *dev_priv = dev->dev_private;
	struct drm_crtc *crtc;
	const struct cxsr_latency *latency;
	u32 reg;
	unsigned long wm;

	latency = intel_get_cxsr_latency(IS_PINEVIEW_G(dev), dev_priv->is_ddr3,
					 dev_priv->fsb_freq, dev_priv->mem_freq);
	if (!latency) {
		DRM_DEBUG_KMS("Unknown FSB/MEM found, disable CxSR\n");
		intel_set_memory_cxsr(dev_priv, false);
		return;
	}

	crtc = single_enabled_crtc(dev);
	if (crtc) {
		const struct drm_display_mode *adjusted_mode;
		int pixel_size = crtc->primary->state->fb->bits_per_pixel / 8;
		int clock;

		adjusted_mode = &to_intel_crtc(crtc)->config->base.adjusted_mode;
		clock = adjusted_mode->crtc_clock;

		/* Display SR */
		wm = intel_calculate_wm(clock, &pineview_display_wm,
					pineview_display_wm.fifo_size,
					pixel_size, latency->display_sr);
		reg = I915_READ(DSPFW1);
		reg &= ~DSPFW_SR_MASK;
		reg |= FW_WM(wm, SR);
		I915_WRITE(DSPFW1, reg);
		DRM_DEBUG_KMS("DSPFW1 register is %x\n", reg);

		/* cursor SR */
		wm = intel_calculate_wm(clock, &pineview_cursor_wm,
					pineview_display_wm.fifo_size,
					pixel_size, latency->cursor_sr);
		reg = I915_READ(DSPFW3);
		reg &= ~DSPFW_CURSOR_SR_MASK;
		reg |= FW_WM(wm, CURSOR_SR);
		I915_WRITE(DSPFW3, reg);

		/* Display HPLL off SR */
		wm = intel_calculate_wm(clock, &pineview_display_hplloff_wm,
					pineview_display_hplloff_wm.fifo_size,
					pixel_size, latency->display_hpll_disable);
		reg = I915_READ(DSPFW3);
		reg &= ~DSPFW_HPLL_SR_MASK;
		reg |= FW_WM(wm, HPLL_SR);
		I915_WRITE(DSPFW3, reg);

		/* cursor HPLL off SR */
		wm = intel_calculate_wm(clock, &pineview_cursor_hplloff_wm,
					pineview_display_hplloff_wm.fifo_size,
					pixel_size, latency->cursor_hpll_disable);
		reg = I915_READ(DSPFW3);
		reg &= ~DSPFW_HPLL_CURSOR_MASK;
		reg |= FW_WM(wm, HPLL_CURSOR);
		I915_WRITE(DSPFW3, reg);
		DRM_DEBUG_KMS("DSPFW3 register is %x\n", reg);

		intel_set_memory_cxsr(dev_priv, true);
	} else {
		intel_set_memory_cxsr(dev_priv, false);
	}
}

static bool g4x_compute_wm0(struct drm_device *dev,
			    int plane,
			    const struct intel_watermark_params *display,
			    int display_latency_ns,
			    const struct intel_watermark_params *cursor,
			    int cursor_latency_ns,
			    int *plane_wm,
			    int *cursor_wm)
{
	struct drm_crtc *crtc;
	const struct drm_display_mode *adjusted_mode;
	int htotal, hdisplay, clock, pixel_size;
	int line_time_us, line_count;
	int entries, tlb_miss;

	crtc = intel_get_crtc_for_plane(dev, plane);
	if (!intel_crtc_active(crtc)) {
		*cursor_wm = cursor->guard_size;
		*plane_wm = display->guard_size;
		return false;
	}

	adjusted_mode = &to_intel_crtc(crtc)->config->base.adjusted_mode;
	clock = adjusted_mode->crtc_clock;
	htotal = adjusted_mode->crtc_htotal;
	hdisplay = to_intel_crtc(crtc)->config->pipe_src_w;
	pixel_size = crtc->primary->state->fb->bits_per_pixel / 8;

	/* Use the small buffer method to calculate plane watermark */
	entries = ((clock * pixel_size / 1000) * display_latency_ns) / 1000;
	tlb_miss = display->fifo_size*display->cacheline_size - hdisplay * 8;
	if (tlb_miss > 0)
		entries += tlb_miss;
	entries = DIV_ROUND_UP(entries, display->cacheline_size);
	*plane_wm = entries + display->guard_size;
	if (*plane_wm > (int)display->max_wm)
		*plane_wm = display->max_wm;

	/* Use the large buffer method to calculate cursor watermark */
	line_time_us = max(htotal * 1000 / clock, 1);
	line_count = (cursor_latency_ns / line_time_us + 1000) / 1000;
	entries = line_count * crtc->cursor->state->crtc_w * pixel_size;
	tlb_miss = cursor->fifo_size*cursor->cacheline_size - hdisplay * 8;
	if (tlb_miss > 0)
		entries += tlb_miss;
	entries = DIV_ROUND_UP(entries, cursor->cacheline_size);
	*cursor_wm = entries + cursor->guard_size;
	if (*cursor_wm > (int)cursor->max_wm)
		*cursor_wm = (int)cursor->max_wm;

	return true;
}

/*
 * Check the wm result.
 *
 * If any calculated watermark values is larger than the maximum value that
 * can be programmed into the associated watermark register, that watermark
 * must be disabled.
 */
static bool g4x_check_srwm(struct drm_device *dev,
			   int display_wm, int cursor_wm,
			   const struct intel_watermark_params *display,
			   const struct intel_watermark_params *cursor)
{
	DRM_DEBUG_KMS("SR watermark: display plane %d, cursor %d\n",
		      display_wm, cursor_wm);

	if (display_wm > display->max_wm) {
		DRM_DEBUG_KMS("display watermark is too large(%d/%ld), disabling\n",
			      display_wm, display->max_wm);
		return false;
	}

	if (cursor_wm > cursor->max_wm) {
		DRM_DEBUG_KMS("cursor watermark is too large(%d/%ld), disabling\n",
			      cursor_wm, cursor->max_wm);
		return false;
	}

	if (!(display_wm || cursor_wm)) {
		DRM_DEBUG_KMS("SR latency is 0, disabling\n");
		return false;
	}

	return true;
}

static bool g4x_compute_srwm(struct drm_device *dev,
			     int plane,
			     int latency_ns,
			     const struct intel_watermark_params *display,
			     const struct intel_watermark_params *cursor,
			     int *display_wm, int *cursor_wm)
{
	struct drm_crtc *crtc;
	const struct drm_display_mode *adjusted_mode;
	int hdisplay, htotal, pixel_size, clock;
	unsigned long line_time_us;
	int line_count, line_size;
	int small, large;
	int entries;

	if (!latency_ns) {
		*display_wm = *cursor_wm = 0;
		return false;
	}

	crtc = intel_get_crtc_for_plane(dev, plane);
	adjusted_mode = &to_intel_crtc(crtc)->config->base.adjusted_mode;
	clock = adjusted_mode->crtc_clock;
	htotal = adjusted_mode->crtc_htotal;
	hdisplay = to_intel_crtc(crtc)->config->pipe_src_w;
	pixel_size = crtc->primary->state->fb->bits_per_pixel / 8;

	line_time_us = max(htotal * 1000 / clock, 1);
	line_count = (latency_ns / line_time_us + 1000) / 1000;
	line_size = hdisplay * pixel_size;

	/* Use the minimum of the small and large buffer method for primary */
	small = ((clock * pixel_size / 1000) * latency_ns) / 1000;
	large = line_count * line_size;

	entries = DIV_ROUND_UP(min(small, large), display->cacheline_size);
	*display_wm = entries + display->guard_size;

	/* calculate the self-refresh watermark for display cursor */
	entries = line_count * pixel_size * crtc->cursor->state->crtc_w;
	entries = DIV_ROUND_UP(entries, cursor->cacheline_size);
	*cursor_wm = entries + cursor->guard_size;

	return g4x_check_srwm(dev,
			      *display_wm, *cursor_wm,
			      display, cursor);
}

#define FW_WM_VLV(value, plane) \
	(((value) << DSPFW_ ## plane ## _SHIFT) & DSPFW_ ## plane ## _MASK_VLV)

static void vlv_write_wm_values(struct intel_crtc *crtc,
				const struct vlv_wm_values *wm)
{
	struct drm_i915_private *dev_priv = to_i915(crtc->base.dev);
	enum pipe pipe = crtc->pipe;

	I915_WRITE(VLV_DDL(pipe),
		   (wm->ddl[pipe].cursor << DDL_CURSOR_SHIFT) |
		   (wm->ddl[pipe].sprite[1] << DDL_SPRITE_SHIFT(1)) |
		   (wm->ddl[pipe].sprite[0] << DDL_SPRITE_SHIFT(0)) |
		   (wm->ddl[pipe].primary << DDL_PLANE_SHIFT));

	I915_WRITE(DSPFW1,
		   FW_WM(wm->sr.plane, SR) |
		   FW_WM(wm->pipe[PIPE_B].cursor, CURSORB) |
		   FW_WM_VLV(wm->pipe[PIPE_B].primary, PLANEB) |
		   FW_WM_VLV(wm->pipe[PIPE_A].primary, PLANEA));
	I915_WRITE(DSPFW2,
		   FW_WM_VLV(wm->pipe[PIPE_A].sprite[1], SPRITEB) |
		   FW_WM(wm->pipe[PIPE_A].cursor, CURSORA) |
		   FW_WM_VLV(wm->pipe[PIPE_A].sprite[0], SPRITEA));
	I915_WRITE(DSPFW3,
		   FW_WM(wm->sr.cursor, CURSOR_SR));

	if (IS_CHERRYVIEW(dev_priv)) {
		I915_WRITE(DSPFW7_CHV,
			   FW_WM_VLV(wm->pipe[PIPE_B].sprite[1], SPRITED) |
			   FW_WM_VLV(wm->pipe[PIPE_B].sprite[0], SPRITEC));
		I915_WRITE(DSPFW8_CHV,
			   FW_WM_VLV(wm->pipe[PIPE_C].sprite[1], SPRITEF) |
			   FW_WM_VLV(wm->pipe[PIPE_C].sprite[0], SPRITEE));
		I915_WRITE(DSPFW9_CHV,
			   FW_WM_VLV(wm->pipe[PIPE_C].primary, PLANEC) |
			   FW_WM(wm->pipe[PIPE_C].cursor, CURSORC));
		I915_WRITE(DSPHOWM,
			   FW_WM(wm->sr.plane >> 9, SR_HI) |
			   FW_WM(wm->pipe[PIPE_C].sprite[1] >> 8, SPRITEF_HI) |
			   FW_WM(wm->pipe[PIPE_C].sprite[0] >> 8, SPRITEE_HI) |
			   FW_WM(wm->pipe[PIPE_C].primary >> 8, PLANEC_HI) |
			   FW_WM(wm->pipe[PIPE_B].sprite[1] >> 8, SPRITED_HI) |
			   FW_WM(wm->pipe[PIPE_B].sprite[0] >> 8, SPRITEC_HI) |
			   FW_WM(wm->pipe[PIPE_B].primary >> 8, PLANEB_HI) |
			   FW_WM(wm->pipe[PIPE_A].sprite[1] >> 8, SPRITEB_HI) |
			   FW_WM(wm->pipe[PIPE_A].sprite[0] >> 8, SPRITEA_HI) |
			   FW_WM(wm->pipe[PIPE_A].primary >> 8, PLANEA_HI));
	} else {
		I915_WRITE(DSPFW7,
			   FW_WM_VLV(wm->pipe[PIPE_B].sprite[1], SPRITED) |
			   FW_WM_VLV(wm->pipe[PIPE_B].sprite[0], SPRITEC));
		I915_WRITE(DSPHOWM,
			   FW_WM(wm->sr.plane >> 9, SR_HI) |
			   FW_WM(wm->pipe[PIPE_B].sprite[1] >> 8, SPRITED_HI) |
			   FW_WM(wm->pipe[PIPE_B].sprite[0] >> 8, SPRITEC_HI) |
			   FW_WM(wm->pipe[PIPE_B].primary >> 8, PLANEB_HI) |
			   FW_WM(wm->pipe[PIPE_A].sprite[1] >> 8, SPRITEB_HI) |
			   FW_WM(wm->pipe[PIPE_A].sprite[0] >> 8, SPRITEA_HI) |
			   FW_WM(wm->pipe[PIPE_A].primary >> 8, PLANEA_HI));
	}

	POSTING_READ(DSPFW1);

	dev_priv->wm.vlv = *wm;
}

#undef FW_WM_VLV

static uint8_t vlv_compute_drain_latency(struct drm_crtc *crtc,
					 struct drm_plane *plane)
{
	struct drm_device *dev = crtc->dev;
	struct intel_crtc *intel_crtc = to_intel_crtc(crtc);
	int entries, prec_mult, drain_latency, pixel_size;
	int clock = intel_crtc->config->base.adjusted_mode.crtc_clock;
	const int high_precision = IS_CHERRYVIEW(dev) ? 16 : 64;

	/*
	 * FIXME the plane might have an fb
	 * but be invisible (eg. due to clipping)
	 */
	if (!intel_crtc->active || !plane->state->fb)
		return 0;

	if (WARN(clock == 0, "Pixel clock is zero!\n"))
		return 0;

	pixel_size = drm_format_plane_cpp(plane->state->fb->pixel_format, 0);

	if (WARN(pixel_size == 0, "Pixel size is zero!\n"))
		return 0;
<<<<<<< HEAD

	entries = DIV_ROUND_UP(clock, 1000) * pixel_size;

	prec_mult = high_precision;
	drain_latency = 64 * prec_mult * 4 / entries;

=======

	entries = DIV_ROUND_UP(clock, 1000) * pixel_size;

	prec_mult = high_precision;
	drain_latency = 64 * prec_mult * 4 / entries;

>>>>>>> 16977dae
	if (drain_latency > DRAIN_LATENCY_MASK) {
		prec_mult /= 2;
		drain_latency = 64 * prec_mult * 4 / entries;
	}

	if (drain_latency > DRAIN_LATENCY_MASK)
		drain_latency = DRAIN_LATENCY_MASK;

	return drain_latency | (prec_mult == high_precision ?
				DDL_PRECISION_HIGH : DDL_PRECISION_LOW);
}

static int vlv_compute_wm(struct intel_crtc *crtc,
			  struct intel_plane *plane,
			  int fifo_size)
{
	int clock, entries, pixel_size;

	/*
	 * FIXME the plane might have an fb
	 * but be invisible (eg. due to clipping)
	 */
	if (!crtc->active || !plane->base.state->fb)
		return 0;

	pixel_size = drm_format_plane_cpp(plane->base.state->fb->pixel_format, 0);
	clock = crtc->config->base.adjusted_mode.crtc_clock;

	entries = DIV_ROUND_UP(clock, 1000) * pixel_size;

	/*
	 * Set up the watermark such that we don't start issuing memory
	 * requests until we are within PND's max deadline value (256us).
	 * Idea being to be idle as long as possible while still taking
	 * advatange of PND's deadline scheduling. The limit of 8
	 * cachelines (used when the FIFO will anyway drain in less time
	 * than 256us) should match what we would be done if trickle
	 * feed were enabled.
	 */
	return fifo_size - clamp(DIV_ROUND_UP(256 * entries, 64), 0, fifo_size - 8);
}

static bool vlv_compute_sr_wm(struct drm_device *dev,
			      struct vlv_wm_values *wm)
{
	struct drm_i915_private *dev_priv = to_i915(dev);
	struct drm_crtc *crtc;
	enum pipe pipe = INVALID_PIPE;
	int num_planes = 0;
	int fifo_size = 0;
	struct intel_plane *plane;

	wm->sr.cursor = wm->sr.plane = 0;

	crtc = single_enabled_crtc(dev);
	/* maxfifo not supported on pipe C */
	if (crtc && to_intel_crtc(crtc)->pipe != PIPE_C) {
		pipe = to_intel_crtc(crtc)->pipe;
		num_planes = !!wm->pipe[pipe].primary +
			!!wm->pipe[pipe].sprite[0] +
			!!wm->pipe[pipe].sprite[1];
		fifo_size = INTEL_INFO(dev_priv)->num_pipes * 512 - 1;
	}

	if (fifo_size == 0 || num_planes > 1)
		return false;

	wm->sr.cursor = vlv_compute_wm(to_intel_crtc(crtc),
				       to_intel_plane(crtc->cursor), 0x3f);

	list_for_each_entry(plane, &dev->mode_config.plane_list, base.head) {
		if (plane->base.type == DRM_PLANE_TYPE_CURSOR)
			continue;

		if (plane->pipe != pipe)
			continue;

		wm->sr.plane = vlv_compute_wm(to_intel_crtc(crtc),
					      plane, fifo_size);
		if (wm->sr.plane != 0)
			break;
	}

	return true;
}

static void valleyview_update_wm(struct drm_crtc *crtc)
{
	struct drm_device *dev = crtc->dev;
	struct drm_i915_private *dev_priv = dev->dev_private;
	struct intel_crtc *intel_crtc = to_intel_crtc(crtc);
	enum pipe pipe = intel_crtc->pipe;
	bool cxsr_enabled;
	struct vlv_wm_values wm = dev_priv->wm.vlv;

	wm.ddl[pipe].primary = vlv_compute_drain_latency(crtc, crtc->primary);
	wm.pipe[pipe].primary = vlv_compute_wm(intel_crtc,
					       to_intel_plane(crtc->primary),
					       vlv_get_fifo_size(dev, pipe, 0));

	wm.ddl[pipe].cursor = vlv_compute_drain_latency(crtc, crtc->cursor);
	wm.pipe[pipe].cursor = vlv_compute_wm(intel_crtc,
					      to_intel_plane(crtc->cursor),
					      0x3f);

	cxsr_enabled = vlv_compute_sr_wm(dev, &wm);

	if (memcmp(&wm, &dev_priv->wm.vlv, sizeof(wm)) == 0)
		return;

	DRM_DEBUG_KMS("Setting FIFO watermarks - %c: plane=%d, cursor=%d, "
		      "SR: plane=%d, cursor=%d\n", pipe_name(pipe),
		      wm.pipe[pipe].primary, wm.pipe[pipe].cursor,
		      wm.sr.plane, wm.sr.cursor);

	/*
	 * FIXME DDR DVFS introduces massive memory latencies which
	 * are not known to system agent so any deadline specified
	 * by the display may not be respected. To support DDR DVFS
	 * the watermark code needs to be rewritten to essentially
	 * bypass deadline mechanism and rely solely on the
	 * watermarks. For now disable DDR DVFS.
	 */
	if (IS_CHERRYVIEW(dev_priv))
		chv_set_memory_dvfs(dev_priv, false);

	if (!cxsr_enabled)
		intel_set_memory_cxsr(dev_priv, false);

	vlv_write_wm_values(intel_crtc, &wm);

	if (cxsr_enabled)
		intel_set_memory_cxsr(dev_priv, true);
}

static void valleyview_update_sprite_wm(struct drm_plane *plane,
					struct drm_crtc *crtc,
					uint32_t sprite_width,
					uint32_t sprite_height,
					int pixel_size,
					bool enabled, bool scaled)
{
	struct drm_device *dev = crtc->dev;
	struct drm_i915_private *dev_priv = dev->dev_private;
	struct intel_crtc *intel_crtc = to_intel_crtc(crtc);
	enum pipe pipe = intel_crtc->pipe;
	int sprite = to_intel_plane(plane)->plane;
	bool cxsr_enabled;
	struct vlv_wm_values wm = dev_priv->wm.vlv;

	if (enabled) {
		wm.ddl[pipe].sprite[sprite] =
			vlv_compute_drain_latency(crtc, plane);

		wm.pipe[pipe].sprite[sprite] =
			vlv_compute_wm(intel_crtc,
				       to_intel_plane(plane),
				       vlv_get_fifo_size(dev, pipe, sprite+1));
	} else {
		wm.ddl[pipe].sprite[sprite] = 0;
		wm.pipe[pipe].sprite[sprite] = 0;
	}

	cxsr_enabled = vlv_compute_sr_wm(dev, &wm);

	if (memcmp(&wm, &dev_priv->wm.vlv, sizeof(wm)) == 0)
		return;

	DRM_DEBUG_KMS("Setting FIFO watermarks - %c: sprite %c=%d, "
		      "SR: plane=%d, cursor=%d\n", pipe_name(pipe),
		      sprite_name(pipe, sprite),
		      wm.pipe[pipe].sprite[sprite],
		      wm.sr.plane, wm.sr.cursor);

	if (!cxsr_enabled)
		intel_set_memory_cxsr(dev_priv, false);

	vlv_write_wm_values(intel_crtc, &wm);

	if (cxsr_enabled)
		intel_set_memory_cxsr(dev_priv, true);
}

#define single_plane_enabled(mask) is_power_of_2(mask)

static void g4x_update_wm(struct drm_crtc *crtc)
{
	struct drm_device *dev = crtc->dev;
	static const int sr_latency_ns = 12000;
	struct drm_i915_private *dev_priv = dev->dev_private;
	int planea_wm, planeb_wm, cursora_wm, cursorb_wm;
	int plane_sr, cursor_sr;
	unsigned int enabled = 0;
	bool cxsr_enabled;

	if (g4x_compute_wm0(dev, PIPE_A,
			    &g4x_wm_info, pessimal_latency_ns,
			    &g4x_cursor_wm_info, pessimal_latency_ns,
			    &planea_wm, &cursora_wm))
		enabled |= 1 << PIPE_A;

	if (g4x_compute_wm0(dev, PIPE_B,
			    &g4x_wm_info, pessimal_latency_ns,
			    &g4x_cursor_wm_info, pessimal_latency_ns,
			    &planeb_wm, &cursorb_wm))
		enabled |= 1 << PIPE_B;

	if (single_plane_enabled(enabled) &&
	    g4x_compute_srwm(dev, ffs(enabled) - 1,
			     sr_latency_ns,
			     &g4x_wm_info,
			     &g4x_cursor_wm_info,
			     &plane_sr, &cursor_sr)) {
		cxsr_enabled = true;
	} else {
		cxsr_enabled = false;
		intel_set_memory_cxsr(dev_priv, false);
		plane_sr = cursor_sr = 0;
	}

	DRM_DEBUG_KMS("Setting FIFO watermarks - A: plane=%d, cursor=%d, "
		      "B: plane=%d, cursor=%d, SR: plane=%d, cursor=%d\n",
		      planea_wm, cursora_wm,
		      planeb_wm, cursorb_wm,
		      plane_sr, cursor_sr);

	I915_WRITE(DSPFW1,
		   FW_WM(plane_sr, SR) |
		   FW_WM(cursorb_wm, CURSORB) |
		   FW_WM(planeb_wm, PLANEB) |
		   FW_WM(planea_wm, PLANEA));
	I915_WRITE(DSPFW2,
		   (I915_READ(DSPFW2) & ~DSPFW_CURSORA_MASK) |
		   FW_WM(cursora_wm, CURSORA));
	/* HPLL off in SR has some issues on G4x... disable it */
	I915_WRITE(DSPFW3,
		   (I915_READ(DSPFW3) & ~(DSPFW_HPLL_SR_EN | DSPFW_CURSOR_SR_MASK)) |
		   FW_WM(cursor_sr, CURSOR_SR));

	if (cxsr_enabled)
		intel_set_memory_cxsr(dev_priv, true);
}

static void i965_update_wm(struct drm_crtc *unused_crtc)
{
	struct drm_device *dev = unused_crtc->dev;
	struct drm_i915_private *dev_priv = dev->dev_private;
	struct drm_crtc *crtc;
	int srwm = 1;
	int cursor_sr = 16;
	bool cxsr_enabled;

	/* Calc sr entries for one plane configs */
	crtc = single_enabled_crtc(dev);
	if (crtc) {
		/* self-refresh has much higher latency */
		static const int sr_latency_ns = 12000;
		const struct drm_display_mode *adjusted_mode =
			&to_intel_crtc(crtc)->config->base.adjusted_mode;
		int clock = adjusted_mode->crtc_clock;
		int htotal = adjusted_mode->crtc_htotal;
		int hdisplay = to_intel_crtc(crtc)->config->pipe_src_w;
		int pixel_size = crtc->primary->state->fb->bits_per_pixel / 8;
		unsigned long line_time_us;
		int entries;

		line_time_us = max(htotal * 1000 / clock, 1);

		/* Use ns/us then divide to preserve precision */
		entries = (((sr_latency_ns / line_time_us) + 1000) / 1000) *
			pixel_size * hdisplay;
		entries = DIV_ROUND_UP(entries, I915_FIFO_LINE_SIZE);
		srwm = I965_FIFO_SIZE - entries;
		if (srwm < 0)
			srwm = 1;
		srwm &= 0x1ff;
		DRM_DEBUG_KMS("self-refresh entries: %d, wm: %d\n",
			      entries, srwm);

		entries = (((sr_latency_ns / line_time_us) + 1000) / 1000) *
			pixel_size * crtc->cursor->state->crtc_w;
		entries = DIV_ROUND_UP(entries,
					  i965_cursor_wm_info.cacheline_size);
		cursor_sr = i965_cursor_wm_info.fifo_size -
			(entries + i965_cursor_wm_info.guard_size);

		if (cursor_sr > i965_cursor_wm_info.max_wm)
			cursor_sr = i965_cursor_wm_info.max_wm;

		DRM_DEBUG_KMS("self-refresh watermark: display plane %d "
			      "cursor %d\n", srwm, cursor_sr);

		cxsr_enabled = true;
	} else {
		cxsr_enabled = false;
		/* Turn off self refresh if both pipes are enabled */
		intel_set_memory_cxsr(dev_priv, false);
	}

	DRM_DEBUG_KMS("Setting FIFO watermarks - A: 8, B: 8, C: 8, SR %d\n",
		      srwm);

	/* 965 has limitations... */
	I915_WRITE(DSPFW1, FW_WM(srwm, SR) |
		   FW_WM(8, CURSORB) |
		   FW_WM(8, PLANEB) |
		   FW_WM(8, PLANEA));
	I915_WRITE(DSPFW2, FW_WM(8, CURSORA) |
		   FW_WM(8, PLANEC_OLD));
	/* update cursor SR watermark */
	I915_WRITE(DSPFW3, FW_WM(cursor_sr, CURSOR_SR));

	if (cxsr_enabled)
		intel_set_memory_cxsr(dev_priv, true);
}

#undef FW_WM

static void i9xx_update_wm(struct drm_crtc *unused_crtc)
{
	struct drm_device *dev = unused_crtc->dev;
	struct drm_i915_private *dev_priv = dev->dev_private;
	const struct intel_watermark_params *wm_info;
	uint32_t fwater_lo;
	uint32_t fwater_hi;
	int cwm, srwm = 1;
	int fifo_size;
	int planea_wm, planeb_wm;
	struct drm_crtc *crtc, *enabled = NULL;

	if (IS_I945GM(dev))
		wm_info = &i945_wm_info;
	else if (!IS_GEN2(dev))
		wm_info = &i915_wm_info;
	else
		wm_info = &i830_a_wm_info;

	fifo_size = dev_priv->display.get_fifo_size(dev, 0);
	crtc = intel_get_crtc_for_plane(dev, 0);
	if (intel_crtc_active(crtc)) {
		const struct drm_display_mode *adjusted_mode;
		int cpp = crtc->primary->state->fb->bits_per_pixel / 8;
		if (IS_GEN2(dev))
			cpp = 4;

		adjusted_mode = &to_intel_crtc(crtc)->config->base.adjusted_mode;
		planea_wm = intel_calculate_wm(adjusted_mode->crtc_clock,
					       wm_info, fifo_size, cpp,
					       pessimal_latency_ns);
		enabled = crtc;
	} else {
		planea_wm = fifo_size - wm_info->guard_size;
		if (planea_wm > (long)wm_info->max_wm)
			planea_wm = wm_info->max_wm;
	}

	if (IS_GEN2(dev))
		wm_info = &i830_bc_wm_info;

	fifo_size = dev_priv->display.get_fifo_size(dev, 1);
	crtc = intel_get_crtc_for_plane(dev, 1);
	if (intel_crtc_active(crtc)) {
		const struct drm_display_mode *adjusted_mode;
		int cpp = crtc->primary->state->fb->bits_per_pixel / 8;
		if (IS_GEN2(dev))
			cpp = 4;

		adjusted_mode = &to_intel_crtc(crtc)->config->base.adjusted_mode;
		planeb_wm = intel_calculate_wm(adjusted_mode->crtc_clock,
					       wm_info, fifo_size, cpp,
					       pessimal_latency_ns);
		if (enabled == NULL)
			enabled = crtc;
		else
			enabled = NULL;
	} else {
		planeb_wm = fifo_size - wm_info->guard_size;
		if (planeb_wm > (long)wm_info->max_wm)
			planeb_wm = wm_info->max_wm;
	}

	DRM_DEBUG_KMS("FIFO watermarks - A: %d, B: %d\n", planea_wm, planeb_wm);

	if (IS_I915GM(dev) && enabled) {
		struct drm_i915_gem_object *obj;

		obj = intel_fb_obj(enabled->primary->state->fb);

		/* self-refresh seems busted with untiled */
		if (obj->tiling_mode == I915_TILING_NONE)
			enabled = NULL;
	}

	/*
	 * Overlay gets an aggressive default since video jitter is bad.
	 */
	cwm = 2;

	/* Play safe and disable self-refresh before adjusting watermarks. */
	intel_set_memory_cxsr(dev_priv, false);

	/* Calc sr entries for one plane configs */
	if (HAS_FW_BLC(dev) && enabled) {
		/* self-refresh has much higher latency */
		static const int sr_latency_ns = 6000;
		const struct drm_display_mode *adjusted_mode =
			&to_intel_crtc(enabled)->config->base.adjusted_mode;
		int clock = adjusted_mode->crtc_clock;
		int htotal = adjusted_mode->crtc_htotal;
		int hdisplay = to_intel_crtc(enabled)->config->pipe_src_w;
		int pixel_size = enabled->primary->state->fb->bits_per_pixel / 8;
		unsigned long line_time_us;
		int entries;

		line_time_us = max(htotal * 1000 / clock, 1);

		/* Use ns/us then divide to preserve precision */
		entries = (((sr_latency_ns / line_time_us) + 1000) / 1000) *
			pixel_size * hdisplay;
		entries = DIV_ROUND_UP(entries, wm_info->cacheline_size);
		DRM_DEBUG_KMS("self-refresh entries: %d\n", entries);
		srwm = wm_info->fifo_size - entries;
		if (srwm < 0)
			srwm = 1;

		if (IS_I945G(dev) || IS_I945GM(dev))
			I915_WRITE(FW_BLC_SELF,
				   FW_BLC_SELF_FIFO_MASK | (srwm & 0xff));
		else if (IS_I915GM(dev))
			I915_WRITE(FW_BLC_SELF, srwm & 0x3f);
	}

	DRM_DEBUG_KMS("Setting FIFO watermarks - A: %d, B: %d, C: %d, SR %d\n",
		      planea_wm, planeb_wm, cwm, srwm);

	fwater_lo = ((planeb_wm & 0x3f) << 16) | (planea_wm & 0x3f);
	fwater_hi = (cwm & 0x1f);

	/* Set request length to 8 cachelines per fetch */
	fwater_lo = fwater_lo | (1 << 24) | (1 << 8);
	fwater_hi = fwater_hi | (1 << 8);

	I915_WRITE(FW_BLC, fwater_lo);
	I915_WRITE(FW_BLC2, fwater_hi);

	if (enabled)
		intel_set_memory_cxsr(dev_priv, true);
}

static void i845_update_wm(struct drm_crtc *unused_crtc)
{
	struct drm_device *dev = unused_crtc->dev;
	struct drm_i915_private *dev_priv = dev->dev_private;
	struct drm_crtc *crtc;
	const struct drm_display_mode *adjusted_mode;
	uint32_t fwater_lo;
	int planea_wm;

	crtc = single_enabled_crtc(dev);
	if (crtc == NULL)
		return;

	adjusted_mode = &to_intel_crtc(crtc)->config->base.adjusted_mode;
	planea_wm = intel_calculate_wm(adjusted_mode->crtc_clock,
				       &i845_wm_info,
				       dev_priv->display.get_fifo_size(dev, 0),
				       4, pessimal_latency_ns);
	fwater_lo = I915_READ(FW_BLC) & ~0xfff;
	fwater_lo |= (3<<8) | planea_wm;

	DRM_DEBUG_KMS("Setting FIFO watermarks - A: %d\n", planea_wm);

	I915_WRITE(FW_BLC, fwater_lo);
}

static uint32_t ilk_pipe_pixel_rate(struct drm_device *dev,
				    struct drm_crtc *crtc)
{
	struct intel_crtc *intel_crtc = to_intel_crtc(crtc);
	uint32_t pixel_rate;

	pixel_rate = intel_crtc->config->base.adjusted_mode.crtc_clock;

	/* We only use IF-ID interlacing. If we ever use PF-ID we'll need to
	 * adjust the pixel_rate here. */

	if (intel_crtc->config->pch_pfit.enabled) {
		uint64_t pipe_w, pipe_h, pfit_w, pfit_h;
		uint32_t pfit_size = intel_crtc->config->pch_pfit.size;

		pipe_w = intel_crtc->config->pipe_src_w;
		pipe_h = intel_crtc->config->pipe_src_h;
		pfit_w = (pfit_size >> 16) & 0xFFFF;
		pfit_h = pfit_size & 0xFFFF;
		if (pipe_w < pfit_w)
			pipe_w = pfit_w;
		if (pipe_h < pfit_h)
			pipe_h = pfit_h;

		pixel_rate = div_u64((uint64_t) pixel_rate * pipe_w * pipe_h,
				     pfit_w * pfit_h);
	}

	return pixel_rate;
}

/* latency must be in 0.1us units. */
static uint32_t ilk_wm_method1(uint32_t pixel_rate, uint8_t bytes_per_pixel,
			       uint32_t latency)
{
	uint64_t ret;

	if (WARN(latency == 0, "Latency value missing\n"))
		return UINT_MAX;

	ret = (uint64_t) pixel_rate * bytes_per_pixel * latency;
	ret = DIV_ROUND_UP_ULL(ret, 64 * 10000) + 2;

	return ret;
}

/* latency must be in 0.1us units. */
static uint32_t ilk_wm_method2(uint32_t pixel_rate, uint32_t pipe_htotal,
			       uint32_t horiz_pixels, uint8_t bytes_per_pixel,
			       uint32_t latency)
{
	uint32_t ret;

	if (WARN(latency == 0, "Latency value missing\n"))
		return UINT_MAX;

	ret = (latency * pixel_rate) / (pipe_htotal * 10000);
	ret = (ret + 1) * horiz_pixels * bytes_per_pixel;
	ret = DIV_ROUND_UP(ret, 64) + 2;
	return ret;
}

static uint32_t ilk_wm_fbc(uint32_t pri_val, uint32_t horiz_pixels,
			   uint8_t bytes_per_pixel)
{
	return DIV_ROUND_UP(pri_val * 64, horiz_pixels * bytes_per_pixel) + 2;
}

struct skl_pipe_wm_parameters {
	bool active;
	uint32_t pipe_htotal;
	uint32_t pixel_rate; /* in KHz */
	struct intel_plane_wm_parameters plane[I915_MAX_PLANES];
	struct intel_plane_wm_parameters cursor;
};

struct ilk_pipe_wm_parameters {
	bool active;
	uint32_t pipe_htotal;
	uint32_t pixel_rate;
	struct intel_plane_wm_parameters pri;
	struct intel_plane_wm_parameters spr;
	struct intel_plane_wm_parameters cur;
};

struct ilk_wm_maximums {
	uint16_t pri;
	uint16_t spr;
	uint16_t cur;
	uint16_t fbc;
};

/* used in computing the new watermarks state */
struct intel_wm_config {
	unsigned int num_pipes_active;
	bool sprites_enabled;
	bool sprites_scaled;
};

/*
 * For both WM_PIPE and WM_LP.
 * mem_value must be in 0.1us units.
 */
static uint32_t ilk_compute_pri_wm(const struct ilk_pipe_wm_parameters *params,
				   uint32_t mem_value,
				   bool is_lp)
{
	uint32_t method1, method2;

	if (!params->active || !params->pri.enabled)
		return 0;

	method1 = ilk_wm_method1(params->pixel_rate,
				 params->pri.bytes_per_pixel,
				 mem_value);

	if (!is_lp)
		return method1;

	method2 = ilk_wm_method2(params->pixel_rate,
				 params->pipe_htotal,
				 params->pri.horiz_pixels,
				 params->pri.bytes_per_pixel,
				 mem_value);

	return min(method1, method2);
}

/*
 * For both WM_PIPE and WM_LP.
 * mem_value must be in 0.1us units.
 */
static uint32_t ilk_compute_spr_wm(const struct ilk_pipe_wm_parameters *params,
				   uint32_t mem_value)
{
	uint32_t method1, method2;

	if (!params->active || !params->spr.enabled)
		return 0;

	method1 = ilk_wm_method1(params->pixel_rate,
				 params->spr.bytes_per_pixel,
				 mem_value);
	method2 = ilk_wm_method2(params->pixel_rate,
				 params->pipe_htotal,
				 params->spr.horiz_pixels,
				 params->spr.bytes_per_pixel,
				 mem_value);
	return min(method1, method2);
}

/*
 * For both WM_PIPE and WM_LP.
 * mem_value must be in 0.1us units.
 */
static uint32_t ilk_compute_cur_wm(const struct ilk_pipe_wm_parameters *params,
				   uint32_t mem_value)
{
	if (!params->active || !params->cur.enabled)
		return 0;

	return ilk_wm_method2(params->pixel_rate,
			      params->pipe_htotal,
			      params->cur.horiz_pixels,
			      params->cur.bytes_per_pixel,
			      mem_value);
}

/* Only for WM_LP. */
static uint32_t ilk_compute_fbc_wm(const struct ilk_pipe_wm_parameters *params,
				   uint32_t pri_val)
{
	if (!params->active || !params->pri.enabled)
		return 0;

	return ilk_wm_fbc(pri_val,
			  params->pri.horiz_pixels,
			  params->pri.bytes_per_pixel);
}

static unsigned int ilk_display_fifo_size(const struct drm_device *dev)
{
	if (INTEL_INFO(dev)->gen >= 8)
		return 3072;
	else if (INTEL_INFO(dev)->gen >= 7)
		return 768;
	else
		return 512;
}

static unsigned int ilk_plane_wm_reg_max(const struct drm_device *dev,
					 int level, bool is_sprite)
{
	if (INTEL_INFO(dev)->gen >= 8)
		/* BDW primary/sprite plane watermarks */
		return level == 0 ? 255 : 2047;
	else if (INTEL_INFO(dev)->gen >= 7)
		/* IVB/HSW primary/sprite plane watermarks */
		return level == 0 ? 127 : 1023;
	else if (!is_sprite)
		/* ILK/SNB primary plane watermarks */
		return level == 0 ? 127 : 511;
	else
		/* ILK/SNB sprite plane watermarks */
		return level == 0 ? 63 : 255;
}

static unsigned int ilk_cursor_wm_reg_max(const struct drm_device *dev,
					  int level)
{
	if (INTEL_INFO(dev)->gen >= 7)
		return level == 0 ? 63 : 255;
	else
		return level == 0 ? 31 : 63;
}

static unsigned int ilk_fbc_wm_reg_max(const struct drm_device *dev)
{
	if (INTEL_INFO(dev)->gen >= 8)
		return 31;
	else
		return 15;
}

/* Calculate the maximum primary/sprite plane watermark */
static unsigned int ilk_plane_wm_max(const struct drm_device *dev,
				     int level,
				     const struct intel_wm_config *config,
				     enum intel_ddb_partitioning ddb_partitioning,
				     bool is_sprite)
{
	unsigned int fifo_size = ilk_display_fifo_size(dev);

	/* if sprites aren't enabled, sprites get nothing */
	if (is_sprite && !config->sprites_enabled)
		return 0;

	/* HSW allows LP1+ watermarks even with multiple pipes */
	if (level == 0 || config->num_pipes_active > 1) {
		fifo_size /= INTEL_INFO(dev)->num_pipes;

		/*
		 * For some reason the non self refresh
		 * FIFO size is only half of the self
		 * refresh FIFO size on ILK/SNB.
		 */
		if (INTEL_INFO(dev)->gen <= 6)
			fifo_size /= 2;
	}

	if (config->sprites_enabled) {
		/* level 0 is always calculated with 1:1 split */
		if (level > 0 && ddb_partitioning == INTEL_DDB_PART_5_6) {
			if (is_sprite)
				fifo_size *= 5;
			fifo_size /= 6;
		} else {
			fifo_size /= 2;
		}
	}

	/* clamp to max that the registers can hold */
	return min(fifo_size, ilk_plane_wm_reg_max(dev, level, is_sprite));
}

/* Calculate the maximum cursor plane watermark */
static unsigned int ilk_cursor_wm_max(const struct drm_device *dev,
				      int level,
				      const struct intel_wm_config *config)
{
	/* HSW LP1+ watermarks w/ multiple pipes */
	if (level > 0 && config->num_pipes_active > 1)
		return 64;

	/* otherwise just report max that registers can hold */
	return ilk_cursor_wm_reg_max(dev, level);
}

static void ilk_compute_wm_maximums(const struct drm_device *dev,
				    int level,
				    const struct intel_wm_config *config,
				    enum intel_ddb_partitioning ddb_partitioning,
				    struct ilk_wm_maximums *max)
{
	max->pri = ilk_plane_wm_max(dev, level, config, ddb_partitioning, false);
	max->spr = ilk_plane_wm_max(dev, level, config, ddb_partitioning, true);
	max->cur = ilk_cursor_wm_max(dev, level, config);
	max->fbc = ilk_fbc_wm_reg_max(dev);
}

static void ilk_compute_wm_reg_maximums(struct drm_device *dev,
					int level,
					struct ilk_wm_maximums *max)
{
	max->pri = ilk_plane_wm_reg_max(dev, level, false);
	max->spr = ilk_plane_wm_reg_max(dev, level, true);
	max->cur = ilk_cursor_wm_reg_max(dev, level);
	max->fbc = ilk_fbc_wm_reg_max(dev);
}

static bool ilk_validate_wm_level(int level,
				  const struct ilk_wm_maximums *max,
				  struct intel_wm_level *result)
{
	bool ret;

	/* already determined to be invalid? */
	if (!result->enable)
		return false;

	result->enable = result->pri_val <= max->pri &&
			 result->spr_val <= max->spr &&
			 result->cur_val <= max->cur;

	ret = result->enable;

	/*
	 * HACK until we can pre-compute everything,
	 * and thus fail gracefully if LP0 watermarks
	 * are exceeded...
	 */
	if (level == 0 && !result->enable) {
		if (result->pri_val > max->pri)
			DRM_DEBUG_KMS("Primary WM%d too large %u (max %u)\n",
				      level, result->pri_val, max->pri);
		if (result->spr_val > max->spr)
			DRM_DEBUG_KMS("Sprite WM%d too large %u (max %u)\n",
				      level, result->spr_val, max->spr);
		if (result->cur_val > max->cur)
			DRM_DEBUG_KMS("Cursor WM%d too large %u (max %u)\n",
				      level, result->cur_val, max->cur);

		result->pri_val = min_t(uint32_t, result->pri_val, max->pri);
		result->spr_val = min_t(uint32_t, result->spr_val, max->spr);
		result->cur_val = min_t(uint32_t, result->cur_val, max->cur);
		result->enable = true;
	}

	return ret;
}

static void ilk_compute_wm_level(const struct drm_i915_private *dev_priv,
				 int level,
				 const struct ilk_pipe_wm_parameters *p,
				 struct intel_wm_level *result)
{
	uint16_t pri_latency = dev_priv->wm.pri_latency[level];
	uint16_t spr_latency = dev_priv->wm.spr_latency[level];
	uint16_t cur_latency = dev_priv->wm.cur_latency[level];

	/* WM1+ latency values stored in 0.5us units */
	if (level > 0) {
		pri_latency *= 5;
		spr_latency *= 5;
		cur_latency *= 5;
	}

	result->pri_val = ilk_compute_pri_wm(p, pri_latency, level);
	result->spr_val = ilk_compute_spr_wm(p, spr_latency);
	result->cur_val = ilk_compute_cur_wm(p, cur_latency);
	result->fbc_val = ilk_compute_fbc_wm(p, result->pri_val);
	result->enable = true;
}

static uint32_t
hsw_compute_linetime_wm(struct drm_device *dev, struct drm_crtc *crtc)
{
	struct drm_i915_private *dev_priv = dev->dev_private;
	struct intel_crtc *intel_crtc = to_intel_crtc(crtc);
	struct drm_display_mode *mode = &intel_crtc->config->base.adjusted_mode;
	u32 linetime, ips_linetime;

	if (!intel_crtc->active)
		return 0;

	/* The WM are computed with base on how long it takes to fill a single
	 * row at the given clock rate, multiplied by 8.
	 * */
	linetime = DIV_ROUND_CLOSEST(mode->crtc_htotal * 1000 * 8,
				     mode->crtc_clock);
	ips_linetime = DIV_ROUND_CLOSEST(mode->crtc_htotal * 1000 * 8,
					 dev_priv->display.get_display_clock_speed(dev_priv->dev));

	return PIPE_WM_LINETIME_IPS_LINETIME(ips_linetime) |
	       PIPE_WM_LINETIME_TIME(linetime);
}

static void intel_read_wm_latency(struct drm_device *dev, uint16_t wm[8])
{
	struct drm_i915_private *dev_priv = dev->dev_private;

	if (IS_GEN9(dev)) {
		uint32_t val;
		int ret, i;
		int level, max_level = ilk_wm_max_level(dev);

		/* read the first set of memory latencies[0:3] */
		val = 0; /* data0 to be programmed to 0 for first set */
		mutex_lock(&dev_priv->rps.hw_lock);
		ret = sandybridge_pcode_read(dev_priv,
					     GEN9_PCODE_READ_MEM_LATENCY,
					     &val);
		mutex_unlock(&dev_priv->rps.hw_lock);

		if (ret) {
			DRM_ERROR("SKL Mailbox read error = %d\n", ret);
			return;
		}

		wm[0] = val & GEN9_MEM_LATENCY_LEVEL_MASK;
		wm[1] = (val >> GEN9_MEM_LATENCY_LEVEL_1_5_SHIFT) &
				GEN9_MEM_LATENCY_LEVEL_MASK;
		wm[2] = (val >> GEN9_MEM_LATENCY_LEVEL_2_6_SHIFT) &
				GEN9_MEM_LATENCY_LEVEL_MASK;
		wm[3] = (val >> GEN9_MEM_LATENCY_LEVEL_3_7_SHIFT) &
				GEN9_MEM_LATENCY_LEVEL_MASK;

		/* read the second set of memory latencies[4:7] */
		val = 1; /* data0 to be programmed to 1 for second set */
		mutex_lock(&dev_priv->rps.hw_lock);
		ret = sandybridge_pcode_read(dev_priv,
					     GEN9_PCODE_READ_MEM_LATENCY,
					     &val);
		mutex_unlock(&dev_priv->rps.hw_lock);
		if (ret) {
			DRM_ERROR("SKL Mailbox read error = %d\n", ret);
			return;
		}

		wm[4] = val & GEN9_MEM_LATENCY_LEVEL_MASK;
		wm[5] = (val >> GEN9_MEM_LATENCY_LEVEL_1_5_SHIFT) &
				GEN9_MEM_LATENCY_LEVEL_MASK;
		wm[6] = (val >> GEN9_MEM_LATENCY_LEVEL_2_6_SHIFT) &
				GEN9_MEM_LATENCY_LEVEL_MASK;
		wm[7] = (val >> GEN9_MEM_LATENCY_LEVEL_3_7_SHIFT) &
				GEN9_MEM_LATENCY_LEVEL_MASK;

		/*
		 * WaWmMemoryReadLatency:skl
		 *
		 * punit doesn't take into account the read latency so we need
		 * to add 2us to the various latency levels we retrieve from
		 * the punit.
		 *   - W0 is a bit special in that it's the only level that
		 *   can't be disabled if we want to have display working, so
		 *   we always add 2us there.
		 *   - For levels >=1, punit returns 0us latency when they are
		 *   disabled, so we respect that and don't add 2us then
		 *
		 * Additionally, if a level n (n > 1) has a 0us latency, all
		 * levels m (m >= n) need to be disabled. We make sure to
		 * sanitize the values out of the punit to satisfy this
		 * requirement.
		 */
		wm[0] += 2;
		for (level = 1; level <= max_level; level++)
			if (wm[level] != 0)
				wm[level] += 2;
			else {
				for (i = level + 1; i <= max_level; i++)
					wm[i] = 0;

				break;
			}
	} else if (IS_HASWELL(dev) || IS_BROADWELL(dev)) {
		uint64_t sskpd = I915_READ64(MCH_SSKPD);

		wm[0] = (sskpd >> 56) & 0xFF;
		if (wm[0] == 0)
			wm[0] = sskpd & 0xF;
		wm[1] = (sskpd >> 4) & 0xFF;
		wm[2] = (sskpd >> 12) & 0xFF;
		wm[3] = (sskpd >> 20) & 0x1FF;
		wm[4] = (sskpd >> 32) & 0x1FF;
	} else if (INTEL_INFO(dev)->gen >= 6) {
		uint32_t sskpd = I915_READ(MCH_SSKPD);

		wm[0] = (sskpd >> SSKPD_WM0_SHIFT) & SSKPD_WM_MASK;
		wm[1] = (sskpd >> SSKPD_WM1_SHIFT) & SSKPD_WM_MASK;
		wm[2] = (sskpd >> SSKPD_WM2_SHIFT) & SSKPD_WM_MASK;
		wm[3] = (sskpd >> SSKPD_WM3_SHIFT) & SSKPD_WM_MASK;
	} else if (INTEL_INFO(dev)->gen >= 5) {
		uint32_t mltr = I915_READ(MLTR_ILK);

		/* ILK primary LP0 latency is 700 ns */
		wm[0] = 7;
		wm[1] = (mltr >> MLTR_WM1_SHIFT) & ILK_SRLT_MASK;
		wm[2] = (mltr >> MLTR_WM2_SHIFT) & ILK_SRLT_MASK;
	}
}

static void intel_fixup_spr_wm_latency(struct drm_device *dev, uint16_t wm[5])
{
	/* ILK sprite LP0 latency is 1300 ns */
	if (INTEL_INFO(dev)->gen == 5)
		wm[0] = 13;
}

static void intel_fixup_cur_wm_latency(struct drm_device *dev, uint16_t wm[5])
{
	/* ILK cursor LP0 latency is 1300 ns */
	if (INTEL_INFO(dev)->gen == 5)
		wm[0] = 13;

	/* WaDoubleCursorLP3Latency:ivb */
	if (IS_IVYBRIDGE(dev))
		wm[3] *= 2;
}

int ilk_wm_max_level(const struct drm_device *dev)
{
	/* how many WM levels are we expecting */
	if (IS_GEN9(dev))
		return 7;
	else if (IS_HASWELL(dev) || IS_BROADWELL(dev))
		return 4;
	else if (INTEL_INFO(dev)->gen >= 6)
		return 3;
	else
		return 2;
}

static void intel_print_wm_latency(struct drm_device *dev,
				   const char *name,
				   const uint16_t wm[8])
{
	int level, max_level = ilk_wm_max_level(dev);

	for (level = 0; level <= max_level; level++) {
		unsigned int latency = wm[level];

		if (latency == 0) {
			DRM_ERROR("%s WM%d latency not provided\n",
				  name, level);
			continue;
		}

		/*
		 * - latencies are in us on gen9.
		 * - before then, WM1+ latency values are in 0.5us units
		 */
		if (IS_GEN9(dev))
			latency *= 10;
		else if (level > 0)
			latency *= 5;

		DRM_DEBUG_KMS("%s WM%d latency %u (%u.%u usec)\n",
			      name, level, wm[level],
			      latency / 10, latency % 10);
	}
}

static bool ilk_increase_wm_latency(struct drm_i915_private *dev_priv,
				    uint16_t wm[5], uint16_t min)
{
	int level, max_level = ilk_wm_max_level(dev_priv->dev);

	if (wm[0] >= min)
		return false;

	wm[0] = max(wm[0], min);
	for (level = 1; level <= max_level; level++)
		wm[level] = max_t(uint16_t, wm[level], DIV_ROUND_UP(min, 5));

	return true;
}

static void snb_wm_latency_quirk(struct drm_device *dev)
{
	struct drm_i915_private *dev_priv = dev->dev_private;
	bool changed;

	/*
	 * The BIOS provided WM memory latency values are often
	 * inadequate for high resolution displays. Adjust them.
	 */
	changed = ilk_increase_wm_latency(dev_priv, dev_priv->wm.pri_latency, 12) |
		ilk_increase_wm_latency(dev_priv, dev_priv->wm.spr_latency, 12) |
		ilk_increase_wm_latency(dev_priv, dev_priv->wm.cur_latency, 12);

	if (!changed)
		return;

	DRM_DEBUG_KMS("WM latency values increased to avoid potential underruns\n");
	intel_print_wm_latency(dev, "Primary", dev_priv->wm.pri_latency);
	intel_print_wm_latency(dev, "Sprite", dev_priv->wm.spr_latency);
	intel_print_wm_latency(dev, "Cursor", dev_priv->wm.cur_latency);
}

static void ilk_setup_wm_latency(struct drm_device *dev)
{
	struct drm_i915_private *dev_priv = dev->dev_private;

	intel_read_wm_latency(dev, dev_priv->wm.pri_latency);

	memcpy(dev_priv->wm.spr_latency, dev_priv->wm.pri_latency,
	       sizeof(dev_priv->wm.pri_latency));
	memcpy(dev_priv->wm.cur_latency, dev_priv->wm.pri_latency,
	       sizeof(dev_priv->wm.pri_latency));

	intel_fixup_spr_wm_latency(dev, dev_priv->wm.spr_latency);
	intel_fixup_cur_wm_latency(dev, dev_priv->wm.cur_latency);

	intel_print_wm_latency(dev, "Primary", dev_priv->wm.pri_latency);
	intel_print_wm_latency(dev, "Sprite", dev_priv->wm.spr_latency);
	intel_print_wm_latency(dev, "Cursor", dev_priv->wm.cur_latency);

	if (IS_GEN6(dev))
		snb_wm_latency_quirk(dev);
}

static void skl_setup_wm_latency(struct drm_device *dev)
{
	struct drm_i915_private *dev_priv = dev->dev_private;

	intel_read_wm_latency(dev, dev_priv->wm.skl_latency);
	intel_print_wm_latency(dev, "Gen9 Plane", dev_priv->wm.skl_latency);
}

static void ilk_compute_wm_parameters(struct drm_crtc *crtc,
				      struct ilk_pipe_wm_parameters *p)
{
	struct drm_device *dev = crtc->dev;
	struct intel_crtc *intel_crtc = to_intel_crtc(crtc);
	enum pipe pipe = intel_crtc->pipe;
	struct drm_plane *plane;

	if (!intel_crtc->active)
		return;

	p->active = true;
	p->pipe_htotal = intel_crtc->config->base.adjusted_mode.crtc_htotal;
	p->pixel_rate = ilk_pipe_pixel_rate(dev, crtc);

	if (crtc->primary->state->fb) {
		p->pri.enabled = true;
		p->pri.bytes_per_pixel =
			crtc->primary->state->fb->bits_per_pixel / 8;
	} else {
		p->pri.enabled = false;
		p->pri.bytes_per_pixel = 0;
	}

	if (crtc->cursor->state->fb) {
		p->cur.enabled = true;
		p->cur.bytes_per_pixel = 4;
	} else {
		p->cur.enabled = false;
		p->cur.bytes_per_pixel = 0;
	}
	p->pri.horiz_pixels = intel_crtc->config->pipe_src_w;
	p->cur.horiz_pixels = intel_crtc->base.cursor->state->crtc_w;

	drm_for_each_legacy_plane(plane, &dev->mode_config.plane_list) {
		struct intel_plane *intel_plane = to_intel_plane(plane);

		if (intel_plane->pipe == pipe) {
			p->spr = intel_plane->wm;
			break;
		}
	}
}

static void ilk_compute_wm_config(struct drm_device *dev,
				  struct intel_wm_config *config)
{
	struct intel_crtc *intel_crtc;

	/* Compute the currently _active_ config */
	for_each_intel_crtc(dev, intel_crtc) {
		const struct intel_pipe_wm *wm = &intel_crtc->wm.active;

		if (!wm->pipe_enabled)
			continue;

		config->sprites_enabled |= wm->sprites_enabled;
		config->sprites_scaled |= wm->sprites_scaled;
		config->num_pipes_active++;
	}
}

/* Compute new watermarks for the pipe */
static bool intel_compute_pipe_wm(struct drm_crtc *crtc,
				  const struct ilk_pipe_wm_parameters *params,
				  struct intel_pipe_wm *pipe_wm)
{
	struct drm_device *dev = crtc->dev;
	const struct drm_i915_private *dev_priv = dev->dev_private;
	int level, max_level = ilk_wm_max_level(dev);
	/* LP0 watermark maximums depend on this pipe alone */
	struct intel_wm_config config = {
		.num_pipes_active = 1,
		.sprites_enabled = params->spr.enabled,
		.sprites_scaled = params->spr.scaled,
	};
	struct ilk_wm_maximums max;

	pipe_wm->pipe_enabled = params->active;
	pipe_wm->sprites_enabled = params->spr.enabled;
	pipe_wm->sprites_scaled = params->spr.scaled;

	/* ILK/SNB: LP2+ watermarks only w/o sprites */
	if (INTEL_INFO(dev)->gen <= 6 && params->spr.enabled)
		max_level = 1;

	/* ILK/SNB/IVB: LP1+ watermarks only w/o scaling */
	if (params->spr.scaled)
		max_level = 0;

	ilk_compute_wm_level(dev_priv, 0, params, &pipe_wm->wm[0]);

	if (IS_HASWELL(dev) || IS_BROADWELL(dev))
		pipe_wm->linetime = hsw_compute_linetime_wm(dev, crtc);

	/* LP0 watermarks always use 1/2 DDB partitioning */
	ilk_compute_wm_maximums(dev, 0, &config, INTEL_DDB_PART_1_2, &max);

	/* At least LP0 must be valid */
	if (!ilk_validate_wm_level(0, &max, &pipe_wm->wm[0]))
		return false;

	ilk_compute_wm_reg_maximums(dev, 1, &max);

	for (level = 1; level <= max_level; level++) {
		struct intel_wm_level wm = {};

		ilk_compute_wm_level(dev_priv, level, params, &wm);

		/*
		 * Disable any watermark level that exceeds the
		 * register maximums since such watermarks are
		 * always invalid.
		 */
		if (!ilk_validate_wm_level(level, &max, &wm))
			break;

		pipe_wm->wm[level] = wm;
	}

	return true;
}

/*
 * Merge the watermarks from all active pipes for a specific level.
 */
static void ilk_merge_wm_level(struct drm_device *dev,
			       int level,
			       struct intel_wm_level *ret_wm)
{
	const struct intel_crtc *intel_crtc;

	ret_wm->enable = true;

	for_each_intel_crtc(dev, intel_crtc) {
		const struct intel_pipe_wm *active = &intel_crtc->wm.active;
		const struct intel_wm_level *wm = &active->wm[level];

		if (!active->pipe_enabled)
			continue;

		/*
		 * The watermark values may have been used in the past,
		 * so we must maintain them in the registers for some
		 * time even if the level is now disabled.
		 */
		if (!wm->enable)
			ret_wm->enable = false;

		ret_wm->pri_val = max(ret_wm->pri_val, wm->pri_val);
		ret_wm->spr_val = max(ret_wm->spr_val, wm->spr_val);
		ret_wm->cur_val = max(ret_wm->cur_val, wm->cur_val);
		ret_wm->fbc_val = max(ret_wm->fbc_val, wm->fbc_val);
	}
}

/*
 * Merge all low power watermarks for all active pipes.
 */
static void ilk_wm_merge(struct drm_device *dev,
			 const struct intel_wm_config *config,
			 const struct ilk_wm_maximums *max,
			 struct intel_pipe_wm *merged)
{
	int level, max_level = ilk_wm_max_level(dev);
	int last_enabled_level = max_level;

	/* ILK/SNB/IVB: LP1+ watermarks only w/ single pipe */
	if ((INTEL_INFO(dev)->gen <= 6 || IS_IVYBRIDGE(dev)) &&
	    config->num_pipes_active > 1)
		return;

	/* ILK: FBC WM must be disabled always */
	merged->fbc_wm_enabled = INTEL_INFO(dev)->gen >= 6;

	/* merge each WM1+ level */
	for (level = 1; level <= max_level; level++) {
		struct intel_wm_level *wm = &merged->wm[level];

		ilk_merge_wm_level(dev, level, wm);

		if (level > last_enabled_level)
			wm->enable = false;
		else if (!ilk_validate_wm_level(level, max, wm))
			/* make sure all following levels get disabled */
			last_enabled_level = level - 1;

		/*
		 * The spec says it is preferred to disable
		 * FBC WMs instead of disabling a WM level.
		 */
		if (wm->fbc_val > max->fbc) {
			if (wm->enable)
				merged->fbc_wm_enabled = false;
			wm->fbc_val = 0;
		}
	}

	/* ILK: LP2+ must be disabled when FBC WM is disabled but FBC enabled */
	/*
	 * FIXME this is racy. FBC might get enabled later.
	 * What we should check here is whether FBC can be
	 * enabled sometime later.
	 */
	if (IS_GEN5(dev) && !merged->fbc_wm_enabled && intel_fbc_enabled(dev)) {
		for (level = 2; level <= max_level; level++) {
			struct intel_wm_level *wm = &merged->wm[level];

			wm->enable = false;
		}
	}
}

static int ilk_wm_lp_to_level(int wm_lp, const struct intel_pipe_wm *pipe_wm)
{
	/* LP1,LP2,LP3 levels are either 1,2,3 or 1,3,4 */
	return wm_lp + (wm_lp >= 2 && pipe_wm->wm[4].enable);
}

/* The value we need to program into the WM_LPx latency field */
static unsigned int ilk_wm_lp_latency(struct drm_device *dev, int level)
{
	struct drm_i915_private *dev_priv = dev->dev_private;

	if (IS_HASWELL(dev) || IS_BROADWELL(dev))
		return 2 * level;
	else
		return dev_priv->wm.pri_latency[level];
}

static void ilk_compute_wm_results(struct drm_device *dev,
				   const struct intel_pipe_wm *merged,
				   enum intel_ddb_partitioning partitioning,
				   struct ilk_wm_values *results)
{
	struct intel_crtc *intel_crtc;
	int level, wm_lp;

	results->enable_fbc_wm = merged->fbc_wm_enabled;
	results->partitioning = partitioning;

	/* LP1+ register values */
	for (wm_lp = 1; wm_lp <= 3; wm_lp++) {
		const struct intel_wm_level *r;

		level = ilk_wm_lp_to_level(wm_lp, merged);

		r = &merged->wm[level];

		/*
		 * Maintain the watermark values even if the level is
		 * disabled. Doing otherwise could cause underruns.
		 */
		results->wm_lp[wm_lp - 1] =
			(ilk_wm_lp_latency(dev, level) << WM1_LP_LATENCY_SHIFT) |
			(r->pri_val << WM1_LP_SR_SHIFT) |
			r->cur_val;

		if (r->enable)
			results->wm_lp[wm_lp - 1] |= WM1_LP_SR_EN;

		if (INTEL_INFO(dev)->gen >= 8)
			results->wm_lp[wm_lp - 1] |=
				r->fbc_val << WM1_LP_FBC_SHIFT_BDW;
		else
			results->wm_lp[wm_lp - 1] |=
				r->fbc_val << WM1_LP_FBC_SHIFT;

		/*
		 * Always set WM1S_LP_EN when spr_val != 0, even if the
		 * level is disabled. Doing otherwise could cause underruns.
		 */
		if (INTEL_INFO(dev)->gen <= 6 && r->spr_val) {
			WARN_ON(wm_lp != 1);
			results->wm_lp_spr[wm_lp - 1] = WM1S_LP_EN | r->spr_val;
		} else
			results->wm_lp_spr[wm_lp - 1] = r->spr_val;
	}

	/* LP0 register values */
	for_each_intel_crtc(dev, intel_crtc) {
		enum pipe pipe = intel_crtc->pipe;
		const struct intel_wm_level *r =
			&intel_crtc->wm.active.wm[0];

		if (WARN_ON(!r->enable))
			continue;

		results->wm_linetime[pipe] = intel_crtc->wm.active.linetime;

		results->wm_pipe[pipe] =
			(r->pri_val << WM0_PIPE_PLANE_SHIFT) |
			(r->spr_val << WM0_PIPE_SPRITE_SHIFT) |
			r->cur_val;
	}
}

/* Find the result with the highest level enabled. Check for enable_fbc_wm in
 * case both are at the same level. Prefer r1 in case they're the same. */
static struct intel_pipe_wm *ilk_find_best_result(struct drm_device *dev,
						  struct intel_pipe_wm *r1,
						  struct intel_pipe_wm *r2)
{
	int level, max_level = ilk_wm_max_level(dev);
	int level1 = 0, level2 = 0;

	for (level = 1; level <= max_level; level++) {
		if (r1->wm[level].enable)
			level1 = level;
		if (r2->wm[level].enable)
			level2 = level;
	}

	if (level1 == level2) {
		if (r2->fbc_wm_enabled && !r1->fbc_wm_enabled)
			return r2;
		else
			return r1;
	} else if (level1 > level2) {
		return r1;
	} else {
		return r2;
	}
}

/* dirty bits used to track which watermarks need changes */
#define WM_DIRTY_PIPE(pipe) (1 << (pipe))
#define WM_DIRTY_LINETIME(pipe) (1 << (8 + (pipe)))
#define WM_DIRTY_LP(wm_lp) (1 << (15 + (wm_lp)))
#define WM_DIRTY_LP_ALL (WM_DIRTY_LP(1) | WM_DIRTY_LP(2) | WM_DIRTY_LP(3))
#define WM_DIRTY_FBC (1 << 24)
#define WM_DIRTY_DDB (1 << 25)

static unsigned int ilk_compute_wm_dirty(struct drm_i915_private *dev_priv,
					 const struct ilk_wm_values *old,
					 const struct ilk_wm_values *new)
{
	unsigned int dirty = 0;
	enum pipe pipe;
	int wm_lp;

	for_each_pipe(dev_priv, pipe) {
		if (old->wm_linetime[pipe] != new->wm_linetime[pipe]) {
			dirty |= WM_DIRTY_LINETIME(pipe);
			/* Must disable LP1+ watermarks too */
			dirty |= WM_DIRTY_LP_ALL;
		}

		if (old->wm_pipe[pipe] != new->wm_pipe[pipe]) {
			dirty |= WM_DIRTY_PIPE(pipe);
			/* Must disable LP1+ watermarks too */
			dirty |= WM_DIRTY_LP_ALL;
		}
	}

	if (old->enable_fbc_wm != new->enable_fbc_wm) {
		dirty |= WM_DIRTY_FBC;
		/* Must disable LP1+ watermarks too */
		dirty |= WM_DIRTY_LP_ALL;
	}

	if (old->partitioning != new->partitioning) {
		dirty |= WM_DIRTY_DDB;
		/* Must disable LP1+ watermarks too */
		dirty |= WM_DIRTY_LP_ALL;
	}

	/* LP1+ watermarks already deemed dirty, no need to continue */
	if (dirty & WM_DIRTY_LP_ALL)
		return dirty;

	/* Find the lowest numbered LP1+ watermark in need of an update... */
	for (wm_lp = 1; wm_lp <= 3; wm_lp++) {
		if (old->wm_lp[wm_lp - 1] != new->wm_lp[wm_lp - 1] ||
		    old->wm_lp_spr[wm_lp - 1] != new->wm_lp_spr[wm_lp - 1])
			break;
	}

	/* ...and mark it and all higher numbered LP1+ watermarks as dirty */
	for (; wm_lp <= 3; wm_lp++)
		dirty |= WM_DIRTY_LP(wm_lp);

	return dirty;
}

static bool _ilk_disable_lp_wm(struct drm_i915_private *dev_priv,
			       unsigned int dirty)
{
	struct ilk_wm_values *previous = &dev_priv->wm.hw;
	bool changed = false;

	if (dirty & WM_DIRTY_LP(3) && previous->wm_lp[2] & WM1_LP_SR_EN) {
		previous->wm_lp[2] &= ~WM1_LP_SR_EN;
		I915_WRITE(WM3_LP_ILK, previous->wm_lp[2]);
		changed = true;
	}
	if (dirty & WM_DIRTY_LP(2) && previous->wm_lp[1] & WM1_LP_SR_EN) {
		previous->wm_lp[1] &= ~WM1_LP_SR_EN;
		I915_WRITE(WM2_LP_ILK, previous->wm_lp[1]);
		changed = true;
	}
	if (dirty & WM_DIRTY_LP(1) && previous->wm_lp[0] & WM1_LP_SR_EN) {
		previous->wm_lp[0] &= ~WM1_LP_SR_EN;
		I915_WRITE(WM1_LP_ILK, previous->wm_lp[0]);
		changed = true;
	}

	/*
	 * Don't touch WM1S_LP_EN here.
	 * Doing so could cause underruns.
	 */

	return changed;
}

/*
 * The spec says we shouldn't write when we don't need, because every write
 * causes WMs to be re-evaluated, expending some power.
 */
static void ilk_write_wm_values(struct drm_i915_private *dev_priv,
				struct ilk_wm_values *results)
{
	struct drm_device *dev = dev_priv->dev;
	struct ilk_wm_values *previous = &dev_priv->wm.hw;
	unsigned int dirty;
	uint32_t val;

	dirty = ilk_compute_wm_dirty(dev_priv, previous, results);
	if (!dirty)
		return;

	_ilk_disable_lp_wm(dev_priv, dirty);

	if (dirty & WM_DIRTY_PIPE(PIPE_A))
		I915_WRITE(WM0_PIPEA_ILK, results->wm_pipe[0]);
	if (dirty & WM_DIRTY_PIPE(PIPE_B))
		I915_WRITE(WM0_PIPEB_ILK, results->wm_pipe[1]);
	if (dirty & WM_DIRTY_PIPE(PIPE_C))
		I915_WRITE(WM0_PIPEC_IVB, results->wm_pipe[2]);

	if (dirty & WM_DIRTY_LINETIME(PIPE_A))
		I915_WRITE(PIPE_WM_LINETIME(PIPE_A), results->wm_linetime[0]);
	if (dirty & WM_DIRTY_LINETIME(PIPE_B))
		I915_WRITE(PIPE_WM_LINETIME(PIPE_B), results->wm_linetime[1]);
	if (dirty & WM_DIRTY_LINETIME(PIPE_C))
		I915_WRITE(PIPE_WM_LINETIME(PIPE_C), results->wm_linetime[2]);

	if (dirty & WM_DIRTY_DDB) {
		if (IS_HASWELL(dev) || IS_BROADWELL(dev)) {
			val = I915_READ(WM_MISC);
			if (results->partitioning == INTEL_DDB_PART_1_2)
				val &= ~WM_MISC_DATA_PARTITION_5_6;
			else
				val |= WM_MISC_DATA_PARTITION_5_6;
			I915_WRITE(WM_MISC, val);
		} else {
			val = I915_READ(DISP_ARB_CTL2);
			if (results->partitioning == INTEL_DDB_PART_1_2)
				val &= ~DISP_DATA_PARTITION_5_6;
			else
				val |= DISP_DATA_PARTITION_5_6;
			I915_WRITE(DISP_ARB_CTL2, val);
		}
	}

	if (dirty & WM_DIRTY_FBC) {
		val = I915_READ(DISP_ARB_CTL);
		if (results->enable_fbc_wm)
			val &= ~DISP_FBC_WM_DIS;
		else
			val |= DISP_FBC_WM_DIS;
		I915_WRITE(DISP_ARB_CTL, val);
	}

	if (dirty & WM_DIRTY_LP(1) &&
	    previous->wm_lp_spr[0] != results->wm_lp_spr[0])
		I915_WRITE(WM1S_LP_ILK, results->wm_lp_spr[0]);

	if (INTEL_INFO(dev)->gen >= 7) {
		if (dirty & WM_DIRTY_LP(2) && previous->wm_lp_spr[1] != results->wm_lp_spr[1])
			I915_WRITE(WM2S_LP_IVB, results->wm_lp_spr[1]);
		if (dirty & WM_DIRTY_LP(3) && previous->wm_lp_spr[2] != results->wm_lp_spr[2])
			I915_WRITE(WM3S_LP_IVB, results->wm_lp_spr[2]);
	}

	if (dirty & WM_DIRTY_LP(1) && previous->wm_lp[0] != results->wm_lp[0])
		I915_WRITE(WM1_LP_ILK, results->wm_lp[0]);
	if (dirty & WM_DIRTY_LP(2) && previous->wm_lp[1] != results->wm_lp[1])
		I915_WRITE(WM2_LP_ILK, results->wm_lp[1]);
	if (dirty & WM_DIRTY_LP(3) && previous->wm_lp[2] != results->wm_lp[2])
		I915_WRITE(WM3_LP_ILK, results->wm_lp[2]);

	dev_priv->wm.hw = *results;
}

static bool ilk_disable_lp_wm(struct drm_device *dev)
{
	struct drm_i915_private *dev_priv = dev->dev_private;

	return _ilk_disable_lp_wm(dev_priv, WM_DIRTY_LP_ALL);
}

/*
 * On gen9, we need to allocate Display Data Buffer (DDB) portions to the
 * different active planes.
 */

#define SKL_DDB_SIZE		896	/* in blocks */
#define BXT_DDB_SIZE		512

static void
skl_ddb_get_pipe_allocation_limits(struct drm_device *dev,
				   struct drm_crtc *for_crtc,
				   const struct intel_wm_config *config,
				   const struct skl_pipe_wm_parameters *params,
				   struct skl_ddb_entry *alloc /* out */)
{
	struct drm_crtc *crtc;
	unsigned int pipe_size, ddb_size;
	int nth_active_pipe;

	if (!params->active) {
		alloc->start = 0;
		alloc->end = 0;
		return;
	}

	if (IS_BROXTON(dev))
		ddb_size = BXT_DDB_SIZE;
	else
		ddb_size = SKL_DDB_SIZE;

	ddb_size -= 4; /* 4 blocks for bypass path allocation */

	nth_active_pipe = 0;
	for_each_crtc(dev, crtc) {
		if (!to_intel_crtc(crtc)->active)
			continue;

		if (crtc == for_crtc)
			break;

		nth_active_pipe++;
	}

	pipe_size = ddb_size / config->num_pipes_active;
	alloc->start = nth_active_pipe * ddb_size / config->num_pipes_active;
	alloc->end = alloc->start + pipe_size;
}

static unsigned int skl_cursor_allocation(const struct intel_wm_config *config)
{
	if (config->num_pipes_active == 1)
		return 32;

	return 8;
}

static void skl_ddb_entry_init_from_hw(struct skl_ddb_entry *entry, u32 reg)
{
	entry->start = reg & 0x3ff;
	entry->end = (reg >> 16) & 0x3ff;
	if (entry->end)
		entry->end += 1;
}

void skl_ddb_get_hw_state(struct drm_i915_private *dev_priv,
			  struct skl_ddb_allocation *ddb /* out */)
{
	enum pipe pipe;
	int plane;
	u32 val;

	for_each_pipe(dev_priv, pipe) {
		for_each_plane(dev_priv, pipe, plane) {
			val = I915_READ(PLANE_BUF_CFG(pipe, plane));
			skl_ddb_entry_init_from_hw(&ddb->plane[pipe][plane],
						   val);
		}

		val = I915_READ(CUR_BUF_CFG(pipe));
		skl_ddb_entry_init_from_hw(&ddb->cursor[pipe], val);
	}
}

static unsigned int
skl_plane_relative_data_rate(const struct intel_plane_wm_parameters *p)
{
	return p->horiz_pixels * p->vert_pixels * p->bytes_per_pixel;
}

/*
 * We don't overflow 32 bits. Worst case is 3 planes enabled, each fetching
 * a 8192x4096@32bpp framebuffer:
 *   3 * 4096 * 8192  * 4 < 2^32
 */
static unsigned int
skl_get_total_relative_data_rate(struct intel_crtc *intel_crtc,
				 const struct skl_pipe_wm_parameters *params)
{
	unsigned int total_data_rate = 0;
	int plane;

	for (plane = 0; plane < intel_num_planes(intel_crtc); plane++) {
		const struct intel_plane_wm_parameters *p;

		p = &params->plane[plane];
		if (!p->enabled)
			continue;

		total_data_rate += skl_plane_relative_data_rate(p);
	}

	return total_data_rate;
}

static void
skl_allocate_pipe_ddb(struct drm_crtc *crtc,
		      const struct intel_wm_config *config,
		      const struct skl_pipe_wm_parameters *params,
		      struct skl_ddb_allocation *ddb /* out */)
{
	struct drm_device *dev = crtc->dev;
	struct drm_i915_private *dev_priv = dev->dev_private;
	struct intel_crtc *intel_crtc = to_intel_crtc(crtc);
	enum pipe pipe = intel_crtc->pipe;
	struct skl_ddb_entry *alloc = &ddb->pipe[pipe];
	uint16_t alloc_size, start, cursor_blocks;
	uint16_t minimum[I915_MAX_PLANES];
	unsigned int total_data_rate;
	int plane;

	skl_ddb_get_pipe_allocation_limits(dev, crtc, config, params, alloc);
	alloc_size = skl_ddb_entry_size(alloc);
	if (alloc_size == 0) {
		memset(ddb->plane[pipe], 0, sizeof(ddb->plane[pipe]));
		memset(&ddb->cursor[pipe], 0, sizeof(ddb->cursor[pipe]));
		return;
	}

	cursor_blocks = skl_cursor_allocation(config);
	ddb->cursor[pipe].start = alloc->end - cursor_blocks;
	ddb->cursor[pipe].end = alloc->end;

	alloc_size -= cursor_blocks;
	alloc->end -= cursor_blocks;

	/* 1. Allocate the mininum required blocks for each active plane */
	for_each_plane(dev_priv, pipe, plane) {
		const struct intel_plane_wm_parameters *p;

		p = &params->plane[plane];
		if (!p->enabled)
			continue;

		minimum[plane] = 8;
		alloc_size -= minimum[plane];
	}

	/*
	 * 2. Distribute the remaining space in proportion to the amount of
	 * data each plane needs to fetch from memory.
	 *
	 * FIXME: we may not allocate every single block here.
	 */
	total_data_rate = skl_get_total_relative_data_rate(intel_crtc, params);

	start = alloc->start;
	for (plane = 0; plane < intel_num_planes(intel_crtc); plane++) {
		const struct intel_plane_wm_parameters *p;
		unsigned int data_rate;
		uint16_t plane_blocks;

		p = &params->plane[plane];
		if (!p->enabled)
			continue;

		data_rate = skl_plane_relative_data_rate(p);

		/*
		 * promote the expression to 64 bits to avoid overflowing, the
		 * result is < available as data_rate / total_data_rate < 1
		 */
		plane_blocks = minimum[plane];
		plane_blocks += div_u64((uint64_t)alloc_size * data_rate,
					total_data_rate);

		ddb->plane[pipe][plane].start = start;
		ddb->plane[pipe][plane].end = start + plane_blocks;

		start += plane_blocks;
	}

}

static uint32_t skl_pipe_pixel_rate(const struct intel_crtc_state *config)
{
	/* TODO: Take into account the scalers once we support them */
	return config->base.adjusted_mode.crtc_clock;
}

/*
 * The max latency should be 257 (max the punit can code is 255 and we add 2us
 * for the read latency) and bytes_per_pixel should always be <= 8, so that
 * should allow pixel_rate up to ~2 GHz which seems sufficient since max
 * 2xcdclk is 1350 MHz and the pixel rate should never exceed that.
*/
static uint32_t skl_wm_method1(uint32_t pixel_rate, uint8_t bytes_per_pixel,
			       uint32_t latency)
{
	uint32_t wm_intermediate_val, ret;

	if (latency == 0)
		return UINT_MAX;

	wm_intermediate_val = latency * pixel_rate * bytes_per_pixel / 512;
	ret = DIV_ROUND_UP(wm_intermediate_val, 1000);

	return ret;
}

static uint32_t skl_wm_method2(uint32_t pixel_rate, uint32_t pipe_htotal,
			       uint32_t horiz_pixels, uint8_t bytes_per_pixel,
			       uint64_t tiling, uint32_t latency)
{
	uint32_t ret;
	uint32_t plane_bytes_per_line, plane_blocks_per_line;
	uint32_t wm_intermediate_val;

	if (latency == 0)
		return UINT_MAX;

	plane_bytes_per_line = horiz_pixels * bytes_per_pixel;

	if (tiling == I915_FORMAT_MOD_Y_TILED ||
	    tiling == I915_FORMAT_MOD_Yf_TILED) {
		plane_bytes_per_line *= 4;
		plane_blocks_per_line = DIV_ROUND_UP(plane_bytes_per_line, 512);
		plane_blocks_per_line /= 4;
	} else {
		plane_blocks_per_line = DIV_ROUND_UP(plane_bytes_per_line, 512);
	}

	wm_intermediate_val = latency * pixel_rate;
	ret = DIV_ROUND_UP(wm_intermediate_val, pipe_htotal * 1000) *
				plane_blocks_per_line;

	return ret;
}

static bool skl_ddb_allocation_changed(const struct skl_ddb_allocation *new_ddb,
				       const struct intel_crtc *intel_crtc)
{
	struct drm_device *dev = intel_crtc->base.dev;
	struct drm_i915_private *dev_priv = dev->dev_private;
	const struct skl_ddb_allocation *cur_ddb = &dev_priv->wm.skl_hw.ddb;
	enum pipe pipe = intel_crtc->pipe;

	if (memcmp(new_ddb->plane[pipe], cur_ddb->plane[pipe],
		   sizeof(new_ddb->plane[pipe])))
		return true;

	if (memcmp(&new_ddb->cursor[pipe], &cur_ddb->cursor[pipe],
		    sizeof(new_ddb->cursor[pipe])))
		return true;

	return false;
}

static void skl_compute_wm_global_parameters(struct drm_device *dev,
					     struct intel_wm_config *config)
{
	struct drm_crtc *crtc;
	struct drm_plane *plane;

	list_for_each_entry(crtc, &dev->mode_config.crtc_list, head)
		config->num_pipes_active += to_intel_crtc(crtc)->active;

	/* FIXME: I don't think we need those two global parameters on SKL */
	list_for_each_entry(plane, &dev->mode_config.plane_list, head) {
		struct intel_plane *intel_plane = to_intel_plane(plane);

		config->sprites_enabled |= intel_plane->wm.enabled;
		config->sprites_scaled |= intel_plane->wm.scaled;
	}
}

static void skl_compute_wm_pipe_parameters(struct drm_crtc *crtc,
					   struct skl_pipe_wm_parameters *p)
{
	struct drm_device *dev = crtc->dev;
	struct intel_crtc *intel_crtc = to_intel_crtc(crtc);
	enum pipe pipe = intel_crtc->pipe;
	struct drm_plane *plane;
	struct drm_framebuffer *fb;
	int i = 1; /* Index for sprite planes start */

	p->active = intel_crtc->active;
	if (p->active) {
		p->pipe_htotal = intel_crtc->config->base.adjusted_mode.crtc_htotal;
		p->pixel_rate = skl_pipe_pixel_rate(intel_crtc->config);

		fb = crtc->primary->state->fb;
		if (fb) {
			p->plane[0].enabled = true;
			p->plane[0].bytes_per_pixel = fb->bits_per_pixel / 8;
			p->plane[0].tiling = fb->modifier[0];
		} else {
			p->plane[0].enabled = false;
			p->plane[0].bytes_per_pixel = 0;
			p->plane[0].tiling = DRM_FORMAT_MOD_NONE;
		}
		p->plane[0].horiz_pixels = intel_crtc->config->pipe_src_w;
		p->plane[0].vert_pixels = intel_crtc->config->pipe_src_h;
		p->plane[0].rotation = crtc->primary->state->rotation;

		fb = crtc->cursor->state->fb;
		if (fb) {
			p->cursor.enabled = true;
			p->cursor.bytes_per_pixel = fb->bits_per_pixel / 8;
			p->cursor.horiz_pixels = crtc->cursor->state->crtc_w;
			p->cursor.vert_pixels = crtc->cursor->state->crtc_h;
		} else {
			p->cursor.enabled = false;
			p->cursor.bytes_per_pixel = 0;
			p->cursor.horiz_pixels = 64;
			p->cursor.vert_pixels = 64;
		}
	}

	list_for_each_entry(plane, &dev->mode_config.plane_list, head) {
		struct intel_plane *intel_plane = to_intel_plane(plane);

		if (intel_plane->pipe == pipe &&
			plane->type == DRM_PLANE_TYPE_OVERLAY)
			p->plane[i++] = intel_plane->wm;
	}
}

static bool skl_compute_plane_wm(const struct drm_i915_private *dev_priv,
				 struct skl_pipe_wm_parameters *p,
				 struct intel_plane_wm_parameters *p_params,
				 uint16_t ddb_allocation,
				 int level,
				 uint16_t *out_blocks, /* out */
				 uint8_t *out_lines /* out */)
{
	uint32_t latency = dev_priv->wm.skl_latency[level];
	uint32_t method1, method2;
	uint32_t plane_bytes_per_line, plane_blocks_per_line;
	uint32_t res_blocks, res_lines;
	uint32_t selected_result;

	if (latency == 0 || !p->active || !p_params->enabled)
		return false;

	method1 = skl_wm_method1(p->pixel_rate,
				 p_params->bytes_per_pixel,
				 latency);
	method2 = skl_wm_method2(p->pixel_rate,
				 p->pipe_htotal,
				 p_params->horiz_pixels,
				 p_params->bytes_per_pixel,
				 p_params->tiling,
				 latency);

	plane_bytes_per_line = p_params->horiz_pixels *
					p_params->bytes_per_pixel;
	plane_blocks_per_line = DIV_ROUND_UP(plane_bytes_per_line, 512);

	if (p_params->tiling == I915_FORMAT_MOD_Y_TILED ||
	    p_params->tiling == I915_FORMAT_MOD_Yf_TILED) {
		uint32_t min_scanlines = 4;
		uint32_t y_tile_minimum;
		if (intel_rotation_90_or_270(p_params->rotation)) {
			switch (p_params->bytes_per_pixel) {
			case 1:
				min_scanlines = 16;
				break;
			case 2:
				min_scanlines = 8;
				break;
			case 8:
				WARN(1, "Unsupported pixel depth for rotation");
			}
		}
		y_tile_minimum = plane_blocks_per_line * min_scanlines;
		selected_result = max(method2, y_tile_minimum);
	} else {
		if ((ddb_allocation / plane_blocks_per_line) >= 1)
			selected_result = min(method1, method2);
		else
			selected_result = method1;
	}

	res_blocks = selected_result + 1;
	res_lines = DIV_ROUND_UP(selected_result, plane_blocks_per_line);

	if (level >= 1 && level <= 7) {
		if (p_params->tiling == I915_FORMAT_MOD_Y_TILED ||
		    p_params->tiling == I915_FORMAT_MOD_Yf_TILED)
			res_lines += 4;
		else
			res_blocks++;
	}

	if (res_blocks >= ddb_allocation || res_lines > 31)
		return false;

	*out_blocks = res_blocks;
	*out_lines = res_lines;

	return true;
}

static void skl_compute_wm_level(const struct drm_i915_private *dev_priv,
				 struct skl_ddb_allocation *ddb,
				 struct skl_pipe_wm_parameters *p,
				 enum pipe pipe,
				 int level,
				 int num_planes,
				 struct skl_wm_level *result)
{
	uint16_t ddb_blocks;
	int i;

	for (i = 0; i < num_planes; i++) {
		ddb_blocks = skl_ddb_entry_size(&ddb->plane[pipe][i]);

		result->plane_en[i] = skl_compute_plane_wm(dev_priv,
						p, &p->plane[i],
						ddb_blocks,
						level,
						&result->plane_res_b[i],
						&result->plane_res_l[i]);
	}

	ddb_blocks = skl_ddb_entry_size(&ddb->cursor[pipe]);
	result->cursor_en = skl_compute_plane_wm(dev_priv, p, &p->cursor,
						 ddb_blocks, level,
						 &result->cursor_res_b,
						 &result->cursor_res_l);
}

static uint32_t
skl_compute_linetime_wm(struct drm_crtc *crtc, struct skl_pipe_wm_parameters *p)
{
	if (!to_intel_crtc(crtc)->active)
		return 0;

	return DIV_ROUND_UP(8 * p->pipe_htotal * 1000, p->pixel_rate);

}

static void skl_compute_transition_wm(struct drm_crtc *crtc,
				      struct skl_pipe_wm_parameters *params,
				      struct skl_wm_level *trans_wm /* out */)
{
	struct intel_crtc *intel_crtc = to_intel_crtc(crtc);
	int i;

	if (!params->active)
		return;

	/* Until we know more, just disable transition WMs */
	for (i = 0; i < intel_num_planes(intel_crtc); i++)
		trans_wm->plane_en[i] = false;
	trans_wm->cursor_en = false;
}

static void skl_compute_pipe_wm(struct drm_crtc *crtc,
				struct skl_ddb_allocation *ddb,
				struct skl_pipe_wm_parameters *params,
				struct skl_pipe_wm *pipe_wm)
{
	struct drm_device *dev = crtc->dev;
	const struct drm_i915_private *dev_priv = dev->dev_private;
	struct intel_crtc *intel_crtc = to_intel_crtc(crtc);
	int level, max_level = ilk_wm_max_level(dev);

	for (level = 0; level <= max_level; level++) {
		skl_compute_wm_level(dev_priv, ddb, params, intel_crtc->pipe,
				     level, intel_num_planes(intel_crtc),
				     &pipe_wm->wm[level]);
	}
	pipe_wm->linetime = skl_compute_linetime_wm(crtc, params);

	skl_compute_transition_wm(crtc, params, &pipe_wm->trans_wm);
}

static void skl_compute_wm_results(struct drm_device *dev,
				   struct skl_pipe_wm_parameters *p,
				   struct skl_pipe_wm *p_wm,
				   struct skl_wm_values *r,
				   struct intel_crtc *intel_crtc)
{
	int level, max_level = ilk_wm_max_level(dev);
	enum pipe pipe = intel_crtc->pipe;
	uint32_t temp;
	int i;

	for (level = 0; level <= max_level; level++) {
		for (i = 0; i < intel_num_planes(intel_crtc); i++) {
			temp = 0;

			temp |= p_wm->wm[level].plane_res_l[i] <<
					PLANE_WM_LINES_SHIFT;
			temp |= p_wm->wm[level].plane_res_b[i];
			if (p_wm->wm[level].plane_en[i])
				temp |= PLANE_WM_EN;

			r->plane[pipe][i][level] = temp;
		}

		temp = 0;

		temp |= p_wm->wm[level].cursor_res_l << PLANE_WM_LINES_SHIFT;
		temp |= p_wm->wm[level].cursor_res_b;

		if (p_wm->wm[level].cursor_en)
			temp |= PLANE_WM_EN;

		r->cursor[pipe][level] = temp;

	}

	/* transition WMs */
	for (i = 0; i < intel_num_planes(intel_crtc); i++) {
		temp = 0;
		temp |= p_wm->trans_wm.plane_res_l[i] << PLANE_WM_LINES_SHIFT;
		temp |= p_wm->trans_wm.plane_res_b[i];
		if (p_wm->trans_wm.plane_en[i])
			temp |= PLANE_WM_EN;

		r->plane_trans[pipe][i] = temp;
	}

	temp = 0;
	temp |= p_wm->trans_wm.cursor_res_l << PLANE_WM_LINES_SHIFT;
	temp |= p_wm->trans_wm.cursor_res_b;
	if (p_wm->trans_wm.cursor_en)
		temp |= PLANE_WM_EN;

	r->cursor_trans[pipe] = temp;

	r->wm_linetime[pipe] = p_wm->linetime;
}

static void skl_ddb_entry_write(struct drm_i915_private *dev_priv, uint32_t reg,
				const struct skl_ddb_entry *entry)
{
	if (entry->end)
		I915_WRITE(reg, (entry->end - 1) << 16 | entry->start);
	else
		I915_WRITE(reg, 0);
}

static void skl_write_wm_values(struct drm_i915_private *dev_priv,
				const struct skl_wm_values *new)
{
	struct drm_device *dev = dev_priv->dev;
	struct intel_crtc *crtc;

	list_for_each_entry(crtc, &dev->mode_config.crtc_list, base.head) {
		int i, level, max_level = ilk_wm_max_level(dev);
		enum pipe pipe = crtc->pipe;

		if (!new->dirty[pipe])
			continue;

		I915_WRITE(PIPE_WM_LINETIME(pipe), new->wm_linetime[pipe]);

		for (level = 0; level <= max_level; level++) {
			for (i = 0; i < intel_num_planes(crtc); i++)
				I915_WRITE(PLANE_WM(pipe, i, level),
					   new->plane[pipe][i][level]);
			I915_WRITE(CUR_WM(pipe, level),
				   new->cursor[pipe][level]);
		}
		for (i = 0; i < intel_num_planes(crtc); i++)
			I915_WRITE(PLANE_WM_TRANS(pipe, i),
				   new->plane_trans[pipe][i]);
		I915_WRITE(CUR_WM_TRANS(pipe), new->cursor_trans[pipe]);

		for (i = 0; i < intel_num_planes(crtc); i++)
			skl_ddb_entry_write(dev_priv,
					    PLANE_BUF_CFG(pipe, i),
					    &new->ddb.plane[pipe][i]);

		skl_ddb_entry_write(dev_priv, CUR_BUF_CFG(pipe),
				    &new->ddb.cursor[pipe]);
	}
}

/*
 * When setting up a new DDB allocation arrangement, we need to correctly
 * sequence the times at which the new allocations for the pipes are taken into
 * account or we'll have pipes fetching from space previously allocated to
 * another pipe.
 *
 * Roughly the sequence looks like:
 *  1. re-allocate the pipe(s) with the allocation being reduced and not
 *     overlapping with a previous light-up pipe (another way to put it is:
 *     pipes with their new allocation strickly included into their old ones).
 *  2. re-allocate the other pipes that get their allocation reduced
 *  3. allocate the pipes having their allocation increased
 *
 * Steps 1. and 2. are here to take care of the following case:
 * - Initially DDB looks like this:
 *     |   B    |   C    |
 * - enable pipe A.
 * - pipe B has a reduced DDB allocation that overlaps with the old pipe C
 *   allocation
 *     |  A  |  B  |  C  |
 *
 * We need to sequence the re-allocation: C, B, A (and not B, C, A).
 */

static void
skl_wm_flush_pipe(struct drm_i915_private *dev_priv, enum pipe pipe, int pass)
{
	int plane;

	DRM_DEBUG_KMS("flush pipe %c (pass %d)\n", pipe_name(pipe), pass);

	for_each_plane(dev_priv, pipe, plane) {
		I915_WRITE(PLANE_SURF(pipe, plane),
			   I915_READ(PLANE_SURF(pipe, plane)));
	}
	I915_WRITE(CURBASE(pipe), I915_READ(CURBASE(pipe)));
}

static bool
skl_ddb_allocation_included(const struct skl_ddb_allocation *old,
			    const struct skl_ddb_allocation *new,
			    enum pipe pipe)
{
	uint16_t old_size, new_size;

	old_size = skl_ddb_entry_size(&old->pipe[pipe]);
	new_size = skl_ddb_entry_size(&new->pipe[pipe]);

	return old_size != new_size &&
	       new->pipe[pipe].start >= old->pipe[pipe].start &&
	       new->pipe[pipe].end <= old->pipe[pipe].end;
}

static void skl_flush_wm_values(struct drm_i915_private *dev_priv,
				struct skl_wm_values *new_values)
{
	struct drm_device *dev = dev_priv->dev;
	struct skl_ddb_allocation *cur_ddb, *new_ddb;
	bool reallocated[I915_MAX_PIPES] = {};
	struct intel_crtc *crtc;
	enum pipe pipe;

	new_ddb = &new_values->ddb;
	cur_ddb = &dev_priv->wm.skl_hw.ddb;

	/*
	 * First pass: flush the pipes with the new allocation contained into
	 * the old space.
	 *
	 * We'll wait for the vblank on those pipes to ensure we can safely
	 * re-allocate the freed space without this pipe fetching from it.
	 */
	for_each_intel_crtc(dev, crtc) {
		if (!crtc->active)
			continue;

		pipe = crtc->pipe;

		if (!skl_ddb_allocation_included(cur_ddb, new_ddb, pipe))
			continue;

		skl_wm_flush_pipe(dev_priv, pipe, 1);
		intel_wait_for_vblank(dev, pipe);

		reallocated[pipe] = true;
	}


	/*
	 * Second pass: flush the pipes that are having their allocation
	 * reduced, but overlapping with a previous allocation.
	 *
	 * Here as well we need to wait for the vblank to make sure the freed
	 * space is not used anymore.
	 */
	for_each_intel_crtc(dev, crtc) {
		if (!crtc->active)
			continue;

		pipe = crtc->pipe;

		if (reallocated[pipe])
			continue;

		if (skl_ddb_entry_size(&new_ddb->pipe[pipe]) <
		    skl_ddb_entry_size(&cur_ddb->pipe[pipe])) {
			skl_wm_flush_pipe(dev_priv, pipe, 2);
			intel_wait_for_vblank(dev, pipe);
			reallocated[pipe] = true;
		}
	}

	/*
	 * Third pass: flush the pipes that got more space allocated.
	 *
	 * We don't need to actively wait for the update here, next vblank
	 * will just get more DDB space with the correct WM values.
	 */
	for_each_intel_crtc(dev, crtc) {
		if (!crtc->active)
			continue;

		pipe = crtc->pipe;

		/*
		 * At this point, only the pipes more space than before are
		 * left to re-allocate.
		 */
		if (reallocated[pipe])
			continue;

		skl_wm_flush_pipe(dev_priv, pipe, 3);
	}
}

static bool skl_update_pipe_wm(struct drm_crtc *crtc,
			       struct skl_pipe_wm_parameters *params,
			       struct intel_wm_config *config,
			       struct skl_ddb_allocation *ddb, /* out */
			       struct skl_pipe_wm *pipe_wm /* out */)
{
	struct intel_crtc *intel_crtc = to_intel_crtc(crtc);

	skl_compute_wm_pipe_parameters(crtc, params);
	skl_allocate_pipe_ddb(crtc, config, params, ddb);
	skl_compute_pipe_wm(crtc, ddb, params, pipe_wm);

	if (!memcmp(&intel_crtc->wm.skl_active, pipe_wm, sizeof(*pipe_wm)))
		return false;

	intel_crtc->wm.skl_active = *pipe_wm;
	return true;
}

static void skl_update_other_pipe_wm(struct drm_device *dev,
				     struct drm_crtc *crtc,
				     struct intel_wm_config *config,
				     struct skl_wm_values *r)
{
	struct intel_crtc *intel_crtc;
	struct intel_crtc *this_crtc = to_intel_crtc(crtc);

	/*
	 * If the WM update hasn't changed the allocation for this_crtc (the
	 * crtc we are currently computing the new WM values for), other
	 * enabled crtcs will keep the same allocation and we don't need to
	 * recompute anything for them.
	 */
	if (!skl_ddb_allocation_changed(&r->ddb, this_crtc))
		return;

	/*
	 * Otherwise, because of this_crtc being freshly enabled/disabled, the
	 * other active pipes need new DDB allocation and WM values.
	 */
	list_for_each_entry(intel_crtc, &dev->mode_config.crtc_list,
				base.head) {
		struct skl_pipe_wm_parameters params = {};
		struct skl_pipe_wm pipe_wm = {};
		bool wm_changed;

		if (this_crtc->pipe == intel_crtc->pipe)
			continue;

		if (!intel_crtc->active)
			continue;

		wm_changed = skl_update_pipe_wm(&intel_crtc->base,
						&params, config,
						&r->ddb, &pipe_wm);

		/*
		 * If we end up re-computing the other pipe WM values, it's
		 * because it was really needed, so we expect the WM values to
		 * be different.
		 */
		WARN_ON(!wm_changed);

		skl_compute_wm_results(dev, &params, &pipe_wm, r, intel_crtc);
		r->dirty[intel_crtc->pipe] = true;
	}
}

static void skl_update_wm(struct drm_crtc *crtc)
{
	struct intel_crtc *intel_crtc = to_intel_crtc(crtc);
	struct drm_device *dev = crtc->dev;
	struct drm_i915_private *dev_priv = dev->dev_private;
	struct skl_pipe_wm_parameters params = {};
	struct skl_wm_values *results = &dev_priv->wm.skl_results;
	struct skl_pipe_wm pipe_wm = {};
	struct intel_wm_config config = {};

	memset(results, 0, sizeof(*results));

	skl_compute_wm_global_parameters(dev, &config);

	if (!skl_update_pipe_wm(crtc, &params, &config,
				&results->ddb, &pipe_wm))
		return;

	skl_compute_wm_results(dev, &params, &pipe_wm, results, intel_crtc);
	results->dirty[intel_crtc->pipe] = true;

	skl_update_other_pipe_wm(dev, crtc, &config, results);
	skl_write_wm_values(dev_priv, results);
	skl_flush_wm_values(dev_priv, results);

	/* store the new configuration */
	dev_priv->wm.skl_hw = *results;
}

static void
skl_update_sprite_wm(struct drm_plane *plane, struct drm_crtc *crtc,
		     uint32_t sprite_width, uint32_t sprite_height,
		     int pixel_size, bool enabled, bool scaled)
{
	struct intel_plane *intel_plane = to_intel_plane(plane);
	struct drm_framebuffer *fb = plane->state->fb;

	intel_plane->wm.enabled = enabled;
	intel_plane->wm.scaled = scaled;
	intel_plane->wm.horiz_pixels = sprite_width;
	intel_plane->wm.vert_pixels = sprite_height;
	intel_plane->wm.bytes_per_pixel = pixel_size;
	intel_plane->wm.tiling = DRM_FORMAT_MOD_NONE;
	/*
	 * Framebuffer can be NULL on plane disable, but it does not
	 * matter for watermarks if we assume no tiling in that case.
	 */
	if (fb)
		intel_plane->wm.tiling = fb->modifier[0];
	intel_plane->wm.rotation = plane->state->rotation;

	skl_update_wm(crtc);
}

static void ilk_update_wm(struct drm_crtc *crtc)
{
	struct intel_crtc *intel_crtc = to_intel_crtc(crtc);
	struct drm_device *dev = crtc->dev;
	struct drm_i915_private *dev_priv = dev->dev_private;
	struct ilk_wm_maximums max;
	struct ilk_pipe_wm_parameters params = {};
	struct ilk_wm_values results = {};
	enum intel_ddb_partitioning partitioning;
	struct intel_pipe_wm pipe_wm = {};
	struct intel_pipe_wm lp_wm_1_2 = {}, lp_wm_5_6 = {}, *best_lp_wm;
	struct intel_wm_config config = {};

	ilk_compute_wm_parameters(crtc, &params);

	intel_compute_pipe_wm(crtc, &params, &pipe_wm);

	if (!memcmp(&intel_crtc->wm.active, &pipe_wm, sizeof(pipe_wm)))
		return;

	intel_crtc->wm.active = pipe_wm;

	ilk_compute_wm_config(dev, &config);

	ilk_compute_wm_maximums(dev, 1, &config, INTEL_DDB_PART_1_2, &max);
	ilk_wm_merge(dev, &config, &max, &lp_wm_1_2);

	/* 5/6 split only in single pipe config on IVB+ */
	if (INTEL_INFO(dev)->gen >= 7 &&
	    config.num_pipes_active == 1 && config.sprites_enabled) {
		ilk_compute_wm_maximums(dev, 1, &config, INTEL_DDB_PART_5_6, &max);
		ilk_wm_merge(dev, &config, &max, &lp_wm_5_6);

		best_lp_wm = ilk_find_best_result(dev, &lp_wm_1_2, &lp_wm_5_6);
	} else {
		best_lp_wm = &lp_wm_1_2;
	}

	partitioning = (best_lp_wm == &lp_wm_1_2) ?
		       INTEL_DDB_PART_1_2 : INTEL_DDB_PART_5_6;

	ilk_compute_wm_results(dev, best_lp_wm, partitioning, &results);

	ilk_write_wm_values(dev_priv, &results);
}

static void
ilk_update_sprite_wm(struct drm_plane *plane,
		     struct drm_crtc *crtc,
		     uint32_t sprite_width, uint32_t sprite_height,
		     int pixel_size, bool enabled, bool scaled)
{
	struct drm_device *dev = plane->dev;
	struct intel_plane *intel_plane = to_intel_plane(plane);

	intel_plane->wm.enabled = enabled;
	intel_plane->wm.scaled = scaled;
	intel_plane->wm.horiz_pixels = sprite_width;
	intel_plane->wm.vert_pixels = sprite_width;
	intel_plane->wm.bytes_per_pixel = pixel_size;

	/*
	 * IVB workaround: must disable low power watermarks for at least
	 * one frame before enabling scaling.  LP watermarks can be re-enabled
	 * when scaling is disabled.
	 *
	 * WaCxSRDisabledForSpriteScaling:ivb
	 */
	if (IS_IVYBRIDGE(dev) && scaled && ilk_disable_lp_wm(dev))
		intel_wait_for_vblank(dev, intel_plane->pipe);

	ilk_update_wm(crtc);
}

static void skl_pipe_wm_active_state(uint32_t val,
				     struct skl_pipe_wm *active,
				     bool is_transwm,
				     bool is_cursor,
				     int i,
				     int level)
{
	bool is_enabled = (val & PLANE_WM_EN) != 0;

	if (!is_transwm) {
		if (!is_cursor) {
			active->wm[level].plane_en[i] = is_enabled;
			active->wm[level].plane_res_b[i] =
					val & PLANE_WM_BLOCKS_MASK;
			active->wm[level].plane_res_l[i] =
					(val >> PLANE_WM_LINES_SHIFT) &
						PLANE_WM_LINES_MASK;
		} else {
			active->wm[level].cursor_en = is_enabled;
			active->wm[level].cursor_res_b =
					val & PLANE_WM_BLOCKS_MASK;
			active->wm[level].cursor_res_l =
					(val >> PLANE_WM_LINES_SHIFT) &
						PLANE_WM_LINES_MASK;
		}
	} else {
		if (!is_cursor) {
			active->trans_wm.plane_en[i] = is_enabled;
			active->trans_wm.plane_res_b[i] =
					val & PLANE_WM_BLOCKS_MASK;
			active->trans_wm.plane_res_l[i] =
					(val >> PLANE_WM_LINES_SHIFT) &
						PLANE_WM_LINES_MASK;
		} else {
			active->trans_wm.cursor_en = is_enabled;
			active->trans_wm.cursor_res_b =
					val & PLANE_WM_BLOCKS_MASK;
			active->trans_wm.cursor_res_l =
					(val >> PLANE_WM_LINES_SHIFT) &
						PLANE_WM_LINES_MASK;
		}
	}
}

static void skl_pipe_wm_get_hw_state(struct drm_crtc *crtc)
{
	struct drm_device *dev = crtc->dev;
	struct drm_i915_private *dev_priv = dev->dev_private;
	struct skl_wm_values *hw = &dev_priv->wm.skl_hw;
	struct intel_crtc *intel_crtc = to_intel_crtc(crtc);
	struct skl_pipe_wm *active = &intel_crtc->wm.skl_active;
	enum pipe pipe = intel_crtc->pipe;
	int level, i, max_level;
	uint32_t temp;

	max_level = ilk_wm_max_level(dev);

	hw->wm_linetime[pipe] = I915_READ(PIPE_WM_LINETIME(pipe));

	for (level = 0; level <= max_level; level++) {
		for (i = 0; i < intel_num_planes(intel_crtc); i++)
			hw->plane[pipe][i][level] =
					I915_READ(PLANE_WM(pipe, i, level));
		hw->cursor[pipe][level] = I915_READ(CUR_WM(pipe, level));
	}

	for (i = 0; i < intel_num_planes(intel_crtc); i++)
		hw->plane_trans[pipe][i] = I915_READ(PLANE_WM_TRANS(pipe, i));
	hw->cursor_trans[pipe] = I915_READ(CUR_WM_TRANS(pipe));

	if (!intel_crtc->active)
		return;

	hw->dirty[pipe] = true;

	active->linetime = hw->wm_linetime[pipe];

	for (level = 0; level <= max_level; level++) {
		for (i = 0; i < intel_num_planes(intel_crtc); i++) {
			temp = hw->plane[pipe][i][level];
			skl_pipe_wm_active_state(temp, active, false,
						false, i, level);
		}
		temp = hw->cursor[pipe][level];
		skl_pipe_wm_active_state(temp, active, false, true, i, level);
	}

	for (i = 0; i < intel_num_planes(intel_crtc); i++) {
		temp = hw->plane_trans[pipe][i];
		skl_pipe_wm_active_state(temp, active, true, false, i, 0);
	}

	temp = hw->cursor_trans[pipe];
	skl_pipe_wm_active_state(temp, active, true, true, i, 0);
}

void skl_wm_get_hw_state(struct drm_device *dev)
{
	struct drm_i915_private *dev_priv = dev->dev_private;
	struct skl_ddb_allocation *ddb = &dev_priv->wm.skl_hw.ddb;
	struct drm_crtc *crtc;

	skl_ddb_get_hw_state(dev_priv, ddb);
	list_for_each_entry(crtc, &dev->mode_config.crtc_list, head)
		skl_pipe_wm_get_hw_state(crtc);
}

static void ilk_pipe_wm_get_hw_state(struct drm_crtc *crtc)
{
	struct drm_device *dev = crtc->dev;
	struct drm_i915_private *dev_priv = dev->dev_private;
	struct ilk_wm_values *hw = &dev_priv->wm.hw;
	struct intel_crtc *intel_crtc = to_intel_crtc(crtc);
	struct intel_pipe_wm *active = &intel_crtc->wm.active;
	enum pipe pipe = intel_crtc->pipe;
	static const unsigned int wm0_pipe_reg[] = {
		[PIPE_A] = WM0_PIPEA_ILK,
		[PIPE_B] = WM0_PIPEB_ILK,
		[PIPE_C] = WM0_PIPEC_IVB,
	};

	hw->wm_pipe[pipe] = I915_READ(wm0_pipe_reg[pipe]);
	if (IS_HASWELL(dev) || IS_BROADWELL(dev))
		hw->wm_linetime[pipe] = I915_READ(PIPE_WM_LINETIME(pipe));

	active->pipe_enabled = intel_crtc->active;

	if (active->pipe_enabled) {
		u32 tmp = hw->wm_pipe[pipe];

		/*
		 * For active pipes LP0 watermark is marked as
		 * enabled, and LP1+ watermaks as disabled since
		 * we can't really reverse compute them in case
		 * multiple pipes are active.
		 */
		active->wm[0].enable = true;
		active->wm[0].pri_val = (tmp & WM0_PIPE_PLANE_MASK) >> WM0_PIPE_PLANE_SHIFT;
		active->wm[0].spr_val = (tmp & WM0_PIPE_SPRITE_MASK) >> WM0_PIPE_SPRITE_SHIFT;
		active->wm[0].cur_val = tmp & WM0_PIPE_CURSOR_MASK;
		active->linetime = hw->wm_linetime[pipe];
	} else {
		int level, max_level = ilk_wm_max_level(dev);

		/*
		 * For inactive pipes, all watermark levels
		 * should be marked as enabled but zeroed,
		 * which is what we'd compute them to.
		 */
		for (level = 0; level <= max_level; level++)
			active->wm[level].enable = true;
	}
}

void ilk_wm_get_hw_state(struct drm_device *dev)
{
	struct drm_i915_private *dev_priv = dev->dev_private;
	struct ilk_wm_values *hw = &dev_priv->wm.hw;
	struct drm_crtc *crtc;

	for_each_crtc(dev, crtc)
		ilk_pipe_wm_get_hw_state(crtc);

	hw->wm_lp[0] = I915_READ(WM1_LP_ILK);
	hw->wm_lp[1] = I915_READ(WM2_LP_ILK);
	hw->wm_lp[2] = I915_READ(WM3_LP_ILK);

	hw->wm_lp_spr[0] = I915_READ(WM1S_LP_ILK);
	if (INTEL_INFO(dev)->gen >= 7) {
		hw->wm_lp_spr[1] = I915_READ(WM2S_LP_IVB);
		hw->wm_lp_spr[2] = I915_READ(WM3S_LP_IVB);
	}

	if (IS_HASWELL(dev) || IS_BROADWELL(dev))
		hw->partitioning = (I915_READ(WM_MISC) & WM_MISC_DATA_PARTITION_5_6) ?
			INTEL_DDB_PART_5_6 : INTEL_DDB_PART_1_2;
	else if (IS_IVYBRIDGE(dev))
		hw->partitioning = (I915_READ(DISP_ARB_CTL2) & DISP_DATA_PARTITION_5_6) ?
			INTEL_DDB_PART_5_6 : INTEL_DDB_PART_1_2;

	hw->enable_fbc_wm =
		!(I915_READ(DISP_ARB_CTL) & DISP_FBC_WM_DIS);
}

/**
 * intel_update_watermarks - update FIFO watermark values based on current modes
 *
 * Calculate watermark values for the various WM regs based on current mode
 * and plane configuration.
 *
 * There are several cases to deal with here:
 *   - normal (i.e. non-self-refresh)
 *   - self-refresh (SR) mode
 *   - lines are large relative to FIFO size (buffer can hold up to 2)
 *   - lines are small relative to FIFO size (buffer can hold more than 2
 *     lines), so need to account for TLB latency
 *
 *   The normal calculation is:
 *     watermark = dotclock * bytes per pixel * latency
 *   where latency is platform & configuration dependent (we assume pessimal
 *   values here).
 *
 *   The SR calculation is:
 *     watermark = (trunc(latency/line time)+1) * surface width *
 *       bytes per pixel
 *   where
 *     line time = htotal / dotclock
 *     surface width = hdisplay for normal plane and 64 for cursor
 *   and latency is assumed to be high, as above.
 *
 * The final value programmed to the register should always be rounded up,
 * and include an extra 2 entries to account for clock crossings.
 *
 * We don't use the sprite, so we can ignore that.  And on Crestline we have
 * to set the non-SR watermarks to 8.
 */
void intel_update_watermarks(struct drm_crtc *crtc)
{
	struct drm_i915_private *dev_priv = crtc->dev->dev_private;

	if (dev_priv->display.update_wm)
		dev_priv->display.update_wm(crtc);
}

void intel_update_sprite_watermarks(struct drm_plane *plane,
				    struct drm_crtc *crtc,
				    uint32_t sprite_width,
				    uint32_t sprite_height,
				    int pixel_size,
				    bool enabled, bool scaled)
{
	struct drm_i915_private *dev_priv = plane->dev->dev_private;

	if (dev_priv->display.update_sprite_wm)
		dev_priv->display.update_sprite_wm(plane, crtc,
						   sprite_width, sprite_height,
						   pixel_size, enabled, scaled);
}

/**
 * Lock protecting IPS related data structures
 */
DEFINE_SPINLOCK(mchdev_lock);

/* Global for IPS driver to get at the current i915 device. Protected by
 * mchdev_lock. */
static struct drm_i915_private *i915_mch_dev;

bool ironlake_set_drps(struct drm_device *dev, u8 val)
{
	struct drm_i915_private *dev_priv = dev->dev_private;
	u16 rgvswctl;

	assert_spin_locked(&mchdev_lock);

	rgvswctl = I915_READ16(MEMSWCTL);
	if (rgvswctl & MEMCTL_CMD_STS) {
		DRM_DEBUG("gpu busy, RCS change rejected\n");
		return false; /* still busy with another command */
	}

	rgvswctl = (MEMCTL_CMD_CHFREQ << MEMCTL_CMD_SHIFT) |
		(val << MEMCTL_FREQ_SHIFT) | MEMCTL_SFCAVM;
	I915_WRITE16(MEMSWCTL, rgvswctl);
	POSTING_READ16(MEMSWCTL);

	rgvswctl |= MEMCTL_CMD_STS;
	I915_WRITE16(MEMSWCTL, rgvswctl);

	return true;
}

static void ironlake_enable_drps(struct drm_device *dev)
{
	struct drm_i915_private *dev_priv = dev->dev_private;
	u32 rgvmodectl = I915_READ(MEMMODECTL);
	u8 fmax, fmin, fstart, vstart;

	spin_lock_irq(&mchdev_lock);

	/* Enable temp reporting */
	I915_WRITE16(PMMISC, I915_READ(PMMISC) | MCPPCE_EN);
	I915_WRITE16(TSC1, I915_READ(TSC1) | TSE);

	/* 100ms RC evaluation intervals */
	I915_WRITE(RCUPEI, 100000);
	I915_WRITE(RCDNEI, 100000);

	/* Set max/min thresholds to 90ms and 80ms respectively */
	I915_WRITE(RCBMAXAVG, 90000);
	I915_WRITE(RCBMINAVG, 80000);

	I915_WRITE(MEMIHYST, 1);

	/* Set up min, max, and cur for interrupt handling */
	fmax = (rgvmodectl & MEMMODE_FMAX_MASK) >> MEMMODE_FMAX_SHIFT;
	fmin = (rgvmodectl & MEMMODE_FMIN_MASK);
	fstart = (rgvmodectl & MEMMODE_FSTART_MASK) >>
		MEMMODE_FSTART_SHIFT;

	vstart = (I915_READ(PXVFREQ_BASE + (fstart * 4)) & PXVFREQ_PX_MASK) >>
		PXVFREQ_PX_SHIFT;

	dev_priv->ips.fmax = fmax; /* IPS callback will increase this */
	dev_priv->ips.fstart = fstart;

	dev_priv->ips.max_delay = fstart;
	dev_priv->ips.min_delay = fmin;
	dev_priv->ips.cur_delay = fstart;

	DRM_DEBUG_DRIVER("fmax: %d, fmin: %d, fstart: %d\n",
			 fmax, fmin, fstart);

	I915_WRITE(MEMINTREN, MEMINT_CX_SUPR_EN | MEMINT_EVAL_CHG_EN);

	/*
	 * Interrupts will be enabled in ironlake_irq_postinstall
	 */

	I915_WRITE(VIDSTART, vstart);
	POSTING_READ(VIDSTART);

	rgvmodectl |= MEMMODE_SWMODE_EN;
	I915_WRITE(MEMMODECTL, rgvmodectl);

	if (wait_for_atomic((I915_READ(MEMSWCTL) & MEMCTL_CMD_STS) == 0, 10))
		DRM_ERROR("stuck trying to change perf mode\n");
	mdelay(1);

	ironlake_set_drps(dev, fstart);

	dev_priv->ips.last_count1 = I915_READ(0x112e4) + I915_READ(0x112e8) +
		I915_READ(0x112e0);
	dev_priv->ips.last_time1 = jiffies_to_msecs(jiffies);
	dev_priv->ips.last_count2 = I915_READ(0x112f4);
	dev_priv->ips.last_time2 = ktime_get_raw_ns();

	spin_unlock_irq(&mchdev_lock);
}

static void ironlake_disable_drps(struct drm_device *dev)
{
	struct drm_i915_private *dev_priv = dev->dev_private;
	u16 rgvswctl;

	spin_lock_irq(&mchdev_lock);

	rgvswctl = I915_READ16(MEMSWCTL);

	/* Ack interrupts, disable EFC interrupt */
	I915_WRITE(MEMINTREN, I915_READ(MEMINTREN) & ~MEMINT_EVAL_CHG_EN);
	I915_WRITE(MEMINTRSTS, MEMINT_EVAL_CHG);
	I915_WRITE(DEIER, I915_READ(DEIER) & ~DE_PCU_EVENT);
	I915_WRITE(DEIIR, DE_PCU_EVENT);
	I915_WRITE(DEIMR, I915_READ(DEIMR) | DE_PCU_EVENT);

	/* Go back to the starting frequency */
	ironlake_set_drps(dev, dev_priv->ips.fstart);
	mdelay(1);
	rgvswctl |= MEMCTL_CMD_STS;
	I915_WRITE(MEMSWCTL, rgvswctl);
	mdelay(1);

	spin_unlock_irq(&mchdev_lock);
}

/* There's a funny hw issue where the hw returns all 0 when reading from
 * GEN6_RP_INTERRUPT_LIMITS. Hence we always need to compute the desired value
 * ourselves, instead of doing a rmw cycle (which might result in us clearing
 * all limits and the gpu stuck at whatever frequency it is at atm).
 */
static u32 intel_rps_limits(struct drm_i915_private *dev_priv, u8 val)
{
	u32 limits;

	/* Only set the down limit when we've reached the lowest level to avoid
	 * getting more interrupts, otherwise leave this clear. This prevents a
	 * race in the hw when coming out of rc6: There's a tiny window where
	 * the hw runs at the minimal clock before selecting the desired
	 * frequency, if the down threshold expires in that window we will not
	 * receive a down interrupt. */
	if (IS_GEN9(dev_priv->dev)) {
		limits = (dev_priv->rps.max_freq_softlimit) << 23;
		if (val <= dev_priv->rps.min_freq_softlimit)
			limits |= (dev_priv->rps.min_freq_softlimit) << 14;
	} else {
		limits = dev_priv->rps.max_freq_softlimit << 24;
		if (val <= dev_priv->rps.min_freq_softlimit)
			limits |= dev_priv->rps.min_freq_softlimit << 16;
	}

	return limits;
}

static void gen6_set_rps_thresholds(struct drm_i915_private *dev_priv, u8 val)
{
	int new_power;
	u32 threshold_up = 0, threshold_down = 0; /* in % */
	u32 ei_up = 0, ei_down = 0;

	new_power = dev_priv->rps.power;
	switch (dev_priv->rps.power) {
	case LOW_POWER:
		if (val > dev_priv->rps.efficient_freq + 1 && val > dev_priv->rps.cur_freq)
			new_power = BETWEEN;
		break;

	case BETWEEN:
		if (val <= dev_priv->rps.efficient_freq && val < dev_priv->rps.cur_freq)
			new_power = LOW_POWER;
		else if (val >= dev_priv->rps.rp0_freq && val > dev_priv->rps.cur_freq)
			new_power = HIGH_POWER;
		break;

	case HIGH_POWER:
		if (val < (dev_priv->rps.rp1_freq + dev_priv->rps.rp0_freq) >> 1 && val < dev_priv->rps.cur_freq)
			new_power = BETWEEN;
		break;
	}
	/* Max/min bins are special */
	if (val <= dev_priv->rps.min_freq_softlimit)
		new_power = LOW_POWER;
	if (val >= dev_priv->rps.max_freq_softlimit)
		new_power = HIGH_POWER;
	if (new_power == dev_priv->rps.power)
		return;

	/* Note the units here are not exactly 1us, but 1280ns. */
	switch (new_power) {
	case LOW_POWER:
		/* Upclock if more than 95% busy over 16ms */
		ei_up = 16000;
		threshold_up = 95;

		/* Downclock if less than 85% busy over 32ms */
		ei_down = 32000;
		threshold_down = 85;
		break;

	case BETWEEN:
		/* Upclock if more than 90% busy over 13ms */
		ei_up = 13000;
		threshold_up = 90;

		/* Downclock if less than 75% busy over 32ms */
		ei_down = 32000;
		threshold_down = 75;
		break;

	case HIGH_POWER:
		/* Upclock if more than 85% busy over 10ms */
		ei_up = 10000;
		threshold_up = 85;

		/* Downclock if less than 60% busy over 32ms */
		ei_down = 32000;
		threshold_down = 60;
		break;
	}

	I915_WRITE(GEN6_RP_UP_EI,
		GT_INTERVAL_FROM_US(dev_priv, ei_up));
	I915_WRITE(GEN6_RP_UP_THRESHOLD,
		GT_INTERVAL_FROM_US(dev_priv, (ei_up * threshold_up / 100)));

	I915_WRITE(GEN6_RP_DOWN_EI,
		GT_INTERVAL_FROM_US(dev_priv, ei_down));
	I915_WRITE(GEN6_RP_DOWN_THRESHOLD,
		GT_INTERVAL_FROM_US(dev_priv, (ei_down * threshold_down / 100)));

	 I915_WRITE(GEN6_RP_CONTROL,
		    GEN6_RP_MEDIA_TURBO |
		    GEN6_RP_MEDIA_HW_NORMAL_MODE |
		    GEN6_RP_MEDIA_IS_GFX |
		    GEN6_RP_ENABLE |
		    GEN6_RP_UP_BUSY_AVG |
		    GEN6_RP_DOWN_IDLE_AVG);

	dev_priv->rps.power = new_power;
	dev_priv->rps.up_threshold = threshold_up;
	dev_priv->rps.down_threshold = threshold_down;
	dev_priv->rps.last_adj = 0;
}

static u32 gen6_rps_pm_mask(struct drm_i915_private *dev_priv, u8 val)
{
	u32 mask = 0;

	if (val > dev_priv->rps.min_freq_softlimit)
		mask |= GEN6_PM_RP_DOWN_EI_EXPIRED | GEN6_PM_RP_DOWN_THRESHOLD | GEN6_PM_RP_DOWN_TIMEOUT;
	if (val < dev_priv->rps.max_freq_softlimit)
		mask |= GEN6_PM_RP_UP_EI_EXPIRED | GEN6_PM_RP_UP_THRESHOLD;

	mask &= dev_priv->pm_rps_events;

	return gen6_sanitize_rps_pm_mask(dev_priv, ~mask);
}

/* gen6_set_rps is called to update the frequency request, but should also be
 * called when the range (min_delay and max_delay) is modified so that we can
 * update the GEN6_RP_INTERRUPT_LIMITS register accordingly. */
static void gen6_set_rps(struct drm_device *dev, u8 val)
{
	struct drm_i915_private *dev_priv = dev->dev_private;

	WARN_ON(!mutex_is_locked(&dev_priv->rps.hw_lock));
	WARN_ON(val > dev_priv->rps.max_freq);
	WARN_ON(val < dev_priv->rps.min_freq);

	/* min/max delay may still have been modified so be sure to
	 * write the limits value.
	 */
	if (val != dev_priv->rps.cur_freq) {
		gen6_set_rps_thresholds(dev_priv, val);

		if (IS_GEN9(dev))
			I915_WRITE(GEN6_RPNSWREQ,
				   GEN9_FREQUENCY(val));
		else if (IS_HASWELL(dev) || IS_BROADWELL(dev))
			I915_WRITE(GEN6_RPNSWREQ,
				   HSW_FREQUENCY(val));
		else
			I915_WRITE(GEN6_RPNSWREQ,
				   GEN6_FREQUENCY(val) |
				   GEN6_OFFSET(0) |
				   GEN6_AGGRESSIVE_TURBO);
	}

	/* Make sure we continue to get interrupts
	 * until we hit the minimum or maximum frequencies.
	 */
	I915_WRITE(GEN6_RP_INTERRUPT_LIMITS, intel_rps_limits(dev_priv, val));
	I915_WRITE(GEN6_PMINTRMSK, gen6_rps_pm_mask(dev_priv, val));

	POSTING_READ(GEN6_RPNSWREQ);

	dev_priv->rps.cur_freq = val;
	trace_intel_gpu_freq_change(val * 50);
}

static void valleyview_set_rps(struct drm_device *dev, u8 val)
{
	struct drm_i915_private *dev_priv = dev->dev_private;

	WARN_ON(!mutex_is_locked(&dev_priv->rps.hw_lock));
	WARN_ON(val > dev_priv->rps.max_freq);
	WARN_ON(val < dev_priv->rps.min_freq);

	if (WARN_ONCE(IS_CHERRYVIEW(dev) && (val & 1),
		      "Odd GPU freq value\n"))
		val &= ~1;

	if (val != dev_priv->rps.cur_freq) {
		vlv_punit_write(dev_priv, PUNIT_REG_GPU_FREQ_REQ, val);
		if (!IS_CHERRYVIEW(dev_priv))
			gen6_set_rps_thresholds(dev_priv, val);
	}

	I915_WRITE(GEN6_PMINTRMSK, gen6_rps_pm_mask(dev_priv, val));

	dev_priv->rps.cur_freq = val;
	trace_intel_gpu_freq_change(intel_gpu_freq(dev_priv, val));
}

/* vlv_set_rps_idle: Set the frequency to Rpn if Gfx clocks are down
 *
 * * If Gfx is Idle, then
 * 1. Mask Turbo interrupts
 * 2. Bring up Gfx clock
 * 3. Change the freq to Rpn and wait till P-Unit updates freq
 * 4. Clear the Force GFX CLK ON bit so that Gfx can down
 * 5. Unmask Turbo interrupts
*/
static void vlv_set_rps_idle(struct drm_i915_private *dev_priv)
{
	struct drm_device *dev = dev_priv->dev;
	u32 val = dev_priv->rps.idle_freq;

	/* CHV and latest VLV don't need to force the gfx clock */
	if (IS_CHERRYVIEW(dev) || dev->pdev->revision >= 0xd) {
		valleyview_set_rps(dev_priv->dev, val);
		return;
	}

	/*
	 * When we are idle.  Drop to min voltage state.
	 */

	if (dev_priv->rps.cur_freq <= val)
		return;

	/* Mask turbo interrupt so that they will not come in between */
	I915_WRITE(GEN6_PMINTRMSK,
		   gen6_sanitize_rps_pm_mask(dev_priv, ~0));

	vlv_force_gfx_clock(dev_priv, true);

	dev_priv->rps.cur_freq = val;

	vlv_punit_write(dev_priv, PUNIT_REG_GPU_FREQ_REQ, val);

	if (wait_for(((vlv_punit_read(dev_priv, PUNIT_REG_GPU_FREQ_STS))
				& GENFREQSTATUS) == 0, 100))
		DRM_ERROR("timed out waiting for Punit\n");

	gen6_set_rps_thresholds(dev_priv, val);
	vlv_force_gfx_clock(dev_priv, false);

	I915_WRITE(GEN6_PMINTRMSK, gen6_rps_pm_mask(dev_priv, val));
}

void gen6_rps_busy(struct drm_i915_private *dev_priv)
{
	mutex_lock(&dev_priv->rps.hw_lock);
	if (dev_priv->rps.enabled) {
		if (dev_priv->pm_rps_events & (GEN6_PM_RP_DOWN_EI_EXPIRED | GEN6_PM_RP_UP_EI_EXPIRED))
			gen6_rps_reset_ei(dev_priv);
		I915_WRITE(GEN6_PMINTRMSK,
			   gen6_rps_pm_mask(dev_priv, dev_priv->rps.cur_freq));
	}
	mutex_unlock(&dev_priv->rps.hw_lock);
}

void gen6_rps_idle(struct drm_i915_private *dev_priv)
{
	struct drm_device *dev = dev_priv->dev;

	mutex_lock(&dev_priv->rps.hw_lock);
	if (dev_priv->rps.enabled) {
		if (IS_VALLEYVIEW(dev))
			vlv_set_rps_idle(dev_priv);
		else
			gen6_set_rps(dev_priv->dev, dev_priv->rps.idle_freq);
		dev_priv->rps.last_adj = 0;
		I915_WRITE(GEN6_PMINTRMSK, 0xffffffff);
	}

	while (!list_empty(&dev_priv->rps.clients))
		list_del_init(dev_priv->rps.clients.next);
	mutex_unlock(&dev_priv->rps.hw_lock);
}

void gen6_rps_boost(struct drm_i915_private *dev_priv,
		    struct drm_i915_file_private *file_priv)
{
	u32 val;

	mutex_lock(&dev_priv->rps.hw_lock);
	val = dev_priv->rps.max_freq_softlimit;
	if (dev_priv->rps.enabled &&
	    dev_priv->mm.busy &&
	    dev_priv->rps.cur_freq < val &&
	    (file_priv == NULL || list_empty(&file_priv->rps_boost))) {
		intel_set_rps(dev_priv->dev, val);
		dev_priv->rps.last_adj = 0;

		if (file_priv != NULL) {
			list_add(&file_priv->rps_boost, &dev_priv->rps.clients);
			file_priv->rps_boosts++;
		} else
			dev_priv->rps.boosts++;
	}
	mutex_unlock(&dev_priv->rps.hw_lock);
}

void intel_set_rps(struct drm_device *dev, u8 val)
{
	if (IS_VALLEYVIEW(dev))
		valleyview_set_rps(dev, val);
	else
		gen6_set_rps(dev, val);
}

static void gen9_disable_rps(struct drm_device *dev)
{
	struct drm_i915_private *dev_priv = dev->dev_private;

	I915_WRITE(GEN6_RC_CONTROL, 0);
	I915_WRITE(GEN9_PG_ENABLE, 0);
}

static void gen6_disable_rps(struct drm_device *dev)
{
	struct drm_i915_private *dev_priv = dev->dev_private;

	I915_WRITE(GEN6_RC_CONTROL, 0);
	I915_WRITE(GEN6_RPNSWREQ, 1 << 31);
}

static void cherryview_disable_rps(struct drm_device *dev)
{
	struct drm_i915_private *dev_priv = dev->dev_private;

	I915_WRITE(GEN6_RC_CONTROL, 0);
}

static void valleyview_disable_rps(struct drm_device *dev)
{
	struct drm_i915_private *dev_priv = dev->dev_private;

	/* we're doing forcewake before Disabling RC6,
	 * This what the BIOS expects when going into suspend */
	intel_uncore_forcewake_get(dev_priv, FORCEWAKE_ALL);

	I915_WRITE(GEN6_RC_CONTROL, 0);

	intel_uncore_forcewake_put(dev_priv, FORCEWAKE_ALL);
}

static void intel_print_rc6_info(struct drm_device *dev, u32 mode)
{
	if (IS_VALLEYVIEW(dev)) {
		if (mode & (GEN7_RC_CTL_TO_MODE | GEN6_RC_CTL_EI_MODE(1)))
			mode = GEN6_RC_CTL_RC6_ENABLE;
		else
			mode = 0;
	}
	if (HAS_RC6p(dev))
		DRM_DEBUG_KMS("Enabling RC6 states: RC6 %s RC6p %s RC6pp %s\n",
			      (mode & GEN6_RC_CTL_RC6_ENABLE) ? "on" : "off",
			      (mode & GEN6_RC_CTL_RC6p_ENABLE) ? "on" : "off",
			      (mode & GEN6_RC_CTL_RC6pp_ENABLE) ? "on" : "off");

	else
		DRM_DEBUG_KMS("Enabling RC6 states: RC6 %s\n",
			      (mode & GEN6_RC_CTL_RC6_ENABLE) ? "on" : "off");
}

static int sanitize_rc6_option(const struct drm_device *dev, int enable_rc6)
{
	/* No RC6 before Ironlake */
	if (INTEL_INFO(dev)->gen < 5)
		return 0;

	/* RC6 is only on Ironlake mobile not on desktop */
	if (INTEL_INFO(dev)->gen == 5 && !IS_IRONLAKE_M(dev))
		return 0;

	/* Respect the kernel parameter if it is set */
	if (enable_rc6 >= 0) {
		int mask;

		if (HAS_RC6p(dev))
			mask = INTEL_RC6_ENABLE | INTEL_RC6p_ENABLE |
			       INTEL_RC6pp_ENABLE;
		else
			mask = INTEL_RC6_ENABLE;

		if ((enable_rc6 & mask) != enable_rc6)
			DRM_DEBUG_KMS("Adjusting RC6 mask to %d (requested %d, valid %d)\n",
				      enable_rc6 & mask, enable_rc6, mask);

		return enable_rc6 & mask;
	}

	/* Disable RC6 on Ironlake */
	if (INTEL_INFO(dev)->gen == 5)
		return 0;

	if (IS_IVYBRIDGE(dev))
		return (INTEL_RC6_ENABLE | INTEL_RC6p_ENABLE);

	return INTEL_RC6_ENABLE;
}

int intel_enable_rc6(const struct drm_device *dev)
{
	return i915.enable_rc6;
}

static void gen6_init_rps_frequencies(struct drm_device *dev)
{
	struct drm_i915_private *dev_priv = dev->dev_private;
	uint32_t rp_state_cap;
	u32 ddcc_status = 0;
	int ret;

	rp_state_cap = I915_READ(GEN6_RP_STATE_CAP);
	/* All of these values are in units of 50MHz */
	dev_priv->rps.cur_freq		= 0;
	/* static values from HW: RP0 > RP1 > RPn (min_freq) */
	dev_priv->rps.rp0_freq		= (rp_state_cap >>  0) & 0xff;
	dev_priv->rps.rp1_freq		= (rp_state_cap >>  8) & 0xff;
	dev_priv->rps.min_freq		= (rp_state_cap >> 16) & 0xff;
	if (IS_SKYLAKE(dev)) {
		/* Store the frequency values in 16.66 MHZ units, which is
		   the natural hardware unit for SKL */
		dev_priv->rps.rp0_freq *= GEN9_FREQ_SCALER;
		dev_priv->rps.rp1_freq *= GEN9_FREQ_SCALER;
		dev_priv->rps.min_freq *= GEN9_FREQ_SCALER;
	}
	/* hw_max = RP0 until we check for overclocking */
	dev_priv->rps.max_freq		= dev_priv->rps.rp0_freq;

	dev_priv->rps.efficient_freq = dev_priv->rps.rp1_freq;
	if (IS_HASWELL(dev) || IS_BROADWELL(dev)) {
		ret = sandybridge_pcode_read(dev_priv,
					HSW_PCODE_DYNAMIC_DUTY_CYCLE_CONTROL,
					&ddcc_status);
		if (0 == ret)
			dev_priv->rps.efficient_freq =
				clamp_t(u8,
					((ddcc_status >> 8) & 0xff),
					dev_priv->rps.min_freq,
					dev_priv->rps.max_freq);
	}

	dev_priv->rps.idle_freq = dev_priv->rps.min_freq;

	/* Preserve min/max settings in case of re-init */
	if (dev_priv->rps.max_freq_softlimit == 0)
		dev_priv->rps.max_freq_softlimit = dev_priv->rps.max_freq;

	if (dev_priv->rps.min_freq_softlimit == 0) {
		if (IS_HASWELL(dev) || IS_BROADWELL(dev))
			dev_priv->rps.min_freq_softlimit =
				/* max(RPe, 450 MHz) */
				max(dev_priv->rps.efficient_freq, (u8) 9);
		else
			dev_priv->rps.min_freq_softlimit =
				dev_priv->rps.min_freq;
	}
}

/* See the Gen9_GT_PM_Programming_Guide doc for the below */
static void gen9_enable_rps(struct drm_device *dev)
{
	struct drm_i915_private *dev_priv = dev->dev_private;

	intel_uncore_forcewake_get(dev_priv, FORCEWAKE_ALL);

	gen6_init_rps_frequencies(dev);

	/* Program defaults and thresholds for RPS*/
	I915_WRITE(GEN6_RC_VIDEO_FREQ,
		GEN9_FREQUENCY(dev_priv->rps.rp1_freq));

	/* 1 second timeout*/
	I915_WRITE(GEN6_RP_DOWN_TIMEOUT,
		GT_INTERVAL_FROM_US(dev_priv, 1000000));

	I915_WRITE(GEN6_RP_IDLE_HYSTERSIS, 0xa);

	/* Leaning on the below call to gen6_set_rps to program/setup the
	 * Up/Down EI & threshold registers, as well as the RP_CONTROL,
	 * RP_INTERRUPT_LIMITS & RPNSWREQ registers */
	dev_priv->rps.power = HIGH_POWER; /* force a reset */
	gen6_set_rps(dev_priv->dev, dev_priv->rps.min_freq_softlimit);

	intel_uncore_forcewake_put(dev_priv, FORCEWAKE_ALL);
}

static void gen9_enable_rc6(struct drm_device *dev)
{
	struct drm_i915_private *dev_priv = dev->dev_private;
	struct intel_engine_cs *ring;
	uint32_t rc6_mask = 0;
	int unused;

	/* 1a: Software RC state - RC0 */
	I915_WRITE(GEN6_RC_STATE, 0);

	/* 1b: Get forcewake during program sequence. Although the driver
	 * hasn't enabled a state yet where we need forcewake, BIOS may have.*/
	intel_uncore_forcewake_get(dev_priv, FORCEWAKE_ALL);

	/* 2a: Disable RC states. */
	I915_WRITE(GEN6_RC_CONTROL, 0);

	/* 2b: Program RC6 thresholds.*/
	I915_WRITE(GEN6_RC6_WAKE_RATE_LIMIT, 54 << 16);
	I915_WRITE(GEN6_RC_EVALUATION_INTERVAL, 125000); /* 12500 * 1280ns */
	I915_WRITE(GEN6_RC_IDLE_HYSTERSIS, 25); /* 25 * 1280ns */
	for_each_ring(ring, dev_priv, unused)
		I915_WRITE(RING_MAX_IDLE(ring->mmio_base), 10);
	I915_WRITE(GEN6_RC_SLEEP, 0);
	I915_WRITE(GEN6_RC6_THRESHOLD, 37500); /* 37.5/125ms per EI */

	/* 2c: Program Coarse Power Gating Policies. */
	I915_WRITE(GEN9_MEDIA_PG_IDLE_HYSTERESIS, 25);
	I915_WRITE(GEN9_RENDER_PG_IDLE_HYSTERESIS, 25);

	/* 3a: Enable RC6 */
	if (intel_enable_rc6(dev) & INTEL_RC6_ENABLE)
		rc6_mask = GEN6_RC_CTL_RC6_ENABLE;
	DRM_INFO("RC6 %s\n", (rc6_mask & GEN6_RC_CTL_RC6_ENABLE) ?
			"on" : "off");
	I915_WRITE(GEN6_RC_CONTROL, GEN6_RC_CTL_HW_ENABLE |
				   GEN6_RC_CTL_EI_MODE(1) |
				   rc6_mask);

	/* 3b: Enable Coarse Power Gating only when RC6 is enabled */
	I915_WRITE(GEN9_PG_ENABLE, (rc6_mask & GEN6_RC_CTL_RC6_ENABLE) ? 3 : 0);

	intel_uncore_forcewake_put(dev_priv, FORCEWAKE_ALL);

}

static void gen8_enable_rps(struct drm_device *dev)
{
	struct drm_i915_private *dev_priv = dev->dev_private;
	struct intel_engine_cs *ring;
	uint32_t rc6_mask = 0;
	int unused;

	/* 1a: Software RC state - RC0 */
	I915_WRITE(GEN6_RC_STATE, 0);

	/* 1c & 1d: Get forcewake during program sequence. Although the driver
	 * hasn't enabled a state yet where we need forcewake, BIOS may have.*/
	intel_uncore_forcewake_get(dev_priv, FORCEWAKE_ALL);

	/* 2a: Disable RC states. */
	I915_WRITE(GEN6_RC_CONTROL, 0);

	/* Initialize rps frequencies */
	gen6_init_rps_frequencies(dev);

	/* 2b: Program RC6 thresholds.*/
	I915_WRITE(GEN6_RC6_WAKE_RATE_LIMIT, 40 << 16);
	I915_WRITE(GEN6_RC_EVALUATION_INTERVAL, 125000); /* 12500 * 1280ns */
	I915_WRITE(GEN6_RC_IDLE_HYSTERSIS, 25); /* 25 * 1280ns */
	for_each_ring(ring, dev_priv, unused)
		I915_WRITE(RING_MAX_IDLE(ring->mmio_base), 10);
	I915_WRITE(GEN6_RC_SLEEP, 0);
	if (IS_BROADWELL(dev))
		I915_WRITE(GEN6_RC6_THRESHOLD, 625); /* 800us/1.28 for TO */
	else
		I915_WRITE(GEN6_RC6_THRESHOLD, 50000); /* 50/125ms per EI */

	/* 3: Enable RC6 */
	if (intel_enable_rc6(dev) & INTEL_RC6_ENABLE)
		rc6_mask = GEN6_RC_CTL_RC6_ENABLE;
	intel_print_rc6_info(dev, rc6_mask);
	if (IS_BROADWELL(dev))
		I915_WRITE(GEN6_RC_CONTROL, GEN6_RC_CTL_HW_ENABLE |
				GEN7_RC_CTL_TO_MODE |
				rc6_mask);
	else
		I915_WRITE(GEN6_RC_CONTROL, GEN6_RC_CTL_HW_ENABLE |
				GEN6_RC_CTL_EI_MODE(1) |
				rc6_mask);

	/* 4 Program defaults and thresholds for RPS*/
	I915_WRITE(GEN6_RPNSWREQ,
		   HSW_FREQUENCY(dev_priv->rps.rp1_freq));
	I915_WRITE(GEN6_RC_VIDEO_FREQ,
		   HSW_FREQUENCY(dev_priv->rps.rp1_freq));
	/* NB: Docs say 1s, and 1000000 - which aren't equivalent */
	I915_WRITE(GEN6_RP_DOWN_TIMEOUT, 100000000 / 128); /* 1 second timeout */

	/* Docs recommend 900MHz, and 300 MHz respectively */
	I915_WRITE(GEN6_RP_INTERRUPT_LIMITS,
		   dev_priv->rps.max_freq_softlimit << 24 |
		   dev_priv->rps.min_freq_softlimit << 16);

	I915_WRITE(GEN6_RP_UP_THRESHOLD, 7600000 / 128); /* 76ms busyness per EI, 90% */
	I915_WRITE(GEN6_RP_DOWN_THRESHOLD, 31300000 / 128); /* 313ms busyness per EI, 70%*/
	I915_WRITE(GEN6_RP_UP_EI, 66000); /* 84.48ms, XXX: random? */
	I915_WRITE(GEN6_RP_DOWN_EI, 350000); /* 448ms, XXX: random? */

	I915_WRITE(GEN6_RP_IDLE_HYSTERSIS, 10);

	/* 5: Enable RPS */
	I915_WRITE(GEN6_RP_CONTROL,
		   GEN6_RP_MEDIA_TURBO |
		   GEN6_RP_MEDIA_HW_NORMAL_MODE |
		   GEN6_RP_MEDIA_IS_GFX |
		   GEN6_RP_ENABLE |
		   GEN6_RP_UP_BUSY_AVG |
		   GEN6_RP_DOWN_IDLE_AVG);

	/* 6: Ring frequency + overclocking (our driver does this later */

	dev_priv->rps.power = HIGH_POWER; /* force a reset */
	gen6_set_rps(dev_priv->dev, dev_priv->rps.idle_freq);

	intel_uncore_forcewake_put(dev_priv, FORCEWAKE_ALL);
}

static void gen6_enable_rps(struct drm_device *dev)
{
	struct drm_i915_private *dev_priv = dev->dev_private;
	struct intel_engine_cs *ring;
	u32 rc6vids, pcu_mbox = 0, rc6_mask = 0;
	u32 gtfifodbg;
	int rc6_mode;
	int i, ret;

	WARN_ON(!mutex_is_locked(&dev_priv->rps.hw_lock));

	/* Here begins a magic sequence of register writes to enable
	 * auto-downclocking.
	 *
	 * Perhaps there might be some value in exposing these to
	 * userspace...
	 */
	I915_WRITE(GEN6_RC_STATE, 0);

	/* Clear the DBG now so we don't confuse earlier errors */
	if ((gtfifodbg = I915_READ(GTFIFODBG))) {
		DRM_ERROR("GT fifo had a previous error %x\n", gtfifodbg);
		I915_WRITE(GTFIFODBG, gtfifodbg);
	}

	intel_uncore_forcewake_get(dev_priv, FORCEWAKE_ALL);

	/* Initialize rps frequencies */
	gen6_init_rps_frequencies(dev);

	/* disable the counters and set deterministic thresholds */
	I915_WRITE(GEN6_RC_CONTROL, 0);

	I915_WRITE(GEN6_RC1_WAKE_RATE_LIMIT, 1000 << 16);
	I915_WRITE(GEN6_RC6_WAKE_RATE_LIMIT, 40 << 16 | 30);
	I915_WRITE(GEN6_RC6pp_WAKE_RATE_LIMIT, 30);
	I915_WRITE(GEN6_RC_EVALUATION_INTERVAL, 125000);
	I915_WRITE(GEN6_RC_IDLE_HYSTERSIS, 25);

	for_each_ring(ring, dev_priv, i)
		I915_WRITE(RING_MAX_IDLE(ring->mmio_base), 10);

	I915_WRITE(GEN6_RC_SLEEP, 0);
	I915_WRITE(GEN6_RC1e_THRESHOLD, 1000);
	if (IS_IVYBRIDGE(dev))
		I915_WRITE(GEN6_RC6_THRESHOLD, 125000);
	else
		I915_WRITE(GEN6_RC6_THRESHOLD, 50000);
	I915_WRITE(GEN6_RC6p_THRESHOLD, 150000);
	I915_WRITE(GEN6_RC6pp_THRESHOLD, 64000); /* unused */

	/* Check if we are enabling RC6 */
	rc6_mode = intel_enable_rc6(dev_priv->dev);
	if (rc6_mode & INTEL_RC6_ENABLE)
		rc6_mask |= GEN6_RC_CTL_RC6_ENABLE;

	/* We don't use those on Haswell */
	if (!IS_HASWELL(dev)) {
		if (rc6_mode & INTEL_RC6p_ENABLE)
			rc6_mask |= GEN6_RC_CTL_RC6p_ENABLE;

		if (rc6_mode & INTEL_RC6pp_ENABLE)
			rc6_mask |= GEN6_RC_CTL_RC6pp_ENABLE;
	}

	intel_print_rc6_info(dev, rc6_mask);

	I915_WRITE(GEN6_RC_CONTROL,
		   rc6_mask |
		   GEN6_RC_CTL_EI_MODE(1) |
		   GEN6_RC_CTL_HW_ENABLE);

	/* Power down if completely idle for over 50ms */
	I915_WRITE(GEN6_RP_DOWN_TIMEOUT, 50000);
	I915_WRITE(GEN6_RP_IDLE_HYSTERSIS, 10);

	ret = sandybridge_pcode_write(dev_priv, GEN6_PCODE_WRITE_MIN_FREQ_TABLE, 0);
	if (ret)
		DRM_DEBUG_DRIVER("Failed to set the min frequency\n");

	ret = sandybridge_pcode_read(dev_priv, GEN6_READ_OC_PARAMS, &pcu_mbox);
	if (!ret && (pcu_mbox & (1<<31))) { /* OC supported */
		DRM_DEBUG_DRIVER("Overclocking supported. Max: %dMHz, Overclock max: %dMHz\n",
				 (dev_priv->rps.max_freq_softlimit & 0xff) * 50,
				 (pcu_mbox & 0xff) * 50);
		dev_priv->rps.max_freq = pcu_mbox & 0xff;
	}

	dev_priv->rps.power = HIGH_POWER; /* force a reset */
	gen6_set_rps(dev_priv->dev, dev_priv->rps.idle_freq);

	rc6vids = 0;
	ret = sandybridge_pcode_read(dev_priv, GEN6_PCODE_READ_RC6VIDS, &rc6vids);
	if (IS_GEN6(dev) && ret) {
		DRM_DEBUG_DRIVER("Couldn't check for BIOS workaround\n");
	} else if (IS_GEN6(dev) && (GEN6_DECODE_RC6_VID(rc6vids & 0xff) < 450)) {
		DRM_DEBUG_DRIVER("You should update your BIOS. Correcting minimum rc6 voltage (%dmV->%dmV)\n",
			  GEN6_DECODE_RC6_VID(rc6vids & 0xff), 450);
		rc6vids &= 0xffff00;
		rc6vids |= GEN6_ENCODE_RC6_VID(450);
		ret = sandybridge_pcode_write(dev_priv, GEN6_PCODE_WRITE_RC6VIDS, rc6vids);
		if (ret)
			DRM_ERROR("Couldn't fix incorrect rc6 voltage\n");
	}

	intel_uncore_forcewake_put(dev_priv, FORCEWAKE_ALL);
}

static void __gen6_update_ring_freq(struct drm_device *dev)
{
	struct drm_i915_private *dev_priv = dev->dev_private;
	int min_freq = 15;
	unsigned int gpu_freq;
	unsigned int max_ia_freq, min_ring_freq;
	int scaling_factor = 180;
	struct cpufreq_policy *policy;

	WARN_ON(!mutex_is_locked(&dev_priv->rps.hw_lock));

	policy = cpufreq_cpu_get(0);
	if (policy) {
		max_ia_freq = policy->cpuinfo.max_freq;
		cpufreq_cpu_put(policy);
	} else {
		/*
		 * Default to measured freq if none found, PCU will ensure we
		 * don't go over
		 */
		max_ia_freq = tsc_khz;
	}

	/* Convert from kHz to MHz */
	max_ia_freq /= 1000;

	min_ring_freq = I915_READ(DCLK) & 0xf;
	/* convert DDR frequency from units of 266.6MHz to bandwidth */
	min_ring_freq = mult_frac(min_ring_freq, 8, 3);

	/*
	 * For each potential GPU frequency, load a ring frequency we'd like
	 * to use for memory access.  We do this by specifying the IA frequency
	 * the PCU should use as a reference to determine the ring frequency.
	 */
	for (gpu_freq = dev_priv->rps.max_freq; gpu_freq >= dev_priv->rps.min_freq;
	     gpu_freq--) {
		int diff = dev_priv->rps.max_freq - gpu_freq;
		unsigned int ia_freq = 0, ring_freq = 0;

		if (INTEL_INFO(dev)->gen >= 8) {
			/* max(2 * GT, DDR). NB: GT is 50MHz units */
			ring_freq = max(min_ring_freq, gpu_freq);
		} else if (IS_HASWELL(dev)) {
			ring_freq = mult_frac(gpu_freq, 5, 4);
			ring_freq = max(min_ring_freq, ring_freq);
			/* leave ia_freq as the default, chosen by cpufreq */
		} else {
			/* On older processors, there is no separate ring
			 * clock domain, so in order to boost the bandwidth
			 * of the ring, we need to upclock the CPU (ia_freq).
			 *
			 * For GPU frequencies less than 750MHz,
			 * just use the lowest ring freq.
			 */
			if (gpu_freq < min_freq)
				ia_freq = 800;
			else
				ia_freq = max_ia_freq - ((diff * scaling_factor) / 2);
			ia_freq = DIV_ROUND_CLOSEST(ia_freq, 100);
		}

		sandybridge_pcode_write(dev_priv,
					GEN6_PCODE_WRITE_MIN_FREQ_TABLE,
					ia_freq << GEN6_PCODE_FREQ_IA_RATIO_SHIFT |
					ring_freq << GEN6_PCODE_FREQ_RING_RATIO_SHIFT |
					gpu_freq);
	}
}

void gen6_update_ring_freq(struct drm_device *dev)
{
	struct drm_i915_private *dev_priv = dev->dev_private;

	if (INTEL_INFO(dev)->gen < 6 || IS_VALLEYVIEW(dev))
		return;

	mutex_lock(&dev_priv->rps.hw_lock);
	__gen6_update_ring_freq(dev);
	mutex_unlock(&dev_priv->rps.hw_lock);
}

static int cherryview_rps_max_freq(struct drm_i915_private *dev_priv)
{
	struct drm_device *dev = dev_priv->dev;
	u32 val, rp0;

	if (dev->pdev->revision >= 0x20) {
		val = vlv_punit_read(dev_priv, FB_GFX_FMAX_AT_VMAX_FUSE);

		switch (INTEL_INFO(dev)->eu_total) {
		case 8:
				/* (2 * 4) config */
				rp0 = (val >> FB_GFX_FMAX_AT_VMAX_2SS4EU_FUSE_SHIFT);
				break;
		case 12:
				/* (2 * 6) config */
				rp0 = (val >> FB_GFX_FMAX_AT_VMAX_2SS6EU_FUSE_SHIFT);
				break;
		case 16:
				/* (2 * 8) config */
		default:
				/* Setting (2 * 8) Min RP0 for any other combination */
				rp0 = (val >> FB_GFX_FMAX_AT_VMAX_2SS8EU_FUSE_SHIFT);
				break;
		}
		rp0 = (rp0 & FB_GFX_FREQ_FUSE_MASK);
	} else {
		/* For pre-production hardware */
		val = vlv_punit_read(dev_priv, PUNIT_GPU_STATUS_REG);
		rp0 = (val >> PUNIT_GPU_STATUS_MAX_FREQ_SHIFT) &
		       PUNIT_GPU_STATUS_MAX_FREQ_MASK;
	}
	return rp0;
}

static int cherryview_rps_rpe_freq(struct drm_i915_private *dev_priv)
{
	u32 val, rpe;

	val = vlv_punit_read(dev_priv, PUNIT_GPU_DUTYCYCLE_REG);
	rpe = (val >> PUNIT_GPU_DUTYCYCLE_RPE_FREQ_SHIFT) & PUNIT_GPU_DUTYCYCLE_RPE_FREQ_MASK;

	return rpe;
}

static int cherryview_rps_guar_freq(struct drm_i915_private *dev_priv)
{
	struct drm_device *dev = dev_priv->dev;
	u32 val, rp1;

	if (dev->pdev->revision >= 0x20) {
		val = vlv_punit_read(dev_priv, FB_GFX_FMAX_AT_VMAX_FUSE);
		rp1 = (val & FB_GFX_FREQ_FUSE_MASK);
	} else {
		/* For pre-production hardware */
		val = vlv_punit_read(dev_priv, PUNIT_REG_GPU_FREQ_STS);
		rp1 = ((val >> PUNIT_GPU_STATUS_MAX_FREQ_SHIFT) &
		       PUNIT_GPU_STATUS_MAX_FREQ_MASK);
	}
	return rp1;
}

static int cherryview_rps_min_freq(struct drm_i915_private *dev_priv)
{
	struct drm_device *dev = dev_priv->dev;
	u32 val, rpn;

	if (dev->pdev->revision >= 0x20) {
		val = vlv_punit_read(dev_priv, FB_GFX_FMIN_AT_VMIN_FUSE);
		rpn = ((val >> FB_GFX_FMIN_AT_VMIN_FUSE_SHIFT) &
		       FB_GFX_FREQ_FUSE_MASK);
	} else { /* For pre-production hardware */
		val = vlv_punit_read(dev_priv, PUNIT_GPU_STATUS_REG);
		rpn = ((val >> PUNIT_GPU_STATIS_GFX_MIN_FREQ_SHIFT) &
		       PUNIT_GPU_STATUS_GFX_MIN_FREQ_MASK);
	}

	return rpn;
}

static int valleyview_rps_guar_freq(struct drm_i915_private *dev_priv)
{
	u32 val, rp1;

	val = vlv_nc_read(dev_priv, IOSF_NC_FB_GFX_FREQ_FUSE);

	rp1 = (val & FB_GFX_FGUARANTEED_FREQ_FUSE_MASK) >> FB_GFX_FGUARANTEED_FREQ_FUSE_SHIFT;

	return rp1;
}

static int valleyview_rps_max_freq(struct drm_i915_private *dev_priv)
{
	u32 val, rp0;

	val = vlv_nc_read(dev_priv, IOSF_NC_FB_GFX_FREQ_FUSE);

	rp0 = (val & FB_GFX_MAX_FREQ_FUSE_MASK) >> FB_GFX_MAX_FREQ_FUSE_SHIFT;
	/* Clamp to max */
	rp0 = min_t(u32, rp0, 0xea);

	return rp0;
}

static int valleyview_rps_rpe_freq(struct drm_i915_private *dev_priv)
{
	u32 val, rpe;

	val = vlv_nc_read(dev_priv, IOSF_NC_FB_GFX_FMAX_FUSE_LO);
	rpe = (val & FB_FMAX_VMIN_FREQ_LO_MASK) >> FB_FMAX_VMIN_FREQ_LO_SHIFT;
	val = vlv_nc_read(dev_priv, IOSF_NC_FB_GFX_FMAX_FUSE_HI);
	rpe |= (val & FB_FMAX_VMIN_FREQ_HI_MASK) << 5;

	return rpe;
}

static int valleyview_rps_min_freq(struct drm_i915_private *dev_priv)
{
	return vlv_punit_read(dev_priv, PUNIT_REG_GPU_LFM) & 0xff;
}

/* Check that the pctx buffer wasn't move under us. */
static void valleyview_check_pctx(struct drm_i915_private *dev_priv)
{
	unsigned long pctx_addr = I915_READ(VLV_PCBR) & ~4095;

	WARN_ON(pctx_addr != dev_priv->mm.stolen_base +
			     dev_priv->vlv_pctx->stolen->start);
}


/* Check that the pcbr address is not empty. */
static void cherryview_check_pctx(struct drm_i915_private *dev_priv)
{
	unsigned long pctx_addr = I915_READ(VLV_PCBR) & ~4095;

	WARN_ON((pctx_addr >> VLV_PCBR_ADDR_SHIFT) == 0);
}

static void cherryview_setup_pctx(struct drm_device *dev)
{
	struct drm_i915_private *dev_priv = dev->dev_private;
	unsigned long pctx_paddr, paddr;
	struct i915_gtt *gtt = &dev_priv->gtt;
	u32 pcbr;
	int pctx_size = 32*1024;

	WARN_ON(!mutex_is_locked(&dev->struct_mutex));

	pcbr = I915_READ(VLV_PCBR);
	if ((pcbr >> VLV_PCBR_ADDR_SHIFT) == 0) {
		DRM_DEBUG_DRIVER("BIOS didn't set up PCBR, fixing up\n");
		paddr = (dev_priv->mm.stolen_base +
			 (gtt->stolen_size - pctx_size));

		pctx_paddr = (paddr & (~4095));
		I915_WRITE(VLV_PCBR, pctx_paddr);
	}

	DRM_DEBUG_DRIVER("PCBR: 0x%08x\n", I915_READ(VLV_PCBR));
}

static void valleyview_setup_pctx(struct drm_device *dev)
{
	struct drm_i915_private *dev_priv = dev->dev_private;
	struct drm_i915_gem_object *pctx;
	unsigned long pctx_paddr;
	u32 pcbr;
	int pctx_size = 24*1024;

	WARN_ON(!mutex_is_locked(&dev->struct_mutex));

	pcbr = I915_READ(VLV_PCBR);
	if (pcbr) {
		/* BIOS set it up already, grab the pre-alloc'd space */
		int pcbr_offset;

		pcbr_offset = (pcbr & (~4095)) - dev_priv->mm.stolen_base;
		pctx = i915_gem_object_create_stolen_for_preallocated(dev_priv->dev,
								      pcbr_offset,
								      I915_GTT_OFFSET_NONE,
								      pctx_size);
		goto out;
	}

	DRM_DEBUG_DRIVER("BIOS didn't set up PCBR, fixing up\n");

	/*
	 * From the Gunit register HAS:
	 * The Gfx driver is expected to program this register and ensure
	 * proper allocation within Gfx stolen memory.  For example, this
	 * register should be programmed such than the PCBR range does not
	 * overlap with other ranges, such as the frame buffer, protected
	 * memory, or any other relevant ranges.
	 */
	pctx = i915_gem_object_create_stolen(dev, pctx_size);
	if (!pctx) {
		DRM_DEBUG("not enough stolen space for PCTX, disabling\n");
		return;
	}

	pctx_paddr = dev_priv->mm.stolen_base + pctx->stolen->start;
	I915_WRITE(VLV_PCBR, pctx_paddr);

out:
	DRM_DEBUG_DRIVER("PCBR: 0x%08x\n", I915_READ(VLV_PCBR));
	dev_priv->vlv_pctx = pctx;
}

static void valleyview_cleanup_pctx(struct drm_device *dev)
{
	struct drm_i915_private *dev_priv = dev->dev_private;

	if (WARN_ON(!dev_priv->vlv_pctx))
		return;

	drm_gem_object_unreference(&dev_priv->vlv_pctx->base);
	dev_priv->vlv_pctx = NULL;
}

static void valleyview_init_gt_powersave(struct drm_device *dev)
{
	struct drm_i915_private *dev_priv = dev->dev_private;
	u32 val;

	valleyview_setup_pctx(dev);

	mutex_lock(&dev_priv->rps.hw_lock);

	val = vlv_punit_read(dev_priv, PUNIT_REG_GPU_FREQ_STS);
	switch ((val >> 6) & 3) {
	case 0:
	case 1:
		dev_priv->mem_freq = 800;
		break;
	case 2:
		dev_priv->mem_freq = 1066;
		break;
	case 3:
		dev_priv->mem_freq = 1333;
		break;
	}
	DRM_DEBUG_DRIVER("DDR speed: %d MHz\n", dev_priv->mem_freq);

	dev_priv->rps.max_freq = valleyview_rps_max_freq(dev_priv);
	dev_priv->rps.rp0_freq = dev_priv->rps.max_freq;
	DRM_DEBUG_DRIVER("max GPU freq: %d MHz (%u)\n",
			 intel_gpu_freq(dev_priv, dev_priv->rps.max_freq),
			 dev_priv->rps.max_freq);

	dev_priv->rps.efficient_freq = valleyview_rps_rpe_freq(dev_priv);
	DRM_DEBUG_DRIVER("RPe GPU freq: %d MHz (%u)\n",
			 intel_gpu_freq(dev_priv, dev_priv->rps.efficient_freq),
			 dev_priv->rps.efficient_freq);

	dev_priv->rps.rp1_freq = valleyview_rps_guar_freq(dev_priv);
	DRM_DEBUG_DRIVER("RP1(Guar Freq) GPU freq: %d MHz (%u)\n",
			 intel_gpu_freq(dev_priv, dev_priv->rps.rp1_freq),
			 dev_priv->rps.rp1_freq);

	dev_priv->rps.min_freq = valleyview_rps_min_freq(dev_priv);
	DRM_DEBUG_DRIVER("min GPU freq: %d MHz (%u)\n",
			 intel_gpu_freq(dev_priv, dev_priv->rps.min_freq),
			 dev_priv->rps.min_freq);

	dev_priv->rps.idle_freq = dev_priv->rps.min_freq;

	/* Preserve min/max settings in case of re-init */
	if (dev_priv->rps.max_freq_softlimit == 0)
		dev_priv->rps.max_freq_softlimit = dev_priv->rps.max_freq;

	if (dev_priv->rps.min_freq_softlimit == 0)
		dev_priv->rps.min_freq_softlimit = dev_priv->rps.min_freq;

	mutex_unlock(&dev_priv->rps.hw_lock);
}

static void cherryview_init_gt_powersave(struct drm_device *dev)
{
	struct drm_i915_private *dev_priv = dev->dev_private;
	u32 val;

	cherryview_setup_pctx(dev);

	mutex_lock(&dev_priv->rps.hw_lock);

	mutex_lock(&dev_priv->dpio_lock);
	val = vlv_cck_read(dev_priv, CCK_FUSE_REG);
	mutex_unlock(&dev_priv->dpio_lock);

	switch ((val >> 2) & 0x7) {
	case 0:
	case 1:
		dev_priv->rps.cz_freq = 200;
		dev_priv->mem_freq = 1600;
		break;
	case 2:
		dev_priv->rps.cz_freq = 267;
		dev_priv->mem_freq = 1600;
		break;
	case 3:
		dev_priv->rps.cz_freq = 333;
		dev_priv->mem_freq = 2000;
		break;
	case 4:
		dev_priv->rps.cz_freq = 320;
		dev_priv->mem_freq = 1600;
		break;
	case 5:
		dev_priv->rps.cz_freq = 400;
		dev_priv->mem_freq = 1600;
		break;
	}
	DRM_DEBUG_DRIVER("DDR speed: %d MHz\n", dev_priv->mem_freq);

	dev_priv->rps.max_freq = cherryview_rps_max_freq(dev_priv);
	dev_priv->rps.rp0_freq = dev_priv->rps.max_freq;
	DRM_DEBUG_DRIVER("max GPU freq: %d MHz (%u)\n",
			 intel_gpu_freq(dev_priv, dev_priv->rps.max_freq),
			 dev_priv->rps.max_freq);

	dev_priv->rps.efficient_freq = cherryview_rps_rpe_freq(dev_priv);
	DRM_DEBUG_DRIVER("RPe GPU freq: %d MHz (%u)\n",
			 intel_gpu_freq(dev_priv, dev_priv->rps.efficient_freq),
			 dev_priv->rps.efficient_freq);

	dev_priv->rps.rp1_freq = cherryview_rps_guar_freq(dev_priv);
	DRM_DEBUG_DRIVER("RP1(Guar) GPU freq: %d MHz (%u)\n",
			 intel_gpu_freq(dev_priv, dev_priv->rps.rp1_freq),
			 dev_priv->rps.rp1_freq);

	dev_priv->rps.min_freq = cherryview_rps_min_freq(dev_priv);
	DRM_DEBUG_DRIVER("min GPU freq: %d MHz (%u)\n",
			 intel_gpu_freq(dev_priv, dev_priv->rps.min_freq),
			 dev_priv->rps.min_freq);

	WARN_ONCE((dev_priv->rps.max_freq |
		   dev_priv->rps.efficient_freq |
		   dev_priv->rps.rp1_freq |
		   dev_priv->rps.min_freq) & 1,
		  "Odd GPU freq values\n");

	dev_priv->rps.idle_freq = dev_priv->rps.min_freq;

	/* Preserve min/max settings in case of re-init */
	if (dev_priv->rps.max_freq_softlimit == 0)
		dev_priv->rps.max_freq_softlimit = dev_priv->rps.max_freq;

	if (dev_priv->rps.min_freq_softlimit == 0)
		dev_priv->rps.min_freq_softlimit = dev_priv->rps.min_freq;

	mutex_unlock(&dev_priv->rps.hw_lock);
}

static void valleyview_cleanup_gt_powersave(struct drm_device *dev)
{
	valleyview_cleanup_pctx(dev);
}

static void cherryview_enable_rps(struct drm_device *dev)
{
	struct drm_i915_private *dev_priv = dev->dev_private;
	struct intel_engine_cs *ring;
	u32 gtfifodbg, val, rc6_mode = 0, pcbr;
	int i;

	WARN_ON(!mutex_is_locked(&dev_priv->rps.hw_lock));

	gtfifodbg = I915_READ(GTFIFODBG);
	if (gtfifodbg) {
		DRM_DEBUG_DRIVER("GT fifo had a previous error %x\n",
				 gtfifodbg);
		I915_WRITE(GTFIFODBG, gtfifodbg);
	}

	cherryview_check_pctx(dev_priv);

	/* 1a & 1b: Get forcewake during program sequence. Although the driver
	 * hasn't enabled a state yet where we need forcewake, BIOS may have.*/
	intel_uncore_forcewake_get(dev_priv, FORCEWAKE_ALL);

	/*  Disable RC states. */
	I915_WRITE(GEN6_RC_CONTROL, 0);

	/* 2a: Program RC6 thresholds.*/
	I915_WRITE(GEN6_RC6_WAKE_RATE_LIMIT, 40 << 16);
	I915_WRITE(GEN6_RC_EVALUATION_INTERVAL, 125000); /* 12500 * 1280ns */
	I915_WRITE(GEN6_RC_IDLE_HYSTERSIS, 25); /* 25 * 1280ns */

	for_each_ring(ring, dev_priv, i)
		I915_WRITE(RING_MAX_IDLE(ring->mmio_base), 10);
	I915_WRITE(GEN6_RC_SLEEP, 0);

	/* TO threshold set to 1750 us ( 0x557 * 1.28 us) */
	I915_WRITE(GEN6_RC6_THRESHOLD, 0x557);

	/* allows RC6 residency counter to work */
	I915_WRITE(VLV_COUNTER_CONTROL,
		   _MASKED_BIT_ENABLE(VLV_COUNT_RANGE_HIGH |
				      VLV_MEDIA_RC6_COUNT_EN |
				      VLV_RENDER_RC6_COUNT_EN));

	/* For now we assume BIOS is allocating and populating the PCBR  */
	pcbr = I915_READ(VLV_PCBR);

	/* 3: Enable RC6 */
	if ((intel_enable_rc6(dev) & INTEL_RC6_ENABLE) &&
						(pcbr >> VLV_PCBR_ADDR_SHIFT))
		rc6_mode = GEN7_RC_CTL_TO_MODE;

	I915_WRITE(GEN6_RC_CONTROL, rc6_mode);

	/* 4 Program defaults and thresholds for RPS*/
	I915_WRITE(GEN6_RP_DOWN_TIMEOUT, 1000000);
	I915_WRITE(GEN6_RP_UP_THRESHOLD, 59400);
	I915_WRITE(GEN6_RP_DOWN_THRESHOLD, 245000);
	I915_WRITE(GEN6_RP_UP_EI, 66000);
	I915_WRITE(GEN6_RP_DOWN_EI, 350000);

	I915_WRITE(GEN6_RP_IDLE_HYSTERSIS, 10);

	/* 5: Enable RPS */
	I915_WRITE(GEN6_RP_CONTROL,
		   GEN6_RP_MEDIA_HW_NORMAL_MODE |
		   GEN6_RP_MEDIA_IS_GFX |
		   GEN6_RP_ENABLE |
		   GEN6_RP_UP_BUSY_AVG |
		   GEN6_RP_DOWN_IDLE_AVG);

	val = vlv_punit_read(dev_priv, PUNIT_REG_GPU_FREQ_STS);

	/* RPS code assumes GPLL is used */
	WARN_ONCE((val & GPLLENABLE) == 0, "GPLL not enabled\n");

	DRM_DEBUG_DRIVER("GPLL enabled? %s\n", val & GPLLENABLE ? "yes" : "no");
	DRM_DEBUG_DRIVER("GPU status: 0x%08x\n", val);

	dev_priv->rps.cur_freq = (val >> 8) & 0xff;
	DRM_DEBUG_DRIVER("current GPU freq: %d MHz (%u)\n",
			 intel_gpu_freq(dev_priv, dev_priv->rps.cur_freq),
			 dev_priv->rps.cur_freq);

	DRM_DEBUG_DRIVER("setting GPU freq to %d MHz (%u)\n",
			 intel_gpu_freq(dev_priv, dev_priv->rps.efficient_freq),
			 dev_priv->rps.efficient_freq);

	valleyview_set_rps(dev_priv->dev, dev_priv->rps.efficient_freq);

	intel_uncore_forcewake_put(dev_priv, FORCEWAKE_ALL);
}

static void valleyview_enable_rps(struct drm_device *dev)
{
	struct drm_i915_private *dev_priv = dev->dev_private;
	struct intel_engine_cs *ring;
	u32 gtfifodbg, val, rc6_mode = 0;
	int i;

	WARN_ON(!mutex_is_locked(&dev_priv->rps.hw_lock));

	valleyview_check_pctx(dev_priv);

	if ((gtfifodbg = I915_READ(GTFIFODBG))) {
		DRM_DEBUG_DRIVER("GT fifo had a previous error %x\n",
				 gtfifodbg);
		I915_WRITE(GTFIFODBG, gtfifodbg);
	}

	/* If VLV, Forcewake all wells, else re-direct to regular path */
	intel_uncore_forcewake_get(dev_priv, FORCEWAKE_ALL);

	/*  Disable RC states. */
	I915_WRITE(GEN6_RC_CONTROL, 0);

	I915_WRITE(GEN6_RP_DOWN_TIMEOUT, 1000000);
	I915_WRITE(GEN6_RP_UP_THRESHOLD, 59400);
	I915_WRITE(GEN6_RP_DOWN_THRESHOLD, 245000);
	I915_WRITE(GEN6_RP_UP_EI, 66000);
	I915_WRITE(GEN6_RP_DOWN_EI, 350000);

	I915_WRITE(GEN6_RP_IDLE_HYSTERSIS, 10);

	I915_WRITE(GEN6_RP_CONTROL,
		   GEN6_RP_MEDIA_TURBO |
		   GEN6_RP_MEDIA_HW_NORMAL_MODE |
		   GEN6_RP_MEDIA_IS_GFX |
		   GEN6_RP_ENABLE |
		   GEN6_RP_UP_BUSY_AVG |
		   GEN6_RP_DOWN_IDLE_CONT);

	I915_WRITE(GEN6_RC6_WAKE_RATE_LIMIT, 0x00280000);
	I915_WRITE(GEN6_RC_EVALUATION_INTERVAL, 125000);
	I915_WRITE(GEN6_RC_IDLE_HYSTERSIS, 25);

	for_each_ring(ring, dev_priv, i)
		I915_WRITE(RING_MAX_IDLE(ring->mmio_base), 10);

	I915_WRITE(GEN6_RC6_THRESHOLD, 0x557);

	/* allows RC6 residency counter to work */
	I915_WRITE(VLV_COUNTER_CONTROL,
		   _MASKED_BIT_ENABLE(VLV_MEDIA_RC0_COUNT_EN |
				      VLV_RENDER_RC0_COUNT_EN |
				      VLV_MEDIA_RC6_COUNT_EN |
				      VLV_RENDER_RC6_COUNT_EN));

	if (intel_enable_rc6(dev) & INTEL_RC6_ENABLE)
		rc6_mode = GEN7_RC_CTL_TO_MODE | VLV_RC_CTL_CTX_RST_PARALLEL;

	intel_print_rc6_info(dev, rc6_mode);

	I915_WRITE(GEN6_RC_CONTROL, rc6_mode);

	val = vlv_punit_read(dev_priv, PUNIT_REG_GPU_FREQ_STS);

	/* RPS code assumes GPLL is used */
	WARN_ONCE((val & GPLLENABLE) == 0, "GPLL not enabled\n");

	DRM_DEBUG_DRIVER("GPLL enabled? %s\n", val & GPLLENABLE ? "yes" : "no");
	DRM_DEBUG_DRIVER("GPU status: 0x%08x\n", val);

	dev_priv->rps.cur_freq = (val >> 8) & 0xff;
	DRM_DEBUG_DRIVER("current GPU freq: %d MHz (%u)\n",
			 intel_gpu_freq(dev_priv, dev_priv->rps.cur_freq),
			 dev_priv->rps.cur_freq);

	DRM_DEBUG_DRIVER("setting GPU freq to %d MHz (%u)\n",
			 intel_gpu_freq(dev_priv, dev_priv->rps.efficient_freq),
			 dev_priv->rps.efficient_freq);

	valleyview_set_rps(dev_priv->dev, dev_priv->rps.efficient_freq);

	intel_uncore_forcewake_put(dev_priv, FORCEWAKE_ALL);
}

static unsigned long intel_pxfreq(u32 vidfreq)
{
	unsigned long freq;
	int div = (vidfreq & 0x3f0000) >> 16;
	int post = (vidfreq & 0x3000) >> 12;
	int pre = (vidfreq & 0x7);

	if (!pre)
		return 0;

	freq = ((div * 133333) / ((1<<post) * pre));

	return freq;
}

static const struct cparams {
	u16 i;
	u16 t;
	u16 m;
	u16 c;
} cparams[] = {
	{ 1, 1333, 301, 28664 },
	{ 1, 1066, 294, 24460 },
	{ 1, 800, 294, 25192 },
	{ 0, 1333, 276, 27605 },
	{ 0, 1066, 276, 27605 },
	{ 0, 800, 231, 23784 },
};

static unsigned long __i915_chipset_val(struct drm_i915_private *dev_priv)
{
	u64 total_count, diff, ret;
	u32 count1, count2, count3, m = 0, c = 0;
	unsigned long now = jiffies_to_msecs(jiffies), diff1;
	int i;

	assert_spin_locked(&mchdev_lock);

	diff1 = now - dev_priv->ips.last_time1;

	/* Prevent division-by-zero if we are asking too fast.
	 * Also, we don't get interesting results if we are polling
	 * faster than once in 10ms, so just return the saved value
	 * in such cases.
	 */
	if (diff1 <= 10)
		return dev_priv->ips.chipset_power;

	count1 = I915_READ(DMIEC);
	count2 = I915_READ(DDREC);
	count3 = I915_READ(CSIEC);

	total_count = count1 + count2 + count3;

	/* FIXME: handle per-counter overflow */
	if (total_count < dev_priv->ips.last_count1) {
		diff = ~0UL - dev_priv->ips.last_count1;
		diff += total_count;
	} else {
		diff = total_count - dev_priv->ips.last_count1;
	}

	for (i = 0; i < ARRAY_SIZE(cparams); i++) {
		if (cparams[i].i == dev_priv->ips.c_m &&
		    cparams[i].t == dev_priv->ips.r_t) {
			m = cparams[i].m;
			c = cparams[i].c;
			break;
		}
	}

	diff = div_u64(diff, diff1);
	ret = ((m * diff) + c);
	ret = div_u64(ret, 10);

	dev_priv->ips.last_count1 = total_count;
	dev_priv->ips.last_time1 = now;

	dev_priv->ips.chipset_power = ret;

	return ret;
}

unsigned long i915_chipset_val(struct drm_i915_private *dev_priv)
{
	struct drm_device *dev = dev_priv->dev;
	unsigned long val;

	if (INTEL_INFO(dev)->gen != 5)
		return 0;

	spin_lock_irq(&mchdev_lock);

	val = __i915_chipset_val(dev_priv);

	spin_unlock_irq(&mchdev_lock);

	return val;
}

unsigned long i915_mch_val(struct drm_i915_private *dev_priv)
{
	unsigned long m, x, b;
	u32 tsfs;

	tsfs = I915_READ(TSFS);

	m = ((tsfs & TSFS_SLOPE_MASK) >> TSFS_SLOPE_SHIFT);
	x = I915_READ8(TR1);

	b = tsfs & TSFS_INTR_MASK;

	return ((m * x) / 127) - b;
}

static int _pxvid_to_vd(u8 pxvid)
{
	if (pxvid == 0)
		return 0;

	if (pxvid >= 8 && pxvid < 31)
		pxvid = 31;

	return (pxvid + 2) * 125;
}

static u32 pvid_to_extvid(struct drm_i915_private *dev_priv, u8 pxvid)
{
	struct drm_device *dev = dev_priv->dev;
	const int vd = _pxvid_to_vd(pxvid);
	const int vm = vd - 1125;

	if (INTEL_INFO(dev)->is_mobile)
		return vm > 0 ? vm : 0;

	return vd;
}

static void __i915_update_gfx_val(struct drm_i915_private *dev_priv)
{
	u64 now, diff, diffms;
	u32 count;

	assert_spin_locked(&mchdev_lock);

	now = ktime_get_raw_ns();
	diffms = now - dev_priv->ips.last_time2;
	do_div(diffms, NSEC_PER_MSEC);

	/* Don't divide by 0 */
	if (!diffms)
		return;

	count = I915_READ(GFXEC);

	if (count < dev_priv->ips.last_count2) {
		diff = ~0UL - dev_priv->ips.last_count2;
		diff += count;
	} else {
		diff = count - dev_priv->ips.last_count2;
	}

	dev_priv->ips.last_count2 = count;
	dev_priv->ips.last_time2 = now;

	/* More magic constants... */
	diff = diff * 1181;
	diff = div_u64(diff, diffms * 10);
	dev_priv->ips.gfx_power = diff;
}

void i915_update_gfx_val(struct drm_i915_private *dev_priv)
{
	struct drm_device *dev = dev_priv->dev;

	if (INTEL_INFO(dev)->gen != 5)
		return;

	spin_lock_irq(&mchdev_lock);

	__i915_update_gfx_val(dev_priv);

	spin_unlock_irq(&mchdev_lock);
}

static unsigned long __i915_gfx_val(struct drm_i915_private *dev_priv)
{
	unsigned long t, corr, state1, corr2, state2;
	u32 pxvid, ext_v;

	assert_spin_locked(&mchdev_lock);

	pxvid = I915_READ(PXVFREQ_BASE + (dev_priv->rps.cur_freq * 4));
	pxvid = (pxvid >> 24) & 0x7f;
	ext_v = pvid_to_extvid(dev_priv, pxvid);

	state1 = ext_v;

	t = i915_mch_val(dev_priv);

	/* Revel in the empirically derived constants */

	/* Correction factor in 1/100000 units */
	if (t > 80)
		corr = ((t * 2349) + 135940);
	else if (t >= 50)
		corr = ((t * 964) + 29317);
	else /* < 50 */
		corr = ((t * 301) + 1004);

	corr = corr * ((150142 * state1) / 10000 - 78642);
	corr /= 100000;
	corr2 = (corr * dev_priv->ips.corr);

	state2 = (corr2 * state1) / 10000;
	state2 /= 100; /* convert to mW */

	__i915_update_gfx_val(dev_priv);

	return dev_priv->ips.gfx_power + state2;
}

unsigned long i915_gfx_val(struct drm_i915_private *dev_priv)
{
	struct drm_device *dev = dev_priv->dev;
	unsigned long val;

	if (INTEL_INFO(dev)->gen != 5)
		return 0;

	spin_lock_irq(&mchdev_lock);

	val = __i915_gfx_val(dev_priv);

	spin_unlock_irq(&mchdev_lock);

	return val;
}

/**
 * i915_read_mch_val - return value for IPS use
 *
 * Calculate and return a value for the IPS driver to use when deciding whether
 * we have thermal and power headroom to increase CPU or GPU power budget.
 */
unsigned long i915_read_mch_val(void)
{
	struct drm_i915_private *dev_priv;
	unsigned long chipset_val, graphics_val, ret = 0;

	spin_lock_irq(&mchdev_lock);
	if (!i915_mch_dev)
		goto out_unlock;
	dev_priv = i915_mch_dev;

	chipset_val = __i915_chipset_val(dev_priv);
	graphics_val = __i915_gfx_val(dev_priv);

	ret = chipset_val + graphics_val;

out_unlock:
	spin_unlock_irq(&mchdev_lock);

	return ret;
}
EXPORT_SYMBOL_GPL(i915_read_mch_val);

/**
 * i915_gpu_raise - raise GPU frequency limit
 *
 * Raise the limit; IPS indicates we have thermal headroom.
 */
bool i915_gpu_raise(void)
{
	struct drm_i915_private *dev_priv;
	bool ret = true;

	spin_lock_irq(&mchdev_lock);
	if (!i915_mch_dev) {
		ret = false;
		goto out_unlock;
	}
	dev_priv = i915_mch_dev;

	if (dev_priv->ips.max_delay > dev_priv->ips.fmax)
		dev_priv->ips.max_delay--;

out_unlock:
	spin_unlock_irq(&mchdev_lock);

	return ret;
}
EXPORT_SYMBOL_GPL(i915_gpu_raise);

/**
 * i915_gpu_lower - lower GPU frequency limit
 *
 * IPS indicates we're close to a thermal limit, so throttle back the GPU
 * frequency maximum.
 */
bool i915_gpu_lower(void)
{
	struct drm_i915_private *dev_priv;
	bool ret = true;

	spin_lock_irq(&mchdev_lock);
	if (!i915_mch_dev) {
		ret = false;
		goto out_unlock;
	}
	dev_priv = i915_mch_dev;

	if (dev_priv->ips.max_delay < dev_priv->ips.min_delay)
		dev_priv->ips.max_delay++;

out_unlock:
	spin_unlock_irq(&mchdev_lock);

	return ret;
}
EXPORT_SYMBOL_GPL(i915_gpu_lower);

/**
 * i915_gpu_busy - indicate GPU business to IPS
 *
 * Tell the IPS driver whether or not the GPU is busy.
 */
bool i915_gpu_busy(void)
{
	struct drm_i915_private *dev_priv;
	struct intel_engine_cs *ring;
	bool ret = false;
	int i;

	spin_lock_irq(&mchdev_lock);
	if (!i915_mch_dev)
		goto out_unlock;
	dev_priv = i915_mch_dev;

	for_each_ring(ring, dev_priv, i)
		ret |= !list_empty(&ring->request_list);

out_unlock:
	spin_unlock_irq(&mchdev_lock);

	return ret;
}
EXPORT_SYMBOL_GPL(i915_gpu_busy);

/**
 * i915_gpu_turbo_disable - disable graphics turbo
 *
 * Disable graphics turbo by resetting the max frequency and setting the
 * current frequency to the default.
 */
bool i915_gpu_turbo_disable(void)
{
	struct drm_i915_private *dev_priv;
	bool ret = true;

	spin_lock_irq(&mchdev_lock);
	if (!i915_mch_dev) {
		ret = false;
		goto out_unlock;
	}
	dev_priv = i915_mch_dev;

	dev_priv->ips.max_delay = dev_priv->ips.fstart;

	if (!ironlake_set_drps(dev_priv->dev, dev_priv->ips.fstart))
		ret = false;

out_unlock:
	spin_unlock_irq(&mchdev_lock);

	return ret;
}
EXPORT_SYMBOL_GPL(i915_gpu_turbo_disable);

/**
 * Tells the intel_ips driver that the i915 driver is now loaded, if
 * IPS got loaded first.
 *
 * This awkward dance is so that neither module has to depend on the
 * other in order for IPS to do the appropriate communication of
 * GPU turbo limits to i915.
 */
static void
ips_ping_for_i915_load(void)
{
	void (*link)(void);

	link = symbol_get(ips_link_to_i915_driver);
	if (link) {
		link();
		symbol_put(ips_link_to_i915_driver);
	}
}

void intel_gpu_ips_init(struct drm_i915_private *dev_priv)
{
	/* We only register the i915 ips part with intel-ips once everything is
	 * set up, to avoid intel-ips sneaking in and reading bogus values. */
	spin_lock_irq(&mchdev_lock);
	i915_mch_dev = dev_priv;
	spin_unlock_irq(&mchdev_lock);

	ips_ping_for_i915_load();
}

void intel_gpu_ips_teardown(void)
{
	spin_lock_irq(&mchdev_lock);
	i915_mch_dev = NULL;
	spin_unlock_irq(&mchdev_lock);
}

static void intel_init_emon(struct drm_device *dev)
{
	struct drm_i915_private *dev_priv = dev->dev_private;
	u32 lcfuse;
	u8 pxw[16];
	int i;

	/* Disable to program */
	I915_WRITE(ECR, 0);
	POSTING_READ(ECR);

	/* Program energy weights for various events */
	I915_WRITE(SDEW, 0x15040d00);
	I915_WRITE(CSIEW0, 0x007f0000);
	I915_WRITE(CSIEW1, 0x1e220004);
	I915_WRITE(CSIEW2, 0x04000004);

	for (i = 0; i < 5; i++)
		I915_WRITE(PEW + (i * 4), 0);
	for (i = 0; i < 3; i++)
		I915_WRITE(DEW + (i * 4), 0);

	/* Program P-state weights to account for frequency power adjustment */
	for (i = 0; i < 16; i++) {
		u32 pxvidfreq = I915_READ(PXVFREQ_BASE + (i * 4));
		unsigned long freq = intel_pxfreq(pxvidfreq);
		unsigned long vid = (pxvidfreq & PXVFREQ_PX_MASK) >>
			PXVFREQ_PX_SHIFT;
		unsigned long val;

		val = vid * vid;
		val *= (freq / 1000);
		val *= 255;
		val /= (127*127*900);
		if (val > 0xff)
			DRM_ERROR("bad pxval: %ld\n", val);
		pxw[i] = val;
	}
	/* Render standby states get 0 weight */
	pxw[14] = 0;
	pxw[15] = 0;

	for (i = 0; i < 4; i++) {
		u32 val = (pxw[i*4] << 24) | (pxw[(i*4)+1] << 16) |
			(pxw[(i*4)+2] << 8) | (pxw[(i*4)+3]);
		I915_WRITE(PXW + (i * 4), val);
	}

	/* Adjust magic regs to magic values (more experimental results) */
	I915_WRITE(OGW0, 0);
	I915_WRITE(OGW1, 0);
	I915_WRITE(EG0, 0x00007f00);
	I915_WRITE(EG1, 0x0000000e);
	I915_WRITE(EG2, 0x000e0000);
	I915_WRITE(EG3, 0x68000300);
	I915_WRITE(EG4, 0x42000000);
	I915_WRITE(EG5, 0x00140031);
	I915_WRITE(EG6, 0);
	I915_WRITE(EG7, 0);

	for (i = 0; i < 8; i++)
		I915_WRITE(PXWL + (i * 4), 0);

	/* Enable PMON + select events */
	I915_WRITE(ECR, 0x80000019);

	lcfuse = I915_READ(LCFUSE02);

	dev_priv->ips.corr = (lcfuse & LCFUSE_HIV_MASK);
}

void intel_init_gt_powersave(struct drm_device *dev)
{
	i915.enable_rc6 = sanitize_rc6_option(dev, i915.enable_rc6);

	if (IS_CHERRYVIEW(dev))
		cherryview_init_gt_powersave(dev);
	else if (IS_VALLEYVIEW(dev))
		valleyview_init_gt_powersave(dev);
}

void intel_cleanup_gt_powersave(struct drm_device *dev)
{
	if (IS_CHERRYVIEW(dev))
		return;
	else if (IS_VALLEYVIEW(dev))
		valleyview_cleanup_gt_powersave(dev);
}

static void gen6_suspend_rps(struct drm_device *dev)
{
	struct drm_i915_private *dev_priv = dev->dev_private;

	flush_delayed_work(&dev_priv->rps.delayed_resume_work);

	gen6_disable_rps_interrupts(dev);
}

/**
 * intel_suspend_gt_powersave - suspend PM work and helper threads
 * @dev: drm device
 *
 * We don't want to disable RC6 or other features here, we just want
 * to make sure any work we've queued has finished and won't bother
 * us while we're suspended.
 */
void intel_suspend_gt_powersave(struct drm_device *dev)
{
	struct drm_i915_private *dev_priv = dev->dev_private;

	if (INTEL_INFO(dev)->gen < 6)
		return;

	gen6_suspend_rps(dev);

	/* Force GPU to min freq during suspend */
	gen6_rps_idle(dev_priv);
}

void intel_disable_gt_powersave(struct drm_device *dev)
{
	struct drm_i915_private *dev_priv = dev->dev_private;

	if (IS_IRONLAKE_M(dev)) {
		ironlake_disable_drps(dev);
	} else if (INTEL_INFO(dev)->gen >= 6) {
		intel_suspend_gt_powersave(dev);

		mutex_lock(&dev_priv->rps.hw_lock);
		if (INTEL_INFO(dev)->gen >= 9)
			gen9_disable_rps(dev);
		else if (IS_CHERRYVIEW(dev))
			cherryview_disable_rps(dev);
		else if (IS_VALLEYVIEW(dev))
			valleyview_disable_rps(dev);
		else
			gen6_disable_rps(dev);

		dev_priv->rps.enabled = false;
		mutex_unlock(&dev_priv->rps.hw_lock);
	}
}

static void intel_gen6_powersave_work(struct work_struct *work)
{
	struct drm_i915_private *dev_priv =
		container_of(work, struct drm_i915_private,
			     rps.delayed_resume_work.work);
	struct drm_device *dev = dev_priv->dev;

	mutex_lock(&dev_priv->rps.hw_lock);

	gen6_reset_rps_interrupts(dev);

	if (IS_CHERRYVIEW(dev)) {
		cherryview_enable_rps(dev);
	} else if (IS_VALLEYVIEW(dev)) {
		valleyview_enable_rps(dev);
	} else if (INTEL_INFO(dev)->gen >= 9) {
		gen9_enable_rc6(dev);
		gen9_enable_rps(dev);
		__gen6_update_ring_freq(dev);
	} else if (IS_BROADWELL(dev)) {
		gen8_enable_rps(dev);
		__gen6_update_ring_freq(dev);
	} else {
		gen6_enable_rps(dev);
		__gen6_update_ring_freq(dev);
	}

	WARN_ON(dev_priv->rps.max_freq < dev_priv->rps.min_freq);
	WARN_ON(dev_priv->rps.idle_freq > dev_priv->rps.max_freq);

	WARN_ON(dev_priv->rps.efficient_freq < dev_priv->rps.min_freq);
	WARN_ON(dev_priv->rps.efficient_freq > dev_priv->rps.max_freq);

	dev_priv->rps.enabled = true;

	gen6_enable_rps_interrupts(dev);

	mutex_unlock(&dev_priv->rps.hw_lock);

	intel_runtime_pm_put(dev_priv);
}

void intel_enable_gt_powersave(struct drm_device *dev)
{
	struct drm_i915_private *dev_priv = dev->dev_private;

	/* Powersaving is controlled by the host when inside a VM */
	if (intel_vgpu_active(dev))
		return;

	if (IS_IRONLAKE_M(dev)) {
		mutex_lock(&dev->struct_mutex);
		ironlake_enable_drps(dev);
		intel_init_emon(dev);
		mutex_unlock(&dev->struct_mutex);
	} else if (INTEL_INFO(dev)->gen >= 6) {
		/*
		 * PCU communication is slow and this doesn't need to be
		 * done at any specific time, so do this out of our fast path
		 * to make resume and init faster.
		 *
		 * We depend on the HW RC6 power context save/restore
		 * mechanism when entering D3 through runtime PM suspend. So
		 * disable RPM until RPS/RC6 is properly setup. We can only
		 * get here via the driver load/system resume/runtime resume
		 * paths, so the _noresume version is enough (and in case of
		 * runtime resume it's necessary).
		 */
		if (schedule_delayed_work(&dev_priv->rps.delayed_resume_work,
					   round_jiffies_up_relative(HZ)))
			intel_runtime_pm_get_noresume(dev_priv);
	}
}

void intel_reset_gt_powersave(struct drm_device *dev)
{
	struct drm_i915_private *dev_priv = dev->dev_private;

	if (INTEL_INFO(dev)->gen < 6)
		return;

	gen6_suspend_rps(dev);
	dev_priv->rps.enabled = false;
}

static void ibx_init_clock_gating(struct drm_device *dev)
{
	struct drm_i915_private *dev_priv = dev->dev_private;

	/*
	 * On Ibex Peak and Cougar Point, we need to disable clock
	 * gating for the panel power sequencer or it will fail to
	 * start up when no ports are active.
	 */
	I915_WRITE(SOUTH_DSPCLK_GATE_D, PCH_DPLSUNIT_CLOCK_GATE_DISABLE);
}

static void g4x_disable_trickle_feed(struct drm_device *dev)
{
	struct drm_i915_private *dev_priv = dev->dev_private;
	int pipe;

	for_each_pipe(dev_priv, pipe) {
		I915_WRITE(DSPCNTR(pipe),
			   I915_READ(DSPCNTR(pipe)) |
			   DISPPLANE_TRICKLE_FEED_DISABLE);
		intel_flush_primary_plane(dev_priv, pipe);
	}
}

static void ilk_init_lp_watermarks(struct drm_device *dev)
{
	struct drm_i915_private *dev_priv = dev->dev_private;

	I915_WRITE(WM3_LP_ILK, I915_READ(WM3_LP_ILK) & ~WM1_LP_SR_EN);
	I915_WRITE(WM2_LP_ILK, I915_READ(WM2_LP_ILK) & ~WM1_LP_SR_EN);
	I915_WRITE(WM1_LP_ILK, I915_READ(WM1_LP_ILK) & ~WM1_LP_SR_EN);

	/*
	 * Don't touch WM1S_LP_EN here.
	 * Doing so could cause underruns.
	 */
}

static void ironlake_init_clock_gating(struct drm_device *dev)
{
	struct drm_i915_private *dev_priv = dev->dev_private;
	uint32_t dspclk_gate = ILK_VRHUNIT_CLOCK_GATE_DISABLE;

	/*
	 * Required for FBC
	 * WaFbcDisableDpfcClockGating:ilk
	 */
	dspclk_gate |= ILK_DPFCRUNIT_CLOCK_GATE_DISABLE |
		   ILK_DPFCUNIT_CLOCK_GATE_DISABLE |
		   ILK_DPFDUNIT_CLOCK_GATE_ENABLE;

	I915_WRITE(PCH_3DCGDIS0,
		   MARIUNIT_CLOCK_GATE_DISABLE |
		   SVSMUNIT_CLOCK_GATE_DISABLE);
	I915_WRITE(PCH_3DCGDIS1,
		   VFMUNIT_CLOCK_GATE_DISABLE);

	/*
	 * According to the spec the following bits should be set in
	 * order to enable memory self-refresh
	 * The bit 22/21 of 0x42004
	 * The bit 5 of 0x42020
	 * The bit 15 of 0x45000
	 */
	I915_WRITE(ILK_DISPLAY_CHICKEN2,
		   (I915_READ(ILK_DISPLAY_CHICKEN2) |
		    ILK_DPARB_GATE | ILK_VSDPFD_FULL));
	dspclk_gate |= ILK_DPARBUNIT_CLOCK_GATE_ENABLE;
	I915_WRITE(DISP_ARB_CTL,
		   (I915_READ(DISP_ARB_CTL) |
		    DISP_FBC_WM_DIS));

	ilk_init_lp_watermarks(dev);

	/*
	 * Based on the document from hardware guys the following bits
	 * should be set unconditionally in order to enable FBC.
	 * The bit 22 of 0x42000
	 * The bit 22 of 0x42004
	 * The bit 7,8,9 of 0x42020.
	 */
	if (IS_IRONLAKE_M(dev)) {
		/* WaFbcAsynchFlipDisableFbcQueue:ilk */
		I915_WRITE(ILK_DISPLAY_CHICKEN1,
			   I915_READ(ILK_DISPLAY_CHICKEN1) |
			   ILK_FBCQ_DIS);
		I915_WRITE(ILK_DISPLAY_CHICKEN2,
			   I915_READ(ILK_DISPLAY_CHICKEN2) |
			   ILK_DPARB_GATE);
	}

	I915_WRITE(ILK_DSPCLK_GATE_D, dspclk_gate);

	I915_WRITE(ILK_DISPLAY_CHICKEN2,
		   I915_READ(ILK_DISPLAY_CHICKEN2) |
		   ILK_ELPIN_409_SELECT);
	I915_WRITE(_3D_CHICKEN2,
		   _3D_CHICKEN2_WM_READ_PIPELINED << 16 |
		   _3D_CHICKEN2_WM_READ_PIPELINED);

	/* WaDisableRenderCachePipelinedFlush:ilk */
	I915_WRITE(CACHE_MODE_0,
		   _MASKED_BIT_ENABLE(CM0_PIPELINED_RENDER_FLUSH_DISABLE));

	/* WaDisable_RenderCache_OperationalFlush:ilk */
	I915_WRITE(CACHE_MODE_0, _MASKED_BIT_DISABLE(RC_OP_FLUSH_ENABLE));

	g4x_disable_trickle_feed(dev);

	ibx_init_clock_gating(dev);
}

static void cpt_init_clock_gating(struct drm_device *dev)
{
	struct drm_i915_private *dev_priv = dev->dev_private;
	int pipe;
	uint32_t val;

	/*
	 * On Ibex Peak and Cougar Point, we need to disable clock
	 * gating for the panel power sequencer or it will fail to
	 * start up when no ports are active.
	 */
	I915_WRITE(SOUTH_DSPCLK_GATE_D, PCH_DPLSUNIT_CLOCK_GATE_DISABLE |
		   PCH_DPLUNIT_CLOCK_GATE_DISABLE |
		   PCH_CPUNIT_CLOCK_GATE_DISABLE);
	I915_WRITE(SOUTH_CHICKEN2, I915_READ(SOUTH_CHICKEN2) |
		   DPLS_EDP_PPS_FIX_DIS);
	/* The below fixes the weird display corruption, a few pixels shifted
	 * downward, on (only) LVDS of some HP laptops with IVY.
	 */
	for_each_pipe(dev_priv, pipe) {
		val = I915_READ(TRANS_CHICKEN2(pipe));
		val |= TRANS_CHICKEN2_TIMING_OVERRIDE;
		val &= ~TRANS_CHICKEN2_FDI_POLARITY_REVERSED;
		if (dev_priv->vbt.fdi_rx_polarity_inverted)
			val |= TRANS_CHICKEN2_FDI_POLARITY_REVERSED;
		val &= ~TRANS_CHICKEN2_FRAME_START_DELAY_MASK;
		val &= ~TRANS_CHICKEN2_DISABLE_DEEP_COLOR_COUNTER;
		val &= ~TRANS_CHICKEN2_DISABLE_DEEP_COLOR_MODESWITCH;
		I915_WRITE(TRANS_CHICKEN2(pipe), val);
	}
	/* WADP0ClockGatingDisable */
	for_each_pipe(dev_priv, pipe) {
		I915_WRITE(TRANS_CHICKEN1(pipe),
			   TRANS_CHICKEN1_DP0UNIT_GC_DISABLE);
	}
}

static void gen6_check_mch_setup(struct drm_device *dev)
{
	struct drm_i915_private *dev_priv = dev->dev_private;
	uint32_t tmp;

	tmp = I915_READ(MCH_SSKPD);
	if ((tmp & MCH_SSKPD_WM0_MASK) != MCH_SSKPD_WM0_VAL)
		DRM_DEBUG_KMS("Wrong MCH_SSKPD value: 0x%08x This can cause underruns.\n",
			      tmp);
}

static void gen6_init_clock_gating(struct drm_device *dev)
{
	struct drm_i915_private *dev_priv = dev->dev_private;
	uint32_t dspclk_gate = ILK_VRHUNIT_CLOCK_GATE_DISABLE;

	I915_WRITE(ILK_DSPCLK_GATE_D, dspclk_gate);

	I915_WRITE(ILK_DISPLAY_CHICKEN2,
		   I915_READ(ILK_DISPLAY_CHICKEN2) |
		   ILK_ELPIN_409_SELECT);

	/* WaDisableHiZPlanesWhenMSAAEnabled:snb */
	I915_WRITE(_3D_CHICKEN,
		   _MASKED_BIT_ENABLE(_3D_CHICKEN_HIZ_PLANE_DISABLE_MSAA_4X_SNB));

	/* WaDisable_RenderCache_OperationalFlush:snb */
	I915_WRITE(CACHE_MODE_0, _MASKED_BIT_DISABLE(RC_OP_FLUSH_ENABLE));

	/*
	 * BSpec recoomends 8x4 when MSAA is used,
	 * however in practice 16x4 seems fastest.
	 *
	 * Note that PS/WM thread counts depend on the WIZ hashing
	 * disable bit, which we don't touch here, but it's good
	 * to keep in mind (see 3DSTATE_PS and 3DSTATE_WM).
	 */
	I915_WRITE(GEN6_GT_MODE,
		   _MASKED_FIELD(GEN6_WIZ_HASHING_MASK, GEN6_WIZ_HASHING_16x4));

	ilk_init_lp_watermarks(dev);

	I915_WRITE(CACHE_MODE_0,
		   _MASKED_BIT_DISABLE(CM0_STC_EVICT_DISABLE_LRA_SNB));

	I915_WRITE(GEN6_UCGCTL1,
		   I915_READ(GEN6_UCGCTL1) |
		   GEN6_BLBUNIT_CLOCK_GATE_DISABLE |
		   GEN6_CSUNIT_CLOCK_GATE_DISABLE);

	/* According to the BSpec vol1g, bit 12 (RCPBUNIT) clock
	 * gating disable must be set.  Failure to set it results in
	 * flickering pixels due to Z write ordering failures after
	 * some amount of runtime in the Mesa "fire" demo, and Unigine
	 * Sanctuary and Tropics, and apparently anything else with
	 * alpha test or pixel discard.
	 *
	 * According to the spec, bit 11 (RCCUNIT) must also be set,
	 * but we didn't debug actual testcases to find it out.
	 *
	 * WaDisableRCCUnitClockGating:snb
	 * WaDisableRCPBUnitClockGating:snb
	 */
	I915_WRITE(GEN6_UCGCTL2,
		   GEN6_RCPBUNIT_CLOCK_GATE_DISABLE |
		   GEN6_RCCUNIT_CLOCK_GATE_DISABLE);

	/* WaStripsFansDisableFastClipPerformanceFix:snb */
	I915_WRITE(_3D_CHICKEN3,
		   _MASKED_BIT_ENABLE(_3D_CHICKEN3_SF_DISABLE_FASTCLIP_CULL));

	/*
	 * Bspec says:
	 * "This bit must be set if 3DSTATE_CLIP clip mode is set to normal and
	 * 3DSTATE_SF number of SF output attributes is more than 16."
	 */
	I915_WRITE(_3D_CHICKEN3,
		   _MASKED_BIT_ENABLE(_3D_CHICKEN3_SF_DISABLE_PIPELINED_ATTR_FETCH));

	/*
	 * According to the spec the following bits should be
	 * set in order to enable memory self-refresh and fbc:
	 * The bit21 and bit22 of 0x42000
	 * The bit21 and bit22 of 0x42004
	 * The bit5 and bit7 of 0x42020
	 * The bit14 of 0x70180
	 * The bit14 of 0x71180
	 *
	 * WaFbcAsynchFlipDisableFbcQueue:snb
	 */
	I915_WRITE(ILK_DISPLAY_CHICKEN1,
		   I915_READ(ILK_DISPLAY_CHICKEN1) |
		   ILK_FBCQ_DIS | ILK_PABSTRETCH_DIS);
	I915_WRITE(ILK_DISPLAY_CHICKEN2,
		   I915_READ(ILK_DISPLAY_CHICKEN2) |
		   ILK_DPARB_GATE | ILK_VSDPFD_FULL);
	I915_WRITE(ILK_DSPCLK_GATE_D,
		   I915_READ(ILK_DSPCLK_GATE_D) |
		   ILK_DPARBUNIT_CLOCK_GATE_ENABLE  |
		   ILK_DPFDUNIT_CLOCK_GATE_ENABLE);

	g4x_disable_trickle_feed(dev);

	cpt_init_clock_gating(dev);

	gen6_check_mch_setup(dev);
}

static void gen7_setup_fixed_func_scheduler(struct drm_i915_private *dev_priv)
{
	uint32_t reg = I915_READ(GEN7_FF_THREAD_MODE);

	/*
	 * WaVSThreadDispatchOverride:ivb,vlv
	 *
	 * This actually overrides the dispatch
	 * mode for all thread types.
	 */
	reg &= ~GEN7_FF_SCHED_MASK;
	reg |= GEN7_FF_TS_SCHED_HW;
	reg |= GEN7_FF_VS_SCHED_HW;
	reg |= GEN7_FF_DS_SCHED_HW;

	I915_WRITE(GEN7_FF_THREAD_MODE, reg);
}

static void lpt_init_clock_gating(struct drm_device *dev)
{
	struct drm_i915_private *dev_priv = dev->dev_private;

	/*
	 * TODO: this bit should only be enabled when really needed, then
	 * disabled when not needed anymore in order to save power.
	 */
	if (dev_priv->pch_id == INTEL_PCH_LPT_LP_DEVICE_ID_TYPE)
		I915_WRITE(SOUTH_DSPCLK_GATE_D,
			   I915_READ(SOUTH_DSPCLK_GATE_D) |
			   PCH_LP_PARTITION_LEVEL_DISABLE);

	/* WADPOClockGatingDisable:hsw */
	I915_WRITE(_TRANSA_CHICKEN1,
		   I915_READ(_TRANSA_CHICKEN1) |
		   TRANS_CHICKEN1_DP0UNIT_GC_DISABLE);
}

static void lpt_suspend_hw(struct drm_device *dev)
{
	struct drm_i915_private *dev_priv = dev->dev_private;

	if (dev_priv->pch_id == INTEL_PCH_LPT_LP_DEVICE_ID_TYPE) {
		uint32_t val = I915_READ(SOUTH_DSPCLK_GATE_D);

		val &= ~PCH_LP_PARTITION_LEVEL_DISABLE;
		I915_WRITE(SOUTH_DSPCLK_GATE_D, val);
	}
}

static void broadwell_init_clock_gating(struct drm_device *dev)
{
	struct drm_i915_private *dev_priv = dev->dev_private;
	enum pipe pipe;

	I915_WRITE(WM3_LP_ILK, 0);
	I915_WRITE(WM2_LP_ILK, 0);
	I915_WRITE(WM1_LP_ILK, 0);

	/* WaSwitchSolVfFArbitrationPriority:bdw */
	I915_WRITE(GAM_ECOCHK, I915_READ(GAM_ECOCHK) | HSW_ECOCHK_ARB_PRIO_SOL);

	/* WaPsrDPAMaskVBlankInSRD:bdw */
	I915_WRITE(CHICKEN_PAR1_1,
		   I915_READ(CHICKEN_PAR1_1) | DPA_MASK_VBLANK_SRD);

	/* WaPsrDPRSUnmaskVBlankInSRD:bdw */
	for_each_pipe(dev_priv, pipe) {
		I915_WRITE(CHICKEN_PIPESL_1(pipe),
			   I915_READ(CHICKEN_PIPESL_1(pipe)) |
			   BDW_DPRS_MASK_VBLANK_SRD);
	}

	/* WaVSRefCountFullforceMissDisable:bdw */
	/* WaDSRefCountFullforceMissDisable:bdw */
	I915_WRITE(GEN7_FF_THREAD_MODE,
		   I915_READ(GEN7_FF_THREAD_MODE) &
		   ~(GEN8_FF_DS_REF_CNT_FFME | GEN7_FF_VS_REF_CNT_FFME));

	I915_WRITE(GEN6_RC_SLEEP_PSMI_CONTROL,
		   _MASKED_BIT_ENABLE(GEN8_RC_SEMA_IDLE_MSG_DISABLE));

	/* WaDisableSDEUnitClockGating:bdw */
	I915_WRITE(GEN8_UCGCTL6, I915_READ(GEN8_UCGCTL6) |
		   GEN8_SDEUNIT_CLOCK_GATE_DISABLE);

	lpt_init_clock_gating(dev);
}

static void haswell_init_clock_gating(struct drm_device *dev)
{
	struct drm_i915_private *dev_priv = dev->dev_private;

	ilk_init_lp_watermarks(dev);

	/* L3 caching of data atomics doesn't work -- disable it. */
	I915_WRITE(HSW_SCRATCH1, HSW_SCRATCH1_L3_DATA_ATOMICS_DISABLE);
	I915_WRITE(HSW_ROW_CHICKEN3,
		   _MASKED_BIT_ENABLE(HSW_ROW_CHICKEN3_L3_GLOBAL_ATOMICS_DISABLE));

	/* This is required by WaCatErrorRejectionIssue:hsw */
	I915_WRITE(GEN7_SQ_CHICKEN_MBCUNIT_CONFIG,
			I915_READ(GEN7_SQ_CHICKEN_MBCUNIT_CONFIG) |
			GEN7_SQ_CHICKEN_MBCUNIT_SQINTMOB);

	/* WaVSRefCountFullforceMissDisable:hsw */
	I915_WRITE(GEN7_FF_THREAD_MODE,
		   I915_READ(GEN7_FF_THREAD_MODE) & ~GEN7_FF_VS_REF_CNT_FFME);

	/* WaDisable_RenderCache_OperationalFlush:hsw */
	I915_WRITE(CACHE_MODE_0_GEN7, _MASKED_BIT_DISABLE(RC_OP_FLUSH_ENABLE));

	/* enable HiZ Raw Stall Optimization */
	I915_WRITE(CACHE_MODE_0_GEN7,
		   _MASKED_BIT_DISABLE(HIZ_RAW_STALL_OPT_DISABLE));

	/* WaDisable4x2SubspanOptimization:hsw */
	I915_WRITE(CACHE_MODE_1,
		   _MASKED_BIT_ENABLE(PIXEL_SUBSPAN_COLLECT_OPT_DISABLE));

	/*
	 * BSpec recommends 8x4 when MSAA is used,
	 * however in practice 16x4 seems fastest.
	 *
	 * Note that PS/WM thread counts depend on the WIZ hashing
	 * disable bit, which we don't touch here, but it's good
	 * to keep in mind (see 3DSTATE_PS and 3DSTATE_WM).
	 */
	I915_WRITE(GEN7_GT_MODE,
		   _MASKED_FIELD(GEN6_WIZ_HASHING_MASK, GEN6_WIZ_HASHING_16x4));

	/* WaSampleCChickenBitEnable:hsw */
	I915_WRITE(HALF_SLICE_CHICKEN3,
		   _MASKED_BIT_ENABLE(HSW_SAMPLE_C_PERFORMANCE));

	/* WaSwitchSolVfFArbitrationPriority:hsw */
	I915_WRITE(GAM_ECOCHK, I915_READ(GAM_ECOCHK) | HSW_ECOCHK_ARB_PRIO_SOL);

	/* WaRsPkgCStateDisplayPMReq:hsw */
	I915_WRITE(CHICKEN_PAR1_1,
		   I915_READ(CHICKEN_PAR1_1) | FORCE_ARB_IDLE_PLANES);

	lpt_init_clock_gating(dev);
}

static void ivybridge_init_clock_gating(struct drm_device *dev)
{
	struct drm_i915_private *dev_priv = dev->dev_private;
	uint32_t snpcr;

	ilk_init_lp_watermarks(dev);

	I915_WRITE(ILK_DSPCLK_GATE_D, ILK_VRHUNIT_CLOCK_GATE_DISABLE);

	/* WaDisableEarlyCull:ivb */
	I915_WRITE(_3D_CHICKEN3,
		   _MASKED_BIT_ENABLE(_3D_CHICKEN_SF_DISABLE_OBJEND_CULL));

	/* WaDisableBackToBackFlipFix:ivb */
	I915_WRITE(IVB_CHICKEN3,
		   CHICKEN3_DGMG_REQ_OUT_FIX_DISABLE |
		   CHICKEN3_DGMG_DONE_FIX_DISABLE);

	/* WaDisablePSDDualDispatchEnable:ivb */
	if (IS_IVB_GT1(dev))
		I915_WRITE(GEN7_HALF_SLICE_CHICKEN1,
			   _MASKED_BIT_ENABLE(GEN7_PSD_SINGLE_PORT_DISPATCH_ENABLE));

	/* WaDisable_RenderCache_OperationalFlush:ivb */
	I915_WRITE(CACHE_MODE_0_GEN7, _MASKED_BIT_DISABLE(RC_OP_FLUSH_ENABLE));

	/* Apply the WaDisableRHWOOptimizationForRenderHang:ivb workaround. */
	I915_WRITE(GEN7_COMMON_SLICE_CHICKEN1,
		   GEN7_CSC1_RHWO_OPT_DISABLE_IN_RCC);

	/* WaApplyL3ControlAndL3ChickenMode:ivb */
	I915_WRITE(GEN7_L3CNTLREG1,
			GEN7_WA_FOR_GEN7_L3_CONTROL);
	I915_WRITE(GEN7_L3_CHICKEN_MODE_REGISTER,
		   GEN7_WA_L3_CHICKEN_MODE);
	if (IS_IVB_GT1(dev))
		I915_WRITE(GEN7_ROW_CHICKEN2,
			   _MASKED_BIT_ENABLE(DOP_CLOCK_GATING_DISABLE));
	else {
		/* must write both registers */
		I915_WRITE(GEN7_ROW_CHICKEN2,
			   _MASKED_BIT_ENABLE(DOP_CLOCK_GATING_DISABLE));
		I915_WRITE(GEN7_ROW_CHICKEN2_GT2,
			   _MASKED_BIT_ENABLE(DOP_CLOCK_GATING_DISABLE));
	}

	/* WaForceL3Serialization:ivb */
	I915_WRITE(GEN7_L3SQCREG4, I915_READ(GEN7_L3SQCREG4) &
		   ~L3SQ_URB_READ_CAM_MATCH_DISABLE);

	/*
	 * According to the spec, bit 13 (RCZUNIT) must be set on IVB.
	 * This implements the WaDisableRCZUnitClockGating:ivb workaround.
	 */
	I915_WRITE(GEN6_UCGCTL2,
		   GEN6_RCZUNIT_CLOCK_GATE_DISABLE);

	/* This is required by WaCatErrorRejectionIssue:ivb */
	I915_WRITE(GEN7_SQ_CHICKEN_MBCUNIT_CONFIG,
			I915_READ(GEN7_SQ_CHICKEN_MBCUNIT_CONFIG) |
			GEN7_SQ_CHICKEN_MBCUNIT_SQINTMOB);

	g4x_disable_trickle_feed(dev);

	gen7_setup_fixed_func_scheduler(dev_priv);

	if (0) { /* causes HiZ corruption on ivb:gt1 */
		/* enable HiZ Raw Stall Optimization */
		I915_WRITE(CACHE_MODE_0_GEN7,
			   _MASKED_BIT_DISABLE(HIZ_RAW_STALL_OPT_DISABLE));
	}

	/* WaDisable4x2SubspanOptimization:ivb */
	I915_WRITE(CACHE_MODE_1,
		   _MASKED_BIT_ENABLE(PIXEL_SUBSPAN_COLLECT_OPT_DISABLE));

	/*
	 * BSpec recommends 8x4 when MSAA is used,
	 * however in practice 16x4 seems fastest.
	 *
	 * Note that PS/WM thread counts depend on the WIZ hashing
	 * disable bit, which we don't touch here, but it's good
	 * to keep in mind (see 3DSTATE_PS and 3DSTATE_WM).
	 */
	I915_WRITE(GEN7_GT_MODE,
		   _MASKED_FIELD(GEN6_WIZ_HASHING_MASK, GEN6_WIZ_HASHING_16x4));

	snpcr = I915_READ(GEN6_MBCUNIT_SNPCR);
	snpcr &= ~GEN6_MBC_SNPCR_MASK;
	snpcr |= GEN6_MBC_SNPCR_MED;
	I915_WRITE(GEN6_MBCUNIT_SNPCR, snpcr);

	if (!HAS_PCH_NOP(dev))
		cpt_init_clock_gating(dev);

	gen6_check_mch_setup(dev);
}

static void vlv_init_display_clock_gating(struct drm_i915_private *dev_priv)
{
	I915_WRITE(DSPCLK_GATE_D, VRHUNIT_CLOCK_GATE_DISABLE);

	/*
	 * Disable trickle feed and enable pnd deadline calculation
	 */
	I915_WRITE(MI_ARB_VLV, MI_ARB_DISPLAY_TRICKLE_FEED_DISABLE);
	I915_WRITE(CBR1_VLV, 0);
}

static void valleyview_init_clock_gating(struct drm_device *dev)
{
	struct drm_i915_private *dev_priv = dev->dev_private;

	vlv_init_display_clock_gating(dev_priv);

	/* WaDisableEarlyCull:vlv */
	I915_WRITE(_3D_CHICKEN3,
		   _MASKED_BIT_ENABLE(_3D_CHICKEN_SF_DISABLE_OBJEND_CULL));

	/* WaDisableBackToBackFlipFix:vlv */
	I915_WRITE(IVB_CHICKEN3,
		   CHICKEN3_DGMG_REQ_OUT_FIX_DISABLE |
		   CHICKEN3_DGMG_DONE_FIX_DISABLE);

	/* WaPsdDispatchEnable:vlv */
	/* WaDisablePSDDualDispatchEnable:vlv */
	I915_WRITE(GEN7_HALF_SLICE_CHICKEN1,
		   _MASKED_BIT_ENABLE(GEN7_MAX_PS_THREAD_DEP |
				      GEN7_PSD_SINGLE_PORT_DISPATCH_ENABLE));

	/* WaDisable_RenderCache_OperationalFlush:vlv */
	I915_WRITE(CACHE_MODE_0_GEN7, _MASKED_BIT_DISABLE(RC_OP_FLUSH_ENABLE));

	/* WaForceL3Serialization:vlv */
	I915_WRITE(GEN7_L3SQCREG4, I915_READ(GEN7_L3SQCREG4) &
		   ~L3SQ_URB_READ_CAM_MATCH_DISABLE);

	/* WaDisableDopClockGating:vlv */
	I915_WRITE(GEN7_ROW_CHICKEN2,
		   _MASKED_BIT_ENABLE(DOP_CLOCK_GATING_DISABLE));

	/* This is required by WaCatErrorRejectionIssue:vlv */
	I915_WRITE(GEN7_SQ_CHICKEN_MBCUNIT_CONFIG,
		   I915_READ(GEN7_SQ_CHICKEN_MBCUNIT_CONFIG) |
		   GEN7_SQ_CHICKEN_MBCUNIT_SQINTMOB);

	gen7_setup_fixed_func_scheduler(dev_priv);

	/*
	 * According to the spec, bit 13 (RCZUNIT) must be set on IVB.
	 * This implements the WaDisableRCZUnitClockGating:vlv workaround.
	 */
	I915_WRITE(GEN6_UCGCTL2,
		   GEN6_RCZUNIT_CLOCK_GATE_DISABLE);

	/* WaDisableL3Bank2xClockGate:vlv
	 * Disabling L3 clock gating- MMIO 940c[25] = 1
	 * Set bit 25, to disable L3_BANK_2x_CLK_GATING */
	I915_WRITE(GEN7_UCGCTL4,
		   I915_READ(GEN7_UCGCTL4) | GEN7_L3BANK2X_CLOCK_GATE_DISABLE);

	/*
	 * BSpec says this must be set, even though
	 * WaDisable4x2SubspanOptimization isn't listed for VLV.
	 */
	I915_WRITE(CACHE_MODE_1,
		   _MASKED_BIT_ENABLE(PIXEL_SUBSPAN_COLLECT_OPT_DISABLE));

	/*
	 * BSpec recommends 8x4 when MSAA is used,
	 * however in practice 16x4 seems fastest.
	 *
	 * Note that PS/WM thread counts depend on the WIZ hashing
	 * disable bit, which we don't touch here, but it's good
	 * to keep in mind (see 3DSTATE_PS and 3DSTATE_WM).
	 */
	I915_WRITE(GEN7_GT_MODE,
		   _MASKED_FIELD(GEN6_WIZ_HASHING_MASK, GEN6_WIZ_HASHING_16x4));

	/*
	 * WaIncreaseL3CreditsForVLVB0:vlv
	 * This is the hardware default actually.
	 */
	I915_WRITE(GEN7_L3SQCREG1, VLV_B0_WA_L3SQCREG1_VALUE);

	/*
	 * WaDisableVLVClockGating_VBIIssue:vlv
	 * Disable clock gating on th GCFG unit to prevent a delay
	 * in the reporting of vblank events.
	 */
	I915_WRITE(VLV_GUNIT_CLOCK_GATE, GCFG_DIS);
}

static void cherryview_init_clock_gating(struct drm_device *dev)
{
	struct drm_i915_private *dev_priv = dev->dev_private;

	vlv_init_display_clock_gating(dev_priv);

	/* WaVSRefCountFullforceMissDisable:chv */
	/* WaDSRefCountFullforceMissDisable:chv */
	I915_WRITE(GEN7_FF_THREAD_MODE,
		   I915_READ(GEN7_FF_THREAD_MODE) &
		   ~(GEN8_FF_DS_REF_CNT_FFME | GEN7_FF_VS_REF_CNT_FFME));

	/* WaDisableSemaphoreAndSyncFlipWait:chv */
	I915_WRITE(GEN6_RC_SLEEP_PSMI_CONTROL,
		   _MASKED_BIT_ENABLE(GEN8_RC_SEMA_IDLE_MSG_DISABLE));

	/* WaDisableCSUnitClockGating:chv */
	I915_WRITE(GEN6_UCGCTL1, I915_READ(GEN6_UCGCTL1) |
		   GEN6_CSUNIT_CLOCK_GATE_DISABLE);

	/* WaDisableSDEUnitClockGating:chv */
	I915_WRITE(GEN8_UCGCTL6, I915_READ(GEN8_UCGCTL6) |
		   GEN8_SDEUNIT_CLOCK_GATE_DISABLE);
}

static void g4x_init_clock_gating(struct drm_device *dev)
{
	struct drm_i915_private *dev_priv = dev->dev_private;
	uint32_t dspclk_gate;

	I915_WRITE(RENCLK_GATE_D1, 0);
	I915_WRITE(RENCLK_GATE_D2, VF_UNIT_CLOCK_GATE_DISABLE |
		   GS_UNIT_CLOCK_GATE_DISABLE |
		   CL_UNIT_CLOCK_GATE_DISABLE);
	I915_WRITE(RAMCLK_GATE_D, 0);
	dspclk_gate = VRHUNIT_CLOCK_GATE_DISABLE |
		OVRUNIT_CLOCK_GATE_DISABLE |
		OVCUNIT_CLOCK_GATE_DISABLE;
	if (IS_GM45(dev))
		dspclk_gate |= DSSUNIT_CLOCK_GATE_DISABLE;
	I915_WRITE(DSPCLK_GATE_D, dspclk_gate);

	/* WaDisableRenderCachePipelinedFlush */
	I915_WRITE(CACHE_MODE_0,
		   _MASKED_BIT_ENABLE(CM0_PIPELINED_RENDER_FLUSH_DISABLE));

	/* WaDisable_RenderCache_OperationalFlush:g4x */
	I915_WRITE(CACHE_MODE_0, _MASKED_BIT_DISABLE(RC_OP_FLUSH_ENABLE));

	g4x_disable_trickle_feed(dev);
}

static void crestline_init_clock_gating(struct drm_device *dev)
{
	struct drm_i915_private *dev_priv = dev->dev_private;

	I915_WRITE(RENCLK_GATE_D1, I965_RCC_CLOCK_GATE_DISABLE);
	I915_WRITE(RENCLK_GATE_D2, 0);
	I915_WRITE(DSPCLK_GATE_D, 0);
	I915_WRITE(RAMCLK_GATE_D, 0);
	I915_WRITE16(DEUC, 0);
	I915_WRITE(MI_ARB_STATE,
		   _MASKED_BIT_ENABLE(MI_ARB_DISPLAY_TRICKLE_FEED_DISABLE));

	/* WaDisable_RenderCache_OperationalFlush:gen4 */
	I915_WRITE(CACHE_MODE_0, _MASKED_BIT_DISABLE(RC_OP_FLUSH_ENABLE));
}

static void broadwater_init_clock_gating(struct drm_device *dev)
{
	struct drm_i915_private *dev_priv = dev->dev_private;

	I915_WRITE(RENCLK_GATE_D1, I965_RCZ_CLOCK_GATE_DISABLE |
		   I965_RCC_CLOCK_GATE_DISABLE |
		   I965_RCPB_CLOCK_GATE_DISABLE |
		   I965_ISC_CLOCK_GATE_DISABLE |
		   I965_FBC_CLOCK_GATE_DISABLE);
	I915_WRITE(RENCLK_GATE_D2, 0);
	I915_WRITE(MI_ARB_STATE,
		   _MASKED_BIT_ENABLE(MI_ARB_DISPLAY_TRICKLE_FEED_DISABLE));

	/* WaDisable_RenderCache_OperationalFlush:gen4 */
	I915_WRITE(CACHE_MODE_0, _MASKED_BIT_DISABLE(RC_OP_FLUSH_ENABLE));
}

static void gen3_init_clock_gating(struct drm_device *dev)
{
	struct drm_i915_private *dev_priv = dev->dev_private;
	u32 dstate = I915_READ(D_STATE);

	dstate |= DSTATE_PLL_D3_OFF | DSTATE_GFX_CLOCK_GATING |
		DSTATE_DOT_CLOCK_GATING;
	I915_WRITE(D_STATE, dstate);

	if (IS_PINEVIEW(dev))
		I915_WRITE(ECOSKPD, _MASKED_BIT_ENABLE(ECO_GATING_CX_ONLY));

	/* IIR "flip pending" means done if this bit is set */
	I915_WRITE(ECOSKPD, _MASKED_BIT_DISABLE(ECO_FLIP_DONE));

	/* interrupts should cause a wake up from C3 */
	I915_WRITE(INSTPM, _MASKED_BIT_ENABLE(INSTPM_AGPBUSY_INT_EN));

	/* On GEN3 we really need to make sure the ARB C3 LP bit is set */
	I915_WRITE(MI_ARB_STATE, _MASKED_BIT_ENABLE(MI_ARB_C3_LP_WRITE_ENABLE));

	I915_WRITE(MI_ARB_STATE,
		   _MASKED_BIT_ENABLE(MI_ARB_DISPLAY_TRICKLE_FEED_DISABLE));
}

static void i85x_init_clock_gating(struct drm_device *dev)
{
	struct drm_i915_private *dev_priv = dev->dev_private;

	I915_WRITE(RENCLK_GATE_D1, SV_CLOCK_GATE_DISABLE);

	/* interrupts should cause a wake up from C3 */
	I915_WRITE(MI_STATE, _MASKED_BIT_ENABLE(MI_AGPBUSY_INT_EN) |
		   _MASKED_BIT_DISABLE(MI_AGPBUSY_830_MODE));

	I915_WRITE(MEM_MODE,
		   _MASKED_BIT_ENABLE(MEM_DISPLAY_TRICKLE_FEED_DISABLE));
}

static void i830_init_clock_gating(struct drm_device *dev)
{
	struct drm_i915_private *dev_priv = dev->dev_private;

	I915_WRITE(DSPCLK_GATE_D, OVRUNIT_CLOCK_GATE_DISABLE);

	I915_WRITE(MEM_MODE,
		   _MASKED_BIT_ENABLE(MEM_DISPLAY_A_TRICKLE_FEED_DISABLE) |
		   _MASKED_BIT_ENABLE(MEM_DISPLAY_B_TRICKLE_FEED_DISABLE));
}

void intel_init_clock_gating(struct drm_device *dev)
{
	struct drm_i915_private *dev_priv = dev->dev_private;

	if (dev_priv->display.init_clock_gating)
		dev_priv->display.init_clock_gating(dev);
}

void intel_suspend_hw(struct drm_device *dev)
{
	if (HAS_PCH_LPT(dev))
		lpt_suspend_hw(dev);
}

/* Set up chip specific power management-related functions */
void intel_init_pm(struct drm_device *dev)
{
	struct drm_i915_private *dev_priv = dev->dev_private;

	intel_fbc_init(dev_priv);

	/* For cxsr */
	if (IS_PINEVIEW(dev))
		i915_pineview_get_mem_freq(dev);
	else if (IS_GEN5(dev))
		i915_ironlake_get_mem_freq(dev);

	/* For FIFO watermark updates */
	if (INTEL_INFO(dev)->gen >= 9) {
		skl_setup_wm_latency(dev);

<<<<<<< HEAD
		dev_priv->display.init_clock_gating = skl_init_clock_gating;
=======
		if (IS_BROXTON(dev))
			dev_priv->display.init_clock_gating =
				bxt_init_clock_gating;
		else if (IS_SKYLAKE(dev))
			dev_priv->display.init_clock_gating =
				skl_init_clock_gating;
>>>>>>> 16977dae
		dev_priv->display.update_wm = skl_update_wm;
		dev_priv->display.update_sprite_wm = skl_update_sprite_wm;
	} else if (HAS_PCH_SPLIT(dev)) {
		ilk_setup_wm_latency(dev);

		if ((IS_GEN5(dev) && dev_priv->wm.pri_latency[1] &&
		     dev_priv->wm.spr_latency[1] && dev_priv->wm.cur_latency[1]) ||
		    (!IS_GEN5(dev) && dev_priv->wm.pri_latency[0] &&
		     dev_priv->wm.spr_latency[0] && dev_priv->wm.cur_latency[0])) {
			dev_priv->display.update_wm = ilk_update_wm;
			dev_priv->display.update_sprite_wm = ilk_update_sprite_wm;
		} else {
			DRM_DEBUG_KMS("Failed to read display plane latency. "
				      "Disable CxSR\n");
		}

		if (IS_GEN5(dev))
			dev_priv->display.init_clock_gating = ironlake_init_clock_gating;
		else if (IS_GEN6(dev))
			dev_priv->display.init_clock_gating = gen6_init_clock_gating;
		else if (IS_IVYBRIDGE(dev))
			dev_priv->display.init_clock_gating = ivybridge_init_clock_gating;
		else if (IS_HASWELL(dev))
			dev_priv->display.init_clock_gating = haswell_init_clock_gating;
		else if (INTEL_INFO(dev)->gen == 8)
			dev_priv->display.init_clock_gating = broadwell_init_clock_gating;
	} else if (IS_CHERRYVIEW(dev)) {
		dev_priv->display.update_wm = valleyview_update_wm;
		dev_priv->display.update_sprite_wm = valleyview_update_sprite_wm;
		dev_priv->display.init_clock_gating =
			cherryview_init_clock_gating;
	} else if (IS_VALLEYVIEW(dev)) {
		dev_priv->display.update_wm = valleyview_update_wm;
		dev_priv->display.update_sprite_wm = valleyview_update_sprite_wm;
		dev_priv->display.init_clock_gating =
			valleyview_init_clock_gating;
	} else if (IS_PINEVIEW(dev)) {
		if (!intel_get_cxsr_latency(IS_PINEVIEW_G(dev),
					    dev_priv->is_ddr3,
					    dev_priv->fsb_freq,
					    dev_priv->mem_freq)) {
			DRM_INFO("failed to find known CxSR latency "
				 "(found ddr%s fsb freq %d, mem freq %d), "
				 "disabling CxSR\n",
				 (dev_priv->is_ddr3 == 1) ? "3" : "2",
				 dev_priv->fsb_freq, dev_priv->mem_freq);
			/* Disable CxSR and never update its watermark again */
			intel_set_memory_cxsr(dev_priv, false);
			dev_priv->display.update_wm = NULL;
		} else
			dev_priv->display.update_wm = pineview_update_wm;
		dev_priv->display.init_clock_gating = gen3_init_clock_gating;
	} else if (IS_G4X(dev)) {
		dev_priv->display.update_wm = g4x_update_wm;
		dev_priv->display.init_clock_gating = g4x_init_clock_gating;
	} else if (IS_GEN4(dev)) {
		dev_priv->display.update_wm = i965_update_wm;
		if (IS_CRESTLINE(dev))
			dev_priv->display.init_clock_gating = crestline_init_clock_gating;
		else if (IS_BROADWATER(dev))
			dev_priv->display.init_clock_gating = broadwater_init_clock_gating;
	} else if (IS_GEN3(dev)) {
		dev_priv->display.update_wm = i9xx_update_wm;
		dev_priv->display.get_fifo_size = i9xx_get_fifo_size;
		dev_priv->display.init_clock_gating = gen3_init_clock_gating;
	} else if (IS_GEN2(dev)) {
		if (INTEL_INFO(dev)->num_pipes == 1) {
			dev_priv->display.update_wm = i845_update_wm;
			dev_priv->display.get_fifo_size = i845_get_fifo_size;
		} else {
			dev_priv->display.update_wm = i9xx_update_wm;
			dev_priv->display.get_fifo_size = i830_get_fifo_size;
		}

		if (IS_I85X(dev) || IS_I865G(dev))
			dev_priv->display.init_clock_gating = i85x_init_clock_gating;
		else
			dev_priv->display.init_clock_gating = i830_init_clock_gating;
	} else {
		DRM_ERROR("unexpected fall-through in intel_init_pm\n");
	}
}

int sandybridge_pcode_read(struct drm_i915_private *dev_priv, u32 mbox, u32 *val)
{
	WARN_ON(!mutex_is_locked(&dev_priv->rps.hw_lock));

	if (I915_READ(GEN6_PCODE_MAILBOX) & GEN6_PCODE_READY) {
		DRM_DEBUG_DRIVER("warning: pcode (read) mailbox access failed\n");
		return -EAGAIN;
	}

	I915_WRITE(GEN6_PCODE_DATA, *val);
	I915_WRITE(GEN6_PCODE_DATA1, 0);
	I915_WRITE(GEN6_PCODE_MAILBOX, GEN6_PCODE_READY | mbox);

	if (wait_for((I915_READ(GEN6_PCODE_MAILBOX) & GEN6_PCODE_READY) == 0,
		     500)) {
		DRM_ERROR("timeout waiting for pcode read (%d) to finish\n", mbox);
		return -ETIMEDOUT;
	}

	*val = I915_READ(GEN6_PCODE_DATA);
	I915_WRITE(GEN6_PCODE_DATA, 0);

	return 0;
}

int sandybridge_pcode_write(struct drm_i915_private *dev_priv, u32 mbox, u32 val)
{
	WARN_ON(!mutex_is_locked(&dev_priv->rps.hw_lock));

	if (I915_READ(GEN6_PCODE_MAILBOX) & GEN6_PCODE_READY) {
		DRM_DEBUG_DRIVER("warning: pcode (write) mailbox access failed\n");
		return -EAGAIN;
	}

	I915_WRITE(GEN6_PCODE_DATA, val);
	I915_WRITE(GEN6_PCODE_MAILBOX, GEN6_PCODE_READY | mbox);

	if (wait_for((I915_READ(GEN6_PCODE_MAILBOX) & GEN6_PCODE_READY) == 0,
		     500)) {
		DRM_ERROR("timeout waiting for pcode write (%d) to finish\n", mbox);
		return -ETIMEDOUT;
	}

	I915_WRITE(GEN6_PCODE_DATA, 0);

	return 0;
}

static int vlv_gpu_freq_div(unsigned int czclk_freq)
{
	switch (czclk_freq) {
	case 200:
		return 10;
	case 267:
		return 12;
	case 320:
	case 333:
		return 16;
	case 400:
		return 20;
	default:
		return -1;
	}
}

static int byt_gpu_freq(struct drm_i915_private *dev_priv, int val)
{
	int div, czclk_freq = DIV_ROUND_CLOSEST(dev_priv->mem_freq, 4);

	div = vlv_gpu_freq_div(czclk_freq);
	if (div < 0)
		return div;

	return DIV_ROUND_CLOSEST(czclk_freq * (val + 6 - 0xbd), div);
}

static int byt_freq_opcode(struct drm_i915_private *dev_priv, int val)
{
	int mul, czclk_freq = DIV_ROUND_CLOSEST(dev_priv->mem_freq, 4);

	mul = vlv_gpu_freq_div(czclk_freq);
	if (mul < 0)
		return mul;

	return DIV_ROUND_CLOSEST(mul * val, czclk_freq) + 0xbd - 6;
}

static int chv_gpu_freq(struct drm_i915_private *dev_priv, int val)
{
	int div, czclk_freq = dev_priv->rps.cz_freq;

	div = vlv_gpu_freq_div(czclk_freq) / 2;
	if (div < 0)
		return div;

	return DIV_ROUND_CLOSEST(czclk_freq * val, 2 * div) / 2;
}

static int chv_freq_opcode(struct drm_i915_private *dev_priv, int val)
{
	int mul, czclk_freq = dev_priv->rps.cz_freq;

	mul = vlv_gpu_freq_div(czclk_freq) / 2;
	if (mul < 0)
		return mul;

	/* CHV needs even values */
	return DIV_ROUND_CLOSEST(val * 2 * mul, czclk_freq) * 2;
}

int intel_gpu_freq(struct drm_i915_private *dev_priv, int val)
{
	if (IS_GEN9(dev_priv->dev))
		return (val * GT_FREQUENCY_MULTIPLIER) / GEN9_FREQ_SCALER;
	else if (IS_CHERRYVIEW(dev_priv->dev))
		return chv_gpu_freq(dev_priv, val);
	else if (IS_VALLEYVIEW(dev_priv->dev))
		return byt_gpu_freq(dev_priv, val);
	else
		return val * GT_FREQUENCY_MULTIPLIER;
}

int intel_freq_opcode(struct drm_i915_private *dev_priv, int val)
{
	if (IS_GEN9(dev_priv->dev))
		return (val * GEN9_FREQ_SCALER) / GT_FREQUENCY_MULTIPLIER;
	else if (IS_CHERRYVIEW(dev_priv->dev))
		return chv_freq_opcode(dev_priv, val);
	else if (IS_VALLEYVIEW(dev_priv->dev))
		return byt_freq_opcode(dev_priv, val);
	else
		return val / GT_FREQUENCY_MULTIPLIER;
}

struct request_boost {
	struct work_struct work;
	struct drm_i915_gem_request *rq;
};

static void __intel_rps_boost_work(struct work_struct *work)
{
	struct request_boost *boost = container_of(work, struct request_boost, work);

	if (!i915_gem_request_completed(boost->rq, true))
		gen6_rps_boost(to_i915(boost->rq->ring->dev), NULL);

	i915_gem_request_unreference__unlocked(boost->rq);
	kfree(boost);
}

void intel_queue_rps_boost_for_request(struct drm_device *dev,
				       struct drm_i915_gem_request *rq)
{
	struct request_boost *boost;

	if (rq == NULL || INTEL_INFO(dev)->gen < 6)
		return;

	boost = kmalloc(sizeof(*boost), GFP_ATOMIC);
	if (boost == NULL)
		return;

	i915_gem_request_reference(rq);
	boost->rq = rq;

	INIT_WORK(&boost->work, __intel_rps_boost_work);
	queue_work(to_i915(dev)->wq, &boost->work);
}

void intel_pm_setup(struct drm_device *dev)
{
	struct drm_i915_private *dev_priv = dev->dev_private;

	mutex_init(&dev_priv->rps.hw_lock);

	INIT_DELAYED_WORK(&dev_priv->rps.delayed_resume_work,
			  intel_gen6_powersave_work);
	INIT_LIST_HEAD(&dev_priv->rps.clients);

	dev_priv->pm.suspended = false;
}<|MERGE_RESOLUTION|>--- conflicted
+++ resolved
@@ -60,44 +60,6 @@
 	I915_WRITE(BDW_SCRATCH1, I915_READ(BDW_SCRATCH1) |
 		   GEN9_LBS_SLA_RETRY_TIMER_DECREMENT_ENABLE);
 }
-<<<<<<< HEAD
-
-static void skl_init_clock_gating(struct drm_device *dev)
-{
-	struct drm_i915_private *dev_priv = dev->dev_private;
-
-	gen9_init_clock_gating(dev);
-
-	if (INTEL_REVID(dev) <= SKL_REVID_B0) {
-		/*
-		 * WaDisableSDEUnitClockGating:skl
-		 * WaSetGAPSunitClckGateDisable:skl
-		 */
-		I915_WRITE(GEN8_UCGCTL6, I915_READ(GEN8_UCGCTL6) |
-			   GEN8_GAPSUNIT_CLOCK_GATE_DISABLE |
-			   GEN8_SDEUNIT_CLOCK_GATE_DISABLE);
-
-		/* WaDisableVFUnitClockGating:skl */
-		I915_WRITE(GEN6_UCGCTL2, I915_READ(GEN6_UCGCTL2) |
-			   GEN6_VFUNIT_CLOCK_GATE_DISABLE);
-	}
-
-	if (INTEL_REVID(dev) <= SKL_REVID_D0) {
-		/* WaDisableHDCInvalidation:skl */
-		I915_WRITE(GAM_ECOCHK, I915_READ(GAM_ECOCHK) |
-			   BDW_DISABLE_HDC_INVALIDATION);
-
-		/* WaDisableChickenBitTSGBarrierAckForFFSliceCS:skl */
-		I915_WRITE(FF_SLICE_CS_CHICKEN2,
-			   I915_READ(FF_SLICE_CS_CHICKEN2) |
-			   GEN9_TSG_BARRIER_ACK_DISABLE);
-	}
-
-	if (INTEL_REVID(dev) <= SKL_REVID_E0)
-		/* WaDisableLSQCROPERFforOCL:skl */
-		I915_WRITE(GEN8_L3SQCREG4, I915_READ(GEN8_L3SQCREG4) |
-			   GEN8_LQSC_RO_PERF_DIS);
-=======
 
 static void skl_init_clock_gating(struct drm_device *dev)
 {
@@ -154,7 +116,6 @@
 
 	/* FIXME: apply on A0 only */
 	I915_WRITE(TILECTL, I915_READ(TILECTL) | TILECTL_TLBPF);
->>>>>>> 16977dae
 }
 
 static void i915_pineview_get_mem_freq(struct drm_device *dev)
@@ -993,21 +954,12 @@
 
 	if (WARN(pixel_size == 0, "Pixel size is zero!\n"))
 		return 0;
-<<<<<<< HEAD
 
 	entries = DIV_ROUND_UP(clock, 1000) * pixel_size;
 
 	prec_mult = high_precision;
 	drain_latency = 64 * prec_mult * 4 / entries;
 
-=======
-
-	entries = DIV_ROUND_UP(clock, 1000) * pixel_size;
-
-	prec_mult = high_precision;
-	drain_latency = 64 * prec_mult * 4 / entries;
-
->>>>>>> 16977dae
 	if (drain_latency > DRAIN_LATENCY_MASK) {
 		prec_mult /= 2;
 		drain_latency = 64 * prec_mult * 4 / entries;
@@ -6637,16 +6589,12 @@
 	if (INTEL_INFO(dev)->gen >= 9) {
 		skl_setup_wm_latency(dev);
 
-<<<<<<< HEAD
-		dev_priv->display.init_clock_gating = skl_init_clock_gating;
-=======
 		if (IS_BROXTON(dev))
 			dev_priv->display.init_clock_gating =
 				bxt_init_clock_gating;
 		else if (IS_SKYLAKE(dev))
 			dev_priv->display.init_clock_gating =
 				skl_init_clock_gating;
->>>>>>> 16977dae
 		dev_priv->display.update_wm = skl_update_wm;
 		dev_priv->display.update_sprite_wm = skl_update_sprite_wm;
 	} else if (HAS_PCH_SPLIT(dev)) {
