/*
 * Copyright © 2014 Intel Corporation
 *
 * Permission is hereby granted, free of charge, to any person obtaining a
 * copy of this software and associated documentation files (the "Software"),
 * to deal in the Software without restriction, including without limitation
 * the rights to use, copy, modify, merge, publish, distribute, sublicense,
 * and/or sell copies of the Software, and to permit persons to whom the
 * Software is furnished to do so, subject to the following conditions:
 *
 * The above copyright notice and this permission notice (including the next
 * paragraph) shall be included in all copies or substantial portions of the
 * Software.
 *
 * THE SOFTWARE IS PROVIDED "AS IS", WITHOUT WARRANTY OF ANY KIND, EXPRESS OR
 * IMPLIED, INCLUDING BUT NOT LIMITED TO THE WARRANTIES OF MERCHANTABILITY,
 * FITNESS FOR A PARTICULAR PURPOSE AND NONINFRINGEMENT.  IN NO EVENT SHALL
 * THE AUTHORS OR COPYRIGHT HOLDERS BE LIABLE FOR ANY CLAIM, DAMAGES OR OTHER
 * LIABILITY, WHETHER IN AN ACTION OF CONTRACT, TORT OR OTHERWISE, ARISING
 * FROM, OUT OF OR IN CONNECTION WITH THE SOFTWARE OR THE USE OR OTHER DEALINGS
 * IN THE SOFTWARE.
 *
 * Authors:
 *    Ben Widawsky <ben@bwidawsk.net>
 *    Michel Thierry <michel.thierry@intel.com>
 *    Thomas Daniel <thomas.daniel@intel.com>
 *    Oscar Mateo <oscar.mateo@intel.com>
 *
 */

/**
 * DOC: Logical Rings, Logical Ring Contexts and Execlists
 *
 * Motivation:
 * GEN8 brings an expansion of the HW contexts: "Logical Ring Contexts".
 * These expanded contexts enable a number of new abilities, especially
 * "Execlists" (also implemented in this file).
 *
 * One of the main differences with the legacy HW contexts is that logical
 * ring contexts incorporate many more things to the context's state, like
 * PDPs or ringbuffer control registers:
 *
 * The reason why PDPs are included in the context is straightforward: as
 * PPGTTs (per-process GTTs) are actually per-context, having the PDPs
 * contained there mean you don't need to do a ppgtt->switch_mm yourself,
 * instead, the GPU will do it for you on the context switch.
 *
 * But, what about the ringbuffer control registers (head, tail, etc..)?
 * shouldn't we just need a set of those per engine command streamer? This is
 * where the name "Logical Rings" starts to make sense: by virtualizing the
 * rings, the engine cs shifts to a new "ring buffer" with every context
 * switch. When you want to submit a workload to the GPU you: A) choose your
 * context, B) find its appropriate virtualized ring, C) write commands to it
 * and then, finally, D) tell the GPU to switch to that context.
 *
 * Instead of the legacy MI_SET_CONTEXT, the way you tell the GPU to switch
 * to a contexts is via a context execution list, ergo "Execlists".
 *
 * LRC implementation:
 * Regarding the creation of contexts, we have:
 *
 * - One global default context.
 * - One local default context for each opened fd.
 * - One local extra context for each context create ioctl call.
 *
 * Now that ringbuffers belong per-context (and not per-engine, like before)
 * and that contexts are uniquely tied to a given engine (and not reusable,
 * like before) we need:
 *
 * - One ringbuffer per-engine inside each context.
 * - One backing object per-engine inside each context.
 *
 * The global default context starts its life with these new objects fully
 * allocated and populated. The local default context for each opened fd is
 * more complex, because we don't know at creation time which engine is going
 * to use them. To handle this, we have implemented a deferred creation of LR
 * contexts:
 *
 * The local context starts its life as a hollow or blank holder, that only
 * gets populated for a given engine once we receive an execbuffer. If later
 * on we receive another execbuffer ioctl for the same context but a different
 * engine, we allocate/populate a new ringbuffer and context backing object and
 * so on.
 *
 * Finally, regarding local contexts created using the ioctl call: as they are
 * only allowed with the render ring, we can allocate & populate them right
 * away (no need to defer anything, at least for now).
 *
 * Execlists implementation:
 * Execlists are the new method by which, on gen8+ hardware, workloads are
 * submitted for execution (as opposed to the legacy, ringbuffer-based, method).
 * This method works as follows:
 *
 * When a request is committed, its commands (the BB start and any leading or
 * trailing commands, like the seqno breadcrumbs) are placed in the ringbuffer
 * for the appropriate context. The tail pointer in the hardware context is not
 * updated at this time, but instead, kept by the driver in the ringbuffer
 * structure. A structure representing this request is added to a request queue
 * for the appropriate engine: this structure contains a copy of the context's
 * tail after the request was written to the ring buffer and a pointer to the
 * context itself.
 *
 * If the engine's request queue was empty before the request was added, the
 * queue is processed immediately. Otherwise the queue will be processed during
 * a context switch interrupt. In any case, elements on the queue will get sent
 * (in pairs) to the GPU's ExecLists Submit Port (ELSP, for short) with a
 * globally unique 20-bits submission ID.
 *
 * When execution of a request completes, the GPU updates the context status
 * buffer with a context complete event and generates a context switch interrupt.
 * During the interrupt handling, the driver examines the events in the buffer:
 * for each context complete event, if the announced ID matches that on the head
 * of the request queue, then that request is retired and removed from the queue.
 *
 * After processing, if any requests were retired and the queue is not empty
 * then a new execution list can be submitted. The two requests at the front of
 * the queue are next to be submitted but since a context may not occur twice in
 * an execution list, if subsequent requests have the same ID as the first then
 * the two requests must be combined. This is done simply by discarding requests
 * at the head of the queue until either only one requests is left (in which case
 * we use a NULL second context) or the first two requests have unique IDs.
 *
 * By always executing the first two requests in the queue the driver ensures
 * that the GPU is kept as busy as possible. In the case where a single context
 * completes but a second context is still executing, the request for this second
 * context will be at the head of the queue when we remove the first one. This
 * request will then be resubmitted along with a new request for a different context,
 * which will cause the hardware to continue executing the second request and queue
 * the new request (the GPU detects the condition of a context getting preempted
 * with the same context and optimizes the context switch flow by not doing
 * preemption, but just sampling the new tail pointer).
 *
 */
#include <linux/interrupt.h>

#include <drm/drmP.h>
#include <drm/i915_drm.h>
#include "i915_drv.h"
#include "intel_mocs.h"

#define GEN9_LR_CONTEXT_RENDER_SIZE (22 * PAGE_SIZE)
#define GEN8_LR_CONTEXT_RENDER_SIZE (20 * PAGE_SIZE)
#define GEN8_LR_CONTEXT_OTHER_SIZE (2 * PAGE_SIZE)

#define RING_EXECLIST_QFULL		(1 << 0x2)
#define RING_EXECLIST1_VALID		(1 << 0x3)
#define RING_EXECLIST0_VALID		(1 << 0x4)
#define RING_EXECLIST_ACTIVE_STATUS	(3 << 0xE)
#define RING_EXECLIST1_ACTIVE		(1 << 0x11)
#define RING_EXECLIST0_ACTIVE		(1 << 0x12)

#define GEN8_CTX_STATUS_IDLE_ACTIVE	(1 << 0)
#define GEN8_CTX_STATUS_PREEMPTED	(1 << 1)
#define GEN8_CTX_STATUS_ELEMENT_SWITCH	(1 << 2)
#define GEN8_CTX_STATUS_ACTIVE_IDLE	(1 << 3)
#define GEN8_CTX_STATUS_COMPLETE	(1 << 4)
#define GEN8_CTX_STATUS_LITE_RESTORE	(1 << 15)

#define CTX_LRI_HEADER_0		0x01
#define CTX_CONTEXT_CONTROL		0x02
#define CTX_RING_HEAD			0x04
#define CTX_RING_TAIL			0x06
#define CTX_RING_BUFFER_START		0x08
#define CTX_RING_BUFFER_CONTROL		0x0a
#define CTX_BB_HEAD_U			0x0c
#define CTX_BB_HEAD_L			0x0e
#define CTX_BB_STATE			0x10
#define CTX_SECOND_BB_HEAD_U		0x12
#define CTX_SECOND_BB_HEAD_L		0x14
#define CTX_SECOND_BB_STATE		0x16
#define CTX_BB_PER_CTX_PTR		0x18
#define CTX_RCS_INDIRECT_CTX		0x1a
#define CTX_RCS_INDIRECT_CTX_OFFSET	0x1c
#define CTX_LRI_HEADER_1		0x21
#define CTX_CTX_TIMESTAMP		0x22
#define CTX_PDP3_UDW			0x24
#define CTX_PDP3_LDW			0x26
#define CTX_PDP2_UDW			0x28
#define CTX_PDP2_LDW			0x2a
#define CTX_PDP1_UDW			0x2c
#define CTX_PDP1_LDW			0x2e
#define CTX_PDP0_UDW			0x30
#define CTX_PDP0_LDW			0x32
#define CTX_LRI_HEADER_2		0x41
#define CTX_R_PWR_CLK_STATE		0x42
#define CTX_GPGPU_CSR_BASE_ADDRESS	0x44

#define GEN8_CTX_VALID (1<<0)
#define GEN8_CTX_FORCE_PD_RESTORE (1<<1)
#define GEN8_CTX_FORCE_RESTORE (1<<2)
#define GEN8_CTX_L3LLC_COHERENT (1<<5)
#define GEN8_CTX_PRIVILEGE (1<<8)

#define ASSIGN_CTX_REG(reg_state, pos, reg, val) do { \
	(reg_state)[(pos)+0] = i915_mmio_reg_offset(reg); \
	(reg_state)[(pos)+1] = (val); \
} while (0)

#define ASSIGN_CTX_PDP(ppgtt, reg_state, n) do {		\
	const u64 _addr = i915_page_dir_dma_addr((ppgtt), (n));	\
	reg_state[CTX_PDP ## n ## _UDW+1] = upper_32_bits(_addr); \
	reg_state[CTX_PDP ## n ## _LDW+1] = lower_32_bits(_addr); \
} while (0)

#define ASSIGN_CTX_PML4(ppgtt, reg_state) do { \
	reg_state[CTX_PDP0_UDW + 1] = upper_32_bits(px_dma(&ppgtt->pml4)); \
	reg_state[CTX_PDP0_LDW + 1] = lower_32_bits(px_dma(&ppgtt->pml4)); \
} while (0)

enum {
	FAULT_AND_HANG = 0,
	FAULT_AND_HALT, /* Debug only */
	FAULT_AND_STREAM,
	FAULT_AND_CONTINUE /* Unsupported */
};
#define GEN8_CTX_ID_SHIFT 32
#define GEN8_CTX_ID_WIDTH 21
#define GEN8_CTX_RCS_INDIRECT_CTX_OFFSET_DEFAULT	0x17
#define GEN9_CTX_RCS_INDIRECT_CTX_OFFSET_DEFAULT	0x26

/* Typical size of the average request (2 pipecontrols and a MI_BB) */
#define EXECLISTS_REQUEST_SIZE 64 /* bytes */

static int execlists_context_deferred_alloc(struct i915_gem_context *ctx,
					    struct intel_engine_cs *engine);
static int intel_lr_context_pin(struct i915_gem_context *ctx,
				struct intel_engine_cs *engine);

/**
 * intel_sanitize_enable_execlists() - sanitize i915.enable_execlists
 * @dev_priv: i915 device private
 * @enable_execlists: value of i915.enable_execlists module parameter.
 *
 * Only certain platforms support Execlists (the prerequisites being
 * support for Logical Ring Contexts and Aliasing PPGTT or better).
 *
 * Return: 1 if Execlists is supported and has to be enabled.
 */
int intel_sanitize_enable_execlists(struct drm_i915_private *dev_priv, int enable_execlists)
{
	/* On platforms with execlist available, vGPU will only
	 * support execlist mode, no ring buffer mode.
	 */
	if (HAS_LOGICAL_RING_CONTEXTS(dev_priv) && intel_vgpu_active(dev_priv))
		return 1;

	if (INTEL_GEN(dev_priv) >= 9)
		return 1;

	if (enable_execlists == 0)
		return 0;

	if (HAS_LOGICAL_RING_CONTEXTS(dev_priv) &&
	    USES_PPGTT(dev_priv) &&
	    i915.use_mmio_flip >= 0)
		return 1;

	return 0;
}

static void
logical_ring_init_platform_invariants(struct intel_engine_cs *engine)
{
	struct drm_i915_private *dev_priv = engine->i915;

	if (IS_GEN8(dev_priv) || IS_GEN9(dev_priv))
		engine->idle_lite_restore_wa = ~0;

	engine->disable_lite_restore_wa = (IS_SKL_REVID(dev_priv, 0, SKL_REVID_B0) ||
					IS_BXT_REVID(dev_priv, 0, BXT_REVID_A1)) &&
					(engine->id == VCS || engine->id == VCS2);

	engine->ctx_desc_template = GEN8_CTX_VALID;
	if (IS_GEN8(dev_priv))
		engine->ctx_desc_template |= GEN8_CTX_L3LLC_COHERENT;
	engine->ctx_desc_template |= GEN8_CTX_PRIVILEGE;

	/* TODO: WaDisableLiteRestore when we start using semaphore
	 * signalling between Command Streamers */
	/* ring->ctx_desc_template |= GEN8_CTX_FORCE_RESTORE; */

	/* WaEnableForceRestoreInCtxtDescForVCS:skl */
	/* WaEnableForceRestoreInCtxtDescForVCS:bxt */
	if (engine->disable_lite_restore_wa)
		engine->ctx_desc_template |= GEN8_CTX_FORCE_RESTORE;
}

/**
 * intel_lr_context_descriptor_update() - calculate & cache the descriptor
 * 					  descriptor for a pinned context
 * @ctx: Context to work on
 * @engine: Engine the descriptor will be used with
 *
 * The context descriptor encodes various attributes of a context,
 * including its GTT address and some flags. Because it's fairly
 * expensive to calculate, we'll just do it once and cache the result,
 * which remains valid until the context is unpinned.
 *
<<<<<<< HEAD
 * This is what a descriptor looks like, from LSB to MSB::
 *
 *      bits  0-11:    flags, GEN8_CTX_* (cached in ctx_desc_template)
 *      bits 12-31:    LRCA, GTT address of (the HWSP of) this context
 *      bits 32-52:    ctx ID, a globally unique tag
 *      bits 53-54:    mbz, reserved for use by hardware
 *      bits 55-63:    group ID, currently unused and set to 0
=======
 * This is what a descriptor looks like, from LSB to MSB:
 *    bits  0-11:    flags, GEN8_CTX_* (cached in ctx_desc_template)
 *    bits 12-31:    LRCA, GTT address of (the HWSP of) this context
 *    bits 32-52:    ctx ID, a globally unique tag
 *    bits 53-54:    mbz, reserved for use by hardware
 *    bits 55-63:    group ID, currently unused and set to 0
>>>>>>> 5e580523
 */
static void
intel_lr_context_descriptor_update(struct i915_gem_context *ctx,
				   struct intel_engine_cs *engine)
{
	struct intel_context *ce = &ctx->engine[engine->id];
	u64 desc;

	BUILD_BUG_ON(MAX_CONTEXT_HW_ID > (1<<GEN8_CTX_ID_WIDTH));

	desc = ctx->desc_template;				/* bits  3-4  */
	desc |= engine->ctx_desc_template;			/* bits  0-11 */
	desc |= ce->lrc_vma->node.start + LRC_PPHWSP_PN * PAGE_SIZE;
								/* bits 12-31 */
	desc |= (u64)ctx->hw_id << GEN8_CTX_ID_SHIFT;		/* bits 32-52 */

	ce->lrc_desc = desc;
}

uint64_t intel_lr_context_descriptor(struct i915_gem_context *ctx,
				     struct intel_engine_cs *engine)
{
	return ctx->engine[engine->id].lrc_desc;
}

static void execlists_elsp_write(struct drm_i915_gem_request *rq0,
				 struct drm_i915_gem_request *rq1)
{

	struct intel_engine_cs *engine = rq0->engine;
	struct drm_i915_private *dev_priv = rq0->i915;
	uint64_t desc[2];

	if (rq1) {
		desc[1] = intel_lr_context_descriptor(rq1->ctx, rq1->engine);
		rq1->elsp_submitted++;
	} else {
		desc[1] = 0;
	}

	desc[0] = intel_lr_context_descriptor(rq0->ctx, rq0->engine);
	rq0->elsp_submitted++;

	/* You must always write both descriptors in the order below. */
	I915_WRITE_FW(RING_ELSP(engine), upper_32_bits(desc[1]));
	I915_WRITE_FW(RING_ELSP(engine), lower_32_bits(desc[1]));

	I915_WRITE_FW(RING_ELSP(engine), upper_32_bits(desc[0]));
	/* The context is automatically loaded after the following */
	I915_WRITE_FW(RING_ELSP(engine), lower_32_bits(desc[0]));

	/* ELSP is a wo register, use another nearby reg for posting */
	POSTING_READ_FW(RING_EXECLIST_STATUS_LO(engine));
}

static void
execlists_update_context_pdps(struct i915_hw_ppgtt *ppgtt, u32 *reg_state)
{
	ASSIGN_CTX_PDP(ppgtt, reg_state, 3);
	ASSIGN_CTX_PDP(ppgtt, reg_state, 2);
	ASSIGN_CTX_PDP(ppgtt, reg_state, 1);
	ASSIGN_CTX_PDP(ppgtt, reg_state, 0);
}

static void execlists_update_context(struct drm_i915_gem_request *rq)
{
	struct intel_engine_cs *engine = rq->engine;
	struct i915_hw_ppgtt *ppgtt = rq->ctx->ppgtt;
	uint32_t *reg_state = rq->ctx->engine[engine->id].lrc_reg_state;

	reg_state[CTX_RING_TAIL+1] = rq->tail;

	/* True 32b PPGTT with dynamic page allocation: update PDP
	 * registers and point the unallocated PDPs to scratch page.
	 * PML4 is allocated during ppgtt init, so this is not needed
	 * in 48-bit mode.
	 */
	if (ppgtt && !USES_FULL_48BIT_PPGTT(ppgtt->base.dev))
		execlists_update_context_pdps(ppgtt, reg_state);
}

static void execlists_submit_requests(struct drm_i915_gem_request *rq0,
				      struct drm_i915_gem_request *rq1)
{
	struct drm_i915_private *dev_priv = rq0->i915;
	unsigned int fw_domains = rq0->engine->fw_domains;

	execlists_update_context(rq0);

	if (rq1)
		execlists_update_context(rq1);

	spin_lock_irq(&dev_priv->uncore.lock);
	intel_uncore_forcewake_get__locked(dev_priv, fw_domains);

	execlists_elsp_write(rq0, rq1);

	intel_uncore_forcewake_put__locked(dev_priv, fw_domains);
	spin_unlock_irq(&dev_priv->uncore.lock);
}

static inline void execlists_context_status_change(
		struct drm_i915_gem_request *rq,
		unsigned long status)
{
	/*
	 * Only used when GVT-g is enabled now. When GVT-g is disabled,
	 * The compiler should eliminate this function as dead-code.
	 */
	if (!IS_ENABLED(CONFIG_DRM_I915_GVT))
		return;

	atomic_notifier_call_chain(&rq->ctx->status_notifier, status, rq);
}

static void execlists_context_unqueue(struct intel_engine_cs *engine)
{
	struct drm_i915_gem_request *req0 = NULL, *req1 = NULL;
	struct drm_i915_gem_request *cursor, *tmp;

	assert_spin_locked(&engine->execlist_lock);

	/*
	 * If irqs are not active generate a warning as batches that finish
	 * without the irqs may get lost and a GPU Hang may occur.
	 */
	WARN_ON(!intel_irqs_enabled(engine->i915));

	/* Try to read in pairs */
	list_for_each_entry_safe(cursor, tmp, &engine->execlist_queue,
				 execlist_link) {
		if (!req0) {
			req0 = cursor;
		} else if (req0->ctx == cursor->ctx) {
			/* Same ctx: ignore first request, as second request
			 * will update tail past first request's workload */
			cursor->elsp_submitted = req0->elsp_submitted;
			list_del(&req0->execlist_link);
<<<<<<< HEAD
			i915_gem_request_put(req0);
=======
			i915_gem_request_unreference(req0);
>>>>>>> 5e580523
			req0 = cursor;
		} else {
			if (IS_ENABLED(CONFIG_DRM_I915_GVT)) {
				/*
				 * req0 (after merged) ctx requires single
				 * submission, stop picking
				 */
				if (req0->ctx->execlists_force_single_submission)
					break;
				/*
				 * req0 ctx doesn't require single submission,
				 * but next req ctx requires, stop picking
				 */
				if (cursor->ctx->execlists_force_single_submission)
					break;
			}
			req1 = cursor;
			WARN_ON(req1->elsp_submitted);
			break;
		}
	}

	if (unlikely(!req0))
		return;

	execlists_context_status_change(req0, INTEL_CONTEXT_SCHEDULE_IN);

	if (req1)
		execlists_context_status_change(req1,
						INTEL_CONTEXT_SCHEDULE_IN);

	if (req0->elsp_submitted & engine->idle_lite_restore_wa) {
		/*
		 * WaIdleLiteRestore: make sure we never cause a lite restore
		 * with HEAD==TAIL.
		 *
		 * Apply the wa NOOPS to prevent ring:HEAD == req:TAIL as we
		 * resubmit the request. See gen8_emit_request() for where we
		 * prepare the padding after the end of the request.
		 */
		struct intel_ringbuffer *ringbuf;

		ringbuf = req0->ctx->engine[engine->id].ringbuf;
		req0->tail += 8;
		req0->tail &= ringbuf->size - 1;
	}

	execlists_submit_requests(req0, req1);
}

static unsigned int
execlists_check_remove_request(struct intel_engine_cs *engine, u32 ctx_id)
{
	struct drm_i915_gem_request *head_req;

	assert_spin_locked(&engine->execlist_lock);

	head_req = list_first_entry_or_null(&engine->execlist_queue,
					    struct drm_i915_gem_request,
					    execlist_link);

	if (WARN_ON(!head_req || (head_req->ctx_hw_id != ctx_id)))
               return 0;

	WARN(head_req->elsp_submitted == 0, "Never submitted head request\n");

	if (--head_req->elsp_submitted > 0)
		return 0;

	execlists_context_status_change(head_req, INTEL_CONTEXT_SCHEDULE_OUT);

	list_del(&head_req->execlist_link);
<<<<<<< HEAD
	i915_gem_request_put(head_req);
=======
	i915_gem_request_unreference(head_req);
>>>>>>> 5e580523

	return 1;
}

static u32
get_context_status(struct intel_engine_cs *engine, unsigned int read_pointer,
		   u32 *context_id)
{
	struct drm_i915_private *dev_priv = engine->i915;
	u32 status;

	read_pointer %= GEN8_CSB_ENTRIES;

	status = I915_READ_FW(RING_CONTEXT_STATUS_BUF_LO(engine, read_pointer));

	if (status & GEN8_CTX_STATUS_IDLE_ACTIVE)
		return 0;

	*context_id = I915_READ_FW(RING_CONTEXT_STATUS_BUF_HI(engine,
							      read_pointer));

	return status;
}

<<<<<<< HEAD
/*
=======
/**
 * intel_lrc_irq_handler() - handle Context Switch interrupts
 * @data: tasklet handler passed in unsigned long
 *
>>>>>>> 5e580523
 * Check the unread Context Status Buffers and manage the submission of new
 * contexts to the ELSP accordingly.
 */
static void intel_lrc_irq_handler(unsigned long data)
{
	struct intel_engine_cs *engine = (struct intel_engine_cs *)data;
	struct drm_i915_private *dev_priv = engine->i915;
	u32 status_pointer;
	unsigned int read_pointer, write_pointer;
	u32 csb[GEN8_CSB_ENTRIES][2];
	unsigned int csb_read = 0, i;
	unsigned int submit_contexts = 0;

	intel_uncore_forcewake_get(dev_priv, engine->fw_domains);

	status_pointer = I915_READ_FW(RING_CONTEXT_STATUS_PTR(engine));

	read_pointer = engine->next_context_status_buffer;
	write_pointer = GEN8_CSB_WRITE_PTR(status_pointer);
	if (read_pointer > write_pointer)
		write_pointer += GEN8_CSB_ENTRIES;

	while (read_pointer < write_pointer) {
		if (WARN_ON_ONCE(csb_read == GEN8_CSB_ENTRIES))
			break;
		csb[csb_read][0] = get_context_status(engine, ++read_pointer,
						      &csb[csb_read][1]);
		csb_read++;
	}

	engine->next_context_status_buffer = write_pointer % GEN8_CSB_ENTRIES;

	/* Update the read pointer to the old write pointer. Manual ringbuffer
	 * management ftw </sarcasm> */
	I915_WRITE_FW(RING_CONTEXT_STATUS_PTR(engine),
		      _MASKED_FIELD(GEN8_CSB_READ_PTR_MASK,
				    engine->next_context_status_buffer << 8));

	intel_uncore_forcewake_put(dev_priv, engine->fw_domains);

	spin_lock(&engine->execlist_lock);

	for (i = 0; i < csb_read; i++) {
		if (unlikely(csb[i][0] & GEN8_CTX_STATUS_PREEMPTED)) {
			if (csb[i][0] & GEN8_CTX_STATUS_LITE_RESTORE) {
				if (execlists_check_remove_request(engine, csb[i][1]))
					WARN(1, "Lite Restored request removed from queue\n");
			} else
				WARN(1, "Preemption without Lite Restore\n");
		}

		if (csb[i][0] & (GEN8_CTX_STATUS_ACTIVE_IDLE |
		    GEN8_CTX_STATUS_ELEMENT_SWITCH))
			submit_contexts +=
				execlists_check_remove_request(engine, csb[i][1]);
	}

	if (submit_contexts) {
		if (!engine->disable_lite_restore_wa ||
		    (csb[i][0] & GEN8_CTX_STATUS_ACTIVE_IDLE))
			execlists_context_unqueue(engine);
	}

	spin_unlock(&engine->execlist_lock);

	if (unlikely(submit_contexts > 2))
		DRM_ERROR("More than two context complete events?\n");
}

static void execlists_context_queue(struct drm_i915_gem_request *request)
{
	struct intel_engine_cs *engine = request->engine;
	struct drm_i915_gem_request *cursor;
	int num_elements = 0;

	spin_lock_bh(&engine->execlist_lock);

	list_for_each_entry(cursor, &engine->execlist_queue, execlist_link)
		if (++num_elements > 2)
			break;

	if (num_elements > 2) {
		struct drm_i915_gem_request *tail_req;

		tail_req = list_last_entry(&engine->execlist_queue,
					   struct drm_i915_gem_request,
					   execlist_link);

		if (request->ctx == tail_req->ctx) {
			WARN(tail_req->elsp_submitted != 0,
				"More than 2 already-submitted reqs queued\n");
			list_del(&tail_req->execlist_link);
<<<<<<< HEAD
			i915_gem_request_put(tail_req);
		}
	}

	i915_gem_request_get(request);
=======
			i915_gem_request_unreference(tail_req);
		}
	}

	i915_gem_request_reference(request);
>>>>>>> 5e580523
	list_add_tail(&request->execlist_link, &engine->execlist_queue);
	request->ctx_hw_id = request->ctx->hw_id;
	if (num_elements == 0)
		execlists_context_unqueue(engine);

	spin_unlock_bh(&engine->execlist_lock);
}

static int logical_ring_invalidate_all_caches(struct drm_i915_gem_request *req)
{
	struct intel_engine_cs *engine = req->engine;
	uint32_t flush_domains;
	int ret;

	flush_domains = 0;
	if (engine->gpu_caches_dirty)
		flush_domains = I915_GEM_GPU_DOMAINS;

	ret = engine->emit_flush(req, I915_GEM_GPU_DOMAINS, flush_domains);
	if (ret)
		return ret;

	engine->gpu_caches_dirty = false;
	return 0;
}

static int execlists_move_to_gpu(struct drm_i915_gem_request *req,
				 struct list_head *vmas)
{
	const unsigned other_rings = ~intel_engine_flag(req->engine);
	struct i915_vma *vma;
	uint32_t flush_domains = 0;
	bool flush_chipset = false;
	int ret;

	list_for_each_entry(vma, vmas, exec_list) {
		struct drm_i915_gem_object *obj = vma->obj;

		if (obj->active & other_rings) {
			ret = i915_gem_object_sync(obj, req->engine, &req);
			if (ret)
				return ret;
		}

		if (obj->base.write_domain & I915_GEM_DOMAIN_CPU)
			flush_chipset |= i915_gem_clflush_object(obj, false);

		flush_domains |= obj->base.write_domain;
	}

	if (flush_domains & I915_GEM_DOMAIN_GTT)
		wmb();

	/* Unconditionally invalidate gpu caches and ensure that we do flush
	 * any residual writes from the previous batch.
	 */
	return logical_ring_invalidate_all_caches(req);
}

int intel_logical_ring_alloc_request_extras(struct drm_i915_gem_request *request)
{
	struct intel_engine_cs *engine = request->engine;
	struct intel_context *ce = &request->ctx->engine[engine->id];
	int ret;
<<<<<<< HEAD

	/* Flush enough space to reduce the likelihood of waiting after
	 * we start building the request - in which case we will just
	 * have to repeat work.
	 */
	request->reserved_space += EXECLISTS_REQUEST_SIZE;

	if (!ce->state) {
		ret = execlists_context_deferred_alloc(request->ctx, engine);
		if (ret)
			return ret;
	}

=======

	/* Flush enough space to reduce the likelihood of waiting after
	 * we start building the request - in which case we will just
	 * have to repeat work.
	 */
	request->reserved_space += EXECLISTS_REQUEST_SIZE;

	if (!ce->state) {
		ret = execlists_context_deferred_alloc(request->ctx, engine);
		if (ret)
			return ret;
	}

>>>>>>> 5e580523
	request->ringbuf = ce->ringbuf;

	if (i915.enable_guc_submission) {
		/*
		 * Check that the GuC has space for the request before
		 * going any further, as the i915_add_request() call
		 * later on mustn't fail ...
		 */
		ret = i915_guc_wq_check_space(request);
		if (ret)
			return ret;
	}

	ret = intel_lr_context_pin(request->ctx, engine);
	if (ret)
		return ret;

	ret = intel_ring_begin(request, 0);
	if (ret)
		goto err_unpin;

	if (!ce->initialised) {
		ret = engine->init_context(request);
		if (ret)
			goto err_unpin;
<<<<<<< HEAD

		ce->initialised = true;
	}

	/* Note that after this point, we have committed to using
	 * this request as it is being used to both track the
	 * state of engine initialisation and liveness of the
	 * golden renderstate above. Think twice before you try
	 * to cancel/unwind this request now.
	 */

	request->reserved_space -= EXECLISTS_REQUEST_SIZE;
	return 0;

=======

		ce->initialised = true;
	}

	/* Note that after this point, we have committed to using
	 * this request as it is being used to both track the
	 * state of engine initialisation and liveness of the
	 * golden renderstate above. Think twice before you try
	 * to cancel/unwind this request now.
	 */

	request->reserved_space -= EXECLISTS_REQUEST_SIZE;
	return 0;

>>>>>>> 5e580523
err_unpin:
	intel_lr_context_unpin(request->ctx, engine);
	return ret;
}

/*
 * intel_logical_ring_advance_and_submit() - advance the tail and submit the workload
 * @request: Request to advance the logical ringbuffer of.
 *
 * The tail is updated in our logical ringbuffer struct, not in the actual context. What
 * really happens during submission is that the context and current tail will be placed
 * on a queue waiting for the ELSP to be ready to accept a new context submission. At that
 * point, the tail *inside* the context is updated and the ELSP written to.
 */
static int
intel_logical_ring_advance_and_submit(struct drm_i915_gem_request *request)
{
	struct intel_ringbuffer *ringbuf = request->ringbuf;
	struct intel_engine_cs *engine = request->engine;

	intel_logical_ring_advance(ringbuf);
	request->tail = ringbuf->tail;

	/*
	 * Here we add two extra NOOPs as padding to avoid
	 * lite restore of a context with HEAD==TAIL.
	 *
	 * Caller must reserve WA_TAIL_DWORDS for us!
	 */
	intel_logical_ring_emit(ringbuf, MI_NOOP);
	intel_logical_ring_emit(ringbuf, MI_NOOP);
	intel_logical_ring_advance(ringbuf);

	/* We keep the previous context alive until we retire the following
	 * request. This ensures that any the context object is still pinned
	 * for any residual writes the HW makes into it on the context switch
	 * into the next object following the breadcrumb. Otherwise, we may
	 * retire the context too early.
	 */
	request->previous_context = engine->last_context;
	engine->last_context = request->ctx;

	if (i915.enable_guc_submission)
		i915_guc_submit(request);
	else
		execlists_context_queue(request);

	return 0;
}

/**
<<<<<<< HEAD
 * intel_execlists_submission() - submit a batchbuffer for execution, Execlists style
=======
 * execlists_submission() - submit a batchbuffer for execution, Execlists style
>>>>>>> 5e580523
 * @params: execbuffer call parameters.
 * @args: execbuffer call arguments.
 * @vmas: list of vmas.
 *
 * This is the evil twin version of i915_gem_ringbuffer_submission. It abstracts
 * away the submission details of the execbuffer ioctl call.
 *
 * Return: non-zero if the submission fails.
 */
int intel_execlists_submission(struct i915_execbuffer_params *params,
			       struct drm_i915_gem_execbuffer2 *args,
			       struct list_head *vmas)
{
	struct drm_device       *dev = params->dev;
	struct intel_engine_cs *engine = params->engine;
	struct drm_i915_private *dev_priv = to_i915(dev);
	struct intel_ringbuffer *ringbuf = params->ctx->engine[engine->id].ringbuf;
	u64 exec_start;
	int instp_mode;
	u32 instp_mask;
	int ret;

	instp_mode = args->flags & I915_EXEC_CONSTANTS_MASK;
	instp_mask = I915_EXEC_CONSTANTS_MASK;
	switch (instp_mode) {
	case I915_EXEC_CONSTANTS_REL_GENERAL:
	case I915_EXEC_CONSTANTS_ABSOLUTE:
	case I915_EXEC_CONSTANTS_REL_SURFACE:
		if (instp_mode != 0 && engine != &dev_priv->engine[RCS]) {
			DRM_DEBUG("non-0 rel constants mode on non-RCS\n");
			return -EINVAL;
		}

		if (instp_mode != dev_priv->relative_constants_mode) {
			if (instp_mode == I915_EXEC_CONSTANTS_REL_SURFACE) {
				DRM_DEBUG("rel surface constants mode invalid on gen5+\n");
				return -EINVAL;
			}

			/* The HW changed the meaning on this bit on gen6 */
			instp_mask &= ~I915_EXEC_CONSTANTS_REL_SURFACE;
		}
		break;
	default:
		DRM_DEBUG("execbuf with unknown constants: %d\n", instp_mode);
		return -EINVAL;
	}

	if (args->flags & I915_EXEC_GEN7_SOL_RESET) {
		DRM_DEBUG("sol reset is gen7 only\n");
		return -EINVAL;
	}

	ret = execlists_move_to_gpu(params->request, vmas);
	if (ret)
		return ret;

	if (engine == &dev_priv->engine[RCS] &&
	    instp_mode != dev_priv->relative_constants_mode) {
		ret = intel_ring_begin(params->request, 4);
		if (ret)
			return ret;

		intel_logical_ring_emit(ringbuf, MI_NOOP);
		intel_logical_ring_emit(ringbuf, MI_LOAD_REGISTER_IMM(1));
		intel_logical_ring_emit_reg(ringbuf, INSTPM);
		intel_logical_ring_emit(ringbuf, instp_mask << 16 | instp_mode);
		intel_logical_ring_advance(ringbuf);

		dev_priv->relative_constants_mode = instp_mode;
	}

	exec_start = params->batch_obj_vm_offset +
		     args->batch_start_offset;

	ret = engine->emit_bb_start(params->request, exec_start, params->dispatch_flags);
	if (ret)
		return ret;

	trace_i915_gem_ring_dispatch(params->request, params->dispatch_flags);

	i915_gem_execbuffer_move_to_active(vmas, params->request);

	return 0;
}

void intel_execlists_cancel_requests(struct intel_engine_cs *engine)
{
	struct drm_i915_gem_request *req, *tmp;
	LIST_HEAD(cancel_list);

	WARN_ON(!mutex_is_locked(&engine->i915->drm.struct_mutex));

	spin_lock_bh(&engine->execlist_lock);
	list_replace_init(&engine->execlist_queue, &cancel_list);
	spin_unlock_bh(&engine->execlist_lock);

	list_for_each_entry_safe(req, tmp, &cancel_list, execlist_link) {
		list_del(&req->execlist_link);
		i915_gem_request_put(req);
	}
}

void intel_logical_ring_stop(struct intel_engine_cs *engine)
{
	struct drm_i915_private *dev_priv = engine->i915;
	int ret;

	if (!intel_engine_initialized(engine))
		return;

	ret = intel_engine_idle(engine);
	if (ret)
		DRM_ERROR("failed to quiesce %s whilst cleaning up: %d\n",
			  engine->name, ret);

	/* TODO: Is this correct with Execlists enabled? */
	I915_WRITE_MODE(engine, _MASKED_BIT_ENABLE(STOP_RING));
	if (intel_wait_for_register(dev_priv,
				    RING_MI_MODE(engine->mmio_base),
				    MODE_IDLE, MODE_IDLE,
				    1000)) {
		DRM_ERROR("%s :timed out trying to stop ring\n", engine->name);
		return;
	}
	I915_WRITE_MODE(engine, _MASKED_BIT_DISABLE(STOP_RING));
}

int logical_ring_flush_all_caches(struct drm_i915_gem_request *req)
{
	struct intel_engine_cs *engine = req->engine;
	int ret;

	if (!engine->gpu_caches_dirty)
		return 0;

	ret = engine->emit_flush(req, 0, I915_GEM_GPU_DOMAINS);
	if (ret)
		return ret;

	engine->gpu_caches_dirty = false;
	return 0;
}

static int intel_lr_context_pin(struct i915_gem_context *ctx,
				struct intel_engine_cs *engine)
{
	struct drm_i915_private *dev_priv = ctx->i915;
	struct intel_context *ce = &ctx->engine[engine->id];
	void *vaddr;
	u32 *lrc_reg_state;
	int ret;

	lockdep_assert_held(&ctx->i915->drm.struct_mutex);

	if (ce->pin_count++)
		return 0;

	ret = i915_gem_obj_ggtt_pin(ce->state, GEN8_LR_CONTEXT_ALIGN,
				    PIN_OFFSET_BIAS | GUC_WOPCM_TOP);
	if (ret)
		goto err;

	vaddr = i915_gem_object_pin_map(ce->state);
	if (IS_ERR(vaddr)) {
		ret = PTR_ERR(vaddr);
		goto unpin_ctx_obj;
	}

	lrc_reg_state = vaddr + LRC_STATE_PN * PAGE_SIZE;

	ret = intel_pin_and_map_ringbuffer_obj(dev_priv, ce->ringbuf);
	if (ret)
		goto unpin_map;

<<<<<<< HEAD
=======
	i915_gem_context_reference(ctx);
>>>>>>> 5e580523
	ce->lrc_vma = i915_gem_obj_to_ggtt(ce->state);
	intel_lr_context_descriptor_update(ctx, engine);

	lrc_reg_state[CTX_RING_BUFFER_START+1] = ce->ringbuf->vma->node.start;
	ce->lrc_reg_state = lrc_reg_state;
	ce->state->dirty = true;

	/* Invalidate GuC TLB. */
	if (i915.enable_guc_submission)
		I915_WRITE(GEN8_GTCR, GEN8_GTCR_INVALIDATE);

<<<<<<< HEAD
	i915_gem_context_get(ctx);
=======
>>>>>>> 5e580523
	return 0;

unpin_map:
	i915_gem_object_unpin_map(ce->state);
unpin_ctx_obj:
	i915_gem_object_ggtt_unpin(ce->state);
err:
	ce->pin_count = 0;
	return ret;
}

void intel_lr_context_unpin(struct i915_gem_context *ctx,
			    struct intel_engine_cs *engine)
{
	struct intel_context *ce = &ctx->engine[engine->id];

	lockdep_assert_held(&ctx->i915->drm.struct_mutex);
	GEM_BUG_ON(ce->pin_count == 0);

	if (--ce->pin_count)
		return;

	intel_unpin_ringbuffer_obj(ce->ringbuf);

	i915_gem_object_unpin_map(ce->state);
	i915_gem_object_ggtt_unpin(ce->state);

	ce->lrc_vma = NULL;
	ce->lrc_desc = 0;
	ce->lrc_reg_state = NULL;

<<<<<<< HEAD
	i915_gem_context_put(ctx);
=======
	i915_gem_context_unreference(ctx);
>>>>>>> 5e580523
}

static int intel_logical_ring_workarounds_emit(struct drm_i915_gem_request *req)
{
	int ret, i;
	struct intel_engine_cs *engine = req->engine;
	struct intel_ringbuffer *ringbuf = req->ringbuf;
	struct i915_workarounds *w = &req->i915->workarounds;

	if (w->count == 0)
		return 0;

	engine->gpu_caches_dirty = true;
	ret = logical_ring_flush_all_caches(req);
	if (ret)
		return ret;

	ret = intel_ring_begin(req, w->count * 2 + 2);
	if (ret)
		return ret;

	intel_logical_ring_emit(ringbuf, MI_LOAD_REGISTER_IMM(w->count));
	for (i = 0; i < w->count; i++) {
		intel_logical_ring_emit_reg(ringbuf, w->reg[i].addr);
		intel_logical_ring_emit(ringbuf, w->reg[i].value);
	}
	intel_logical_ring_emit(ringbuf, MI_NOOP);

	intel_logical_ring_advance(ringbuf);

	engine->gpu_caches_dirty = true;
	ret = logical_ring_flush_all_caches(req);
	if (ret)
		return ret;

	return 0;
}

#define wa_ctx_emit(batch, index, cmd)					\
	do {								\
		int __index = (index)++;				\
		if (WARN_ON(__index >= (PAGE_SIZE / sizeof(uint32_t)))) { \
			return -ENOSPC;					\
		}							\
		batch[__index] = (cmd);					\
	} while (0)

#define wa_ctx_emit_reg(batch, index, reg) \
	wa_ctx_emit((batch), (index), i915_mmio_reg_offset(reg))

/*
 * In this WA we need to set GEN8_L3SQCREG4[21:21] and reset it after
 * PIPE_CONTROL instruction. This is required for the flush to happen correctly
 * but there is a slight complication as this is applied in WA batch where the
 * values are only initialized once so we cannot take register value at the
 * beginning and reuse it further; hence we save its value to memory, upload a
 * constant value with bit21 set and then we restore it back with the saved value.
 * To simplify the WA, a constant value is formed by using the default value
 * of this register. This shouldn't be a problem because we are only modifying
 * it for a short period and this batch in non-premptible. We can ofcourse
 * use additional instructions that read the actual value of the register
 * at that time and set our bit of interest but it makes the WA complicated.
 *
 * This WA is also required for Gen9 so extracting as a function avoids
 * code duplication.
 */
static inline int gen8_emit_flush_coherentl3_wa(struct intel_engine_cs *engine,
						uint32_t *batch,
						uint32_t index)
{
	struct drm_i915_private *dev_priv = engine->i915;
	uint32_t l3sqc4_flush = (0x40400000 | GEN8_LQSC_FLUSH_COHERENT_LINES);

	/*
	 * WaDisableLSQCROPERFforOCL:skl,kbl
	 * This WA is implemented in skl_init_clock_gating() but since
	 * this batch updates GEN8_L3SQCREG4 with default value we need to
	 * set this bit here to retain the WA during flush.
	 */
<<<<<<< HEAD
	if (IS_SKL_REVID(engine->i915, 0, SKL_REVID_E0) ||
	    IS_KBL_REVID(engine->i915, 0, KBL_REVID_E0))
=======
	if (IS_SKL_REVID(dev_priv, 0, SKL_REVID_E0) ||
	    IS_KBL_REVID(dev_priv, 0, KBL_REVID_E0))
>>>>>>> 5e580523
		l3sqc4_flush |= GEN8_LQSC_RO_PERF_DIS;

	wa_ctx_emit(batch, index, (MI_STORE_REGISTER_MEM_GEN8 |
				   MI_SRM_LRM_GLOBAL_GTT));
	wa_ctx_emit_reg(batch, index, GEN8_L3SQCREG4);
	wa_ctx_emit(batch, index, engine->scratch.gtt_offset + 256);
	wa_ctx_emit(batch, index, 0);

	wa_ctx_emit(batch, index, MI_LOAD_REGISTER_IMM(1));
	wa_ctx_emit_reg(batch, index, GEN8_L3SQCREG4);
	wa_ctx_emit(batch, index, l3sqc4_flush);

	wa_ctx_emit(batch, index, GFX_OP_PIPE_CONTROL(6));
	wa_ctx_emit(batch, index, (PIPE_CONTROL_CS_STALL |
				   PIPE_CONTROL_DC_FLUSH_ENABLE));
	wa_ctx_emit(batch, index, 0);
	wa_ctx_emit(batch, index, 0);
	wa_ctx_emit(batch, index, 0);
	wa_ctx_emit(batch, index, 0);

	wa_ctx_emit(batch, index, (MI_LOAD_REGISTER_MEM_GEN8 |
				   MI_SRM_LRM_GLOBAL_GTT));
	wa_ctx_emit_reg(batch, index, GEN8_L3SQCREG4);
	wa_ctx_emit(batch, index, engine->scratch.gtt_offset + 256);
	wa_ctx_emit(batch, index, 0);

	return index;
}

static inline uint32_t wa_ctx_start(struct i915_wa_ctx_bb *wa_ctx,
				    uint32_t offset,
				    uint32_t start_alignment)
{
	return wa_ctx->offset = ALIGN(offset, start_alignment);
}

static inline int wa_ctx_end(struct i915_wa_ctx_bb *wa_ctx,
			     uint32_t offset,
			     uint32_t size_alignment)
{
	wa_ctx->size = offset - wa_ctx->offset;

	WARN(wa_ctx->size % size_alignment,
	     "wa_ctx_bb failed sanity checks: size %d is not aligned to %d\n",
	     wa_ctx->size, size_alignment);
	return 0;
}

<<<<<<< HEAD
/*
 * Typically we only have one indirect_ctx and per_ctx batch buffer which are
 * initialized at the beginning and shared across all contexts but this field
 * helps us to have multiple batches at different offsets and select them based
 * on a criteria. At the moment this batch always start at the beginning of the page
 * and at this point we don't have multiple wa_ctx batch buffers.
=======
/**
 * gen8_init_indirectctx_bb() - initialize indirect ctx batch with WA
 *
 * @engine: only applicable for RCS
 * @wa_ctx: structure representing wa_ctx
 *  offset: specifies start of the batch, should be cache-aligned. This is updated
 *    with the offset value received as input.
 *  size: size of the batch in DWORDS but HW expects in terms of cachelines
 * @batch: page in which WA are loaded
 * @offset: This field specifies the start of the batch, it should be
 *  cache-aligned otherwise it is adjusted accordingly.
 *  Typically we only have one indirect_ctx and per_ctx batch buffer which are
 *  initialized at the beginning and shared across all contexts but this field
 *  helps us to have multiple batches at different offsets and select them based
 *  on a criteria. At the moment this batch always start at the beginning of the page
 *  and at this point we don't have multiple wa_ctx batch buffers.
 *
 *  The number of WA applied are not known at the beginning; we use this field
 *  to return the no of DWORDS written.
>>>>>>> 5e580523
 *
 * The number of WA applied are not known at the beginning; we use this field
 * to return the no of DWORDS written.
 *
 * It is to be noted that this batch does not contain MI_BATCH_BUFFER_END
 * so it adds NOOPs as padding to make it cacheline aligned.
 * MI_BATCH_BUFFER_END will be added to perctx batch and both of them together
 * makes a complete batch buffer.
 */
static int gen8_init_indirectctx_bb(struct intel_engine_cs *engine,
				    struct i915_wa_ctx_bb *wa_ctx,
				    uint32_t *batch,
				    uint32_t *offset)
{
	uint32_t scratch_addr;
	uint32_t index = wa_ctx_start(wa_ctx, *offset, CACHELINE_DWORDS);

	/* WaDisableCtxRestoreArbitration:bdw,chv */
	wa_ctx_emit(batch, index, MI_ARB_ON_OFF | MI_ARB_DISABLE);

	/* WaFlushCoherentL3CacheLinesAtContextSwitch:bdw */
	if (IS_BROADWELL(engine->i915)) {
		int rc = gen8_emit_flush_coherentl3_wa(engine, batch, index);
		if (rc < 0)
			return rc;
		index = rc;
	}

	/* WaClearSlmSpaceAtContextSwitch:bdw,chv */
	/* Actual scratch location is at 128 bytes offset */
	scratch_addr = engine->scratch.gtt_offset + 2*CACHELINE_BYTES;

	wa_ctx_emit(batch, index, GFX_OP_PIPE_CONTROL(6));
	wa_ctx_emit(batch, index, (PIPE_CONTROL_FLUSH_L3 |
				   PIPE_CONTROL_GLOBAL_GTT_IVB |
				   PIPE_CONTROL_CS_STALL |
				   PIPE_CONTROL_QW_WRITE));
	wa_ctx_emit(batch, index, scratch_addr);
	wa_ctx_emit(batch, index, 0);
	wa_ctx_emit(batch, index, 0);
	wa_ctx_emit(batch, index, 0);

	/* Pad to end of cacheline */
	while (index % CACHELINE_DWORDS)
		wa_ctx_emit(batch, index, MI_NOOP);

	/*
	 * MI_BATCH_BUFFER_END is not required in Indirect ctx BB because
	 * execution depends on the length specified in terms of cache lines
	 * in the register CTX_RCS_INDIRECT_CTX
	 */

	return wa_ctx_end(wa_ctx, *offset = index, CACHELINE_DWORDS);
}

<<<<<<< HEAD
/*
 *  This batch is started immediately after indirect_ctx batch. Since we ensure
 *  that indirect_ctx ends on a cacheline this batch is aligned automatically.
=======
/**
 * gen8_init_perctx_bb() - initialize per ctx batch with WA
 *
 * @engine: only applicable for RCS
 * @wa_ctx: structure representing wa_ctx
 *  offset: specifies start of the batch, should be cache-aligned.
 *  size: size of the batch in DWORDS but HW expects in terms of cachelines
 * @batch: page in which WA are loaded
 * @offset: This field specifies the start of this batch.
 *   This batch is started immediately after indirect_ctx batch. Since we ensure
 *   that indirect_ctx ends on a cacheline this batch is aligned automatically.
>>>>>>> 5e580523
 *
 *  The number of DWORDS written are returned using this field.
 *
 *  This batch is terminated with MI_BATCH_BUFFER_END and so we need not add padding
 *  to align it with cacheline as padding after MI_BATCH_BUFFER_END is redundant.
 */
static int gen8_init_perctx_bb(struct intel_engine_cs *engine,
			       struct i915_wa_ctx_bb *wa_ctx,
			       uint32_t *batch,
			       uint32_t *offset)
{
	uint32_t index = wa_ctx_start(wa_ctx, *offset, CACHELINE_DWORDS);

	/* WaDisableCtxRestoreArbitration:bdw,chv */
	wa_ctx_emit(batch, index, MI_ARB_ON_OFF | MI_ARB_ENABLE);

	wa_ctx_emit(batch, index, MI_BATCH_BUFFER_END);

	return wa_ctx_end(wa_ctx, *offset = index, 1);
}

static int gen9_init_indirectctx_bb(struct intel_engine_cs *engine,
				    struct i915_wa_ctx_bb *wa_ctx,
				    uint32_t *batch,
				    uint32_t *offset)
{
	int ret;
<<<<<<< HEAD
	uint32_t index = wa_ctx_start(wa_ctx, *offset, CACHELINE_DWORDS);

	/* WaDisableCtxRestoreArbitration:skl,bxt */
	if (IS_SKL_REVID(engine->i915, 0, SKL_REVID_D0) ||
	    IS_BXT_REVID(engine->i915, 0, BXT_REVID_A1))
=======
	struct drm_i915_private *dev_priv = engine->i915;
	uint32_t index = wa_ctx_start(wa_ctx, *offset, CACHELINE_DWORDS);

	/* WaDisableCtxRestoreArbitration:skl,bxt */
	if (IS_SKL_REVID(dev_priv, 0, SKL_REVID_D0) ||
	    IS_BXT_REVID(dev_priv, 0, BXT_REVID_A1))
>>>>>>> 5e580523
		wa_ctx_emit(batch, index, MI_ARB_ON_OFF | MI_ARB_DISABLE);

	/* WaFlushCoherentL3CacheLinesAtContextSwitch:skl,bxt */
	ret = gen8_emit_flush_coherentl3_wa(engine, batch, index);
	if (ret < 0)
		return ret;
	index = ret;

<<<<<<< HEAD
	/* WaDisableGatherAtSetShaderCommonSlice:skl,bxt,kbl */
	wa_ctx_emit(batch, index, MI_LOAD_REGISTER_IMM(1));
	wa_ctx_emit_reg(batch, index, COMMON_SLICE_CHICKEN2);
	wa_ctx_emit(batch, index, _MASKED_BIT_DISABLE(
			    GEN9_DISABLE_GATHER_AT_SET_SHADER_COMMON_SLICE));
	wa_ctx_emit(batch, index, MI_NOOP);

	/* WaClearSlmSpaceAtContextSwitch:kbl */
	/* Actual scratch location is at 128 bytes offset */
	if (IS_KBL_REVID(engine->i915, 0, KBL_REVID_A0)) {
=======
	/* WaClearSlmSpaceAtContextSwitch:kbl */
	/* Actual scratch location is at 128 bytes offset */
	if (IS_KBL_REVID(dev_priv, 0, KBL_REVID_A0)) {
>>>>>>> 5e580523
		uint32_t scratch_addr
			= engine->scratch.gtt_offset + 2*CACHELINE_BYTES;

		wa_ctx_emit(batch, index, GFX_OP_PIPE_CONTROL(6));
		wa_ctx_emit(batch, index, (PIPE_CONTROL_FLUSH_L3 |
					   PIPE_CONTROL_GLOBAL_GTT_IVB |
					   PIPE_CONTROL_CS_STALL |
					   PIPE_CONTROL_QW_WRITE));
		wa_ctx_emit(batch, index, scratch_addr);
		wa_ctx_emit(batch, index, 0);
		wa_ctx_emit(batch, index, 0);
		wa_ctx_emit(batch, index, 0);
	}

	/* WaMediaPoolStateCmdInWABB:bxt */
	if (HAS_POOLED_EU(engine->i915)) {
		/*
		 * EU pool configuration is setup along with golden context
		 * during context initialization. This value depends on
		 * device type (2x6 or 3x6) and needs to be updated based
		 * on which subslice is disabled especially for 2x6
		 * devices, however it is safe to load default
		 * configuration of 3x6 device instead of masking off
		 * corresponding bits because HW ignores bits of a disabled
		 * subslice and drops down to appropriate config. Please
		 * see render_state_setup() in i915_gem_render_state.c for
		 * possible configurations, to avoid duplication they are
		 * not shown here again.
		 */
		u32 eu_pool_config = 0x00777000;
		wa_ctx_emit(batch, index, GEN9_MEDIA_POOL_STATE);
		wa_ctx_emit(batch, index, GEN9_MEDIA_POOL_ENABLE);
		wa_ctx_emit(batch, index, eu_pool_config);
		wa_ctx_emit(batch, index, 0);
		wa_ctx_emit(batch, index, 0);
		wa_ctx_emit(batch, index, 0);
	}

	/* Pad to end of cacheline */
	while (index % CACHELINE_DWORDS)
		wa_ctx_emit(batch, index, MI_NOOP);

	return wa_ctx_end(wa_ctx, *offset = index, CACHELINE_DWORDS);
}

static int gen9_init_perctx_bb(struct intel_engine_cs *engine,
			       struct i915_wa_ctx_bb *wa_ctx,
			       uint32_t *batch,
			       uint32_t *offset)
{
	uint32_t index = wa_ctx_start(wa_ctx, *offset, CACHELINE_DWORDS);

	/* WaSetDisablePixMaskCammingAndRhwoInCommonSliceChicken:skl,bxt */
	if (IS_SKL_REVID(engine->i915, 0, SKL_REVID_B0) ||
	    IS_BXT_REVID(engine->i915, 0, BXT_REVID_A1)) {
		wa_ctx_emit(batch, index, MI_LOAD_REGISTER_IMM(1));
		wa_ctx_emit_reg(batch, index, GEN9_SLICE_COMMON_ECO_CHICKEN0);
		wa_ctx_emit(batch, index,
			    _MASKED_BIT_ENABLE(DISABLE_PIXEL_MASK_CAMMING));
		wa_ctx_emit(batch, index, MI_NOOP);
	}

	/* WaClearTdlStateAckDirtyBits:bxt */
	if (IS_BXT_REVID(engine->i915, 0, BXT_REVID_B0)) {
		wa_ctx_emit(batch, index, MI_LOAD_REGISTER_IMM(4));

		wa_ctx_emit_reg(batch, index, GEN8_STATE_ACK);
		wa_ctx_emit(batch, index, _MASKED_BIT_DISABLE(GEN9_SUBSLICE_TDL_ACK_BITS));

		wa_ctx_emit_reg(batch, index, GEN9_STATE_ACK_SLICE1);
		wa_ctx_emit(batch, index, _MASKED_BIT_DISABLE(GEN9_SUBSLICE_TDL_ACK_BITS));

		wa_ctx_emit_reg(batch, index, GEN9_STATE_ACK_SLICE2);
		wa_ctx_emit(batch, index, _MASKED_BIT_DISABLE(GEN9_SUBSLICE_TDL_ACK_BITS));

		wa_ctx_emit_reg(batch, index, GEN7_ROW_CHICKEN2);
		/* dummy write to CS, mask bits are 0 to ensure the register is not modified */
		wa_ctx_emit(batch, index, 0x0);
		wa_ctx_emit(batch, index, MI_NOOP);
	}

	/* WaDisableCtxRestoreArbitration:skl,bxt */
	if (IS_SKL_REVID(engine->i915, 0, SKL_REVID_D0) ||
	    IS_BXT_REVID(engine->i915, 0, BXT_REVID_A1))
		wa_ctx_emit(batch, index, MI_ARB_ON_OFF | MI_ARB_ENABLE);

	wa_ctx_emit(batch, index, MI_BATCH_BUFFER_END);

	return wa_ctx_end(wa_ctx, *offset = index, 1);
}

static int lrc_setup_wa_ctx_obj(struct intel_engine_cs *engine, u32 size)
{
	int ret;

	engine->wa_ctx.obj = i915_gem_object_create(&engine->i915->drm,
						    PAGE_ALIGN(size));
	if (IS_ERR(engine->wa_ctx.obj)) {
		DRM_DEBUG_DRIVER("alloc LRC WA ctx backing obj failed.\n");
		ret = PTR_ERR(engine->wa_ctx.obj);
		engine->wa_ctx.obj = NULL;
		return ret;
	}

	ret = i915_gem_obj_ggtt_pin(engine->wa_ctx.obj, PAGE_SIZE, 0);
	if (ret) {
		DRM_DEBUG_DRIVER("pin LRC WA ctx backing obj failed: %d\n",
				 ret);
		i915_gem_object_put(engine->wa_ctx.obj);
		return ret;
	}

	return 0;
}

static void lrc_destroy_wa_ctx_obj(struct intel_engine_cs *engine)
{
	if (engine->wa_ctx.obj) {
		i915_gem_object_ggtt_unpin(engine->wa_ctx.obj);
		i915_gem_object_put(engine->wa_ctx.obj);
		engine->wa_ctx.obj = NULL;
	}
}

static int intel_init_workaround_bb(struct intel_engine_cs *engine)
{
	int ret;
	uint32_t *batch;
	uint32_t offset;
	struct page *page;
	struct i915_ctx_workarounds *wa_ctx = &engine->wa_ctx;

	WARN_ON(engine->id != RCS);

	/* update this when WA for higher Gen are added */
	if (INTEL_GEN(engine->i915) > 9) {
		DRM_ERROR("WA batch buffer is not initialized for Gen%d\n",
			  INTEL_GEN(engine->i915));
		return 0;
	}

	/* some WA perform writes to scratch page, ensure it is valid */
	if (engine->scratch.obj == NULL) {
		DRM_ERROR("scratch page not allocated for %s\n", engine->name);
		return -EINVAL;
	}

	ret = lrc_setup_wa_ctx_obj(engine, PAGE_SIZE);
	if (ret) {
		DRM_DEBUG_DRIVER("Failed to setup context WA page: %d\n", ret);
		return ret;
	}

	page = i915_gem_object_get_dirty_page(wa_ctx->obj, 0);
	batch = kmap_atomic(page);
	offset = 0;

	if (IS_GEN8(engine->i915)) {
		ret = gen8_init_indirectctx_bb(engine,
					       &wa_ctx->indirect_ctx,
					       batch,
					       &offset);
		if (ret)
			goto out;

		ret = gen8_init_perctx_bb(engine,
					  &wa_ctx->per_ctx,
					  batch,
					  &offset);
		if (ret)
			goto out;
	} else if (IS_GEN9(engine->i915)) {
		ret = gen9_init_indirectctx_bb(engine,
					       &wa_ctx->indirect_ctx,
					       batch,
					       &offset);
		if (ret)
			goto out;

		ret = gen9_init_perctx_bb(engine,
					  &wa_ctx->per_ctx,
					  batch,
					  &offset);
		if (ret)
			goto out;
	}

out:
	kunmap_atomic(batch);
	if (ret)
		lrc_destroy_wa_ctx_obj(engine);

	return ret;
}

static void lrc_init_hws(struct intel_engine_cs *engine)
{
	struct drm_i915_private *dev_priv = engine->i915;

	I915_WRITE(RING_HWS_PGA(engine->mmio_base),
		   (u32)engine->status_page.gfx_addr);
	POSTING_READ(RING_HWS_PGA(engine->mmio_base));
}

static int gen8_init_common_ring(struct intel_engine_cs *engine)
{
	struct drm_i915_private *dev_priv = engine->i915;
	unsigned int next_context_status_buffer_hw;

	lrc_init_hws(engine);

	I915_WRITE_IMR(engine,
		       ~(engine->irq_enable_mask | engine->irq_keep_mask));
	I915_WRITE(RING_HWSTAM(engine->mmio_base), 0xffffffff);

	I915_WRITE(RING_MODE_GEN7(engine),
		   _MASKED_BIT_DISABLE(GFX_REPLAY_MODE) |
		   _MASKED_BIT_ENABLE(GFX_RUN_LIST_ENABLE));
	POSTING_READ(RING_MODE_GEN7(engine));

	/*
	 * Instead of resetting the Context Status Buffer (CSB) read pointer to
	 * zero, we need to read the write pointer from hardware and use its
	 * value because "this register is power context save restored".
	 * Effectively, these states have been observed:
	 *
	 *      | Suspend-to-idle (freeze) | Suspend-to-RAM (mem) |
	 * BDW  | CSB regs not reset       | CSB regs reset       |
	 * CHT  | CSB regs not reset       | CSB regs not reset   |
	 * SKL  |         ?                |         ?            |
	 * BXT  |         ?                |         ?            |
	 */
	next_context_status_buffer_hw =
		GEN8_CSB_WRITE_PTR(I915_READ(RING_CONTEXT_STATUS_PTR(engine)));

	/*
	 * When the CSB registers are reset (also after power-up / gpu reset),
	 * CSB write pointer is set to all 1's, which is not valid, use '5' in
	 * this special case, so the first element read is CSB[0].
	 */
	if (next_context_status_buffer_hw == GEN8_CSB_PTR_MASK)
		next_context_status_buffer_hw = (GEN8_CSB_ENTRIES - 1);

	engine->next_context_status_buffer = next_context_status_buffer_hw;
	DRM_DEBUG_DRIVER("Execlists enabled for %s\n", engine->name);

	intel_engine_init_hangcheck(engine);

	return intel_mocs_init_engine(engine);
}

static int gen8_init_render_ring(struct intel_engine_cs *engine)
{
	struct drm_i915_private *dev_priv = engine->i915;
	int ret;

	ret = gen8_init_common_ring(engine);
	if (ret)
		return ret;

	/* We need to disable the AsyncFlip performance optimisations in order
	 * to use MI_WAIT_FOR_EVENT within the CS. It should already be
	 * programmed to '1' on all products.
	 *
	 * WaDisableAsyncFlipPerfMode:snb,ivb,hsw,vlv,bdw,chv
	 */
	I915_WRITE(MI_MODE, _MASKED_BIT_ENABLE(ASYNC_FLIP_PERF_DISABLE));

	I915_WRITE(INSTPM, _MASKED_BIT_ENABLE(INSTPM_FORCE_ORDERING));

	return init_workarounds_ring(engine);
}

static int gen9_init_render_ring(struct intel_engine_cs *engine)
{
	int ret;

	ret = gen8_init_common_ring(engine);
	if (ret)
		return ret;

	return init_workarounds_ring(engine);
}

static int intel_logical_ring_emit_pdps(struct drm_i915_gem_request *req)
{
	struct i915_hw_ppgtt *ppgtt = req->ctx->ppgtt;
	struct intel_engine_cs *engine = req->engine;
	struct intel_ringbuffer *ringbuf = req->ringbuf;
	const int num_lri_cmds = GEN8_LEGACY_PDPES * 2;
	int i, ret;

	ret = intel_ring_begin(req, num_lri_cmds * 2 + 2);
	if (ret)
		return ret;

	intel_logical_ring_emit(ringbuf, MI_LOAD_REGISTER_IMM(num_lri_cmds));
	for (i = GEN8_LEGACY_PDPES - 1; i >= 0; i--) {
		const dma_addr_t pd_daddr = i915_page_dir_dma_addr(ppgtt, i);

		intel_logical_ring_emit_reg(ringbuf,
					    GEN8_RING_PDP_UDW(engine, i));
		intel_logical_ring_emit(ringbuf, upper_32_bits(pd_daddr));
		intel_logical_ring_emit_reg(ringbuf,
					    GEN8_RING_PDP_LDW(engine, i));
		intel_logical_ring_emit(ringbuf, lower_32_bits(pd_daddr));
	}

	intel_logical_ring_emit(ringbuf, MI_NOOP);
	intel_logical_ring_advance(ringbuf);

	return 0;
}

static int gen8_emit_bb_start(struct drm_i915_gem_request *req,
			      u64 offset, unsigned dispatch_flags)
{
	struct intel_ringbuffer *ringbuf = req->ringbuf;
	bool ppgtt = !(dispatch_flags & I915_DISPATCH_SECURE);
	int ret;

	/* Don't rely in hw updating PDPs, specially in lite-restore.
	 * Ideally, we should set Force PD Restore in ctx descriptor,
	 * but we can't. Force Restore would be a second option, but
	 * it is unsafe in case of lite-restore (because the ctx is
	 * not idle). PML4 is allocated during ppgtt init so this is
	 * not needed in 48-bit.*/
	if (req->ctx->ppgtt &&
	    (intel_engine_flag(req->engine) & req->ctx->ppgtt->pd_dirty_rings)) {
		if (!USES_FULL_48BIT_PPGTT(req->i915) &&
		    !intel_vgpu_active(req->i915)) {
			ret = intel_logical_ring_emit_pdps(req);
			if (ret)
				return ret;
		}

		req->ctx->ppgtt->pd_dirty_rings &= ~intel_engine_flag(req->engine);
	}

	ret = intel_ring_begin(req, 4);
	if (ret)
		return ret;

	/* FIXME(BDW): Address space and security selectors. */
	intel_logical_ring_emit(ringbuf, MI_BATCH_BUFFER_START_GEN8 |
				(ppgtt<<8) |
				(dispatch_flags & I915_DISPATCH_RS ?
				 MI_BATCH_RESOURCE_STREAMER : 0));
	intel_logical_ring_emit(ringbuf, lower_32_bits(offset));
	intel_logical_ring_emit(ringbuf, upper_32_bits(offset));
	intel_logical_ring_emit(ringbuf, MI_NOOP);
	intel_logical_ring_advance(ringbuf);

	return 0;
}

static void gen8_logical_ring_enable_irq(struct intel_engine_cs *engine)
{
	struct drm_i915_private *dev_priv = engine->i915;
	I915_WRITE_IMR(engine,
		       ~(engine->irq_enable_mask | engine->irq_keep_mask));
	POSTING_READ_FW(RING_IMR(engine->mmio_base));
}

static void gen8_logical_ring_disable_irq(struct intel_engine_cs *engine)
{
	struct drm_i915_private *dev_priv = engine->i915;
	I915_WRITE_IMR(engine, ~engine->irq_keep_mask);
}

static int gen8_emit_flush(struct drm_i915_gem_request *request,
			   u32 invalidate_domains,
			   u32 unused)
{
	struct intel_ringbuffer *ringbuf = request->ringbuf;
	struct intel_engine_cs *engine = ringbuf->engine;
	struct drm_i915_private *dev_priv = request->i915;
	uint32_t cmd;
	int ret;

	ret = intel_ring_begin(request, 4);
	if (ret)
		return ret;

	cmd = MI_FLUSH_DW + 1;

	/* We always require a command barrier so that subsequent
	 * commands, such as breadcrumb interrupts, are strictly ordered
	 * wrt the contents of the write cache being flushed to memory
	 * (and thus being coherent from the CPU).
	 */
	cmd |= MI_FLUSH_DW_STORE_INDEX | MI_FLUSH_DW_OP_STOREDW;

	if (invalidate_domains & I915_GEM_GPU_DOMAINS) {
		cmd |= MI_INVALIDATE_TLB;
		if (engine == &dev_priv->engine[VCS])
			cmd |= MI_INVALIDATE_BSD;
	}

	intel_logical_ring_emit(ringbuf, cmd);
	intel_logical_ring_emit(ringbuf,
				I915_GEM_HWS_SCRATCH_ADDR |
				MI_FLUSH_DW_USE_GTT);
	intel_logical_ring_emit(ringbuf, 0); /* upper addr */
	intel_logical_ring_emit(ringbuf, 0); /* value */
	intel_logical_ring_advance(ringbuf);

	return 0;
}

static int gen8_emit_flush_render(struct drm_i915_gem_request *request,
				  u32 invalidate_domains,
				  u32 flush_domains)
{
	struct intel_ringbuffer *ringbuf = request->ringbuf;
	struct intel_engine_cs *engine = ringbuf->engine;
	u32 scratch_addr = engine->scratch.gtt_offset + 2 * CACHELINE_BYTES;
	bool vf_flush_wa = false, dc_flush_wa = false;
	u32 flags = 0;
	int ret;
	int len;

	flags |= PIPE_CONTROL_CS_STALL;

	if (flush_domains) {
		flags |= PIPE_CONTROL_RENDER_TARGET_CACHE_FLUSH;
		flags |= PIPE_CONTROL_DEPTH_CACHE_FLUSH;
		flags |= PIPE_CONTROL_DC_FLUSH_ENABLE;
		flags |= PIPE_CONTROL_FLUSH_ENABLE;
	}

	if (invalidate_domains) {
		flags |= PIPE_CONTROL_TLB_INVALIDATE;
		flags |= PIPE_CONTROL_INSTRUCTION_CACHE_INVALIDATE;
		flags |= PIPE_CONTROL_TEXTURE_CACHE_INVALIDATE;
		flags |= PIPE_CONTROL_VF_CACHE_INVALIDATE;
		flags |= PIPE_CONTROL_CONST_CACHE_INVALIDATE;
		flags |= PIPE_CONTROL_STATE_CACHE_INVALIDATE;
		flags |= PIPE_CONTROL_QW_WRITE;
		flags |= PIPE_CONTROL_GLOBAL_GTT_IVB;

		/*
		 * On GEN9: before VF_CACHE_INVALIDATE we need to emit a NULL
		 * pipe control.
		 */
		if (IS_GEN9(request->i915))
			vf_flush_wa = true;

		/* WaForGAMHang:kbl */
		if (IS_KBL_REVID(request->i915, 0, KBL_REVID_B0))
			dc_flush_wa = true;
	}

	len = 6;

	if (vf_flush_wa)
		len += 6;

	if (dc_flush_wa)
		len += 12;

	ret = intel_ring_begin(request, len);
	if (ret)
		return ret;

	if (vf_flush_wa) {
		intel_logical_ring_emit(ringbuf, GFX_OP_PIPE_CONTROL(6));
		intel_logical_ring_emit(ringbuf, 0);
		intel_logical_ring_emit(ringbuf, 0);
		intel_logical_ring_emit(ringbuf, 0);
		intel_logical_ring_emit(ringbuf, 0);
		intel_logical_ring_emit(ringbuf, 0);
	}

	if (dc_flush_wa) {
		intel_logical_ring_emit(ringbuf, GFX_OP_PIPE_CONTROL(6));
		intel_logical_ring_emit(ringbuf, PIPE_CONTROL_DC_FLUSH_ENABLE);
		intel_logical_ring_emit(ringbuf, 0);
		intel_logical_ring_emit(ringbuf, 0);
		intel_logical_ring_emit(ringbuf, 0);
		intel_logical_ring_emit(ringbuf, 0);
	}

	intel_logical_ring_emit(ringbuf, GFX_OP_PIPE_CONTROL(6));
	intel_logical_ring_emit(ringbuf, flags);
	intel_logical_ring_emit(ringbuf, scratch_addr);
	intel_logical_ring_emit(ringbuf, 0);
	intel_logical_ring_emit(ringbuf, 0);
	intel_logical_ring_emit(ringbuf, 0);

	if (dc_flush_wa) {
		intel_logical_ring_emit(ringbuf, GFX_OP_PIPE_CONTROL(6));
		intel_logical_ring_emit(ringbuf, PIPE_CONTROL_CS_STALL);
		intel_logical_ring_emit(ringbuf, 0);
		intel_logical_ring_emit(ringbuf, 0);
		intel_logical_ring_emit(ringbuf, 0);
		intel_logical_ring_emit(ringbuf, 0);
	}

	intel_logical_ring_advance(ringbuf);

	return 0;
}

static void bxt_a_seqno_barrier(struct intel_engine_cs *engine)
{
	/*
	 * On BXT A steppings there is a HW coherency issue whereby the
	 * MI_STORE_DATA_IMM storing the completed request's seqno
	 * occasionally doesn't invalidate the CPU cache. Work around this by
	 * clflushing the corresponding cacheline whenever the caller wants
	 * the coherency to be guaranteed. Note that this cacheline is known
	 * to be clean at this point, since we only write it in
	 * bxt_a_set_seqno(), where we also do a clflush after the write. So
	 * this clflush in practice becomes an invalidate operation.
	 */
	intel_flush_status_page(engine, I915_GEM_HWS_INDEX);
}

/*
 * Reserve space for 2 NOOPs at the end of each request to be
 * used as a workaround for not being allowed to do lite
 * restore with HEAD==TAIL (WaIdleLiteRestore).
 */
#define WA_TAIL_DWORDS 2

static int gen8_emit_request(struct drm_i915_gem_request *request)
{
	struct intel_ringbuffer *ringbuf = request->ringbuf;
	int ret;

	ret = intel_ring_begin(request, 6 + WA_TAIL_DWORDS);
	if (ret)
		return ret;

	/* w/a: bit 5 needs to be zero for MI_FLUSH_DW address. */
	BUILD_BUG_ON(I915_GEM_HWS_INDEX_ADDR & (1 << 5));

	intel_logical_ring_emit(ringbuf,
				(MI_FLUSH_DW + 1) | MI_FLUSH_DW_OP_STOREDW);
	intel_logical_ring_emit(ringbuf,
				intel_hws_seqno_address(request->engine) |
				MI_FLUSH_DW_USE_GTT);
	intel_logical_ring_emit(ringbuf, 0);
<<<<<<< HEAD
	intel_logical_ring_emit(ringbuf, request->fence.seqno);
=======
	intel_logical_ring_emit(ringbuf, request->seqno);
>>>>>>> 5e580523
	intel_logical_ring_emit(ringbuf, MI_USER_INTERRUPT);
	intel_logical_ring_emit(ringbuf, MI_NOOP);
	return intel_logical_ring_advance_and_submit(request);
}

static int gen8_emit_request_render(struct drm_i915_gem_request *request)
{
	struct intel_ringbuffer *ringbuf = request->ringbuf;
	int ret;

	ret = intel_ring_begin(request, 8 + WA_TAIL_DWORDS);
	if (ret)
		return ret;

	/* We're using qword write, seqno should be aligned to 8 bytes. */
	BUILD_BUG_ON(I915_GEM_HWS_INDEX & 1);

	/* w/a for post sync ops following a GPGPU operation we
	 * need a prior CS_STALL, which is emitted by the flush
	 * following the batch.
	 */
	intel_logical_ring_emit(ringbuf, GFX_OP_PIPE_CONTROL(6));
	intel_logical_ring_emit(ringbuf,
				(PIPE_CONTROL_GLOBAL_GTT_IVB |
				 PIPE_CONTROL_CS_STALL |
				 PIPE_CONTROL_QW_WRITE));
	intel_logical_ring_emit(ringbuf,
				intel_hws_seqno_address(request->engine));
	intel_logical_ring_emit(ringbuf, 0);
	intel_logical_ring_emit(ringbuf, i915_gem_request_get_seqno(request));
	/* We're thrashing one dword of HWS. */
	intel_logical_ring_emit(ringbuf, 0);
	intel_logical_ring_emit(ringbuf, MI_USER_INTERRUPT);
	intel_logical_ring_emit(ringbuf, MI_NOOP);
	return intel_logical_ring_advance_and_submit(request);
}

static int intel_lr_context_render_state_init(struct drm_i915_gem_request *req)
{
	struct render_state so;
	int ret;

	ret = i915_gem_render_state_prepare(req->engine, &so);
	if (ret)
		return ret;

	if (so.rodata == NULL)
		return 0;

	ret = req->engine->emit_bb_start(req, so.ggtt_offset,
				       I915_DISPATCH_SECURE);
	if (ret)
		goto out;

	ret = req->engine->emit_bb_start(req,
				       (so.ggtt_offset + so.aux_batch_offset),
				       I915_DISPATCH_SECURE);
	if (ret)
		goto out;

	i915_vma_move_to_active(i915_gem_obj_to_ggtt(so.obj), req);

out:
	i915_gem_render_state_fini(&so);
	return ret;
}

static int gen8_init_rcs_context(struct drm_i915_gem_request *req)
{
	int ret;

	ret = intel_logical_ring_workarounds_emit(req);
	if (ret)
		return ret;

	ret = intel_rcs_context_init_mocs(req);
	/*
	 * Failing to program the MOCS is non-fatal.The system will not
	 * run at peak performance. So generate an error and carry on.
	 */
	if (ret)
		DRM_ERROR("MOCS failed to program: expect performance issues.\n");

	return intel_lr_context_render_state_init(req);
}

/**
 * intel_logical_ring_cleanup() - deallocate the Engine Command Streamer
<<<<<<< HEAD
 * @engine: Engine Command Streamer.
=======
 *
 * @engine: Engine Command Streamer.
 *
>>>>>>> 5e580523
 */
void intel_logical_ring_cleanup(struct intel_engine_cs *engine)
{
	struct drm_i915_private *dev_priv;

	if (!intel_engine_initialized(engine))
		return;

	/*
	 * Tasklet cannot be active at this point due intel_mark_active/idle
	 * so this is just for documentation.
	 */
	if (WARN_ON(test_bit(TASKLET_STATE_SCHED, &engine->irq_tasklet.state)))
		tasklet_kill(&engine->irq_tasklet);

	dev_priv = engine->i915;

	if (engine->buffer) {
		intel_logical_ring_stop(engine);
		WARN_ON((I915_READ_MODE(engine) & MODE_IDLE) == 0);
	}

	if (engine->cleanup)
		engine->cleanup(engine);

	intel_engine_cleanup_cmd_parser(engine);
	i915_gem_batch_pool_fini(&engine->batch_pool);

	intel_engine_fini_breadcrumbs(engine);

	if (engine->status_page.obj) {
		i915_gem_object_unpin_map(engine->status_page.obj);
		engine->status_page.obj = NULL;
	}
	intel_lr_context_unpin(dev_priv->kernel_context, engine);

	engine->idle_lite_restore_wa = 0;
	engine->disable_lite_restore_wa = false;
	engine->ctx_desc_template = 0;

	lrc_destroy_wa_ctx_obj(engine);
	engine->i915 = NULL;
}

static void
logical_ring_default_vfuncs(struct intel_engine_cs *engine)
{
	/* Default vfuncs which can be overriden by each engine. */
	engine->init_hw = gen8_init_common_ring;
	engine->emit_request = gen8_emit_request;
	engine->emit_flush = gen8_emit_flush;
	engine->irq_enable = gen8_logical_ring_enable_irq;
	engine->irq_disable = gen8_logical_ring_disable_irq;
	engine->emit_bb_start = gen8_emit_bb_start;
	if (IS_BXT_REVID(engine->i915, 0, BXT_REVID_A1))
		engine->irq_seqno_barrier = bxt_a_seqno_barrier;
}

static inline void
logical_ring_default_irqs(struct intel_engine_cs *engine)
{
	unsigned shift = engine->irq_shift;
	engine->irq_enable_mask = GT_RENDER_USER_INTERRUPT << shift;
	engine->irq_keep_mask = GT_CONTEXT_SWITCH_INTERRUPT << shift;
}

static int
lrc_setup_hws(struct intel_engine_cs *engine,
	      struct drm_i915_gem_object *dctx_obj)
{
	void *hws;

	/* The HWSP is part of the default context object in LRC mode. */
	engine->status_page.gfx_addr = i915_gem_obj_ggtt_offset(dctx_obj) +
				       LRC_PPHWSP_PN * PAGE_SIZE;
	hws = i915_gem_object_pin_map(dctx_obj);
	if (IS_ERR(hws))
		return PTR_ERR(hws);
	engine->status_page.page_addr = hws + LRC_PPHWSP_PN * PAGE_SIZE;
	engine->status_page.obj = dctx_obj;

	return 0;
}

<<<<<<< HEAD
static void
logical_ring_setup(struct intel_engine_cs *engine)
{
	struct drm_i915_private *dev_priv = engine->i915;
	enum forcewake_domains fw_domains;

	intel_engine_setup_common(engine);

	/* Intentionally left blank. */
	engine->buffer = NULL;

	fw_domains = intel_uncore_forcewake_for_reg(dev_priv,
						    RING_ELSP(engine),
						    FW_REG_WRITE);

	fw_domains |= intel_uncore_forcewake_for_reg(dev_priv,
						     RING_CONTEXT_STATUS_PTR(engine),
						     FW_REG_READ | FW_REG_WRITE);

	fw_domains |= intel_uncore_forcewake_for_reg(dev_priv,
						     RING_CONTEXT_STATUS_BUF_BASE(engine),
						     FW_REG_READ);

	engine->fw_domains = fw_domains;
=======
static int
logical_ring_init(struct intel_engine_cs *engine)
{
	struct i915_gem_context *dctx = engine->i915->kernel_context;
	int ret;

	ret = intel_engine_init_breadcrumbs(engine);
	if (ret)
		goto error;
>>>>>>> 5e580523

	tasklet_init(&engine->irq_tasklet,
		     intel_lrc_irq_handler, (unsigned long)engine);

	logical_ring_init_platform_invariants(engine);
	logical_ring_default_vfuncs(engine);
	logical_ring_default_irqs(engine);
}

static int
logical_ring_init(struct intel_engine_cs *engine)
{
	struct i915_gem_context *dctx = engine->i915->kernel_context;
	int ret;

	ret = intel_engine_init_common(engine);
	if (ret)
		goto error;

	ret = execlists_context_deferred_alloc(dctx, engine);
	if (ret)
		goto error;

	/* As this is the default context, always pin it */
	ret = intel_lr_context_pin(dctx, engine);
	if (ret) {
		DRM_ERROR("Failed to pin context for %s: %d\n",
			  engine->name, ret);
		goto error;
	}

	/* And setup the hardware status page. */
	ret = lrc_setup_hws(engine, dctx->engine[engine->id].state);
	if (ret) {
		DRM_ERROR("Failed to set up hws %s: %d\n", engine->name, ret);
		goto error;
	}

	return 0;

error:
	intel_logical_ring_cleanup(engine);
	return ret;
}

<<<<<<< HEAD
int logical_render_ring_init(struct intel_engine_cs *engine)
=======
static int logical_render_ring_init(struct intel_engine_cs *engine)
>>>>>>> 5e580523
{
	struct drm_i915_private *dev_priv = engine->i915;
	int ret;

<<<<<<< HEAD
	logical_ring_setup(engine);

=======
>>>>>>> 5e580523
	if (HAS_L3_DPF(dev_priv))
		engine->irq_keep_mask |= GT_RENDER_L3_PARITY_ERROR_INTERRUPT;

	/* Override some for render ring. */
	if (INTEL_GEN(dev_priv) >= 9)
		engine->init_hw = gen9_init_render_ring;
	else
		engine->init_hw = gen8_init_render_ring;
	engine->init_context = gen8_init_rcs_context;
	engine->cleanup = intel_fini_pipe_control;
	engine->emit_flush = gen8_emit_flush_render;
	engine->emit_request = gen8_emit_request_render;

	ret = intel_init_pipe_control(engine, 4096);
	if (ret)
		return ret;

	ret = intel_init_workaround_bb(engine);
	if (ret) {
		/*
		 * We continue even if we fail to initialize WA batch
		 * because we only expect rare glitches but nothing
		 * critical to prevent us from using GPU
		 */
		DRM_ERROR("WA batch buffer initialization failed: %d\n",
			  ret);
	}

	ret = logical_ring_init(engine);
	if (ret) {
		lrc_destroy_wa_ctx_obj(engine);
	}

	return ret;
}

<<<<<<< HEAD
int logical_xcs_ring_init(struct intel_engine_cs *engine)
{
	logical_ring_setup(engine);

	return logical_ring_init(engine);
=======
static const struct logical_ring_info {
	const char *name;
	unsigned exec_id;
	unsigned guc_id;
	u32 mmio_base;
	unsigned irq_shift;
	int (*init)(struct intel_engine_cs *engine);
} logical_rings[] = {
	[RCS] = {
		.name = "render ring",
		.exec_id = I915_EXEC_RENDER,
		.guc_id = GUC_RENDER_ENGINE,
		.mmio_base = RENDER_RING_BASE,
		.irq_shift = GEN8_RCS_IRQ_SHIFT,
		.init = logical_render_ring_init,
	},
	[BCS] = {
		.name = "blitter ring",
		.exec_id = I915_EXEC_BLT,
		.guc_id = GUC_BLITTER_ENGINE,
		.mmio_base = BLT_RING_BASE,
		.irq_shift = GEN8_BCS_IRQ_SHIFT,
		.init = logical_ring_init,
	},
	[VCS] = {
		.name = "bsd ring",
		.exec_id = I915_EXEC_BSD,
		.guc_id = GUC_VIDEO_ENGINE,
		.mmio_base = GEN6_BSD_RING_BASE,
		.irq_shift = GEN8_VCS1_IRQ_SHIFT,
		.init = logical_ring_init,
	},
	[VCS2] = {
		.name = "bsd2 ring",
		.exec_id = I915_EXEC_BSD,
		.guc_id = GUC_VIDEO_ENGINE2,
		.mmio_base = GEN8_BSD2_RING_BASE,
		.irq_shift = GEN8_VCS2_IRQ_SHIFT,
		.init = logical_ring_init,
	},
	[VECS] = {
		.name = "video enhancement ring",
		.exec_id = I915_EXEC_VEBOX,
		.guc_id = GUC_VIDEOENHANCE_ENGINE,
		.mmio_base = VEBOX_RING_BASE,
		.irq_shift = GEN8_VECS_IRQ_SHIFT,
		.init = logical_ring_init,
	},
};

static struct intel_engine_cs *
logical_ring_setup(struct drm_i915_private *dev_priv, enum intel_engine_id id)
{
	const struct logical_ring_info *info = &logical_rings[id];
	struct intel_engine_cs *engine = &dev_priv->engine[id];
	enum forcewake_domains fw_domains;

	engine->id = id;
	engine->name = info->name;
	engine->exec_id = info->exec_id;
	engine->guc_id = info->guc_id;
	engine->mmio_base = info->mmio_base;

	engine->i915 = dev_priv;

	/* Intentionally left blank. */
	engine->buffer = NULL;

	fw_domains = intel_uncore_forcewake_for_reg(dev_priv,
						    RING_ELSP(engine),
						    FW_REG_WRITE);

	fw_domains |= intel_uncore_forcewake_for_reg(dev_priv,
						     RING_CONTEXT_STATUS_PTR(engine),
						     FW_REG_READ | FW_REG_WRITE);

	fw_domains |= intel_uncore_forcewake_for_reg(dev_priv,
						     RING_CONTEXT_STATUS_BUF_BASE(engine),
						     FW_REG_READ);

	engine->fw_domains = fw_domains;

	INIT_LIST_HEAD(&engine->active_list);
	INIT_LIST_HEAD(&engine->request_list);
	INIT_LIST_HEAD(&engine->buffers);
	INIT_LIST_HEAD(&engine->execlist_queue);
	spin_lock_init(&engine->execlist_lock);

	tasklet_init(&engine->irq_tasklet,
		     intel_lrc_irq_handler, (unsigned long)engine);

	logical_ring_init_platform_invariants(engine);
	logical_ring_default_vfuncs(engine);
	logical_ring_default_irqs(engine, info->irq_shift);

	intel_engine_init_hangcheck(engine);
	i915_gem_batch_pool_init(&dev_priv->drm, &engine->batch_pool);

	return engine;
}

/**
 * intel_logical_rings_init() - allocate, populate and init the Engine Command Streamers
 * @dev: DRM device.
 *
 * This function inits the engines for an Execlists submission style (the
 * equivalent in the legacy ringbuffer submission world would be
 * i915_gem_init_engines). It does it only for those engines that are present in
 * the hardware.
 *
 * Return: non-zero if the initialization failed.
 */
int intel_logical_rings_init(struct drm_device *dev)
{
	struct drm_i915_private *dev_priv = to_i915(dev);
	unsigned int mask = 0;
	unsigned int i;
	int ret;

	WARN_ON(INTEL_INFO(dev_priv)->ring_mask &
		GENMASK(sizeof(mask) * BITS_PER_BYTE - 1, I915_NUM_ENGINES));

	for (i = 0; i < ARRAY_SIZE(logical_rings); i++) {
		if (!HAS_ENGINE(dev_priv, i))
			continue;

		if (!logical_rings[i].init)
			continue;

		ret = logical_rings[i].init(logical_ring_setup(dev_priv, i));
		if (ret)
			goto cleanup;

		mask |= ENGINE_MASK(i);
	}

	/*
	 * Catch failures to update logical_rings table when the new engines
	 * are added to the driver by a warning and disabling the forgotten
	 * engines.
	 */
	if (WARN_ON(mask != INTEL_INFO(dev_priv)->ring_mask)) {
		struct intel_device_info *info =
			(struct intel_device_info *)&dev_priv->info;
		info->ring_mask = mask;
	}

	return 0;

cleanup:
	for (i = 0; i < I915_NUM_ENGINES; i++)
		intel_logical_ring_cleanup(&dev_priv->engine[i]);

	return ret;
>>>>>>> 5e580523
}

static u32
make_rpcs(struct drm_i915_private *dev_priv)
{
	u32 rpcs = 0;

	/*
	 * No explicit RPCS request is needed to ensure full
	 * slice/subslice/EU enablement prior to Gen9.
	*/
	if (INTEL_GEN(dev_priv) < 9)
		return 0;

	/*
	 * Starting in Gen9, render power gating can leave
	 * slice/subslice/EU in a partially enabled state. We
	 * must make an explicit request through RPCS for full
	 * enablement.
	*/
	if (INTEL_INFO(dev_priv)->has_slice_pg) {
		rpcs |= GEN8_RPCS_S_CNT_ENABLE;
		rpcs |= INTEL_INFO(dev_priv)->slice_total <<
			GEN8_RPCS_S_CNT_SHIFT;
		rpcs |= GEN8_RPCS_ENABLE;
	}

	if (INTEL_INFO(dev_priv)->has_subslice_pg) {
		rpcs |= GEN8_RPCS_SS_CNT_ENABLE;
		rpcs |= INTEL_INFO(dev_priv)->subslice_per_slice <<
			GEN8_RPCS_SS_CNT_SHIFT;
		rpcs |= GEN8_RPCS_ENABLE;
	}

	if (INTEL_INFO(dev_priv)->has_eu_pg) {
		rpcs |= INTEL_INFO(dev_priv)->eu_per_subslice <<
			GEN8_RPCS_EU_MIN_SHIFT;
		rpcs |= INTEL_INFO(dev_priv)->eu_per_subslice <<
			GEN8_RPCS_EU_MAX_SHIFT;
		rpcs |= GEN8_RPCS_ENABLE;
	}

	return rpcs;
}

static u32 intel_lr_indirect_ctx_offset(struct intel_engine_cs *engine)
{
	u32 indirect_ctx_offset;

	switch (INTEL_GEN(engine->i915)) {
	default:
		MISSING_CASE(INTEL_GEN(engine->i915));
		/* fall through */
	case 9:
		indirect_ctx_offset =
			GEN9_CTX_RCS_INDIRECT_CTX_OFFSET_DEFAULT;
		break;
	case 8:
		indirect_ctx_offset =
			GEN8_CTX_RCS_INDIRECT_CTX_OFFSET_DEFAULT;
		break;
	}

	return indirect_ctx_offset;
}

static int
populate_lr_context(struct i915_gem_context *ctx,
		    struct drm_i915_gem_object *ctx_obj,
		    struct intel_engine_cs *engine,
		    struct intel_ringbuffer *ringbuf)
{
	struct drm_i915_private *dev_priv = ctx->i915;
	struct i915_hw_ppgtt *ppgtt = ctx->ppgtt;
	void *vaddr;
	u32 *reg_state;
	int ret;

	if (!ppgtt)
		ppgtt = dev_priv->mm.aliasing_ppgtt;

	ret = i915_gem_object_set_to_cpu_domain(ctx_obj, true);
	if (ret) {
		DRM_DEBUG_DRIVER("Could not set to CPU domain\n");
		return ret;
	}

	vaddr = i915_gem_object_pin_map(ctx_obj);
	if (IS_ERR(vaddr)) {
		ret = PTR_ERR(vaddr);
		DRM_DEBUG_DRIVER("Could not map object pages! (%d)\n", ret);
		return ret;
	}
	ctx_obj->dirty = true;

	/* The second page of the context object contains some fields which must
	 * be set up prior to the first execution. */
	reg_state = vaddr + LRC_STATE_PN * PAGE_SIZE;

	/* A context is actually a big batch buffer with several MI_LOAD_REGISTER_IMM
	 * commands followed by (reg, value) pairs. The values we are setting here are
	 * only for the first context restore: on a subsequent save, the GPU will
	 * recreate this batchbuffer with new values (including all the missing
	 * MI_LOAD_REGISTER_IMM commands that we are not initializing here). */
	reg_state[CTX_LRI_HEADER_0] =
		MI_LOAD_REGISTER_IMM(engine->id == RCS ? 14 : 11) | MI_LRI_FORCE_POSTED;
	ASSIGN_CTX_REG(reg_state, CTX_CONTEXT_CONTROL,
		       RING_CONTEXT_CONTROL(engine),
		       _MASKED_BIT_ENABLE(CTX_CTRL_INHIBIT_SYN_CTX_SWITCH |
					  CTX_CTRL_ENGINE_CTX_RESTORE_INHIBIT |
					  (HAS_RESOURCE_STREAMER(dev_priv) ?
					    CTX_CTRL_RS_CTX_ENABLE : 0)));
	ASSIGN_CTX_REG(reg_state, CTX_RING_HEAD, RING_HEAD(engine->mmio_base),
		       0);
	ASSIGN_CTX_REG(reg_state, CTX_RING_TAIL, RING_TAIL(engine->mmio_base),
		       0);
	/* Ring buffer start address is not known until the buffer is pinned.
	 * It is written to the context image in execlists_update_context()
	 */
	ASSIGN_CTX_REG(reg_state, CTX_RING_BUFFER_START,
		       RING_START(engine->mmio_base), 0);
	ASSIGN_CTX_REG(reg_state, CTX_RING_BUFFER_CONTROL,
		       RING_CTL(engine->mmio_base),
		       ((ringbuf->size - PAGE_SIZE) & RING_NR_PAGES) | RING_VALID);
	ASSIGN_CTX_REG(reg_state, CTX_BB_HEAD_U,
		       RING_BBADDR_UDW(engine->mmio_base), 0);
	ASSIGN_CTX_REG(reg_state, CTX_BB_HEAD_L,
		       RING_BBADDR(engine->mmio_base), 0);
	ASSIGN_CTX_REG(reg_state, CTX_BB_STATE,
		       RING_BBSTATE(engine->mmio_base),
		       RING_BB_PPGTT);
	ASSIGN_CTX_REG(reg_state, CTX_SECOND_BB_HEAD_U,
		       RING_SBBADDR_UDW(engine->mmio_base), 0);
	ASSIGN_CTX_REG(reg_state, CTX_SECOND_BB_HEAD_L,
		       RING_SBBADDR(engine->mmio_base), 0);
	ASSIGN_CTX_REG(reg_state, CTX_SECOND_BB_STATE,
		       RING_SBBSTATE(engine->mmio_base), 0);
	if (engine->id == RCS) {
		ASSIGN_CTX_REG(reg_state, CTX_BB_PER_CTX_PTR,
			       RING_BB_PER_CTX_PTR(engine->mmio_base), 0);
		ASSIGN_CTX_REG(reg_state, CTX_RCS_INDIRECT_CTX,
			       RING_INDIRECT_CTX(engine->mmio_base), 0);
		ASSIGN_CTX_REG(reg_state, CTX_RCS_INDIRECT_CTX_OFFSET,
			       RING_INDIRECT_CTX_OFFSET(engine->mmio_base), 0);
		if (engine->wa_ctx.obj) {
			struct i915_ctx_workarounds *wa_ctx = &engine->wa_ctx;
			uint32_t ggtt_offset = i915_gem_obj_ggtt_offset(wa_ctx->obj);

			reg_state[CTX_RCS_INDIRECT_CTX+1] =
				(ggtt_offset + wa_ctx->indirect_ctx.offset * sizeof(uint32_t)) |
				(wa_ctx->indirect_ctx.size / CACHELINE_DWORDS);

			reg_state[CTX_RCS_INDIRECT_CTX_OFFSET+1] =
				intel_lr_indirect_ctx_offset(engine) << 6;

			reg_state[CTX_BB_PER_CTX_PTR+1] =
				(ggtt_offset + wa_ctx->per_ctx.offset * sizeof(uint32_t)) |
				0x01;
		}
	}
	reg_state[CTX_LRI_HEADER_1] = MI_LOAD_REGISTER_IMM(9) | MI_LRI_FORCE_POSTED;
	ASSIGN_CTX_REG(reg_state, CTX_CTX_TIMESTAMP,
		       RING_CTX_TIMESTAMP(engine->mmio_base), 0);
	/* PDP values well be assigned later if needed */
	ASSIGN_CTX_REG(reg_state, CTX_PDP3_UDW, GEN8_RING_PDP_UDW(engine, 3),
		       0);
	ASSIGN_CTX_REG(reg_state, CTX_PDP3_LDW, GEN8_RING_PDP_LDW(engine, 3),
		       0);
	ASSIGN_CTX_REG(reg_state, CTX_PDP2_UDW, GEN8_RING_PDP_UDW(engine, 2),
		       0);
	ASSIGN_CTX_REG(reg_state, CTX_PDP2_LDW, GEN8_RING_PDP_LDW(engine, 2),
		       0);
	ASSIGN_CTX_REG(reg_state, CTX_PDP1_UDW, GEN8_RING_PDP_UDW(engine, 1),
		       0);
	ASSIGN_CTX_REG(reg_state, CTX_PDP1_LDW, GEN8_RING_PDP_LDW(engine, 1),
		       0);
	ASSIGN_CTX_REG(reg_state, CTX_PDP0_UDW, GEN8_RING_PDP_UDW(engine, 0),
		       0);
	ASSIGN_CTX_REG(reg_state, CTX_PDP0_LDW, GEN8_RING_PDP_LDW(engine, 0),
		       0);

	if (USES_FULL_48BIT_PPGTT(ppgtt->base.dev)) {
		/* 64b PPGTT (48bit canonical)
		 * PDP0_DESCRIPTOR contains the base address to PML4 and
		 * other PDP Descriptors are ignored.
		 */
		ASSIGN_CTX_PML4(ppgtt, reg_state);
	} else {
		/* 32b PPGTT
		 * PDP*_DESCRIPTOR contains the base address of space supported.
		 * With dynamic page allocation, PDPs may not be allocated at
		 * this point. Point the unallocated PDPs to the scratch page
		 */
		execlists_update_context_pdps(ppgtt, reg_state);
	}

	if (engine->id == RCS) {
		reg_state[CTX_LRI_HEADER_2] = MI_LOAD_REGISTER_IMM(1);
		ASSIGN_CTX_REG(reg_state, CTX_R_PWR_CLK_STATE, GEN8_R_PWR_CLK_STATE,
			       make_rpcs(dev_priv));
	}

	i915_gem_object_unpin_map(ctx_obj);

	return 0;
}

/**
 * intel_lr_context_size() - return the size of the context for an engine
 * @engine: which engine to find the context size for
 *
 * Each engine may require a different amount of space for a context image,
 * so when allocating (or copying) an image, this function can be used to
 * find the right size for the specific engine.
 *
 * Return: size (in bytes) of an engine-specific context image
 *
 * Note: this size includes the HWSP, which is part of the context image
 * in LRC mode, but does not include the "shared data page" used with
 * GuC submission. The caller should account for this if using the GuC.
 */
uint32_t intel_lr_context_size(struct intel_engine_cs *engine)
{
	int ret = 0;

	WARN_ON(INTEL_GEN(engine->i915) < 8);

	switch (engine->id) {
	case RCS:
		if (INTEL_GEN(engine->i915) >= 9)
			ret = GEN9_LR_CONTEXT_RENDER_SIZE;
		else
			ret = GEN8_LR_CONTEXT_RENDER_SIZE;
		break;
	case VCS:
	case BCS:
	case VECS:
	case VCS2:
		ret = GEN8_LR_CONTEXT_OTHER_SIZE;
		break;
	}

	return ret;
}

<<<<<<< HEAD
=======
/**
 * execlists_context_deferred_alloc() - create the LRC specific bits of a context
 * @ctx: LR context to create.
 * @engine: engine to be used with the context.
 *
 * This function can be called more than once, with different engines, if we plan
 * to use the context with them. The context backing objects and the ringbuffers
 * (specially the ringbuffer backing objects) suck a lot of memory up, and that's why
 * the creation is a deferred call: it's better to make sure first that we need to use
 * a given ring with the context.
 *
 * Return: non-zero on error.
 */
>>>>>>> 5e580523
static int execlists_context_deferred_alloc(struct i915_gem_context *ctx,
					    struct intel_engine_cs *engine)
{
	struct drm_i915_gem_object *ctx_obj;
	struct intel_context *ce = &ctx->engine[engine->id];
	uint32_t context_size;
	struct intel_ringbuffer *ringbuf;
	int ret;

	WARN_ON(ce->state);

	context_size = round_up(intel_lr_context_size(engine), 4096);

	/* One extra page as the sharing data between driver and GuC */
	context_size += PAGE_SIZE * LRC_PPHWSP_PN;

	ctx_obj = i915_gem_object_create(&ctx->i915->drm, context_size);
	if (IS_ERR(ctx_obj)) {
		DRM_DEBUG_DRIVER("Alloc LRC backing obj failed.\n");
		return PTR_ERR(ctx_obj);
	}

	ringbuf = intel_engine_create_ringbuffer(engine, ctx->ring_size);
	if (IS_ERR(ringbuf)) {
		ret = PTR_ERR(ringbuf);
		goto error_deref_obj;
	}

	ret = populate_lr_context(ctx, ctx_obj, engine, ringbuf);
	if (ret) {
		DRM_DEBUG_DRIVER("Failed to populate LRC: %d\n", ret);
		goto error_ringbuf;
	}

	ce->ringbuf = ringbuf;
	ce->state = ctx_obj;
	ce->initialised = engine->init_context == NULL;

	return 0;

error_ringbuf:
	intel_ringbuffer_free(ringbuf);
error_deref_obj:
<<<<<<< HEAD
	i915_gem_object_put(ctx_obj);
=======
	drm_gem_object_unreference(&ctx_obj->base);
>>>>>>> 5e580523
	ce->ringbuf = NULL;
	ce->state = NULL;
	return ret;
}

void intel_lr_context_reset(struct drm_i915_private *dev_priv,
			    struct i915_gem_context *ctx)
{
	struct intel_engine_cs *engine;

	for_each_engine(engine, dev_priv) {
		struct intel_context *ce = &ctx->engine[engine->id];
		struct drm_i915_gem_object *ctx_obj = ce->state;
		void *vaddr;
		uint32_t *reg_state;

		if (!ctx_obj)
			continue;

		vaddr = i915_gem_object_pin_map(ctx_obj);
		if (WARN_ON(IS_ERR(vaddr)))
			continue;

		reg_state = vaddr + LRC_STATE_PN * PAGE_SIZE;
		ctx_obj->dirty = true;

		reg_state[CTX_RING_HEAD+1] = 0;
		reg_state[CTX_RING_TAIL+1] = 0;

		i915_gem_object_unpin_map(ctx_obj);

		ce->ringbuf->head = 0;
		ce->ringbuf->tail = 0;
	}
}<|MERGE_RESOLUTION|>--- conflicted
+++ resolved
@@ -296,7 +296,6 @@
  * expensive to calculate, we'll just do it once and cache the result,
  * which remains valid until the context is unpinned.
  *
-<<<<<<< HEAD
  * This is what a descriptor looks like, from LSB to MSB::
  *
  *      bits  0-11:    flags, GEN8_CTX_* (cached in ctx_desc_template)
@@ -304,14 +303,6 @@
  *      bits 32-52:    ctx ID, a globally unique tag
  *      bits 53-54:    mbz, reserved for use by hardware
  *      bits 55-63:    group ID, currently unused and set to 0
-=======
- * This is what a descriptor looks like, from LSB to MSB:
- *    bits  0-11:    flags, GEN8_CTX_* (cached in ctx_desc_template)
- *    bits 12-31:    LRCA, GTT address of (the HWSP of) this context
- *    bits 32-52:    ctx ID, a globally unique tag
- *    bits 53-54:    mbz, reserved for use by hardware
- *    bits 55-63:    group ID, currently unused and set to 0
->>>>>>> 5e580523
  */
 static void
 intel_lr_context_descriptor_update(struct i915_gem_context *ctx,
@@ -450,11 +441,7 @@
 			 * will update tail past first request's workload */
 			cursor->elsp_submitted = req0->elsp_submitted;
 			list_del(&req0->execlist_link);
-<<<<<<< HEAD
 			i915_gem_request_put(req0);
-=======
-			i915_gem_request_unreference(req0);
->>>>>>> 5e580523
 			req0 = cursor;
 		} else {
 			if (IS_ENABLED(CONFIG_DRM_I915_GVT)) {
@@ -527,11 +514,7 @@
 	execlists_context_status_change(head_req, INTEL_CONTEXT_SCHEDULE_OUT);
 
 	list_del(&head_req->execlist_link);
-<<<<<<< HEAD
 	i915_gem_request_put(head_req);
-=======
-	i915_gem_request_unreference(head_req);
->>>>>>> 5e580523
 
 	return 1;
 }
@@ -556,14 +539,7 @@
 	return status;
 }
 
-<<<<<<< HEAD
 /*
-=======
-/**
- * intel_lrc_irq_handler() - handle Context Switch interrupts
- * @data: tasklet handler passed in unsigned long
- *
->>>>>>> 5e580523
  * Check the unread Context Status Buffers and manage the submission of new
  * contexts to the ELSP accordingly.
  */
@@ -656,19 +632,11 @@
 			WARN(tail_req->elsp_submitted != 0,
 				"More than 2 already-submitted reqs queued\n");
 			list_del(&tail_req->execlist_link);
-<<<<<<< HEAD
 			i915_gem_request_put(tail_req);
 		}
 	}
 
 	i915_gem_request_get(request);
-=======
-			i915_gem_request_unreference(tail_req);
-		}
-	}
-
-	i915_gem_request_reference(request);
->>>>>>> 5e580523
 	list_add_tail(&request->execlist_link, &engine->execlist_queue);
 	request->ctx_hw_id = request->ctx->hw_id;
 	if (num_elements == 0)
@@ -733,7 +701,6 @@
 	struct intel_engine_cs *engine = request->engine;
 	struct intel_context *ce = &request->ctx->engine[engine->id];
 	int ret;
-<<<<<<< HEAD
 
 	/* Flush enough space to reduce the likelihood of waiting after
 	 * we start building the request - in which case we will just
@@ -747,21 +714,6 @@
 			return ret;
 	}
 
-=======
-
-	/* Flush enough space to reduce the likelihood of waiting after
-	 * we start building the request - in which case we will just
-	 * have to repeat work.
-	 */
-	request->reserved_space += EXECLISTS_REQUEST_SIZE;
-
-	if (!ce->state) {
-		ret = execlists_context_deferred_alloc(request->ctx, engine);
-		if (ret)
-			return ret;
-	}
-
->>>>>>> 5e580523
 	request->ringbuf = ce->ringbuf;
 
 	if (i915.enable_guc_submission) {
@@ -787,7 +739,6 @@
 		ret = engine->init_context(request);
 		if (ret)
 			goto err_unpin;
-<<<<<<< HEAD
 
 		ce->initialised = true;
 	}
@@ -802,22 +753,6 @@
 	request->reserved_space -= EXECLISTS_REQUEST_SIZE;
 	return 0;
 
-=======
-
-		ce->initialised = true;
-	}
-
-	/* Note that after this point, we have committed to using
-	 * this request as it is being used to both track the
-	 * state of engine initialisation and liveness of the
-	 * golden renderstate above. Think twice before you try
-	 * to cancel/unwind this request now.
-	 */
-
-	request->reserved_space -= EXECLISTS_REQUEST_SIZE;
-	return 0;
-
->>>>>>> 5e580523
 err_unpin:
 	intel_lr_context_unpin(request->ctx, engine);
 	return ret;
@@ -869,11 +804,7 @@
 }
 
 /**
-<<<<<<< HEAD
  * intel_execlists_submission() - submit a batchbuffer for execution, Execlists style
-=======
- * execlists_submission() - submit a batchbuffer for execution, Execlists style
->>>>>>> 5e580523
  * @params: execbuffer call parameters.
  * @args: execbuffer call arguments.
  * @vmas: list of vmas.
@@ -1049,10 +980,6 @@
 	if (ret)
 		goto unpin_map;
 
-<<<<<<< HEAD
-=======
-	i915_gem_context_reference(ctx);
->>>>>>> 5e580523
 	ce->lrc_vma = i915_gem_obj_to_ggtt(ce->state);
 	intel_lr_context_descriptor_update(ctx, engine);
 
@@ -1064,10 +991,7 @@
 	if (i915.enable_guc_submission)
 		I915_WRITE(GEN8_GTCR, GEN8_GTCR_INVALIDATE);
 
-<<<<<<< HEAD
 	i915_gem_context_get(ctx);
-=======
->>>>>>> 5e580523
 	return 0;
 
 unpin_map:
@@ -1099,11 +1023,7 @@
 	ce->lrc_desc = 0;
 	ce->lrc_reg_state = NULL;
 
-<<<<<<< HEAD
 	i915_gem_context_put(ctx);
-=======
-	i915_gem_context_unreference(ctx);
->>>>>>> 5e580523
 }
 
 static int intel_logical_ring_workarounds_emit(struct drm_i915_gem_request *req)
@@ -1183,13 +1103,8 @@
 	 * this batch updates GEN8_L3SQCREG4 with default value we need to
 	 * set this bit here to retain the WA during flush.
 	 */
-<<<<<<< HEAD
-	if (IS_SKL_REVID(engine->i915, 0, SKL_REVID_E0) ||
-	    IS_KBL_REVID(engine->i915, 0, KBL_REVID_E0))
-=======
 	if (IS_SKL_REVID(dev_priv, 0, SKL_REVID_E0) ||
 	    IS_KBL_REVID(dev_priv, 0, KBL_REVID_E0))
->>>>>>> 5e580523
 		l3sqc4_flush |= GEN8_LQSC_RO_PERF_DIS;
 
 	wa_ctx_emit(batch, index, (MI_STORE_REGISTER_MEM_GEN8 |
@@ -1238,34 +1153,12 @@
 	return 0;
 }
 
-<<<<<<< HEAD
 /*
  * Typically we only have one indirect_ctx and per_ctx batch buffer which are
  * initialized at the beginning and shared across all contexts but this field
  * helps us to have multiple batches at different offsets and select them based
  * on a criteria. At the moment this batch always start at the beginning of the page
  * and at this point we don't have multiple wa_ctx batch buffers.
-=======
-/**
- * gen8_init_indirectctx_bb() - initialize indirect ctx batch with WA
- *
- * @engine: only applicable for RCS
- * @wa_ctx: structure representing wa_ctx
- *  offset: specifies start of the batch, should be cache-aligned. This is updated
- *    with the offset value received as input.
- *  size: size of the batch in DWORDS but HW expects in terms of cachelines
- * @batch: page in which WA are loaded
- * @offset: This field specifies the start of the batch, it should be
- *  cache-aligned otherwise it is adjusted accordingly.
- *  Typically we only have one indirect_ctx and per_ctx batch buffer which are
- *  initialized at the beginning and shared across all contexts but this field
- *  helps us to have multiple batches at different offsets and select them based
- *  on a criteria. At the moment this batch always start at the beginning of the page
- *  and at this point we don't have multiple wa_ctx batch buffers.
- *
- *  The number of WA applied are not known at the beginning; we use this field
- *  to return the no of DWORDS written.
->>>>>>> 5e580523
  *
  * The number of WA applied are not known at the beginning; we use this field
  * to return the no of DWORDS written.
@@ -1321,23 +1214,9 @@
 	return wa_ctx_end(wa_ctx, *offset = index, CACHELINE_DWORDS);
 }
 
-<<<<<<< HEAD
 /*
  *  This batch is started immediately after indirect_ctx batch. Since we ensure
  *  that indirect_ctx ends on a cacheline this batch is aligned automatically.
-=======
-/**
- * gen8_init_perctx_bb() - initialize per ctx batch with WA
- *
- * @engine: only applicable for RCS
- * @wa_ctx: structure representing wa_ctx
- *  offset: specifies start of the batch, should be cache-aligned.
- *  size: size of the batch in DWORDS but HW expects in terms of cachelines
- * @batch: page in which WA are loaded
- * @offset: This field specifies the start of this batch.
- *   This batch is started immediately after indirect_ctx batch. Since we ensure
- *   that indirect_ctx ends on a cacheline this batch is aligned automatically.
->>>>>>> 5e580523
  *
  *  The number of DWORDS written are returned using this field.
  *
@@ -1365,20 +1244,12 @@
 				    uint32_t *offset)
 {
 	int ret;
-<<<<<<< HEAD
-	uint32_t index = wa_ctx_start(wa_ctx, *offset, CACHELINE_DWORDS);
-
-	/* WaDisableCtxRestoreArbitration:skl,bxt */
-	if (IS_SKL_REVID(engine->i915, 0, SKL_REVID_D0) ||
-	    IS_BXT_REVID(engine->i915, 0, BXT_REVID_A1))
-=======
 	struct drm_i915_private *dev_priv = engine->i915;
 	uint32_t index = wa_ctx_start(wa_ctx, *offset, CACHELINE_DWORDS);
 
 	/* WaDisableCtxRestoreArbitration:skl,bxt */
 	if (IS_SKL_REVID(dev_priv, 0, SKL_REVID_D0) ||
 	    IS_BXT_REVID(dev_priv, 0, BXT_REVID_A1))
->>>>>>> 5e580523
 		wa_ctx_emit(batch, index, MI_ARB_ON_OFF | MI_ARB_DISABLE);
 
 	/* WaFlushCoherentL3CacheLinesAtContextSwitch:skl,bxt */
@@ -1387,7 +1258,6 @@
 		return ret;
 	index = ret;
 
-<<<<<<< HEAD
 	/* WaDisableGatherAtSetShaderCommonSlice:skl,bxt,kbl */
 	wa_ctx_emit(batch, index, MI_LOAD_REGISTER_IMM(1));
 	wa_ctx_emit_reg(batch, index, COMMON_SLICE_CHICKEN2);
@@ -1397,12 +1267,7 @@
 
 	/* WaClearSlmSpaceAtContextSwitch:kbl */
 	/* Actual scratch location is at 128 bytes offset */
-	if (IS_KBL_REVID(engine->i915, 0, KBL_REVID_A0)) {
-=======
-	/* WaClearSlmSpaceAtContextSwitch:kbl */
-	/* Actual scratch location is at 128 bytes offset */
 	if (IS_KBL_REVID(dev_priv, 0, KBL_REVID_A0)) {
->>>>>>> 5e580523
 		uint32_t scratch_addr
 			= engine->scratch.gtt_offset + 2*CACHELINE_BYTES;
 
@@ -1947,11 +1812,7 @@
 				intel_hws_seqno_address(request->engine) |
 				MI_FLUSH_DW_USE_GTT);
 	intel_logical_ring_emit(ringbuf, 0);
-<<<<<<< HEAD
 	intel_logical_ring_emit(ringbuf, request->fence.seqno);
-=======
-	intel_logical_ring_emit(ringbuf, request->seqno);
->>>>>>> 5e580523
 	intel_logical_ring_emit(ringbuf, MI_USER_INTERRUPT);
 	intel_logical_ring_emit(ringbuf, MI_NOOP);
 	return intel_logical_ring_advance_and_submit(request);
@@ -2040,13 +1901,7 @@
 
 /**
  * intel_logical_ring_cleanup() - deallocate the Engine Command Streamer
-<<<<<<< HEAD
  * @engine: Engine Command Streamer.
-=======
- *
- * @engine: Engine Command Streamer.
- *
->>>>>>> 5e580523
  */
 void intel_logical_ring_cleanup(struct intel_engine_cs *engine)
 {
@@ -2131,7 +1986,6 @@
 	return 0;
 }
 
-<<<<<<< HEAD
 static void
 logical_ring_setup(struct intel_engine_cs *engine)
 {
@@ -2156,17 +2010,6 @@
 						     FW_REG_READ);
 
 	engine->fw_domains = fw_domains;
-=======
-static int
-logical_ring_init(struct intel_engine_cs *engine)
-{
-	struct i915_gem_context *dctx = engine->i915->kernel_context;
-	int ret;
-
-	ret = intel_engine_init_breadcrumbs(engine);
-	if (ret)
-		goto error;
->>>>>>> 5e580523
 
 	tasklet_init(&engine->irq_tasklet,
 		     intel_lrc_irq_handler, (unsigned long)engine);
@@ -2212,20 +2055,13 @@
 	return ret;
 }
 
-<<<<<<< HEAD
 int logical_render_ring_init(struct intel_engine_cs *engine)
-=======
-static int logical_render_ring_init(struct intel_engine_cs *engine)
->>>>>>> 5e580523
 {
 	struct drm_i915_private *dev_priv = engine->i915;
 	int ret;
 
-<<<<<<< HEAD
 	logical_ring_setup(engine);
 
-=======
->>>>>>> 5e580523
 	if (HAS_L3_DPF(dev_priv))
 		engine->irq_keep_mask |= GT_RENDER_L3_PARITY_ERROR_INTERRUPT;
 
@@ -2262,168 +2098,11 @@
 	return ret;
 }
 
-<<<<<<< HEAD
 int logical_xcs_ring_init(struct intel_engine_cs *engine)
 {
 	logical_ring_setup(engine);
 
 	return logical_ring_init(engine);
-=======
-static const struct logical_ring_info {
-	const char *name;
-	unsigned exec_id;
-	unsigned guc_id;
-	u32 mmio_base;
-	unsigned irq_shift;
-	int (*init)(struct intel_engine_cs *engine);
-} logical_rings[] = {
-	[RCS] = {
-		.name = "render ring",
-		.exec_id = I915_EXEC_RENDER,
-		.guc_id = GUC_RENDER_ENGINE,
-		.mmio_base = RENDER_RING_BASE,
-		.irq_shift = GEN8_RCS_IRQ_SHIFT,
-		.init = logical_render_ring_init,
-	},
-	[BCS] = {
-		.name = "blitter ring",
-		.exec_id = I915_EXEC_BLT,
-		.guc_id = GUC_BLITTER_ENGINE,
-		.mmio_base = BLT_RING_BASE,
-		.irq_shift = GEN8_BCS_IRQ_SHIFT,
-		.init = logical_ring_init,
-	},
-	[VCS] = {
-		.name = "bsd ring",
-		.exec_id = I915_EXEC_BSD,
-		.guc_id = GUC_VIDEO_ENGINE,
-		.mmio_base = GEN6_BSD_RING_BASE,
-		.irq_shift = GEN8_VCS1_IRQ_SHIFT,
-		.init = logical_ring_init,
-	},
-	[VCS2] = {
-		.name = "bsd2 ring",
-		.exec_id = I915_EXEC_BSD,
-		.guc_id = GUC_VIDEO_ENGINE2,
-		.mmio_base = GEN8_BSD2_RING_BASE,
-		.irq_shift = GEN8_VCS2_IRQ_SHIFT,
-		.init = logical_ring_init,
-	},
-	[VECS] = {
-		.name = "video enhancement ring",
-		.exec_id = I915_EXEC_VEBOX,
-		.guc_id = GUC_VIDEOENHANCE_ENGINE,
-		.mmio_base = VEBOX_RING_BASE,
-		.irq_shift = GEN8_VECS_IRQ_SHIFT,
-		.init = logical_ring_init,
-	},
-};
-
-static struct intel_engine_cs *
-logical_ring_setup(struct drm_i915_private *dev_priv, enum intel_engine_id id)
-{
-	const struct logical_ring_info *info = &logical_rings[id];
-	struct intel_engine_cs *engine = &dev_priv->engine[id];
-	enum forcewake_domains fw_domains;
-
-	engine->id = id;
-	engine->name = info->name;
-	engine->exec_id = info->exec_id;
-	engine->guc_id = info->guc_id;
-	engine->mmio_base = info->mmio_base;
-
-	engine->i915 = dev_priv;
-
-	/* Intentionally left blank. */
-	engine->buffer = NULL;
-
-	fw_domains = intel_uncore_forcewake_for_reg(dev_priv,
-						    RING_ELSP(engine),
-						    FW_REG_WRITE);
-
-	fw_domains |= intel_uncore_forcewake_for_reg(dev_priv,
-						     RING_CONTEXT_STATUS_PTR(engine),
-						     FW_REG_READ | FW_REG_WRITE);
-
-	fw_domains |= intel_uncore_forcewake_for_reg(dev_priv,
-						     RING_CONTEXT_STATUS_BUF_BASE(engine),
-						     FW_REG_READ);
-
-	engine->fw_domains = fw_domains;
-
-	INIT_LIST_HEAD(&engine->active_list);
-	INIT_LIST_HEAD(&engine->request_list);
-	INIT_LIST_HEAD(&engine->buffers);
-	INIT_LIST_HEAD(&engine->execlist_queue);
-	spin_lock_init(&engine->execlist_lock);
-
-	tasklet_init(&engine->irq_tasklet,
-		     intel_lrc_irq_handler, (unsigned long)engine);
-
-	logical_ring_init_platform_invariants(engine);
-	logical_ring_default_vfuncs(engine);
-	logical_ring_default_irqs(engine, info->irq_shift);
-
-	intel_engine_init_hangcheck(engine);
-	i915_gem_batch_pool_init(&dev_priv->drm, &engine->batch_pool);
-
-	return engine;
-}
-
-/**
- * intel_logical_rings_init() - allocate, populate and init the Engine Command Streamers
- * @dev: DRM device.
- *
- * This function inits the engines for an Execlists submission style (the
- * equivalent in the legacy ringbuffer submission world would be
- * i915_gem_init_engines). It does it only for those engines that are present in
- * the hardware.
- *
- * Return: non-zero if the initialization failed.
- */
-int intel_logical_rings_init(struct drm_device *dev)
-{
-	struct drm_i915_private *dev_priv = to_i915(dev);
-	unsigned int mask = 0;
-	unsigned int i;
-	int ret;
-
-	WARN_ON(INTEL_INFO(dev_priv)->ring_mask &
-		GENMASK(sizeof(mask) * BITS_PER_BYTE - 1, I915_NUM_ENGINES));
-
-	for (i = 0; i < ARRAY_SIZE(logical_rings); i++) {
-		if (!HAS_ENGINE(dev_priv, i))
-			continue;
-
-		if (!logical_rings[i].init)
-			continue;
-
-		ret = logical_rings[i].init(logical_ring_setup(dev_priv, i));
-		if (ret)
-			goto cleanup;
-
-		mask |= ENGINE_MASK(i);
-	}
-
-	/*
-	 * Catch failures to update logical_rings table when the new engines
-	 * are added to the driver by a warning and disabling the forgotten
-	 * engines.
-	 */
-	if (WARN_ON(mask != INTEL_INFO(dev_priv)->ring_mask)) {
-		struct intel_device_info *info =
-			(struct intel_device_info *)&dev_priv->info;
-		info->ring_mask = mask;
-	}
-
-	return 0;
-
-cleanup:
-	for (i = 0; i < I915_NUM_ENGINES; i++)
-		intel_logical_ring_cleanup(&dev_priv->engine[i]);
-
-	return ret;
->>>>>>> 5e580523
 }
 
 static u32
@@ -2669,22 +2348,6 @@
 	return ret;
 }
 
-<<<<<<< HEAD
-=======
-/**
- * execlists_context_deferred_alloc() - create the LRC specific bits of a context
- * @ctx: LR context to create.
- * @engine: engine to be used with the context.
- *
- * This function can be called more than once, with different engines, if we plan
- * to use the context with them. The context backing objects and the ringbuffers
- * (specially the ringbuffer backing objects) suck a lot of memory up, and that's why
- * the creation is a deferred call: it's better to make sure first that we need to use
- * a given ring with the context.
- *
- * Return: non-zero on error.
- */
->>>>>>> 5e580523
 static int execlists_context_deferred_alloc(struct i915_gem_context *ctx,
 					    struct intel_engine_cs *engine)
 {
@@ -2728,11 +2391,7 @@
 error_ringbuf:
 	intel_ringbuffer_free(ringbuf);
 error_deref_obj:
-<<<<<<< HEAD
 	i915_gem_object_put(ctx_obj);
-=======
-	drm_gem_object_unreference(&ctx_obj->base);
->>>>>>> 5e580523
 	ce->ringbuf = NULL;
 	ce->state = NULL;
 	return ret;
