--- conflicted
+++ resolved
@@ -14147,12 +14147,7 @@
 
 	intel_crtc->cursor_addr = addr;
 
-<<<<<<< HEAD
-	if (crtc->state->active)
-		intel_crtc_update_cursor(crtc, state->visible);
-=======
 	intel_crtc_update_cursor(crtc, state->visible);
->>>>>>> 48ea1e32
 }
 
 static struct drm_plane *intel_cursor_plane_create(struct drm_device *dev,
