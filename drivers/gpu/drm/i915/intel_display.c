/*
 * Copyright © 2006-2007 Intel Corporation
 *
 * Permission is hereby granted, free of charge, to any person obtaining a
 * copy of this software and associated documentation files (the "Software"),
 * to deal in the Software without restriction, including without limitation
 * the rights to use, copy, modify, merge, publish, distribute, sublicense,
 * and/or sell copies of the Software, and to permit persons to whom the
 * Software is furnished to do so, subject to the following conditions:
 *
 * The above copyright notice and this permission notice (including the next
 * paragraph) shall be included in all copies or substantial portions of the
 * Software.
 *
 * THE SOFTWARE IS PROVIDED "AS IS", WITHOUT WARRANTY OF ANY KIND, EXPRESS OR
 * IMPLIED, INCLUDING BUT NOT LIMITED TO THE WARRANTIES OF MERCHANTABILITY,
 * FITNESS FOR A PARTICULAR PURPOSE AND NONINFRINGEMENT.  IN NO EVENT SHALL
 * THE AUTHORS OR COPYRIGHT HOLDERS BE LIABLE FOR ANY CLAIM, DAMAGES OR OTHER
 * LIABILITY, WHETHER IN AN ACTION OF CONTRACT, TORT OR OTHERWISE, ARISING
 * FROM, OUT OF OR IN CONNECTION WITH THE SOFTWARE OR THE USE OR OTHER
 * DEALINGS IN THE SOFTWARE.
 *
 * Authors:
 *	Eric Anholt <eric@anholt.net>
 */

#include <linux/dmi.h>
#include <linux/module.h>
#include <linux/input.h>
#include <linux/i2c.h>
#include <linux/kernel.h>
#include <linux/slab.h>
#include <linux/vgaarb.h>
#include <drm/drm_edid.h>
#include <drm/drmP.h>
#include "intel_drv.h"
#include <drm/i915_drm.h>
#include "i915_drv.h"
#include "intel_dsi.h"
#include "i915_trace.h"
#include <drm/drm_atomic.h>
#include <drm/drm_atomic_helper.h>
#include <drm/drm_dp_helper.h>
#include <drm/drm_crtc_helper.h>
#include <drm/drm_plane_helper.h>
#include <drm/drm_rect.h>
#include <linux/dma_remapping.h>
#include <linux/reservation.h>
#include <linux/dma-buf.h>

/* Primary plane formats for gen <= 3 */
static const uint32_t i8xx_primary_formats[] = {
	DRM_FORMAT_C8,
	DRM_FORMAT_RGB565,
	DRM_FORMAT_XRGB1555,
	DRM_FORMAT_XRGB8888,
};

/* Primary plane formats for gen >= 4 */
static const uint32_t i965_primary_formats[] = {
	DRM_FORMAT_C8,
	DRM_FORMAT_RGB565,
	DRM_FORMAT_XRGB8888,
	DRM_FORMAT_XBGR8888,
	DRM_FORMAT_XRGB2101010,
	DRM_FORMAT_XBGR2101010,
};

static const uint32_t skl_primary_formats[] = {
	DRM_FORMAT_C8,
	DRM_FORMAT_RGB565,
	DRM_FORMAT_XRGB8888,
	DRM_FORMAT_XBGR8888,
	DRM_FORMAT_ARGB8888,
	DRM_FORMAT_ABGR8888,
	DRM_FORMAT_XRGB2101010,
	DRM_FORMAT_XBGR2101010,
	DRM_FORMAT_YUYV,
	DRM_FORMAT_YVYU,
	DRM_FORMAT_UYVY,
	DRM_FORMAT_VYUY,
};

/* Cursor formats */
static const uint32_t intel_cursor_formats[] = {
	DRM_FORMAT_ARGB8888,
};

static void i9xx_crtc_clock_get(struct intel_crtc *crtc,
				struct intel_crtc_state *pipe_config);
static void ironlake_pch_clock_get(struct intel_crtc *crtc,
				   struct intel_crtc_state *pipe_config);

static int intel_framebuffer_init(struct drm_device *dev,
				  struct intel_framebuffer *ifb,
				  struct drm_mode_fb_cmd2 *mode_cmd,
				  struct drm_i915_gem_object *obj);
static void i9xx_set_pipeconf(struct intel_crtc *intel_crtc);
static void intel_set_pipe_timings(struct intel_crtc *intel_crtc);
static void intel_set_pipe_src_size(struct intel_crtc *intel_crtc);
static void intel_cpu_transcoder_set_m_n(struct intel_crtc *crtc,
					 struct intel_link_m_n *m_n,
					 struct intel_link_m_n *m2_n2);
static void ironlake_set_pipeconf(struct drm_crtc *crtc);
static void haswell_set_pipeconf(struct drm_crtc *crtc);
static void haswell_set_pipemisc(struct drm_crtc *crtc);
static void vlv_prepare_pll(struct intel_crtc *crtc,
			    const struct intel_crtc_state *pipe_config);
static void chv_prepare_pll(struct intel_crtc *crtc,
			    const struct intel_crtc_state *pipe_config);
static void intel_begin_crtc_commit(struct drm_crtc *, struct drm_crtc_state *);
static void intel_finish_crtc_commit(struct drm_crtc *, struct drm_crtc_state *);
static void skl_init_scalers(struct drm_device *dev, struct intel_crtc *intel_crtc,
	struct intel_crtc_state *crtc_state);
static void skylake_pfit_enable(struct intel_crtc *crtc);
static void ironlake_pfit_disable(struct intel_crtc *crtc, bool force);
static void ironlake_pfit_enable(struct intel_crtc *crtc);
static void intel_modeset_setup_hw_state(struct drm_device *dev);
static void intel_pre_disable_primary_noatomic(struct drm_crtc *crtc);

typedef struct {
	int	min, max;
} intel_range_t;

typedef struct {
	int	dot_limit;
	int	p2_slow, p2_fast;
} intel_p2_t;

typedef struct intel_limit intel_limit_t;
struct intel_limit {
	intel_range_t   dot, vco, n, m, m1, m2, p, p1;
	intel_p2_t	    p2;
};

/* returns HPLL frequency in kHz */
static int valleyview_get_vco(struct drm_i915_private *dev_priv)
{
	int hpll_freq, vco_freq[] = { 800, 1600, 2000, 2400 };

	/* Obtain SKU information */
	mutex_lock(&dev_priv->sb_lock);
	hpll_freq = vlv_cck_read(dev_priv, CCK_FUSE_REG) &
		CCK_FUSE_HPLL_FREQ_MASK;
	mutex_unlock(&dev_priv->sb_lock);

	return vco_freq[hpll_freq] * 1000;
}

int vlv_get_cck_clock(struct drm_i915_private *dev_priv,
		      const char *name, u32 reg, int ref_freq)
{
	u32 val;
	int divider;

	mutex_lock(&dev_priv->sb_lock);
	val = vlv_cck_read(dev_priv, reg);
	mutex_unlock(&dev_priv->sb_lock);

	divider = val & CCK_FREQUENCY_VALUES;

	WARN((val & CCK_FREQUENCY_STATUS) !=
	     (divider << CCK_FREQUENCY_STATUS_SHIFT),
	     "%s change in progress\n", name);

	return DIV_ROUND_CLOSEST(ref_freq << 1, divider + 1);
}

static int vlv_get_cck_clock_hpll(struct drm_i915_private *dev_priv,
				  const char *name, u32 reg)
{
	if (dev_priv->hpll_freq == 0)
		dev_priv->hpll_freq = valleyview_get_vco(dev_priv);

	return vlv_get_cck_clock(dev_priv, name, reg,
				 dev_priv->hpll_freq);
}

static int
intel_pch_rawclk(struct drm_i915_private *dev_priv)
{
	return (I915_READ(PCH_RAWCLK_FREQ) & RAWCLK_FREQ_MASK) * 1000;
}

static int
intel_vlv_hrawclk(struct drm_i915_private *dev_priv)
{
<<<<<<< HEAD
	/* RAWCLK_FREQ_VLV register updated from power well code */
=======
>>>>>>> 2e726dc4
	return vlv_get_cck_clock_hpll(dev_priv, "hrawclk",
				      CCK_DISPLAY_REF_CLOCK_CONTROL);
}

static int
intel_g4x_hrawclk(struct drm_i915_private *dev_priv)
{
	uint32_t clkcfg;

	/* hrawclock is 1/4 the FSB frequency */
	clkcfg = I915_READ(CLKCFG);
	switch (clkcfg & CLKCFG_FSB_MASK) {
	case CLKCFG_FSB_400:
		return 100000;
	case CLKCFG_FSB_533:
		return 133333;
	case CLKCFG_FSB_667:
		return 166667;
	case CLKCFG_FSB_800:
		return 200000;
	case CLKCFG_FSB_1067:
		return 266667;
	case CLKCFG_FSB_1333:
		return 333333;
	/* these two are just a guess; one of them might be right */
	case CLKCFG_FSB_1600:
	case CLKCFG_FSB_1600_ALT:
		return 400000;
	default:
		return 133333;
	}
}

<<<<<<< HEAD
void intel_update_rawclk(struct drm_i915_private *dev_priv)
=======
static void intel_update_rawclk(struct drm_i915_private *dev_priv)
>>>>>>> 2e726dc4
{
	if (HAS_PCH_SPLIT(dev_priv))
		dev_priv->rawclk_freq = intel_pch_rawclk(dev_priv);
	else if (IS_VALLEYVIEW(dev_priv) || IS_CHERRYVIEW(dev_priv))
		dev_priv->rawclk_freq = intel_vlv_hrawclk(dev_priv);
	else if (IS_G4X(dev_priv) || IS_PINEVIEW(dev_priv))
		dev_priv->rawclk_freq = intel_g4x_hrawclk(dev_priv);
	else
		return; /* no rawclk on other platforms, or no need to know it */

	DRM_DEBUG_DRIVER("rawclk rate: %d kHz\n", dev_priv->rawclk_freq);
}

static void intel_update_czclk(struct drm_i915_private *dev_priv)
{
	if (!(IS_VALLEYVIEW(dev_priv) || IS_CHERRYVIEW(dev_priv)))
		return;

	dev_priv->czclk_freq = vlv_get_cck_clock_hpll(dev_priv, "czclk",
						      CCK_CZ_CLOCK_CONTROL);

	DRM_DEBUG_DRIVER("CZ clock rate: %d kHz\n", dev_priv->czclk_freq);
}

static inline u32 /* units of 100MHz */
intel_fdi_link_freq(struct drm_i915_private *dev_priv,
		    const struct intel_crtc_state *pipe_config)
{
	if (HAS_DDI(dev_priv))
		return pipe_config->port_clock; /* SPLL */
	else if (IS_GEN5(dev_priv))
		return ((I915_READ(FDI_PLL_BIOS_0) & FDI_PLL_FB_CLOCK_MASK) + 2) * 10000;
	else
		return 270000;
}

static const intel_limit_t intel_limits_i8xx_dac = {
	.dot = { .min = 25000, .max = 350000 },
	.vco = { .min = 908000, .max = 1512000 },
	.n = { .min = 2, .max = 16 },
	.m = { .min = 96, .max = 140 },
	.m1 = { .min = 18, .max = 26 },
	.m2 = { .min = 6, .max = 16 },
	.p = { .min = 4, .max = 128 },
	.p1 = { .min = 2, .max = 33 },
	.p2 = { .dot_limit = 165000,
		.p2_slow = 4, .p2_fast = 2 },
};

static const intel_limit_t intel_limits_i8xx_dvo = {
	.dot = { .min = 25000, .max = 350000 },
	.vco = { .min = 908000, .max = 1512000 },
	.n = { .min = 2, .max = 16 },
	.m = { .min = 96, .max = 140 },
	.m1 = { .min = 18, .max = 26 },
	.m2 = { .min = 6, .max = 16 },
	.p = { .min = 4, .max = 128 },
	.p1 = { .min = 2, .max = 33 },
	.p2 = { .dot_limit = 165000,
		.p2_slow = 4, .p2_fast = 4 },
};

static const intel_limit_t intel_limits_i8xx_lvds = {
	.dot = { .min = 25000, .max = 350000 },
	.vco = { .min = 908000, .max = 1512000 },
	.n = { .min = 2, .max = 16 },
	.m = { .min = 96, .max = 140 },
	.m1 = { .min = 18, .max = 26 },
	.m2 = { .min = 6, .max = 16 },
	.p = { .min = 4, .max = 128 },
	.p1 = { .min = 1, .max = 6 },
	.p2 = { .dot_limit = 165000,
		.p2_slow = 14, .p2_fast = 7 },
};

static const intel_limit_t intel_limits_i9xx_sdvo = {
	.dot = { .min = 20000, .max = 400000 },
	.vco = { .min = 1400000, .max = 2800000 },
	.n = { .min = 1, .max = 6 },
	.m = { .min = 70, .max = 120 },
	.m1 = { .min = 8, .max = 18 },
	.m2 = { .min = 3, .max = 7 },
	.p = { .min = 5, .max = 80 },
	.p1 = { .min = 1, .max = 8 },
	.p2 = { .dot_limit = 200000,
		.p2_slow = 10, .p2_fast = 5 },
};

static const intel_limit_t intel_limits_i9xx_lvds = {
	.dot = { .min = 20000, .max = 400000 },
	.vco = { .min = 1400000, .max = 2800000 },
	.n = { .min = 1, .max = 6 },
	.m = { .min = 70, .max = 120 },
	.m1 = { .min = 8, .max = 18 },
	.m2 = { .min = 3, .max = 7 },
	.p = { .min = 7, .max = 98 },
	.p1 = { .min = 1, .max = 8 },
	.p2 = { .dot_limit = 112000,
		.p2_slow = 14, .p2_fast = 7 },
};


static const intel_limit_t intel_limits_g4x_sdvo = {
	.dot = { .min = 25000, .max = 270000 },
	.vco = { .min = 1750000, .max = 3500000},
	.n = { .min = 1, .max = 4 },
	.m = { .min = 104, .max = 138 },
	.m1 = { .min = 17, .max = 23 },
	.m2 = { .min = 5, .max = 11 },
	.p = { .min = 10, .max = 30 },
	.p1 = { .min = 1, .max = 3},
	.p2 = { .dot_limit = 270000,
		.p2_slow = 10,
		.p2_fast = 10
	},
};

static const intel_limit_t intel_limits_g4x_hdmi = {
	.dot = { .min = 22000, .max = 400000 },
	.vco = { .min = 1750000, .max = 3500000},
	.n = { .min = 1, .max = 4 },
	.m = { .min = 104, .max = 138 },
	.m1 = { .min = 16, .max = 23 },
	.m2 = { .min = 5, .max = 11 },
	.p = { .min = 5, .max = 80 },
	.p1 = { .min = 1, .max = 8},
	.p2 = { .dot_limit = 165000,
		.p2_slow = 10, .p2_fast = 5 },
};

static const intel_limit_t intel_limits_g4x_single_channel_lvds = {
	.dot = { .min = 20000, .max = 115000 },
	.vco = { .min = 1750000, .max = 3500000 },
	.n = { .min = 1, .max = 3 },
	.m = { .min = 104, .max = 138 },
	.m1 = { .min = 17, .max = 23 },
	.m2 = { .min = 5, .max = 11 },
	.p = { .min = 28, .max = 112 },
	.p1 = { .min = 2, .max = 8 },
	.p2 = { .dot_limit = 0,
		.p2_slow = 14, .p2_fast = 14
	},
};

static const intel_limit_t intel_limits_g4x_dual_channel_lvds = {
	.dot = { .min = 80000, .max = 224000 },
	.vco = { .min = 1750000, .max = 3500000 },
	.n = { .min = 1, .max = 3 },
	.m = { .min = 104, .max = 138 },
	.m1 = { .min = 17, .max = 23 },
	.m2 = { .min = 5, .max = 11 },
	.p = { .min = 14, .max = 42 },
	.p1 = { .min = 2, .max = 6 },
	.p2 = { .dot_limit = 0,
		.p2_slow = 7, .p2_fast = 7
	},
};

static const intel_limit_t intel_limits_pineview_sdvo = {
	.dot = { .min = 20000, .max = 400000},
	.vco = { .min = 1700000, .max = 3500000 },
	/* Pineview's Ncounter is a ring counter */
	.n = { .min = 3, .max = 6 },
	.m = { .min = 2, .max = 256 },
	/* Pineview only has one combined m divider, which we treat as m2. */
	.m1 = { .min = 0, .max = 0 },
	.m2 = { .min = 0, .max = 254 },
	.p = { .min = 5, .max = 80 },
	.p1 = { .min = 1, .max = 8 },
	.p2 = { .dot_limit = 200000,
		.p2_slow = 10, .p2_fast = 5 },
};

static const intel_limit_t intel_limits_pineview_lvds = {
	.dot = { .min = 20000, .max = 400000 },
	.vco = { .min = 1700000, .max = 3500000 },
	.n = { .min = 3, .max = 6 },
	.m = { .min = 2, .max = 256 },
	.m1 = { .min = 0, .max = 0 },
	.m2 = { .min = 0, .max = 254 },
	.p = { .min = 7, .max = 112 },
	.p1 = { .min = 1, .max = 8 },
	.p2 = { .dot_limit = 112000,
		.p2_slow = 14, .p2_fast = 14 },
};

/* Ironlake / Sandybridge
 *
 * We calculate clock using (register_value + 2) for N/M1/M2, so here
 * the range value for them is (actual_value - 2).
 */
static const intel_limit_t intel_limits_ironlake_dac = {
	.dot = { .min = 25000, .max = 350000 },
	.vco = { .min = 1760000, .max = 3510000 },
	.n = { .min = 1, .max = 5 },
	.m = { .min = 79, .max = 127 },
	.m1 = { .min = 12, .max = 22 },
	.m2 = { .min = 5, .max = 9 },
	.p = { .min = 5, .max = 80 },
	.p1 = { .min = 1, .max = 8 },
	.p2 = { .dot_limit = 225000,
		.p2_slow = 10, .p2_fast = 5 },
};

static const intel_limit_t intel_limits_ironlake_single_lvds = {
	.dot = { .min = 25000, .max = 350000 },
	.vco = { .min = 1760000, .max = 3510000 },
	.n = { .min = 1, .max = 3 },
	.m = { .min = 79, .max = 118 },
	.m1 = { .min = 12, .max = 22 },
	.m2 = { .min = 5, .max = 9 },
	.p = { .min = 28, .max = 112 },
	.p1 = { .min = 2, .max = 8 },
	.p2 = { .dot_limit = 225000,
		.p2_slow = 14, .p2_fast = 14 },
};

static const intel_limit_t intel_limits_ironlake_dual_lvds = {
	.dot = { .min = 25000, .max = 350000 },
	.vco = { .min = 1760000, .max = 3510000 },
	.n = { .min = 1, .max = 3 },
	.m = { .min = 79, .max = 127 },
	.m1 = { .min = 12, .max = 22 },
	.m2 = { .min = 5, .max = 9 },
	.p = { .min = 14, .max = 56 },
	.p1 = { .min = 2, .max = 8 },
	.p2 = { .dot_limit = 225000,
		.p2_slow = 7, .p2_fast = 7 },
};

/* LVDS 100mhz refclk limits. */
static const intel_limit_t intel_limits_ironlake_single_lvds_100m = {
	.dot = { .min = 25000, .max = 350000 },
	.vco = { .min = 1760000, .max = 3510000 },
	.n = { .min = 1, .max = 2 },
	.m = { .min = 79, .max = 126 },
	.m1 = { .min = 12, .max = 22 },
	.m2 = { .min = 5, .max = 9 },
	.p = { .min = 28, .max = 112 },
	.p1 = { .min = 2, .max = 8 },
	.p2 = { .dot_limit = 225000,
		.p2_slow = 14, .p2_fast = 14 },
};

static const intel_limit_t intel_limits_ironlake_dual_lvds_100m = {
	.dot = { .min = 25000, .max = 350000 },
	.vco = { .min = 1760000, .max = 3510000 },
	.n = { .min = 1, .max = 3 },
	.m = { .min = 79, .max = 126 },
	.m1 = { .min = 12, .max = 22 },
	.m2 = { .min = 5, .max = 9 },
	.p = { .min = 14, .max = 42 },
	.p1 = { .min = 2, .max = 6 },
	.p2 = { .dot_limit = 225000,
		.p2_slow = 7, .p2_fast = 7 },
};

static const intel_limit_t intel_limits_vlv = {
	 /*
	  * These are the data rate limits (measured in fast clocks)
	  * since those are the strictest limits we have. The fast
	  * clock and actual rate limits are more relaxed, so checking
	  * them would make no difference.
	  */
	.dot = { .min = 25000 * 5, .max = 270000 * 5 },
	.vco = { .min = 4000000, .max = 6000000 },
	.n = { .min = 1, .max = 7 },
	.m1 = { .min = 2, .max = 3 },
	.m2 = { .min = 11, .max = 156 },
	.p1 = { .min = 2, .max = 3 },
	.p2 = { .p2_slow = 2, .p2_fast = 20 }, /* slow=min, fast=max */
};

static const intel_limit_t intel_limits_chv = {
	/*
	 * These are the data rate limits (measured in fast clocks)
	 * since those are the strictest limits we have.  The fast
	 * clock and actual rate limits are more relaxed, so checking
	 * them would make no difference.
	 */
	.dot = { .min = 25000 * 5, .max = 540000 * 5},
	.vco = { .min = 4800000, .max = 6480000 },
	.n = { .min = 1, .max = 1 },
	.m1 = { .min = 2, .max = 2 },
	.m2 = { .min = 24 << 22, .max = 175 << 22 },
	.p1 = { .min = 2, .max = 4 },
	.p2 = {	.p2_slow = 1, .p2_fast = 14 },
};

static const intel_limit_t intel_limits_bxt = {
	/* FIXME: find real dot limits */
	.dot = { .min = 0, .max = INT_MAX },
	.vco = { .min = 4800000, .max = 6700000 },
	.n = { .min = 1, .max = 1 },
	.m1 = { .min = 2, .max = 2 },
	/* FIXME: find real m2 limits */
	.m2 = { .min = 2 << 22, .max = 255 << 22 },
	.p1 = { .min = 2, .max = 4 },
	.p2 = { .p2_slow = 1, .p2_fast = 20 },
};

static bool
needs_modeset(struct drm_crtc_state *state)
{
	return drm_atomic_crtc_needs_modeset(state);
}

/**
 * Returns whether any output on the specified pipe is of the specified type
 */
bool intel_pipe_has_type(struct intel_crtc *crtc, enum intel_output_type type)
{
	struct drm_device *dev = crtc->base.dev;
	struct intel_encoder *encoder;

	for_each_encoder_on_crtc(dev, &crtc->base, encoder)
		if (encoder->type == type)
			return true;

	return false;
}

/**
 * Returns whether any output on the specified pipe will have the specified
 * type after a staged modeset is complete, i.e., the same as
 * intel_pipe_has_type() but looking at encoder->new_crtc instead of
 * encoder->crtc.
 */
static bool intel_pipe_will_have_type(const struct intel_crtc_state *crtc_state,
				      int type)
{
	struct drm_atomic_state *state = crtc_state->base.state;
	struct drm_connector *connector;
	struct drm_connector_state *connector_state;
	struct intel_encoder *encoder;
	int i, num_connectors = 0;

	for_each_connector_in_state(state, connector, connector_state, i) {
		if (connector_state->crtc != crtc_state->base.crtc)
			continue;

		num_connectors++;

		encoder = to_intel_encoder(connector_state->best_encoder);
		if (encoder->type == type)
			return true;
	}

	WARN_ON(num_connectors == 0);

	return false;
}

/*
 * Platform specific helpers to calculate the port PLL loopback- (clock.m),
 * and post-divider (clock.p) values, pre- (clock.vco) and post-divided fast
 * (clock.dot) clock rates. This fast dot clock is fed to the port's IO logic.
 * The helpers' return value is the rate of the clock that is fed to the
 * display engine's pipe which can be the above fast dot clock rate or a
 * divided-down version of it.
 */
/* m1 is reserved as 0 in Pineview, n is a ring counter */
static int pnv_calc_dpll_params(int refclk, intel_clock_t *clock)
{
	clock->m = clock->m2 + 2;
	clock->p = clock->p1 * clock->p2;
	if (WARN_ON(clock->n == 0 || clock->p == 0))
		return 0;
	clock->vco = DIV_ROUND_CLOSEST(refclk * clock->m, clock->n);
	clock->dot = DIV_ROUND_CLOSEST(clock->vco, clock->p);

	return clock->dot;
}

static uint32_t i9xx_dpll_compute_m(struct dpll *dpll)
{
	return 5 * (dpll->m1 + 2) + (dpll->m2 + 2);
}

static int i9xx_calc_dpll_params(int refclk, intel_clock_t *clock)
{
	clock->m = i9xx_dpll_compute_m(clock);
	clock->p = clock->p1 * clock->p2;
	if (WARN_ON(clock->n + 2 == 0 || clock->p == 0))
		return 0;
	clock->vco = DIV_ROUND_CLOSEST(refclk * clock->m, clock->n + 2);
	clock->dot = DIV_ROUND_CLOSEST(clock->vco, clock->p);

	return clock->dot;
}

static int vlv_calc_dpll_params(int refclk, intel_clock_t *clock)
{
	clock->m = clock->m1 * clock->m2;
	clock->p = clock->p1 * clock->p2;
	if (WARN_ON(clock->n == 0 || clock->p == 0))
		return 0;
	clock->vco = DIV_ROUND_CLOSEST(refclk * clock->m, clock->n);
	clock->dot = DIV_ROUND_CLOSEST(clock->vco, clock->p);

	return clock->dot / 5;
}

int chv_calc_dpll_params(int refclk, intel_clock_t *clock)
{
	clock->m = clock->m1 * clock->m2;
	clock->p = clock->p1 * clock->p2;
	if (WARN_ON(clock->n == 0 || clock->p == 0))
		return 0;
	clock->vco = DIV_ROUND_CLOSEST_ULL((uint64_t)refclk * clock->m,
			clock->n << 22);
	clock->dot = DIV_ROUND_CLOSEST(clock->vco, clock->p);

	return clock->dot / 5;
}

#define INTELPllInvalid(s)   do { /* DRM_DEBUG(s); */ return false; } while (0)
/**
 * Returns whether the given set of divisors are valid for a given refclk with
 * the given connectors.
 */

static bool intel_PLL_is_valid(struct drm_device *dev,
			       const intel_limit_t *limit,
			       const intel_clock_t *clock)
{
	if (clock->n   < limit->n.min   || limit->n.max   < clock->n)
		INTELPllInvalid("n out of range\n");
	if (clock->p1  < limit->p1.min  || limit->p1.max  < clock->p1)
		INTELPllInvalid("p1 out of range\n");
	if (clock->m2  < limit->m2.min  || limit->m2.max  < clock->m2)
		INTELPllInvalid("m2 out of range\n");
	if (clock->m1  < limit->m1.min  || limit->m1.max  < clock->m1)
		INTELPllInvalid("m1 out of range\n");

	if (!IS_PINEVIEW(dev) && !IS_VALLEYVIEW(dev) &&
	    !IS_CHERRYVIEW(dev) && !IS_BROXTON(dev))
		if (clock->m1 <= clock->m2)
			INTELPllInvalid("m1 <= m2\n");

	if (!IS_VALLEYVIEW(dev) && !IS_CHERRYVIEW(dev) && !IS_BROXTON(dev)) {
		if (clock->p < limit->p.min || limit->p.max < clock->p)
			INTELPllInvalid("p out of range\n");
		if (clock->m < limit->m.min || limit->m.max < clock->m)
			INTELPllInvalid("m out of range\n");
	}

	if (clock->vco < limit->vco.min || limit->vco.max < clock->vco)
		INTELPllInvalid("vco out of range\n");
	/* XXX: We may need to be checking "Dot clock" depending on the multiplier,
	 * connector, etc., rather than just a single range.
	 */
	if (clock->dot < limit->dot.min || limit->dot.max < clock->dot)
		INTELPllInvalid("dot out of range\n");

	return true;
}

static int
i9xx_select_p2_div(const intel_limit_t *limit,
		   const struct intel_crtc_state *crtc_state,
		   int target)
{
	struct drm_device *dev = crtc_state->base.crtc->dev;

	if (intel_pipe_will_have_type(crtc_state, INTEL_OUTPUT_LVDS)) {
		/*
		 * For LVDS just rely on its current settings for dual-channel.
		 * We haven't figured out how to reliably set up different
		 * single/dual channel state, if we even can.
		 */
		if (intel_is_dual_link_lvds(dev))
			return limit->p2.p2_fast;
		else
			return limit->p2.p2_slow;
	} else {
		if (target < limit->p2.dot_limit)
			return limit->p2.p2_slow;
		else
			return limit->p2.p2_fast;
	}
}

/*
 * Returns a set of divisors for the desired target clock with the given
 * refclk, or FALSE.  The returned values represent the clock equation:
 * reflck * (5 * (m1 + 2) + (m2 + 2)) / (n + 2) / p1 / p2.
 *
 * Target and reference clocks are specified in kHz.
 *
 * If match_clock is provided, then best_clock P divider must match the P
 * divider from @match_clock used for LVDS downclocking.
 */
static bool
i9xx_find_best_dpll(const intel_limit_t *limit,
		    struct intel_crtc_state *crtc_state,
		    int target, int refclk, intel_clock_t *match_clock,
		    intel_clock_t *best_clock)
{
	struct drm_device *dev = crtc_state->base.crtc->dev;
	intel_clock_t clock;
	int err = target;

	memset(best_clock, 0, sizeof(*best_clock));

	clock.p2 = i9xx_select_p2_div(limit, crtc_state, target);

	for (clock.m1 = limit->m1.min; clock.m1 <= limit->m1.max;
	     clock.m1++) {
		for (clock.m2 = limit->m2.min;
		     clock.m2 <= limit->m2.max; clock.m2++) {
			if (clock.m2 >= clock.m1)
				break;
			for (clock.n = limit->n.min;
			     clock.n <= limit->n.max; clock.n++) {
				for (clock.p1 = limit->p1.min;
					clock.p1 <= limit->p1.max; clock.p1++) {
					int this_err;

					i9xx_calc_dpll_params(refclk, &clock);
					if (!intel_PLL_is_valid(dev, limit,
								&clock))
						continue;
					if (match_clock &&
					    clock.p != match_clock->p)
						continue;

					this_err = abs(clock.dot - target);
					if (this_err < err) {
						*best_clock = clock;
						err = this_err;
					}
				}
			}
		}
	}

	return (err != target);
}

/*
 * Returns a set of divisors for the desired target clock with the given
 * refclk, or FALSE.  The returned values represent the clock equation:
 * reflck * (5 * (m1 + 2) + (m2 + 2)) / (n + 2) / p1 / p2.
 *
 * Target and reference clocks are specified in kHz.
 *
 * If match_clock is provided, then best_clock P divider must match the P
 * divider from @match_clock used for LVDS downclocking.
 */
static bool
pnv_find_best_dpll(const intel_limit_t *limit,
		   struct intel_crtc_state *crtc_state,
		   int target, int refclk, intel_clock_t *match_clock,
		   intel_clock_t *best_clock)
{
	struct drm_device *dev = crtc_state->base.crtc->dev;
	intel_clock_t clock;
	int err = target;

	memset(best_clock, 0, sizeof(*best_clock));

	clock.p2 = i9xx_select_p2_div(limit, crtc_state, target);

	for (clock.m1 = limit->m1.min; clock.m1 <= limit->m1.max;
	     clock.m1++) {
		for (clock.m2 = limit->m2.min;
		     clock.m2 <= limit->m2.max; clock.m2++) {
			for (clock.n = limit->n.min;
			     clock.n <= limit->n.max; clock.n++) {
				for (clock.p1 = limit->p1.min;
					clock.p1 <= limit->p1.max; clock.p1++) {
					int this_err;

					pnv_calc_dpll_params(refclk, &clock);
					if (!intel_PLL_is_valid(dev, limit,
								&clock))
						continue;
					if (match_clock &&
					    clock.p != match_clock->p)
						continue;

					this_err = abs(clock.dot - target);
					if (this_err < err) {
						*best_clock = clock;
						err = this_err;
					}
				}
			}
		}
	}

	return (err != target);
}

/*
 * Returns a set of divisors for the desired target clock with the given
 * refclk, or FALSE.  The returned values represent the clock equation:
 * reflck * (5 * (m1 + 2) + (m2 + 2)) / (n + 2) / p1 / p2.
 *
 * Target and reference clocks are specified in kHz.
 *
 * If match_clock is provided, then best_clock P divider must match the P
 * divider from @match_clock used for LVDS downclocking.
 */
static bool
g4x_find_best_dpll(const intel_limit_t *limit,
		   struct intel_crtc_state *crtc_state,
		   int target, int refclk, intel_clock_t *match_clock,
		   intel_clock_t *best_clock)
{
	struct drm_device *dev = crtc_state->base.crtc->dev;
	intel_clock_t clock;
	int max_n;
	bool found = false;
	/* approximately equals target * 0.00585 */
	int err_most = (target >> 8) + (target >> 9);

	memset(best_clock, 0, sizeof(*best_clock));

	clock.p2 = i9xx_select_p2_div(limit, crtc_state, target);

	max_n = limit->n.max;
	/* based on hardware requirement, prefer smaller n to precision */
	for (clock.n = limit->n.min; clock.n <= max_n; clock.n++) {
		/* based on hardware requirement, prefere larger m1,m2 */
		for (clock.m1 = limit->m1.max;
		     clock.m1 >= limit->m1.min; clock.m1--) {
			for (clock.m2 = limit->m2.max;
			     clock.m2 >= limit->m2.min; clock.m2--) {
				for (clock.p1 = limit->p1.max;
				     clock.p1 >= limit->p1.min; clock.p1--) {
					int this_err;

					i9xx_calc_dpll_params(refclk, &clock);
					if (!intel_PLL_is_valid(dev, limit,
								&clock))
						continue;

					this_err = abs(clock.dot - target);
					if (this_err < err_most) {
						*best_clock = clock;
						err_most = this_err;
						max_n = clock.n;
						found = true;
					}
				}
			}
		}
	}
	return found;
}

/*
 * Check if the calculated PLL configuration is more optimal compared to the
 * best configuration and error found so far. Return the calculated error.
 */
static bool vlv_PLL_is_optimal(struct drm_device *dev, int target_freq,
			       const intel_clock_t *calculated_clock,
			       const intel_clock_t *best_clock,
			       unsigned int best_error_ppm,
			       unsigned int *error_ppm)
{
	/*
	 * For CHV ignore the error and consider only the P value.
	 * Prefer a bigger P value based on HW requirements.
	 */
	if (IS_CHERRYVIEW(dev)) {
		*error_ppm = 0;

		return calculated_clock->p > best_clock->p;
	}

	if (WARN_ON_ONCE(!target_freq))
		return false;

	*error_ppm = div_u64(1000000ULL *
				abs(target_freq - calculated_clock->dot),
			     target_freq);
	/*
	 * Prefer a better P value over a better (smaller) error if the error
	 * is small. Ensure this preference for future configurations too by
	 * setting the error to 0.
	 */
	if (*error_ppm < 100 && calculated_clock->p > best_clock->p) {
		*error_ppm = 0;

		return true;
	}

	return *error_ppm + 10 < best_error_ppm;
}

/*
 * Returns a set of divisors for the desired target clock with the given
 * refclk, or FALSE.  The returned values represent the clock equation:
 * reflck * (5 * (m1 + 2) + (m2 + 2)) / (n + 2) / p1 / p2.
 */
static bool
vlv_find_best_dpll(const intel_limit_t *limit,
		   struct intel_crtc_state *crtc_state,
		   int target, int refclk, intel_clock_t *match_clock,
		   intel_clock_t *best_clock)
{
	struct intel_crtc *crtc = to_intel_crtc(crtc_state->base.crtc);
	struct drm_device *dev = crtc->base.dev;
	intel_clock_t clock;
	unsigned int bestppm = 1000000;
	/* min update 19.2 MHz */
	int max_n = min(limit->n.max, refclk / 19200);
	bool found = false;

	target *= 5; /* fast clock */

	memset(best_clock, 0, sizeof(*best_clock));

	/* based on hardware requirement, prefer smaller n to precision */
	for (clock.n = limit->n.min; clock.n <= max_n; clock.n++) {
		for (clock.p1 = limit->p1.max; clock.p1 >= limit->p1.min; clock.p1--) {
			for (clock.p2 = limit->p2.p2_fast; clock.p2 >= limit->p2.p2_slow;
			     clock.p2 -= clock.p2 > 10 ? 2 : 1) {
				clock.p = clock.p1 * clock.p2;
				/* based on hardware requirement, prefer bigger m1,m2 values */
				for (clock.m1 = limit->m1.min; clock.m1 <= limit->m1.max; clock.m1++) {
					unsigned int ppm;

					clock.m2 = DIV_ROUND_CLOSEST(target * clock.p * clock.n,
								     refclk * clock.m1);

					vlv_calc_dpll_params(refclk, &clock);

					if (!intel_PLL_is_valid(dev, limit,
								&clock))
						continue;

					if (!vlv_PLL_is_optimal(dev, target,
								&clock,
								best_clock,
								bestppm, &ppm))
						continue;

					*best_clock = clock;
					bestppm = ppm;
					found = true;
				}
			}
		}
	}

	return found;
}

/*
 * Returns a set of divisors for the desired target clock with the given
 * refclk, or FALSE.  The returned values represent the clock equation:
 * reflck * (5 * (m1 + 2) + (m2 + 2)) / (n + 2) / p1 / p2.
 */
static bool
chv_find_best_dpll(const intel_limit_t *limit,
		   struct intel_crtc_state *crtc_state,
		   int target, int refclk, intel_clock_t *match_clock,
		   intel_clock_t *best_clock)
{
	struct intel_crtc *crtc = to_intel_crtc(crtc_state->base.crtc);
	struct drm_device *dev = crtc->base.dev;
	unsigned int best_error_ppm;
	intel_clock_t clock;
	uint64_t m2;
	int found = false;

	memset(best_clock, 0, sizeof(*best_clock));
	best_error_ppm = 1000000;

	/*
	 * Based on hardware doc, the n always set to 1, and m1 always
	 * set to 2.  If requires to support 200Mhz refclk, we need to
	 * revisit this because n may not 1 anymore.
	 */
	clock.n = 1, clock.m1 = 2;
	target *= 5;	/* fast clock */

	for (clock.p1 = limit->p1.max; clock.p1 >= limit->p1.min; clock.p1--) {
		for (clock.p2 = limit->p2.p2_fast;
				clock.p2 >= limit->p2.p2_slow;
				clock.p2 -= clock.p2 > 10 ? 2 : 1) {
			unsigned int error_ppm;

			clock.p = clock.p1 * clock.p2;

			m2 = DIV_ROUND_CLOSEST_ULL(((uint64_t)target * clock.p *
					clock.n) << 22, refclk * clock.m1);

			if (m2 > INT_MAX/clock.m1)
				continue;

			clock.m2 = m2;

			chv_calc_dpll_params(refclk, &clock);

			if (!intel_PLL_is_valid(dev, limit, &clock))
				continue;

			if (!vlv_PLL_is_optimal(dev, target, &clock, best_clock,
						best_error_ppm, &error_ppm))
				continue;

			*best_clock = clock;
			best_error_ppm = error_ppm;
			found = true;
		}
	}

	return found;
}

bool bxt_find_best_dpll(struct intel_crtc_state *crtc_state, int target_clock,
			intel_clock_t *best_clock)
{
	int refclk = 100000;
	const intel_limit_t *limit = &intel_limits_bxt;

	return chv_find_best_dpll(limit, crtc_state,
				  target_clock, refclk, NULL, best_clock);
}

bool intel_crtc_active(struct drm_crtc *crtc)
{
	struct intel_crtc *intel_crtc = to_intel_crtc(crtc);

	/* Be paranoid as we can arrive here with only partial
	 * state retrieved from the hardware during setup.
	 *
	 * We can ditch the adjusted_mode.crtc_clock check as soon
	 * as Haswell has gained clock readout/fastboot support.
	 *
	 * We can ditch the crtc->primary->fb check as soon as we can
	 * properly reconstruct framebuffers.
	 *
	 * FIXME: The intel_crtc->active here should be switched to
	 * crtc->state->active once we have proper CRTC states wired up
	 * for atomic.
	 */
	return intel_crtc->active && crtc->primary->state->fb &&
		intel_crtc->config->base.adjusted_mode.crtc_clock;
}

enum transcoder intel_pipe_to_cpu_transcoder(struct drm_i915_private *dev_priv,
					     enum pipe pipe)
{
	struct drm_crtc *crtc = dev_priv->pipe_to_crtc_mapping[pipe];
	struct intel_crtc *intel_crtc = to_intel_crtc(crtc);

	return intel_crtc->config->cpu_transcoder;
}

static bool pipe_dsl_stopped(struct drm_device *dev, enum pipe pipe)
{
	struct drm_i915_private *dev_priv = dev->dev_private;
	i915_reg_t reg = PIPEDSL(pipe);
	u32 line1, line2;
	u32 line_mask;

	if (IS_GEN2(dev))
		line_mask = DSL_LINEMASK_GEN2;
	else
		line_mask = DSL_LINEMASK_GEN3;

	line1 = I915_READ(reg) & line_mask;
	msleep(5);
	line2 = I915_READ(reg) & line_mask;

	return line1 == line2;
}

/*
 * intel_wait_for_pipe_off - wait for pipe to turn off
 * @crtc: crtc whose pipe to wait for
 *
 * After disabling a pipe, we can't wait for vblank in the usual way,
 * spinning on the vblank interrupt status bit, since we won't actually
 * see an interrupt when the pipe is disabled.
 *
 * On Gen4 and above:
 *   wait for the pipe register state bit to turn off
 *
 * Otherwise:
 *   wait for the display line value to settle (it usually
 *   ends up stopping at the start of the next frame).
 *
 */
static void intel_wait_for_pipe_off(struct intel_crtc *crtc)
{
	struct drm_device *dev = crtc->base.dev;
	struct drm_i915_private *dev_priv = dev->dev_private;
	enum transcoder cpu_transcoder = crtc->config->cpu_transcoder;
	enum pipe pipe = crtc->pipe;

	if (INTEL_INFO(dev)->gen >= 4) {
		i915_reg_t reg = PIPECONF(cpu_transcoder);

		/* Wait for the Pipe State to go off */
		if (wait_for((I915_READ(reg) & I965_PIPECONF_ACTIVE) == 0,
			     100))
			WARN(1, "pipe_off wait timed out\n");
	} else {
		/* Wait for the display line to settle */
		if (wait_for(pipe_dsl_stopped(dev, pipe), 100))
			WARN(1, "pipe_off wait timed out\n");
	}
}

/* Only for pre-ILK configs */
void assert_pll(struct drm_i915_private *dev_priv,
		enum pipe pipe, bool state)
{
	u32 val;
	bool cur_state;

	val = I915_READ(DPLL(pipe));
	cur_state = !!(val & DPLL_VCO_ENABLE);
	I915_STATE_WARN(cur_state != state,
	     "PLL state assertion failure (expected %s, current %s)\n",
			onoff(state), onoff(cur_state));
}

/* XXX: the dsi pll is shared between MIPI DSI ports */
void assert_dsi_pll(struct drm_i915_private *dev_priv, bool state)
{
	u32 val;
	bool cur_state;

	mutex_lock(&dev_priv->sb_lock);
	val = vlv_cck_read(dev_priv, CCK_REG_DSI_PLL_CONTROL);
	mutex_unlock(&dev_priv->sb_lock);

	cur_state = val & DSI_PLL_VCO_EN;
	I915_STATE_WARN(cur_state != state,
	     "DSI PLL state assertion failure (expected %s, current %s)\n",
			onoff(state), onoff(cur_state));
}

static void assert_fdi_tx(struct drm_i915_private *dev_priv,
			  enum pipe pipe, bool state)
{
	bool cur_state;
	enum transcoder cpu_transcoder = intel_pipe_to_cpu_transcoder(dev_priv,
								      pipe);

	if (HAS_DDI(dev_priv)) {
		/* DDI does not have a specific FDI_TX register */
		u32 val = I915_READ(TRANS_DDI_FUNC_CTL(cpu_transcoder));
		cur_state = !!(val & TRANS_DDI_FUNC_ENABLE);
	} else {
		u32 val = I915_READ(FDI_TX_CTL(pipe));
		cur_state = !!(val & FDI_TX_ENABLE);
	}
	I915_STATE_WARN(cur_state != state,
	     "FDI TX state assertion failure (expected %s, current %s)\n",
			onoff(state), onoff(cur_state));
}
#define assert_fdi_tx_enabled(d, p) assert_fdi_tx(d, p, true)
#define assert_fdi_tx_disabled(d, p) assert_fdi_tx(d, p, false)

static void assert_fdi_rx(struct drm_i915_private *dev_priv,
			  enum pipe pipe, bool state)
{
	u32 val;
	bool cur_state;

	val = I915_READ(FDI_RX_CTL(pipe));
	cur_state = !!(val & FDI_RX_ENABLE);
	I915_STATE_WARN(cur_state != state,
	     "FDI RX state assertion failure (expected %s, current %s)\n",
			onoff(state), onoff(cur_state));
}
#define assert_fdi_rx_enabled(d, p) assert_fdi_rx(d, p, true)
#define assert_fdi_rx_disabled(d, p) assert_fdi_rx(d, p, false)

static void assert_fdi_tx_pll_enabled(struct drm_i915_private *dev_priv,
				      enum pipe pipe)
{
	u32 val;

	/* ILK FDI PLL is always enabled */
	if (INTEL_INFO(dev_priv)->gen == 5)
		return;

	/* On Haswell, DDI ports are responsible for the FDI PLL setup */
	if (HAS_DDI(dev_priv))
		return;

	val = I915_READ(FDI_TX_CTL(pipe));
	I915_STATE_WARN(!(val & FDI_TX_PLL_ENABLE), "FDI TX PLL assertion failure, should be active but is disabled\n");
}

void assert_fdi_rx_pll(struct drm_i915_private *dev_priv,
		       enum pipe pipe, bool state)
{
	u32 val;
	bool cur_state;

	val = I915_READ(FDI_RX_CTL(pipe));
	cur_state = !!(val & FDI_RX_PLL_ENABLE);
	I915_STATE_WARN(cur_state != state,
	     "FDI RX PLL assertion failure (expected %s, current %s)\n",
			onoff(state), onoff(cur_state));
}

void assert_panel_unlocked(struct drm_i915_private *dev_priv,
			   enum pipe pipe)
{
	struct drm_device *dev = dev_priv->dev;
	i915_reg_t pp_reg;
	u32 val;
	enum pipe panel_pipe = PIPE_A;
	bool locked = true;

	if (WARN_ON(HAS_DDI(dev)))
		return;

	if (HAS_PCH_SPLIT(dev)) {
		u32 port_sel;

		pp_reg = PCH_PP_CONTROL;
		port_sel = I915_READ(PCH_PP_ON_DELAYS) & PANEL_PORT_SELECT_MASK;

		if (port_sel == PANEL_PORT_SELECT_LVDS &&
		    I915_READ(PCH_LVDS) & LVDS_PIPEB_SELECT)
			panel_pipe = PIPE_B;
		/* XXX: else fix for eDP */
	} else if (IS_VALLEYVIEW(dev) || IS_CHERRYVIEW(dev)) {
		/* presumably write lock depends on pipe, not port select */
		pp_reg = VLV_PIPE_PP_CONTROL(pipe);
		panel_pipe = pipe;
	} else {
		pp_reg = PP_CONTROL;
		if (I915_READ(LVDS) & LVDS_PIPEB_SELECT)
			panel_pipe = PIPE_B;
	}

	val = I915_READ(pp_reg);
	if (!(val & PANEL_POWER_ON) ||
	    ((val & PANEL_UNLOCK_MASK) == PANEL_UNLOCK_REGS))
		locked = false;

	I915_STATE_WARN(panel_pipe == pipe && locked,
	     "panel assertion failure, pipe %c regs locked\n",
	     pipe_name(pipe));
}

static void assert_cursor(struct drm_i915_private *dev_priv,
			  enum pipe pipe, bool state)
{
	struct drm_device *dev = dev_priv->dev;
	bool cur_state;

	if (IS_845G(dev) || IS_I865G(dev))
		cur_state = I915_READ(CURCNTR(PIPE_A)) & CURSOR_ENABLE;
	else
		cur_state = I915_READ(CURCNTR(pipe)) & CURSOR_MODE;

	I915_STATE_WARN(cur_state != state,
	     "cursor on pipe %c assertion failure (expected %s, current %s)\n",
			pipe_name(pipe), onoff(state), onoff(cur_state));
}
#define assert_cursor_enabled(d, p) assert_cursor(d, p, true)
#define assert_cursor_disabled(d, p) assert_cursor(d, p, false)

void assert_pipe(struct drm_i915_private *dev_priv,
		 enum pipe pipe, bool state)
{
	bool cur_state;
	enum transcoder cpu_transcoder = intel_pipe_to_cpu_transcoder(dev_priv,
								      pipe);
	enum intel_display_power_domain power_domain;

	/* if we need the pipe quirk it must be always on */
	if ((pipe == PIPE_A && dev_priv->quirks & QUIRK_PIPEA_FORCE) ||
	    (pipe == PIPE_B && dev_priv->quirks & QUIRK_PIPEB_FORCE))
		state = true;

	power_domain = POWER_DOMAIN_TRANSCODER(cpu_transcoder);
	if (intel_display_power_get_if_enabled(dev_priv, power_domain)) {
		u32 val = I915_READ(PIPECONF(cpu_transcoder));
		cur_state = !!(val & PIPECONF_ENABLE);

		intel_display_power_put(dev_priv, power_domain);
	} else {
		cur_state = false;
	}

	I915_STATE_WARN(cur_state != state,
	     "pipe %c assertion failure (expected %s, current %s)\n",
			pipe_name(pipe), onoff(state), onoff(cur_state));
}

static void assert_plane(struct drm_i915_private *dev_priv,
			 enum plane plane, bool state)
{
	u32 val;
	bool cur_state;

	val = I915_READ(DSPCNTR(plane));
	cur_state = !!(val & DISPLAY_PLANE_ENABLE);
	I915_STATE_WARN(cur_state != state,
	     "plane %c assertion failure (expected %s, current %s)\n",
			plane_name(plane), onoff(state), onoff(cur_state));
}

#define assert_plane_enabled(d, p) assert_plane(d, p, true)
#define assert_plane_disabled(d, p) assert_plane(d, p, false)

static void assert_planes_disabled(struct drm_i915_private *dev_priv,
				   enum pipe pipe)
{
	struct drm_device *dev = dev_priv->dev;
	int i;

	/* Primary planes are fixed to pipes on gen4+ */
	if (INTEL_INFO(dev)->gen >= 4) {
		u32 val = I915_READ(DSPCNTR(pipe));
		I915_STATE_WARN(val & DISPLAY_PLANE_ENABLE,
		     "plane %c assertion failure, should be disabled but not\n",
		     plane_name(pipe));
		return;
	}

	/* Need to check both planes against the pipe */
	for_each_pipe(dev_priv, i) {
		u32 val = I915_READ(DSPCNTR(i));
		enum pipe cur_pipe = (val & DISPPLANE_SEL_PIPE_MASK) >>
			DISPPLANE_SEL_PIPE_SHIFT;
		I915_STATE_WARN((val & DISPLAY_PLANE_ENABLE) && pipe == cur_pipe,
		     "plane %c assertion failure, should be off on pipe %c but is still active\n",
		     plane_name(i), pipe_name(pipe));
	}
}

static void assert_sprites_disabled(struct drm_i915_private *dev_priv,
				    enum pipe pipe)
{
	struct drm_device *dev = dev_priv->dev;
	int sprite;

	if (INTEL_INFO(dev)->gen >= 9) {
		for_each_sprite(dev_priv, pipe, sprite) {
			u32 val = I915_READ(PLANE_CTL(pipe, sprite));
			I915_STATE_WARN(val & PLANE_CTL_ENABLE,
			     "plane %d assertion failure, should be off on pipe %c but is still active\n",
			     sprite, pipe_name(pipe));
		}
	} else if (IS_VALLEYVIEW(dev) || IS_CHERRYVIEW(dev)) {
		for_each_sprite(dev_priv, pipe, sprite) {
			u32 val = I915_READ(SPCNTR(pipe, sprite));
			I915_STATE_WARN(val & SP_ENABLE,
			     "sprite %c assertion failure, should be off on pipe %c but is still active\n",
			     sprite_name(pipe, sprite), pipe_name(pipe));
		}
	} else if (INTEL_INFO(dev)->gen >= 7) {
		u32 val = I915_READ(SPRCTL(pipe));
		I915_STATE_WARN(val & SPRITE_ENABLE,
		     "sprite %c assertion failure, should be off on pipe %c but is still active\n",
		     plane_name(pipe), pipe_name(pipe));
	} else if (INTEL_INFO(dev)->gen >= 5) {
		u32 val = I915_READ(DVSCNTR(pipe));
		I915_STATE_WARN(val & DVS_ENABLE,
		     "sprite %c assertion failure, should be off on pipe %c but is still active\n",
		     plane_name(pipe), pipe_name(pipe));
	}
}

static void assert_vblank_disabled(struct drm_crtc *crtc)
{
	if (I915_STATE_WARN_ON(drm_crtc_vblank_get(crtc) == 0))
		drm_crtc_vblank_put(crtc);
}

void assert_pch_transcoder_disabled(struct drm_i915_private *dev_priv,
				    enum pipe pipe)
{
	u32 val;
	bool enabled;

	val = I915_READ(PCH_TRANSCONF(pipe));
	enabled = !!(val & TRANS_ENABLE);
	I915_STATE_WARN(enabled,
	     "transcoder assertion failed, should be off on pipe %c but is still active\n",
	     pipe_name(pipe));
}

static bool dp_pipe_enabled(struct drm_i915_private *dev_priv,
			    enum pipe pipe, u32 port_sel, u32 val)
{
	if ((val & DP_PORT_EN) == 0)
		return false;

	if (HAS_PCH_CPT(dev_priv)) {
		u32 trans_dp_ctl = I915_READ(TRANS_DP_CTL(pipe));
		if ((trans_dp_ctl & TRANS_DP_PORT_SEL_MASK) != port_sel)
			return false;
	} else if (IS_CHERRYVIEW(dev_priv)) {
		if ((val & DP_PIPE_MASK_CHV) != DP_PIPE_SELECT_CHV(pipe))
			return false;
	} else {
		if ((val & DP_PIPE_MASK) != (pipe << 30))
			return false;
	}
	return true;
}

static bool hdmi_pipe_enabled(struct drm_i915_private *dev_priv,
			      enum pipe pipe, u32 val)
{
	if ((val & SDVO_ENABLE) == 0)
		return false;

	if (HAS_PCH_CPT(dev_priv)) {
		if ((val & SDVO_PIPE_SEL_MASK_CPT) != SDVO_PIPE_SEL_CPT(pipe))
			return false;
	} else if (IS_CHERRYVIEW(dev_priv)) {
		if ((val & SDVO_PIPE_SEL_MASK_CHV) != SDVO_PIPE_SEL_CHV(pipe))
			return false;
	} else {
		if ((val & SDVO_PIPE_SEL_MASK) != SDVO_PIPE_SEL(pipe))
			return false;
	}
	return true;
}

static bool lvds_pipe_enabled(struct drm_i915_private *dev_priv,
			      enum pipe pipe, u32 val)
{
	if ((val & LVDS_PORT_EN) == 0)
		return false;

	if (HAS_PCH_CPT(dev_priv)) {
		if ((val & PORT_TRANS_SEL_MASK) != PORT_TRANS_SEL_CPT(pipe))
			return false;
	} else {
		if ((val & LVDS_PIPE_MASK) != LVDS_PIPE(pipe))
			return false;
	}
	return true;
}

static bool adpa_pipe_enabled(struct drm_i915_private *dev_priv,
			      enum pipe pipe, u32 val)
{
	if ((val & ADPA_DAC_ENABLE) == 0)
		return false;
	if (HAS_PCH_CPT(dev_priv)) {
		if ((val & PORT_TRANS_SEL_MASK) != PORT_TRANS_SEL_CPT(pipe))
			return false;
	} else {
		if ((val & ADPA_PIPE_SELECT_MASK) != ADPA_PIPE_SELECT(pipe))
			return false;
	}
	return true;
}

static void assert_pch_dp_disabled(struct drm_i915_private *dev_priv,
				   enum pipe pipe, i915_reg_t reg,
				   u32 port_sel)
{
	u32 val = I915_READ(reg);
	I915_STATE_WARN(dp_pipe_enabled(dev_priv, pipe, port_sel, val),
	     "PCH DP (0x%08x) enabled on transcoder %c, should be disabled\n",
	     i915_mmio_reg_offset(reg), pipe_name(pipe));

	I915_STATE_WARN(HAS_PCH_IBX(dev_priv) && (val & DP_PORT_EN) == 0
	     && (val & DP_PIPEB_SELECT),
	     "IBX PCH dp port still using transcoder B\n");
}

static void assert_pch_hdmi_disabled(struct drm_i915_private *dev_priv,
				     enum pipe pipe, i915_reg_t reg)
{
	u32 val = I915_READ(reg);
	I915_STATE_WARN(hdmi_pipe_enabled(dev_priv, pipe, val),
	     "PCH HDMI (0x%08x) enabled on transcoder %c, should be disabled\n",
	     i915_mmio_reg_offset(reg), pipe_name(pipe));

	I915_STATE_WARN(HAS_PCH_IBX(dev_priv) && (val & SDVO_ENABLE) == 0
	     && (val & SDVO_PIPE_B_SELECT),
	     "IBX PCH hdmi port still using transcoder B\n");
}

static void assert_pch_ports_disabled(struct drm_i915_private *dev_priv,
				      enum pipe pipe)
{
	u32 val;

	assert_pch_dp_disabled(dev_priv, pipe, PCH_DP_B, TRANS_DP_PORT_SEL_B);
	assert_pch_dp_disabled(dev_priv, pipe, PCH_DP_C, TRANS_DP_PORT_SEL_C);
	assert_pch_dp_disabled(dev_priv, pipe, PCH_DP_D, TRANS_DP_PORT_SEL_D);

	val = I915_READ(PCH_ADPA);
	I915_STATE_WARN(adpa_pipe_enabled(dev_priv, pipe, val),
	     "PCH VGA enabled on transcoder %c, should be disabled\n",
	     pipe_name(pipe));

	val = I915_READ(PCH_LVDS);
	I915_STATE_WARN(lvds_pipe_enabled(dev_priv, pipe, val),
	     "PCH LVDS enabled on transcoder %c, should be disabled\n",
	     pipe_name(pipe));

	assert_pch_hdmi_disabled(dev_priv, pipe, PCH_HDMIB);
	assert_pch_hdmi_disabled(dev_priv, pipe, PCH_HDMIC);
	assert_pch_hdmi_disabled(dev_priv, pipe, PCH_HDMID);
}

static void _vlv_enable_pll(struct intel_crtc *crtc,
			    const struct intel_crtc_state *pipe_config)
{
	struct drm_i915_private *dev_priv = to_i915(crtc->base.dev);
	enum pipe pipe = crtc->pipe;

	I915_WRITE(DPLL(pipe), pipe_config->dpll_hw_state.dpll);
	POSTING_READ(DPLL(pipe));
	udelay(150);

	if (wait_for(((I915_READ(DPLL(pipe)) & DPLL_LOCK_VLV) == DPLL_LOCK_VLV), 1))
		DRM_ERROR("DPLL %d failed to lock\n", pipe);
}

static void vlv_enable_pll(struct intel_crtc *crtc,
			   const struct intel_crtc_state *pipe_config)
{
	struct drm_i915_private *dev_priv = to_i915(crtc->base.dev);
	enum pipe pipe = crtc->pipe;

	assert_pipe_disabled(dev_priv, pipe);

	/* PLL is protected by panel, make sure we can write it */
	assert_panel_unlocked(dev_priv, pipe);

	if (pipe_config->dpll_hw_state.dpll & DPLL_VCO_ENABLE)
		_vlv_enable_pll(crtc, pipe_config);

	I915_WRITE(DPLL_MD(pipe), pipe_config->dpll_hw_state.dpll_md);
	POSTING_READ(DPLL_MD(pipe));
}


static void _chv_enable_pll(struct intel_crtc *crtc,
			    const struct intel_crtc_state *pipe_config)
{
	struct drm_i915_private *dev_priv = to_i915(crtc->base.dev);
	enum pipe pipe = crtc->pipe;
	enum dpio_channel port = vlv_pipe_to_channel(pipe);
	u32 tmp;

	mutex_lock(&dev_priv->sb_lock);

	/* Enable back the 10bit clock to display controller */
	tmp = vlv_dpio_read(dev_priv, pipe, CHV_CMN_DW14(port));
	tmp |= DPIO_DCLKP_EN;
	vlv_dpio_write(dev_priv, pipe, CHV_CMN_DW14(port), tmp);

	mutex_unlock(&dev_priv->sb_lock);

	/*
	 * Need to wait > 100ns between dclkp clock enable bit and PLL enable.
	 */
	udelay(1);

	/* Enable PLL */
	I915_WRITE(DPLL(pipe), pipe_config->dpll_hw_state.dpll);

	/* Check PLL is locked */
	if (wait_for(((I915_READ(DPLL(pipe)) & DPLL_LOCK_VLV) == DPLL_LOCK_VLV), 1))
		DRM_ERROR("PLL %d failed to lock\n", pipe);
}

static void chv_enable_pll(struct intel_crtc *crtc,
			   const struct intel_crtc_state *pipe_config)
{
	struct drm_i915_private *dev_priv = to_i915(crtc->base.dev);
	enum pipe pipe = crtc->pipe;

	assert_pipe_disabled(dev_priv, pipe);

	/* PLL is protected by panel, make sure we can write it */
	assert_panel_unlocked(dev_priv, pipe);

	if (pipe_config->dpll_hw_state.dpll & DPLL_VCO_ENABLE)
		_chv_enable_pll(crtc, pipe_config);

	if (pipe != PIPE_A) {
		/*
		 * WaPixelRepeatModeFixForC0:chv
		 *
		 * DPLLCMD is AWOL. Use chicken bits to propagate
		 * the value from DPLLBMD to either pipe B or C.
		 */
		I915_WRITE(CBR4_VLV, pipe == PIPE_B ? CBR_DPLLBMD_PIPE_B : CBR_DPLLBMD_PIPE_C);
		I915_WRITE(DPLL_MD(PIPE_B), pipe_config->dpll_hw_state.dpll_md);
		I915_WRITE(CBR4_VLV, 0);
		dev_priv->chv_dpll_md[pipe] = pipe_config->dpll_hw_state.dpll_md;

		/*
		 * DPLLB VGA mode also seems to cause problems.
		 * We should always have it disabled.
		 */
		WARN_ON((I915_READ(DPLL(PIPE_B)) & DPLL_VGA_MODE_DIS) == 0);
	} else {
		I915_WRITE(DPLL_MD(pipe), pipe_config->dpll_hw_state.dpll_md);
		POSTING_READ(DPLL_MD(pipe));
	}
}

static int intel_num_dvo_pipes(struct drm_device *dev)
{
	struct intel_crtc *crtc;
	int count = 0;

	for_each_intel_crtc(dev, crtc)
		count += crtc->base.state->active &&
			intel_pipe_has_type(crtc, INTEL_OUTPUT_DVO);

	return count;
}

static void i9xx_enable_pll(struct intel_crtc *crtc)
{
	struct drm_device *dev = crtc->base.dev;
	struct drm_i915_private *dev_priv = dev->dev_private;
	i915_reg_t reg = DPLL(crtc->pipe);
	u32 dpll = crtc->config->dpll_hw_state.dpll;

	assert_pipe_disabled(dev_priv, crtc->pipe);

	/* PLL is protected by panel, make sure we can write it */
	if (IS_MOBILE(dev) && !IS_I830(dev))
		assert_panel_unlocked(dev_priv, crtc->pipe);

	/* Enable DVO 2x clock on both PLLs if necessary */
	if (IS_I830(dev) && intel_num_dvo_pipes(dev) > 0) {
		/*
		 * It appears to be important that we don't enable this
		 * for the current pipe before otherwise configuring the
		 * PLL. No idea how this should be handled if multiple
		 * DVO outputs are enabled simultaneosly.
		 */
		dpll |= DPLL_DVO_2X_MODE;
		I915_WRITE(DPLL(!crtc->pipe),
			   I915_READ(DPLL(!crtc->pipe)) | DPLL_DVO_2X_MODE);
	}

	/*
	 * Apparently we need to have VGA mode enabled prior to changing
	 * the P1/P2 dividers. Otherwise the DPLL will keep using the old
	 * dividers, even though the register value does change.
	 */
	I915_WRITE(reg, 0);

	I915_WRITE(reg, dpll);

	/* Wait for the clocks to stabilize. */
	POSTING_READ(reg);
	udelay(150);

	if (INTEL_INFO(dev)->gen >= 4) {
		I915_WRITE(DPLL_MD(crtc->pipe),
			   crtc->config->dpll_hw_state.dpll_md);
	} else {
		/* The pixel multiplier can only be updated once the
		 * DPLL is enabled and the clocks are stable.
		 *
		 * So write it again.
		 */
		I915_WRITE(reg, dpll);
	}

	/* We do this three times for luck */
	I915_WRITE(reg, dpll);
	POSTING_READ(reg);
	udelay(150); /* wait for warmup */
	I915_WRITE(reg, dpll);
	POSTING_READ(reg);
	udelay(150); /* wait for warmup */
	I915_WRITE(reg, dpll);
	POSTING_READ(reg);
	udelay(150); /* wait for warmup */
}

/**
 * i9xx_disable_pll - disable a PLL
 * @dev_priv: i915 private structure
 * @pipe: pipe PLL to disable
 *
 * Disable the PLL for @pipe, making sure the pipe is off first.
 *
 * Note!  This is for pre-ILK only.
 */
static void i9xx_disable_pll(struct intel_crtc *crtc)
{
	struct drm_device *dev = crtc->base.dev;
	struct drm_i915_private *dev_priv = dev->dev_private;
	enum pipe pipe = crtc->pipe;

	/* Disable DVO 2x clock on both PLLs if necessary */
	if (IS_I830(dev) &&
	    intel_pipe_has_type(crtc, INTEL_OUTPUT_DVO) &&
	    !intel_num_dvo_pipes(dev)) {
		I915_WRITE(DPLL(PIPE_B),
			   I915_READ(DPLL(PIPE_B)) & ~DPLL_DVO_2X_MODE);
		I915_WRITE(DPLL(PIPE_A),
			   I915_READ(DPLL(PIPE_A)) & ~DPLL_DVO_2X_MODE);
	}

	/* Don't disable pipe or pipe PLLs if needed */
	if ((pipe == PIPE_A && dev_priv->quirks & QUIRK_PIPEA_FORCE) ||
	    (pipe == PIPE_B && dev_priv->quirks & QUIRK_PIPEB_FORCE))
		return;

	/* Make sure the pipe isn't still relying on us */
	assert_pipe_disabled(dev_priv, pipe);

	I915_WRITE(DPLL(pipe), DPLL_VGA_MODE_DIS);
	POSTING_READ(DPLL(pipe));
}

static void vlv_disable_pll(struct drm_i915_private *dev_priv, enum pipe pipe)
{
	u32 val;

	/* Make sure the pipe isn't still relying on us */
	assert_pipe_disabled(dev_priv, pipe);

	val = DPLL_INTEGRATED_REF_CLK_VLV |
		DPLL_REF_CLK_ENABLE_VLV | DPLL_VGA_MODE_DIS;
	if (pipe != PIPE_A)
		val |= DPLL_INTEGRATED_CRI_CLK_VLV;

	I915_WRITE(DPLL(pipe), val);
	POSTING_READ(DPLL(pipe));
}

static void chv_disable_pll(struct drm_i915_private *dev_priv, enum pipe pipe)
{
	enum dpio_channel port = vlv_pipe_to_channel(pipe);
	u32 val;

	/* Make sure the pipe isn't still relying on us */
	assert_pipe_disabled(dev_priv, pipe);

	val = DPLL_SSC_REF_CLK_CHV |
		DPLL_REF_CLK_ENABLE_VLV | DPLL_VGA_MODE_DIS;
	if (pipe != PIPE_A)
		val |= DPLL_INTEGRATED_CRI_CLK_VLV;

	I915_WRITE(DPLL(pipe), val);
	POSTING_READ(DPLL(pipe));

	mutex_lock(&dev_priv->sb_lock);

	/* Disable 10bit clock to display controller */
	val = vlv_dpio_read(dev_priv, pipe, CHV_CMN_DW14(port));
	val &= ~DPIO_DCLKP_EN;
	vlv_dpio_write(dev_priv, pipe, CHV_CMN_DW14(port), val);

	mutex_unlock(&dev_priv->sb_lock);
}

void vlv_wait_port_ready(struct drm_i915_private *dev_priv,
			 struct intel_digital_port *dport,
			 unsigned int expected_mask)
{
	u32 port_mask;
	i915_reg_t dpll_reg;

	switch (dport->port) {
	case PORT_B:
		port_mask = DPLL_PORTB_READY_MASK;
		dpll_reg = DPLL(0);
		break;
	case PORT_C:
		port_mask = DPLL_PORTC_READY_MASK;
		dpll_reg = DPLL(0);
		expected_mask <<= 4;
		break;
	case PORT_D:
		port_mask = DPLL_PORTD_READY_MASK;
		dpll_reg = DPIO_PHY_STATUS;
		break;
	default:
		BUG();
	}

	if (wait_for((I915_READ(dpll_reg) & port_mask) == expected_mask, 1000))
		WARN(1, "timed out waiting for port %c ready: got 0x%x, expected 0x%x\n",
		     port_name(dport->port), I915_READ(dpll_reg) & port_mask, expected_mask);
}

static void ironlake_enable_pch_transcoder(struct drm_i915_private *dev_priv,
					   enum pipe pipe)
{
	struct drm_device *dev = dev_priv->dev;
	struct drm_crtc *crtc = dev_priv->pipe_to_crtc_mapping[pipe];
	struct intel_crtc *intel_crtc = to_intel_crtc(crtc);
	i915_reg_t reg;
	uint32_t val, pipeconf_val;

	/* Make sure PCH DPLL is enabled */
	assert_shared_dpll_enabled(dev_priv, intel_crtc->config->shared_dpll);

	/* FDI must be feeding us bits for PCH ports */
	assert_fdi_tx_enabled(dev_priv, pipe);
	assert_fdi_rx_enabled(dev_priv, pipe);

	if (HAS_PCH_CPT(dev)) {
		/* Workaround: Set the timing override bit before enabling the
		 * pch transcoder. */
		reg = TRANS_CHICKEN2(pipe);
		val = I915_READ(reg);
		val |= TRANS_CHICKEN2_TIMING_OVERRIDE;
		I915_WRITE(reg, val);
	}

	reg = PCH_TRANSCONF(pipe);
	val = I915_READ(reg);
	pipeconf_val = I915_READ(PIPECONF(pipe));

	if (HAS_PCH_IBX(dev_priv)) {
		/*
		 * Make the BPC in transcoder be consistent with
		 * that in pipeconf reg. For HDMI we must use 8bpc
		 * here for both 8bpc and 12bpc.
		 */
		val &= ~PIPECONF_BPC_MASK;
		if (intel_pipe_has_type(intel_crtc, INTEL_OUTPUT_HDMI))
			val |= PIPECONF_8BPC;
		else
			val |= pipeconf_val & PIPECONF_BPC_MASK;
	}

	val &= ~TRANS_INTERLACE_MASK;
	if ((pipeconf_val & PIPECONF_INTERLACE_MASK) == PIPECONF_INTERLACED_ILK)
		if (HAS_PCH_IBX(dev_priv) &&
		    intel_pipe_has_type(intel_crtc, INTEL_OUTPUT_SDVO))
			val |= TRANS_LEGACY_INTERLACED_ILK;
		else
			val |= TRANS_INTERLACED;
	else
		val |= TRANS_PROGRESSIVE;

	I915_WRITE(reg, val | TRANS_ENABLE);
	if (wait_for(I915_READ(reg) & TRANS_STATE_ENABLE, 100))
		DRM_ERROR("failed to enable transcoder %c\n", pipe_name(pipe));
}

static void lpt_enable_pch_transcoder(struct drm_i915_private *dev_priv,
				      enum transcoder cpu_transcoder)
{
	u32 val, pipeconf_val;

	/* FDI must be feeding us bits for PCH ports */
	assert_fdi_tx_enabled(dev_priv, (enum pipe) cpu_transcoder);
	assert_fdi_rx_enabled(dev_priv, TRANSCODER_A);

	/* Workaround: set timing override bit. */
	val = I915_READ(TRANS_CHICKEN2(PIPE_A));
	val |= TRANS_CHICKEN2_TIMING_OVERRIDE;
	I915_WRITE(TRANS_CHICKEN2(PIPE_A), val);

	val = TRANS_ENABLE;
	pipeconf_val = I915_READ(PIPECONF(cpu_transcoder));

	if ((pipeconf_val & PIPECONF_INTERLACE_MASK_HSW) ==
	    PIPECONF_INTERLACED_ILK)
		val |= TRANS_INTERLACED;
	else
		val |= TRANS_PROGRESSIVE;

	I915_WRITE(LPT_TRANSCONF, val);
	if (wait_for(I915_READ(LPT_TRANSCONF) & TRANS_STATE_ENABLE, 100))
		DRM_ERROR("Failed to enable PCH transcoder\n");
}

static void ironlake_disable_pch_transcoder(struct drm_i915_private *dev_priv,
					    enum pipe pipe)
{
	struct drm_device *dev = dev_priv->dev;
	i915_reg_t reg;
	uint32_t val;

	/* FDI relies on the transcoder */
	assert_fdi_tx_disabled(dev_priv, pipe);
	assert_fdi_rx_disabled(dev_priv, pipe);

	/* Ports must be off as well */
	assert_pch_ports_disabled(dev_priv, pipe);

	reg = PCH_TRANSCONF(pipe);
	val = I915_READ(reg);
	val &= ~TRANS_ENABLE;
	I915_WRITE(reg, val);
	/* wait for PCH transcoder off, transcoder state */
	if (wait_for((I915_READ(reg) & TRANS_STATE_ENABLE) == 0, 50))
		DRM_ERROR("failed to disable transcoder %c\n", pipe_name(pipe));

	if (HAS_PCH_CPT(dev)) {
		/* Workaround: Clear the timing override chicken bit again. */
		reg = TRANS_CHICKEN2(pipe);
		val = I915_READ(reg);
		val &= ~TRANS_CHICKEN2_TIMING_OVERRIDE;
		I915_WRITE(reg, val);
	}
}

static void lpt_disable_pch_transcoder(struct drm_i915_private *dev_priv)
{
	u32 val;

	val = I915_READ(LPT_TRANSCONF);
	val &= ~TRANS_ENABLE;
	I915_WRITE(LPT_TRANSCONF, val);
	/* wait for PCH transcoder off, transcoder state */
	if (wait_for((I915_READ(LPT_TRANSCONF) & TRANS_STATE_ENABLE) == 0, 50))
		DRM_ERROR("Failed to disable PCH transcoder\n");

	/* Workaround: clear timing override bit. */
	val = I915_READ(TRANS_CHICKEN2(PIPE_A));
	val &= ~TRANS_CHICKEN2_TIMING_OVERRIDE;
	I915_WRITE(TRANS_CHICKEN2(PIPE_A), val);
}

/**
 * intel_enable_pipe - enable a pipe, asserting requirements
 * @crtc: crtc responsible for the pipe
 *
 * Enable @crtc's pipe, making sure that various hardware specific requirements
 * are met, if applicable, e.g. PLL enabled, LVDS pairs enabled, etc.
 */
static void intel_enable_pipe(struct intel_crtc *crtc)
{
	struct drm_device *dev = crtc->base.dev;
	struct drm_i915_private *dev_priv = dev->dev_private;
	enum pipe pipe = crtc->pipe;
	enum transcoder cpu_transcoder = crtc->config->cpu_transcoder;
	enum pipe pch_transcoder;
	i915_reg_t reg;
	u32 val;

	DRM_DEBUG_KMS("enabling pipe %c\n", pipe_name(pipe));

	assert_planes_disabled(dev_priv, pipe);
	assert_cursor_disabled(dev_priv, pipe);
	assert_sprites_disabled(dev_priv, pipe);

	if (HAS_PCH_LPT(dev_priv))
		pch_transcoder = TRANSCODER_A;
	else
		pch_transcoder = pipe;

	/*
	 * A pipe without a PLL won't actually be able to drive bits from
	 * a plane.  On ILK+ the pipe PLLs are integrated, so we don't
	 * need the check.
	 */
	if (HAS_GMCH_DISPLAY(dev_priv))
		if (crtc->config->has_dsi_encoder)
			assert_dsi_pll_enabled(dev_priv);
		else
			assert_pll_enabled(dev_priv, pipe);
	else {
		if (crtc->config->has_pch_encoder) {
			/* if driving the PCH, we need FDI enabled */
			assert_fdi_rx_pll_enabled(dev_priv, pch_transcoder);
			assert_fdi_tx_pll_enabled(dev_priv,
						  (enum pipe) cpu_transcoder);
		}
		/* FIXME: assert CPU port conditions for SNB+ */
	}

	reg = PIPECONF(cpu_transcoder);
	val = I915_READ(reg);
	if (val & PIPECONF_ENABLE) {
		WARN_ON(!((pipe == PIPE_A && dev_priv->quirks & QUIRK_PIPEA_FORCE) ||
			  (pipe == PIPE_B && dev_priv->quirks & QUIRK_PIPEB_FORCE)));
		return;
	}

	I915_WRITE(reg, val | PIPECONF_ENABLE);
	POSTING_READ(reg);

	/*
	 * Until the pipe starts DSL will read as 0, which would cause
	 * an apparent vblank timestamp jump, which messes up also the
	 * frame count when it's derived from the timestamps. So let's
	 * wait for the pipe to start properly before we call
	 * drm_crtc_vblank_on()
	 */
	if (dev->max_vblank_count == 0 &&
	    wait_for(intel_get_crtc_scanline(crtc) != crtc->scanline_offset, 50))
		DRM_ERROR("pipe %c didn't start\n", pipe_name(pipe));
}

/**
 * intel_disable_pipe - disable a pipe, asserting requirements
 * @crtc: crtc whose pipes is to be disabled
 *
 * Disable the pipe of @crtc, making sure that various hardware
 * specific requirements are met, if applicable, e.g. plane
 * disabled, panel fitter off, etc.
 *
 * Will wait until the pipe has shut down before returning.
 */
static void intel_disable_pipe(struct intel_crtc *crtc)
{
	struct drm_i915_private *dev_priv = crtc->base.dev->dev_private;
	enum transcoder cpu_transcoder = crtc->config->cpu_transcoder;
	enum pipe pipe = crtc->pipe;
	i915_reg_t reg;
	u32 val;

	DRM_DEBUG_KMS("disabling pipe %c\n", pipe_name(pipe));

	/*
	 * Make sure planes won't keep trying to pump pixels to us,
	 * or we might hang the display.
	 */
	assert_planes_disabled(dev_priv, pipe);
	assert_cursor_disabled(dev_priv, pipe);
	assert_sprites_disabled(dev_priv, pipe);

	reg = PIPECONF(cpu_transcoder);
	val = I915_READ(reg);
	if ((val & PIPECONF_ENABLE) == 0)
		return;

	/*
	 * Double wide has implications for planes
	 * so best keep it disabled when not needed.
	 */
	if (crtc->config->double_wide)
		val &= ~PIPECONF_DOUBLE_WIDE;

	/* Don't disable pipe or pipe PLLs if needed */
	if (!(pipe == PIPE_A && dev_priv->quirks & QUIRK_PIPEA_FORCE) &&
	    !(pipe == PIPE_B && dev_priv->quirks & QUIRK_PIPEB_FORCE))
		val &= ~PIPECONF_ENABLE;

	I915_WRITE(reg, val);
	if ((val & PIPECONF_ENABLE) == 0)
		intel_wait_for_pipe_off(crtc);
}

static bool need_vtd_wa(struct drm_device *dev)
{
#ifdef CONFIG_INTEL_IOMMU
	if (INTEL_INFO(dev)->gen >= 6 && intel_iommu_gfx_mapped)
		return true;
#endif
	return false;
}

static unsigned int intel_tile_size(const struct drm_i915_private *dev_priv)
{
	return IS_GEN2(dev_priv) ? 2048 : 4096;
}

static unsigned int intel_tile_width_bytes(const struct drm_i915_private *dev_priv,
					   uint64_t fb_modifier, unsigned int cpp)
{
	switch (fb_modifier) {
	case DRM_FORMAT_MOD_NONE:
		return cpp;
	case I915_FORMAT_MOD_X_TILED:
		if (IS_GEN2(dev_priv))
			return 128;
		else
			return 512;
	case I915_FORMAT_MOD_Y_TILED:
		if (IS_GEN2(dev_priv) || HAS_128_BYTE_Y_TILING(dev_priv))
			return 128;
		else
			return 512;
	case I915_FORMAT_MOD_Yf_TILED:
		switch (cpp) {
		case 1:
			return 64;
		case 2:
		case 4:
			return 128;
		case 8:
		case 16:
			return 256;
		default:
			MISSING_CASE(cpp);
			return cpp;
		}
		break;
	default:
		MISSING_CASE(fb_modifier);
		return cpp;
	}
}

unsigned int intel_tile_height(const struct drm_i915_private *dev_priv,
			       uint64_t fb_modifier, unsigned int cpp)
{
	if (fb_modifier == DRM_FORMAT_MOD_NONE)
		return 1;
	else
		return intel_tile_size(dev_priv) /
			intel_tile_width_bytes(dev_priv, fb_modifier, cpp);
}

/* Return the tile dimensions in pixel units */
static void intel_tile_dims(const struct drm_i915_private *dev_priv,
			    unsigned int *tile_width,
			    unsigned int *tile_height,
			    uint64_t fb_modifier,
			    unsigned int cpp)
{
	unsigned int tile_width_bytes =
		intel_tile_width_bytes(dev_priv, fb_modifier, cpp);

	*tile_width = tile_width_bytes / cpp;
	*tile_height = intel_tile_size(dev_priv) / tile_width_bytes;
}

unsigned int
intel_fb_align_height(struct drm_device *dev, unsigned int height,
		      uint32_t pixel_format, uint64_t fb_modifier)
{
	unsigned int cpp = drm_format_plane_cpp(pixel_format, 0);
	unsigned int tile_height = intel_tile_height(to_i915(dev), fb_modifier, cpp);

	return ALIGN(height, tile_height);
}

unsigned int intel_rotation_info_size(const struct intel_rotation_info *rot_info)
{
	unsigned int size = 0;
	int i;

	for (i = 0 ; i < ARRAY_SIZE(rot_info->plane); i++)
		size += rot_info->plane[i].width * rot_info->plane[i].height;

	return size;
}

static void
intel_fill_fb_ggtt_view(struct i915_ggtt_view *view,
			const struct drm_framebuffer *fb,
			unsigned int rotation)
{
	if (intel_rotation_90_or_270(rotation)) {
		*view = i915_ggtt_view_rotated;
		view->params.rotated = to_intel_framebuffer(fb)->rot_info;
	} else {
		*view = i915_ggtt_view_normal;
	}
}

static void
intel_fill_fb_info(struct drm_i915_private *dev_priv,
		   struct drm_framebuffer *fb)
{
	struct intel_rotation_info *info = &to_intel_framebuffer(fb)->rot_info;
	unsigned int tile_size, tile_width, tile_height, cpp;

	tile_size = intel_tile_size(dev_priv);

	cpp = drm_format_plane_cpp(fb->pixel_format, 0);
	intel_tile_dims(dev_priv, &tile_width, &tile_height,
			fb->modifier[0], cpp);

	info->plane[0].width = DIV_ROUND_UP(fb->pitches[0], tile_width * cpp);
	info->plane[0].height = DIV_ROUND_UP(fb->height, tile_height);

	if (info->pixel_format == DRM_FORMAT_NV12) {
		cpp = drm_format_plane_cpp(fb->pixel_format, 1);
		intel_tile_dims(dev_priv, &tile_width, &tile_height,
				fb->modifier[1], cpp);

		info->uv_offset = fb->offsets[1];
		info->plane[1].width = DIV_ROUND_UP(fb->pitches[1], tile_width * cpp);
		info->plane[1].height = DIV_ROUND_UP(fb->height / 2, tile_height);
	}
}

static unsigned int intel_linear_alignment(const struct drm_i915_private *dev_priv)
{
	if (INTEL_INFO(dev_priv)->gen >= 9)
		return 256 * 1024;
	else if (IS_BROADWATER(dev_priv) || IS_CRESTLINE(dev_priv) ||
		 IS_VALLEYVIEW(dev_priv) || IS_CHERRYVIEW(dev_priv))
		return 128 * 1024;
	else if (INTEL_INFO(dev_priv)->gen >= 4)
		return 4 * 1024;
	else
		return 0;
}

static unsigned int intel_surf_alignment(const struct drm_i915_private *dev_priv,
					 uint64_t fb_modifier)
{
	switch (fb_modifier) {
	case DRM_FORMAT_MOD_NONE:
		return intel_linear_alignment(dev_priv);
	case I915_FORMAT_MOD_X_TILED:
		if (INTEL_INFO(dev_priv)->gen >= 9)
			return 256 * 1024;
		return 0;
	case I915_FORMAT_MOD_Y_TILED:
	case I915_FORMAT_MOD_Yf_TILED:
		return 1 * 1024 * 1024;
	default:
		MISSING_CASE(fb_modifier);
		return 0;
	}
}

int
intel_pin_and_fence_fb_obj(struct drm_framebuffer *fb,
			   unsigned int rotation)
{
	struct drm_device *dev = fb->dev;
	struct drm_i915_private *dev_priv = dev->dev_private;
	struct drm_i915_gem_object *obj = intel_fb_obj(fb);
	struct i915_ggtt_view view;
	u32 alignment;
	int ret;

	WARN_ON(!mutex_is_locked(&dev->struct_mutex));

	alignment = intel_surf_alignment(dev_priv, fb->modifier[0]);

	intel_fill_fb_ggtt_view(&view, fb, rotation);

	/* Note that the w/a also requires 64 PTE of padding following the
	 * bo. We currently fill all unused PTE with the shadow page and so
	 * we should always have valid PTE following the scanout preventing
	 * the VT-d warning.
	 */
	if (need_vtd_wa(dev) && alignment < 256 * 1024)
		alignment = 256 * 1024;

	/*
	 * Global gtt pte registers are special registers which actually forward
	 * writes to a chunk of system memory. Which means that there is no risk
	 * that the register values disappear as soon as we call
	 * intel_runtime_pm_put(), so it is correct to wrap only the
	 * pin/unpin/fence and not more.
	 */
	intel_runtime_pm_get(dev_priv);

	ret = i915_gem_object_pin_to_display_plane(obj, alignment,
						   &view);
	if (ret)
		goto err_pm;

	/* Install a fence for tiled scan-out. Pre-i965 always needs a
	 * fence, whereas 965+ only requires a fence if using
	 * framebuffer compression.  For simplicity, we always install
	 * a fence as the cost is not that onerous.
	 */
	if (view.type == I915_GGTT_VIEW_NORMAL) {
		ret = i915_gem_object_get_fence(obj);
		if (ret == -EDEADLK) {
			/*
			 * -EDEADLK means there are no free fences
			 * no pending flips.
			 *
			 * This is propagated to atomic, but it uses
			 * -EDEADLK to force a locking recovery, so
			 * change the returned error to -EBUSY.
			 */
			ret = -EBUSY;
			goto err_unpin;
		} else if (ret)
			goto err_unpin;

		i915_gem_object_pin_fence(obj);
	}

	intel_runtime_pm_put(dev_priv);
	return 0;

err_unpin:
	i915_gem_object_unpin_from_display_plane(obj, &view);
err_pm:
	intel_runtime_pm_put(dev_priv);
	return ret;
}

<<<<<<< HEAD
void intel_unpin_fb_obj(struct drm_framebuffer *fb, unsigned int rotation)
=======
static void intel_unpin_fb_obj(struct drm_framebuffer *fb, unsigned int rotation)
>>>>>>> 2e726dc4
{
	struct drm_i915_gem_object *obj = intel_fb_obj(fb);
	struct i915_ggtt_view view;

	WARN_ON(!mutex_is_locked(&obj->base.dev->struct_mutex));

	intel_fill_fb_ggtt_view(&view, fb, rotation);

	if (view.type == I915_GGTT_VIEW_NORMAL)
		i915_gem_object_unpin_fence(obj);

	i915_gem_object_unpin_from_display_plane(obj, &view);
}

/*
 * Adjust the tile offset by moving the difference into
 * the x/y offsets.
 *
 * Input tile dimensions and pitch must already be
 * rotated to match x and y, and in pixel units.
 */
static u32 intel_adjust_tile_offset(int *x, int *y,
				    unsigned int tile_width,
				    unsigned int tile_height,
				    unsigned int tile_size,
				    unsigned int pitch_tiles,
				    u32 old_offset,
				    u32 new_offset)
{
	unsigned int tiles;

	WARN_ON(old_offset & (tile_size - 1));
	WARN_ON(new_offset & (tile_size - 1));
	WARN_ON(new_offset > old_offset);

	tiles = (old_offset - new_offset) / tile_size;

	*y += tiles / pitch_tiles * tile_height;
	*x += tiles % pitch_tiles * tile_width;

	return new_offset;
}

/*
 * Computes the linear offset to the base tile and adjusts
 * x, y. bytes per pixel is assumed to be a power-of-two.
 *
 * In the 90/270 rotated case, x and y are assumed
 * to be already rotated to match the rotated GTT view, and
 * pitch is the tile_height aligned framebuffer height.
 */
u32 intel_compute_tile_offset(int *x, int *y,
			      const struct drm_framebuffer *fb, int plane,
			      unsigned int pitch,
			      unsigned int rotation)
{
	const struct drm_i915_private *dev_priv = to_i915(fb->dev);
	uint64_t fb_modifier = fb->modifier[plane];
	unsigned int cpp = drm_format_plane_cpp(fb->pixel_format, plane);
	u32 offset, offset_aligned, alignment;

	alignment = intel_surf_alignment(dev_priv, fb_modifier);
	if (alignment)
		alignment--;

	if (fb_modifier != DRM_FORMAT_MOD_NONE) {
		unsigned int tile_size, tile_width, tile_height;
		unsigned int tile_rows, tiles, pitch_tiles;

		tile_size = intel_tile_size(dev_priv);
		intel_tile_dims(dev_priv, &tile_width, &tile_height,
				fb_modifier, cpp);

		if (intel_rotation_90_or_270(rotation)) {
			pitch_tiles = pitch / tile_height;
			swap(tile_width, tile_height);
		} else {
			pitch_tiles = pitch / (tile_width * cpp);
		}

		tile_rows = *y / tile_height;
		*y %= tile_height;

		tiles = *x / tile_width;
		*x %= tile_width;

		offset = (tile_rows * pitch_tiles + tiles) * tile_size;
		offset_aligned = offset & ~alignment;

		intel_adjust_tile_offset(x, y, tile_width, tile_height,
					 tile_size, pitch_tiles,
					 offset, offset_aligned);
	} else {
		offset = *y * pitch + *x * cpp;
		offset_aligned = offset & ~alignment;

		*y = (offset & alignment) / pitch;
		*x = ((offset & alignment) - *y * pitch) / cpp;
	}

	return offset_aligned;
}

static int i9xx_format_to_fourcc(int format)
{
	switch (format) {
	case DISPPLANE_8BPP:
		return DRM_FORMAT_C8;
	case DISPPLANE_BGRX555:
		return DRM_FORMAT_XRGB1555;
	case DISPPLANE_BGRX565:
		return DRM_FORMAT_RGB565;
	default:
	case DISPPLANE_BGRX888:
		return DRM_FORMAT_XRGB8888;
	case DISPPLANE_RGBX888:
		return DRM_FORMAT_XBGR8888;
	case DISPPLANE_BGRX101010:
		return DRM_FORMAT_XRGB2101010;
	case DISPPLANE_RGBX101010:
		return DRM_FORMAT_XBGR2101010;
	}
}

static int skl_format_to_fourcc(int format, bool rgb_order, bool alpha)
{
	switch (format) {
	case PLANE_CTL_FORMAT_RGB_565:
		return DRM_FORMAT_RGB565;
	default:
	case PLANE_CTL_FORMAT_XRGB_8888:
		if (rgb_order) {
			if (alpha)
				return DRM_FORMAT_ABGR8888;
			else
				return DRM_FORMAT_XBGR8888;
		} else {
			if (alpha)
				return DRM_FORMAT_ARGB8888;
			else
				return DRM_FORMAT_XRGB8888;
		}
	case PLANE_CTL_FORMAT_XRGB_2101010:
		if (rgb_order)
			return DRM_FORMAT_XBGR2101010;
		else
			return DRM_FORMAT_XRGB2101010;
	}
}

static bool
intel_alloc_initial_plane_obj(struct intel_crtc *crtc,
			      struct intel_initial_plane_config *plane_config)
{
	struct drm_device *dev = crtc->base.dev;
	struct drm_i915_private *dev_priv = to_i915(dev);
	struct i915_ggtt *ggtt = &dev_priv->ggtt;
	struct drm_i915_gem_object *obj = NULL;
	struct drm_mode_fb_cmd2 mode_cmd = { 0 };
	struct drm_framebuffer *fb = &plane_config->fb->base;
	u32 base_aligned = round_down(plane_config->base, PAGE_SIZE);
	u32 size_aligned = round_up(plane_config->base + plane_config->size,
				    PAGE_SIZE);

	size_aligned -= base_aligned;

	if (plane_config->size == 0)
		return false;

	/* If the FB is too big, just don't use it since fbdev is not very
	 * important and we should probably use that space with FBC or other
	 * features. */
	if (size_aligned * 2 > ggtt->stolen_usable_size)
		return false;

	mutex_lock(&dev->struct_mutex);

	obj = i915_gem_object_create_stolen_for_preallocated(dev,
							     base_aligned,
							     base_aligned,
							     size_aligned);
	if (!obj) {
		mutex_unlock(&dev->struct_mutex);
		return false;
	}

	obj->tiling_mode = plane_config->tiling;
	if (obj->tiling_mode == I915_TILING_X)
		obj->stride = fb->pitches[0];

	mode_cmd.pixel_format = fb->pixel_format;
	mode_cmd.width = fb->width;
	mode_cmd.height = fb->height;
	mode_cmd.pitches[0] = fb->pitches[0];
	mode_cmd.modifier[0] = fb->modifier[0];
	mode_cmd.flags = DRM_MODE_FB_MODIFIERS;

	if (intel_framebuffer_init(dev, to_intel_framebuffer(fb),
				   &mode_cmd, obj)) {
		DRM_DEBUG_KMS("intel fb init failed\n");
		goto out_unref_obj;
	}

	mutex_unlock(&dev->struct_mutex);

	DRM_DEBUG_KMS("initial plane fb obj %p\n", obj);
	return true;

out_unref_obj:
	drm_gem_object_unreference(&obj->base);
	mutex_unlock(&dev->struct_mutex);
	return false;
}

/* Update plane->state->fb to match plane->fb after driver-internal updates */
static void
update_state_fb(struct drm_plane *plane)
{
	if (plane->fb == plane->state->fb)
		return;

	if (plane->state->fb)
		drm_framebuffer_unreference(plane->state->fb);
	plane->state->fb = plane->fb;
	if (plane->state->fb)
		drm_framebuffer_reference(plane->state->fb);
}

static void
intel_find_initial_plane_obj(struct intel_crtc *intel_crtc,
			     struct intel_initial_plane_config *plane_config)
{
	struct drm_device *dev = intel_crtc->base.dev;
	struct drm_i915_private *dev_priv = dev->dev_private;
	struct drm_crtc *c;
	struct intel_crtc *i;
	struct drm_i915_gem_object *obj;
	struct drm_plane *primary = intel_crtc->base.primary;
	struct drm_plane_state *plane_state = primary->state;
	struct drm_crtc_state *crtc_state = intel_crtc->base.state;
	struct intel_plane *intel_plane = to_intel_plane(primary);
	struct intel_plane_state *intel_state =
		to_intel_plane_state(plane_state);
	struct drm_framebuffer *fb;

	if (!plane_config->fb)
		return;

	if (intel_alloc_initial_plane_obj(intel_crtc, plane_config)) {
		fb = &plane_config->fb->base;
		goto valid_fb;
	}

	kfree(plane_config->fb);

	/*
	 * Failed to alloc the obj, check to see if we should share
	 * an fb with another CRTC instead
	 */
	for_each_crtc(dev, c) {
		i = to_intel_crtc(c);

		if (c == &intel_crtc->base)
			continue;

		if (!i->active)
			continue;

		fb = c->primary->fb;
		if (!fb)
			continue;

		obj = intel_fb_obj(fb);
		if (i915_gem_obj_ggtt_offset(obj) == plane_config->base) {
			drm_framebuffer_reference(fb);
			goto valid_fb;
		}
	}

	/*
	 * We've failed to reconstruct the BIOS FB.  Current display state
	 * indicates that the primary plane is visible, but has a NULL FB,
	 * which will lead to problems later if we don't fix it up.  The
	 * simplest solution is to just disable the primary plane now and
	 * pretend the BIOS never had it enabled.
	 */
	to_intel_plane_state(plane_state)->visible = false;
	crtc_state->plane_mask &= ~(1 << drm_plane_index(primary));
	intel_pre_disable_primary_noatomic(&intel_crtc->base);
	intel_plane->disable_plane(primary, &intel_crtc->base);

	return;

valid_fb:
	plane_state->src_x = 0;
	plane_state->src_y = 0;
	plane_state->src_w = fb->width << 16;
	plane_state->src_h = fb->height << 16;

	plane_state->crtc_x = 0;
	plane_state->crtc_y = 0;
	plane_state->crtc_w = fb->width;
	plane_state->crtc_h = fb->height;

	intel_state->src.x1 = plane_state->src_x;
	intel_state->src.y1 = plane_state->src_y;
	intel_state->src.x2 = plane_state->src_x + plane_state->src_w;
	intel_state->src.y2 = plane_state->src_y + plane_state->src_h;
	intel_state->dst.x1 = plane_state->crtc_x;
	intel_state->dst.y1 = plane_state->crtc_y;
	intel_state->dst.x2 = plane_state->crtc_x + plane_state->crtc_w;
	intel_state->dst.y2 = plane_state->crtc_y + plane_state->crtc_h;

	obj = intel_fb_obj(fb);
	if (obj->tiling_mode != I915_TILING_NONE)
		dev_priv->preserve_bios_swizzle = true;

	drm_framebuffer_reference(fb);
	primary->fb = primary->state->fb = fb;
	primary->crtc = primary->state->crtc = &intel_crtc->base;
	intel_crtc->base.state->plane_mask |= (1 << drm_plane_index(primary));
	obj->frontbuffer_bits |= to_intel_plane(primary)->frontbuffer_bit;
}

static void i9xx_update_primary_plane(struct drm_plane *primary,
				      const struct intel_crtc_state *crtc_state,
				      const struct intel_plane_state *plane_state)
{
	struct drm_device *dev = primary->dev;
	struct drm_i915_private *dev_priv = dev->dev_private;
	struct intel_crtc *intel_crtc = to_intel_crtc(crtc_state->base.crtc);
	struct drm_framebuffer *fb = plane_state->base.fb;
	struct drm_i915_gem_object *obj = intel_fb_obj(fb);
	int plane = intel_crtc->plane;
	u32 linear_offset;
	u32 dspcntr;
	i915_reg_t reg = DSPCNTR(plane);
	unsigned int rotation = plane_state->base.rotation;
	int cpp = drm_format_plane_cpp(fb->pixel_format, 0);
	int x = plane_state->src.x1 >> 16;
	int y = plane_state->src.y1 >> 16;

	dspcntr = DISPPLANE_GAMMA_ENABLE;

	dspcntr |= DISPLAY_PLANE_ENABLE;

	if (INTEL_INFO(dev)->gen < 4) {
		if (intel_crtc->pipe == PIPE_B)
			dspcntr |= DISPPLANE_SEL_PIPE_B;

		/* pipesrc and dspsize control the size that is scaled from,
		 * which should always be the user's requested size.
		 */
		I915_WRITE(DSPSIZE(plane),
			   ((crtc_state->pipe_src_h - 1) << 16) |
			   (crtc_state->pipe_src_w - 1));
		I915_WRITE(DSPPOS(plane), 0);
	} else if (IS_CHERRYVIEW(dev) && plane == PLANE_B) {
		I915_WRITE(PRIMSIZE(plane),
			   ((crtc_state->pipe_src_h - 1) << 16) |
			   (crtc_state->pipe_src_w - 1));
		I915_WRITE(PRIMPOS(plane), 0);
		I915_WRITE(PRIMCNSTALPHA(plane), 0);
	}

	switch (fb->pixel_format) {
	case DRM_FORMAT_C8:
		dspcntr |= DISPPLANE_8BPP;
		break;
	case DRM_FORMAT_XRGB1555:
		dspcntr |= DISPPLANE_BGRX555;
		break;
	case DRM_FORMAT_RGB565:
		dspcntr |= DISPPLANE_BGRX565;
		break;
	case DRM_FORMAT_XRGB8888:
		dspcntr |= DISPPLANE_BGRX888;
		break;
	case DRM_FORMAT_XBGR8888:
		dspcntr |= DISPPLANE_RGBX888;
		break;
	case DRM_FORMAT_XRGB2101010:
		dspcntr |= DISPPLANE_BGRX101010;
		break;
	case DRM_FORMAT_XBGR2101010:
		dspcntr |= DISPPLANE_RGBX101010;
		break;
	default:
		BUG();
	}

	if (INTEL_INFO(dev)->gen >= 4 &&
	    obj->tiling_mode != I915_TILING_NONE)
		dspcntr |= DISPPLANE_TILED;

	if (IS_G4X(dev))
		dspcntr |= DISPPLANE_TRICKLE_FEED_DISABLE;

	linear_offset = y * fb->pitches[0] + x * cpp;

	if (INTEL_INFO(dev)->gen >= 4) {
		intel_crtc->dspaddr_offset =
			intel_compute_tile_offset(&x, &y, fb, 0,
						  fb->pitches[0], rotation);
		linear_offset -= intel_crtc->dspaddr_offset;
	} else {
		intel_crtc->dspaddr_offset = linear_offset;
	}

	if (rotation == BIT(DRM_ROTATE_180)) {
		dspcntr |= DISPPLANE_ROTATE_180;

		x += (crtc_state->pipe_src_w - 1);
		y += (crtc_state->pipe_src_h - 1);

		/* Finding the last pixel of the last line of the display
		data and adding to linear_offset*/
		linear_offset +=
			(crtc_state->pipe_src_h - 1) * fb->pitches[0] +
			(crtc_state->pipe_src_w - 1) * cpp;
	}

	intel_crtc->adjusted_x = x;
	intel_crtc->adjusted_y = y;

	I915_WRITE(reg, dspcntr);

	I915_WRITE(DSPSTRIDE(plane), fb->pitches[0]);
	if (INTEL_INFO(dev)->gen >= 4) {
		I915_WRITE(DSPSURF(plane),
			   i915_gem_obj_ggtt_offset(obj) + intel_crtc->dspaddr_offset);
		I915_WRITE(DSPTILEOFF(plane), (y << 16) | x);
		I915_WRITE(DSPLINOFF(plane), linear_offset);
	} else
		I915_WRITE(DSPADDR(plane), i915_gem_obj_ggtt_offset(obj) + linear_offset);
	POSTING_READ(reg);
}

static void i9xx_disable_primary_plane(struct drm_plane *primary,
				       struct drm_crtc *crtc)
{
	struct drm_device *dev = crtc->dev;
	struct drm_i915_private *dev_priv = dev->dev_private;
	struct intel_crtc *intel_crtc = to_intel_crtc(crtc);
	int plane = intel_crtc->plane;

	I915_WRITE(DSPCNTR(plane), 0);
	if (INTEL_INFO(dev_priv)->gen >= 4)
		I915_WRITE(DSPSURF(plane), 0);
	else
		I915_WRITE(DSPADDR(plane), 0);
	POSTING_READ(DSPCNTR(plane));
}

static void ironlake_update_primary_plane(struct drm_plane *primary,
					  const struct intel_crtc_state *crtc_state,
					  const struct intel_plane_state *plane_state)
{
	struct drm_device *dev = primary->dev;
	struct drm_i915_private *dev_priv = dev->dev_private;
	struct intel_crtc *intel_crtc = to_intel_crtc(crtc_state->base.crtc);
	struct drm_framebuffer *fb = plane_state->base.fb;
	struct drm_i915_gem_object *obj = intel_fb_obj(fb);
	int plane = intel_crtc->plane;
	u32 linear_offset;
	u32 dspcntr;
	i915_reg_t reg = DSPCNTR(plane);
	unsigned int rotation = plane_state->base.rotation;
	int cpp = drm_format_plane_cpp(fb->pixel_format, 0);
	int x = plane_state->src.x1 >> 16;
	int y = plane_state->src.y1 >> 16;

	dspcntr = DISPPLANE_GAMMA_ENABLE;
	dspcntr |= DISPLAY_PLANE_ENABLE;

	if (IS_HASWELL(dev) || IS_BROADWELL(dev))
		dspcntr |= DISPPLANE_PIPE_CSC_ENABLE;

	switch (fb->pixel_format) {
	case DRM_FORMAT_C8:
		dspcntr |= DISPPLANE_8BPP;
		break;
	case DRM_FORMAT_RGB565:
		dspcntr |= DISPPLANE_BGRX565;
		break;
	case DRM_FORMAT_XRGB8888:
		dspcntr |= DISPPLANE_BGRX888;
		break;
	case DRM_FORMAT_XBGR8888:
		dspcntr |= DISPPLANE_RGBX888;
		break;
	case DRM_FORMAT_XRGB2101010:
		dspcntr |= DISPPLANE_BGRX101010;
		break;
	case DRM_FORMAT_XBGR2101010:
		dspcntr |= DISPPLANE_RGBX101010;
		break;
	default:
		BUG();
	}

	if (obj->tiling_mode != I915_TILING_NONE)
		dspcntr |= DISPPLANE_TILED;

	if (!IS_HASWELL(dev) && !IS_BROADWELL(dev))
		dspcntr |= DISPPLANE_TRICKLE_FEED_DISABLE;

	linear_offset = y * fb->pitches[0] + x * cpp;
	intel_crtc->dspaddr_offset =
		intel_compute_tile_offset(&x, &y, fb, 0,
					  fb->pitches[0], rotation);
	linear_offset -= intel_crtc->dspaddr_offset;
	if (rotation == BIT(DRM_ROTATE_180)) {
		dspcntr |= DISPPLANE_ROTATE_180;

		if (!IS_HASWELL(dev) && !IS_BROADWELL(dev)) {
			x += (crtc_state->pipe_src_w - 1);
			y += (crtc_state->pipe_src_h - 1);

			/* Finding the last pixel of the last line of the display
			data and adding to linear_offset*/
			linear_offset +=
				(crtc_state->pipe_src_h - 1) * fb->pitches[0] +
				(crtc_state->pipe_src_w - 1) * cpp;
		}
	}

	intel_crtc->adjusted_x = x;
	intel_crtc->adjusted_y = y;

	I915_WRITE(reg, dspcntr);

	I915_WRITE(DSPSTRIDE(plane), fb->pitches[0]);
	I915_WRITE(DSPSURF(plane),
		   i915_gem_obj_ggtt_offset(obj) + intel_crtc->dspaddr_offset);
	if (IS_HASWELL(dev) || IS_BROADWELL(dev)) {
		I915_WRITE(DSPOFFSET(plane), (y << 16) | x);
	} else {
		I915_WRITE(DSPTILEOFF(plane), (y << 16) | x);
		I915_WRITE(DSPLINOFF(plane), linear_offset);
	}
	POSTING_READ(reg);
}

u32 intel_fb_stride_alignment(const struct drm_i915_private *dev_priv,
			      uint64_t fb_modifier, uint32_t pixel_format)
{
	if (fb_modifier == DRM_FORMAT_MOD_NONE) {
		return 64;
	} else {
		int cpp = drm_format_plane_cpp(pixel_format, 0);

		return intel_tile_width_bytes(dev_priv, fb_modifier, cpp);
	}
}

u32 intel_plane_obj_offset(struct intel_plane *intel_plane,
			   struct drm_i915_gem_object *obj,
			   unsigned int plane)
{
	struct i915_ggtt_view view;
	struct i915_vma *vma;
	u64 offset;

	intel_fill_fb_ggtt_view(&view, intel_plane->base.state->fb,
				intel_plane->base.state->rotation);

	vma = i915_gem_obj_to_ggtt_view(obj, &view);
	if (WARN(!vma, "ggtt vma for display object not found! (view=%u)\n",
		view.type))
		return -1;

	offset = vma->node.start;

	if (plane == 1) {
		offset += vma->ggtt_view.params.rotated.uv_start_page *
			  PAGE_SIZE;
	}

	WARN_ON(upper_32_bits(offset));

	return lower_32_bits(offset);
}

static void skl_detach_scaler(struct intel_crtc *intel_crtc, int id)
{
	struct drm_device *dev = intel_crtc->base.dev;
	struct drm_i915_private *dev_priv = dev->dev_private;

	I915_WRITE(SKL_PS_CTRL(intel_crtc->pipe, id), 0);
	I915_WRITE(SKL_PS_WIN_POS(intel_crtc->pipe, id), 0);
	I915_WRITE(SKL_PS_WIN_SZ(intel_crtc->pipe, id), 0);
}

/*
 * This function detaches (aka. unbinds) unused scalers in hardware
 */
static void skl_detach_scalers(struct intel_crtc *intel_crtc)
{
	struct intel_crtc_scaler_state *scaler_state;
	int i;

	scaler_state = &intel_crtc->config->scaler_state;

	/* loop through and disable scalers that aren't in use */
	for (i = 0; i < intel_crtc->num_scalers; i++) {
		if (!scaler_state->scalers[i].in_use)
			skl_detach_scaler(intel_crtc, i);
	}
}

u32 skl_plane_ctl_format(uint32_t pixel_format)
{
	switch (pixel_format) {
	case DRM_FORMAT_C8:
		return PLANE_CTL_FORMAT_INDEXED;
	case DRM_FORMAT_RGB565:
		return PLANE_CTL_FORMAT_RGB_565;
	case DRM_FORMAT_XBGR8888:
		return PLANE_CTL_FORMAT_XRGB_8888 | PLANE_CTL_ORDER_RGBX;
	case DRM_FORMAT_XRGB8888:
		return PLANE_CTL_FORMAT_XRGB_8888;
	/*
	 * XXX: For ARBG/ABGR formats we default to expecting scanout buffers
	 * to be already pre-multiplied. We need to add a knob (or a different
	 * DRM_FORMAT) for user-space to configure that.
	 */
	case DRM_FORMAT_ABGR8888:
		return PLANE_CTL_FORMAT_XRGB_8888 | PLANE_CTL_ORDER_RGBX |
			PLANE_CTL_ALPHA_SW_PREMULTIPLY;
	case DRM_FORMAT_ARGB8888:
		return PLANE_CTL_FORMAT_XRGB_8888 |
			PLANE_CTL_ALPHA_SW_PREMULTIPLY;
	case DRM_FORMAT_XRGB2101010:
		return PLANE_CTL_FORMAT_XRGB_2101010;
	case DRM_FORMAT_XBGR2101010:
		return PLANE_CTL_ORDER_RGBX | PLANE_CTL_FORMAT_XRGB_2101010;
	case DRM_FORMAT_YUYV:
		return PLANE_CTL_FORMAT_YUV422 | PLANE_CTL_YUV422_YUYV;
	case DRM_FORMAT_YVYU:
		return PLANE_CTL_FORMAT_YUV422 | PLANE_CTL_YUV422_YVYU;
	case DRM_FORMAT_UYVY:
		return PLANE_CTL_FORMAT_YUV422 | PLANE_CTL_YUV422_UYVY;
	case DRM_FORMAT_VYUY:
		return PLANE_CTL_FORMAT_YUV422 | PLANE_CTL_YUV422_VYUY;
	default:
		MISSING_CASE(pixel_format);
	}

	return 0;
}

u32 skl_plane_ctl_tiling(uint64_t fb_modifier)
{
	switch (fb_modifier) {
	case DRM_FORMAT_MOD_NONE:
		break;
	case I915_FORMAT_MOD_X_TILED:
		return PLANE_CTL_TILED_X;
	case I915_FORMAT_MOD_Y_TILED:
		return PLANE_CTL_TILED_Y;
	case I915_FORMAT_MOD_Yf_TILED:
		return PLANE_CTL_TILED_YF;
	default:
		MISSING_CASE(fb_modifier);
	}

	return 0;
}

u32 skl_plane_ctl_rotation(unsigned int rotation)
{
	switch (rotation) {
	case BIT(DRM_ROTATE_0):
		break;
	/*
	 * DRM_ROTATE_ is counter clockwise to stay compatible with Xrandr
	 * while i915 HW rotation is clockwise, thats why this swapping.
	 */
	case BIT(DRM_ROTATE_90):
		return PLANE_CTL_ROTATE_270;
	case BIT(DRM_ROTATE_180):
		return PLANE_CTL_ROTATE_180;
	case BIT(DRM_ROTATE_270):
		return PLANE_CTL_ROTATE_90;
	default:
		MISSING_CASE(rotation);
	}

	return 0;
}

static void skylake_update_primary_plane(struct drm_plane *plane,
					 const struct intel_crtc_state *crtc_state,
					 const struct intel_plane_state *plane_state)
{
	struct drm_device *dev = plane->dev;
	struct drm_i915_private *dev_priv = dev->dev_private;
	struct intel_crtc *intel_crtc = to_intel_crtc(crtc_state->base.crtc);
	struct drm_framebuffer *fb = plane_state->base.fb;
	struct drm_i915_gem_object *obj = intel_fb_obj(fb);
	int pipe = intel_crtc->pipe;
	u32 plane_ctl, stride_div, stride;
	u32 tile_height, plane_offset, plane_size;
	unsigned int rotation = plane_state->base.rotation;
	int x_offset, y_offset;
	u32 surf_addr;
	int scaler_id = plane_state->scaler_id;
	int src_x = plane_state->src.x1 >> 16;
	int src_y = plane_state->src.y1 >> 16;
	int src_w = drm_rect_width(&plane_state->src) >> 16;
	int src_h = drm_rect_height(&plane_state->src) >> 16;
	int dst_x = plane_state->dst.x1;
	int dst_y = plane_state->dst.y1;
	int dst_w = drm_rect_width(&plane_state->dst);
	int dst_h = drm_rect_height(&plane_state->dst);

	plane_ctl = PLANE_CTL_ENABLE |
		    PLANE_CTL_PIPE_GAMMA_ENABLE |
		    PLANE_CTL_PIPE_CSC_ENABLE;

	plane_ctl |= skl_plane_ctl_format(fb->pixel_format);
	plane_ctl |= skl_plane_ctl_tiling(fb->modifier[0]);
	plane_ctl |= PLANE_CTL_PLANE_GAMMA_DISABLE;
	plane_ctl |= skl_plane_ctl_rotation(rotation);

	stride_div = intel_fb_stride_alignment(dev_priv, fb->modifier[0],
					       fb->pixel_format);
	surf_addr = intel_plane_obj_offset(to_intel_plane(plane), obj, 0);

	WARN_ON(drm_rect_width(&plane_state->src) == 0);

	if (intel_rotation_90_or_270(rotation)) {
		int cpp = drm_format_plane_cpp(fb->pixel_format, 0);

		/* stride = Surface height in tiles */
		tile_height = intel_tile_height(dev_priv, fb->modifier[0], cpp);
		stride = DIV_ROUND_UP(fb->height, tile_height);
		x_offset = stride * tile_height - src_y - src_h;
		y_offset = src_x;
		plane_size = (src_w - 1) << 16 | (src_h - 1);
	} else {
		stride = fb->pitches[0] / stride_div;
		x_offset = src_x;
		y_offset = src_y;
		plane_size = (src_h - 1) << 16 | (src_w - 1);
	}
	plane_offset = y_offset << 16 | x_offset;

	intel_crtc->adjusted_x = x_offset;
	intel_crtc->adjusted_y = y_offset;

	I915_WRITE(PLANE_CTL(pipe, 0), plane_ctl);
	I915_WRITE(PLANE_OFFSET(pipe, 0), plane_offset);
	I915_WRITE(PLANE_SIZE(pipe, 0), plane_size);
	I915_WRITE(PLANE_STRIDE(pipe, 0), stride);

	if (scaler_id >= 0) {
		uint32_t ps_ctrl = 0;

		WARN_ON(!dst_w || !dst_h);
		ps_ctrl = PS_SCALER_EN | PS_PLANE_SEL(0) |
			crtc_state->scaler_state.scalers[scaler_id].mode;
		I915_WRITE(SKL_PS_CTRL(pipe, scaler_id), ps_ctrl);
		I915_WRITE(SKL_PS_PWR_GATE(pipe, scaler_id), 0);
		I915_WRITE(SKL_PS_WIN_POS(pipe, scaler_id), (dst_x << 16) | dst_y);
		I915_WRITE(SKL_PS_WIN_SZ(pipe, scaler_id), (dst_w << 16) | dst_h);
		I915_WRITE(PLANE_POS(pipe, 0), 0);
	} else {
		I915_WRITE(PLANE_POS(pipe, 0), (dst_y << 16) | dst_x);
	}

	I915_WRITE(PLANE_SURF(pipe, 0), surf_addr);

	POSTING_READ(PLANE_SURF(pipe, 0));
}

static void skylake_disable_primary_plane(struct drm_plane *primary,
					  struct drm_crtc *crtc)
{
	struct drm_device *dev = crtc->dev;
	struct drm_i915_private *dev_priv = dev->dev_private;
	int pipe = to_intel_crtc(crtc)->pipe;

	I915_WRITE(PLANE_CTL(pipe, 0), 0);
	I915_WRITE(PLANE_SURF(pipe, 0), 0);
	POSTING_READ(PLANE_SURF(pipe, 0));
}

/* Assume fb object is pinned & idle & fenced and just update base pointers */
static int
intel_pipe_set_base_atomic(struct drm_crtc *crtc, struct drm_framebuffer *fb,
			   int x, int y, enum mode_set_atomic state)
{
	/* Support for kgdboc is disabled, this needs a major rework. */
	DRM_ERROR("legacy panic handler not supported any more.\n");

	return -ENODEV;
}

static void intel_complete_page_flips(struct drm_i915_private *dev_priv)
{
	struct drm_crtc *crtc;

	for_each_crtc(dev_priv->dev, crtc) {
		struct intel_crtc *intel_crtc = to_intel_crtc(crtc);
		enum plane plane = intel_crtc->plane;

		intel_prepare_page_flip(dev_priv, plane);
		intel_finish_page_flip_plane(dev_priv, plane);
	}
}

static void intel_update_primary_planes(struct drm_device *dev)
{
	struct drm_crtc *crtc;

	for_each_crtc(dev, crtc) {
		struct intel_plane *plane = to_intel_plane(crtc->primary);
		struct intel_plane_state *plane_state;

		drm_modeset_lock_crtc(crtc, &plane->base);
		plane_state = to_intel_plane_state(plane->base.state);

		if (plane_state->visible)
			plane->update_plane(&plane->base,
					    to_intel_crtc_state(crtc->state),
					    plane_state);

		drm_modeset_unlock_crtc(crtc);
	}
}

void intel_prepare_reset(struct drm_i915_private *dev_priv)
{
	/* no reset support for gen2 */
	if (IS_GEN2(dev_priv))
		return;

	/* reset doesn't touch the display */
	if (INTEL_GEN(dev_priv) >= 5 || IS_G4X(dev_priv))
		return;

	drm_modeset_lock_all(dev_priv->dev);
	/*
	 * Disabling the crtcs gracefully seems nicer. Also the
	 * g33 docs say we should at least disable all the planes.
	 */
	intel_display_suspend(dev_priv->dev);
}

void intel_finish_reset(struct drm_i915_private *dev_priv)
{
	/*
	 * Flips in the rings will be nuked by the reset,
	 * so complete all pending flips so that user space
	 * will get its events and not get stuck.
	 */
	intel_complete_page_flips(dev_priv);

	/* no reset support for gen2 */
	if (IS_GEN2(dev_priv))
		return;

	/* reset doesn't touch the display */
	if (INTEL_GEN(dev_priv) >= 5 || IS_G4X(dev_priv)) {
		/*
		 * Flips in the rings have been nuked by the reset,
		 * so update the base address of all primary
		 * planes to the the last fb to make sure we're
		 * showing the correct fb after a reset.
		 *
		 * FIXME: Atomic will make this obsolete since we won't schedule
		 * CS-based flips (which might get lost in gpu resets) any more.
		 */
		intel_update_primary_planes(dev_priv->dev);
		return;
	}

	/*
	 * The display has been reset as well,
	 * so need a full re-initialization.
	 */
	intel_runtime_pm_disable_interrupts(dev_priv);
	intel_runtime_pm_enable_interrupts(dev_priv);

	intel_modeset_init_hw(dev_priv->dev);

	spin_lock_irq(&dev_priv->irq_lock);
	if (dev_priv->display.hpd_irq_setup)
		dev_priv->display.hpd_irq_setup(dev_priv);
	spin_unlock_irq(&dev_priv->irq_lock);

	intel_display_resume(dev_priv->dev);

	intel_hpd_init(dev_priv);

	drm_modeset_unlock_all(dev_priv->dev);
}

static bool intel_crtc_has_pending_flip(struct drm_crtc *crtc)
{
	struct drm_device *dev = crtc->dev;
	struct intel_crtc *intel_crtc = to_intel_crtc(crtc);
	unsigned reset_counter;
	bool pending;

	reset_counter = i915_reset_counter(&to_i915(dev)->gpu_error);
	if (intel_crtc->reset_counter != reset_counter)
		return false;

	spin_lock_irq(&dev->event_lock);
	pending = to_intel_crtc(crtc)->unpin_work != NULL;
	spin_unlock_irq(&dev->event_lock);

	return pending;
}

static void intel_update_pipe_config(struct intel_crtc *crtc,
				     struct intel_crtc_state *old_crtc_state)
{
	struct drm_device *dev = crtc->base.dev;
	struct drm_i915_private *dev_priv = dev->dev_private;
	struct intel_crtc_state *pipe_config =
		to_intel_crtc_state(crtc->base.state);

	/* drm_atomic_helper_update_legacy_modeset_state might not be called. */
	crtc->base.mode = crtc->base.state->mode;

	DRM_DEBUG_KMS("Updating pipe size %ix%i -> %ix%i\n",
		      old_crtc_state->pipe_src_w, old_crtc_state->pipe_src_h,
		      pipe_config->pipe_src_w, pipe_config->pipe_src_h);

	/*
	 * Update pipe size and adjust fitter if needed: the reason for this is
	 * that in compute_mode_changes we check the native mode (not the pfit
	 * mode) to see if we can flip rather than do a full mode set. In the
	 * fastboot case, we'll flip, but if we don't update the pipesrc and
	 * pfit state, we'll end up with a big fb scanned out into the wrong
	 * sized surface.
	 */

	I915_WRITE(PIPESRC(crtc->pipe),
		   ((pipe_config->pipe_src_w - 1) << 16) |
		   (pipe_config->pipe_src_h - 1));

	/* on skylake this is done by detaching scalers */
	if (INTEL_INFO(dev)->gen >= 9) {
		skl_detach_scalers(crtc);

		if (pipe_config->pch_pfit.enabled)
			skylake_pfit_enable(crtc);
	} else if (HAS_PCH_SPLIT(dev)) {
		if (pipe_config->pch_pfit.enabled)
			ironlake_pfit_enable(crtc);
		else if (old_crtc_state->pch_pfit.enabled)
			ironlake_pfit_disable(crtc, true);
	}
}

static void intel_fdi_normal_train(struct drm_crtc *crtc)
{
	struct drm_device *dev = crtc->dev;
	struct drm_i915_private *dev_priv = dev->dev_private;
	struct intel_crtc *intel_crtc = to_intel_crtc(crtc);
	int pipe = intel_crtc->pipe;
	i915_reg_t reg;
	u32 temp;

	/* enable normal train */
	reg = FDI_TX_CTL(pipe);
	temp = I915_READ(reg);
	if (IS_IVYBRIDGE(dev)) {
		temp &= ~FDI_LINK_TRAIN_NONE_IVB;
		temp |= FDI_LINK_TRAIN_NONE_IVB | FDI_TX_ENHANCE_FRAME_ENABLE;
	} else {
		temp &= ~FDI_LINK_TRAIN_NONE;
		temp |= FDI_LINK_TRAIN_NONE | FDI_TX_ENHANCE_FRAME_ENABLE;
	}
	I915_WRITE(reg, temp);

	reg = FDI_RX_CTL(pipe);
	temp = I915_READ(reg);
	if (HAS_PCH_CPT(dev)) {
		temp &= ~FDI_LINK_TRAIN_PATTERN_MASK_CPT;
		temp |= FDI_LINK_TRAIN_NORMAL_CPT;
	} else {
		temp &= ~FDI_LINK_TRAIN_NONE;
		temp |= FDI_LINK_TRAIN_NONE;
	}
	I915_WRITE(reg, temp | FDI_RX_ENHANCE_FRAME_ENABLE);

	/* wait one idle pattern time */
	POSTING_READ(reg);
	udelay(1000);

	/* IVB wants error correction enabled */
	if (IS_IVYBRIDGE(dev))
		I915_WRITE(reg, I915_READ(reg) | FDI_FS_ERRC_ENABLE |
			   FDI_FE_ERRC_ENABLE);
}

/* The FDI link training functions for ILK/Ibexpeak. */
static void ironlake_fdi_link_train(struct drm_crtc *crtc)
{
	struct drm_device *dev = crtc->dev;
	struct drm_i915_private *dev_priv = dev->dev_private;
	struct intel_crtc *intel_crtc = to_intel_crtc(crtc);
	int pipe = intel_crtc->pipe;
	i915_reg_t reg;
	u32 temp, tries;

	/* FDI needs bits from pipe first */
	assert_pipe_enabled(dev_priv, pipe);

	/* Train 1: umask FDI RX Interrupt symbol_lock and bit_lock bit
	   for train result */
	reg = FDI_RX_IMR(pipe);
	temp = I915_READ(reg);
	temp &= ~FDI_RX_SYMBOL_LOCK;
	temp &= ~FDI_RX_BIT_LOCK;
	I915_WRITE(reg, temp);
	I915_READ(reg);
	udelay(150);

	/* enable CPU FDI TX and PCH FDI RX */
	reg = FDI_TX_CTL(pipe);
	temp = I915_READ(reg);
	temp &= ~FDI_DP_PORT_WIDTH_MASK;
	temp |= FDI_DP_PORT_WIDTH(intel_crtc->config->fdi_lanes);
	temp &= ~FDI_LINK_TRAIN_NONE;
	temp |= FDI_LINK_TRAIN_PATTERN_1;
	I915_WRITE(reg, temp | FDI_TX_ENABLE);

	reg = FDI_RX_CTL(pipe);
	temp = I915_READ(reg);
	temp &= ~FDI_LINK_TRAIN_NONE;
	temp |= FDI_LINK_TRAIN_PATTERN_1;
	I915_WRITE(reg, temp | FDI_RX_ENABLE);

	POSTING_READ(reg);
	udelay(150);

	/* Ironlake workaround, enable clock pointer after FDI enable*/
	I915_WRITE(FDI_RX_CHICKEN(pipe), FDI_RX_PHASE_SYNC_POINTER_OVR);
	I915_WRITE(FDI_RX_CHICKEN(pipe), FDI_RX_PHASE_SYNC_POINTER_OVR |
		   FDI_RX_PHASE_SYNC_POINTER_EN);

	reg = FDI_RX_IIR(pipe);
	for (tries = 0; tries < 5; tries++) {
		temp = I915_READ(reg);
		DRM_DEBUG_KMS("FDI_RX_IIR 0x%x\n", temp);

		if ((temp & FDI_RX_BIT_LOCK)) {
			DRM_DEBUG_KMS("FDI train 1 done.\n");
			I915_WRITE(reg, temp | FDI_RX_BIT_LOCK);
			break;
		}
	}
	if (tries == 5)
		DRM_ERROR("FDI train 1 fail!\n");

	/* Train 2 */
	reg = FDI_TX_CTL(pipe);
	temp = I915_READ(reg);
	temp &= ~FDI_LINK_TRAIN_NONE;
	temp |= FDI_LINK_TRAIN_PATTERN_2;
	I915_WRITE(reg, temp);

	reg = FDI_RX_CTL(pipe);
	temp = I915_READ(reg);
	temp &= ~FDI_LINK_TRAIN_NONE;
	temp |= FDI_LINK_TRAIN_PATTERN_2;
	I915_WRITE(reg, temp);

	POSTING_READ(reg);
	udelay(150);

	reg = FDI_RX_IIR(pipe);
	for (tries = 0; tries < 5; tries++) {
		temp = I915_READ(reg);
		DRM_DEBUG_KMS("FDI_RX_IIR 0x%x\n", temp);

		if (temp & FDI_RX_SYMBOL_LOCK) {
			I915_WRITE(reg, temp | FDI_RX_SYMBOL_LOCK);
			DRM_DEBUG_KMS("FDI train 2 done.\n");
			break;
		}
	}
	if (tries == 5)
		DRM_ERROR("FDI train 2 fail!\n");

	DRM_DEBUG_KMS("FDI train done\n");

}

static const int snb_b_fdi_train_param[] = {
	FDI_LINK_TRAIN_400MV_0DB_SNB_B,
	FDI_LINK_TRAIN_400MV_6DB_SNB_B,
	FDI_LINK_TRAIN_600MV_3_5DB_SNB_B,
	FDI_LINK_TRAIN_800MV_0DB_SNB_B,
};

/* The FDI link training functions for SNB/Cougarpoint. */
static void gen6_fdi_link_train(struct drm_crtc *crtc)
{
	struct drm_device *dev = crtc->dev;
	struct drm_i915_private *dev_priv = dev->dev_private;
	struct intel_crtc *intel_crtc = to_intel_crtc(crtc);
	int pipe = intel_crtc->pipe;
	i915_reg_t reg;
	u32 temp, i, retry;

	/* Train 1: umask FDI RX Interrupt symbol_lock and bit_lock bit
	   for train result */
	reg = FDI_RX_IMR(pipe);
	temp = I915_READ(reg);
	temp &= ~FDI_RX_SYMBOL_LOCK;
	temp &= ~FDI_RX_BIT_LOCK;
	I915_WRITE(reg, temp);

	POSTING_READ(reg);
	udelay(150);

	/* enable CPU FDI TX and PCH FDI RX */
	reg = FDI_TX_CTL(pipe);
	temp = I915_READ(reg);
	temp &= ~FDI_DP_PORT_WIDTH_MASK;
	temp |= FDI_DP_PORT_WIDTH(intel_crtc->config->fdi_lanes);
	temp &= ~FDI_LINK_TRAIN_NONE;
	temp |= FDI_LINK_TRAIN_PATTERN_1;
	temp &= ~FDI_LINK_TRAIN_VOL_EMP_MASK;
	/* SNB-B */
	temp |= FDI_LINK_TRAIN_400MV_0DB_SNB_B;
	I915_WRITE(reg, temp | FDI_TX_ENABLE);

	I915_WRITE(FDI_RX_MISC(pipe),
		   FDI_RX_TP1_TO_TP2_48 | FDI_RX_FDI_DELAY_90);

	reg = FDI_RX_CTL(pipe);
	temp = I915_READ(reg);
	if (HAS_PCH_CPT(dev)) {
		temp &= ~FDI_LINK_TRAIN_PATTERN_MASK_CPT;
		temp |= FDI_LINK_TRAIN_PATTERN_1_CPT;
	} else {
		temp &= ~FDI_LINK_TRAIN_NONE;
		temp |= FDI_LINK_TRAIN_PATTERN_1;
	}
	I915_WRITE(reg, temp | FDI_RX_ENABLE);

	POSTING_READ(reg);
	udelay(150);

	for (i = 0; i < 4; i++) {
		reg = FDI_TX_CTL(pipe);
		temp = I915_READ(reg);
		temp &= ~FDI_LINK_TRAIN_VOL_EMP_MASK;
		temp |= snb_b_fdi_train_param[i];
		I915_WRITE(reg, temp);

		POSTING_READ(reg);
		udelay(500);

		for (retry = 0; retry < 5; retry++) {
			reg = FDI_RX_IIR(pipe);
			temp = I915_READ(reg);
			DRM_DEBUG_KMS("FDI_RX_IIR 0x%x\n", temp);
			if (temp & FDI_RX_BIT_LOCK) {
				I915_WRITE(reg, temp | FDI_RX_BIT_LOCK);
				DRM_DEBUG_KMS("FDI train 1 done.\n");
				break;
			}
			udelay(50);
		}
		if (retry < 5)
			break;
	}
	if (i == 4)
		DRM_ERROR("FDI train 1 fail!\n");

	/* Train 2 */
	reg = FDI_TX_CTL(pipe);
	temp = I915_READ(reg);
	temp &= ~FDI_LINK_TRAIN_NONE;
	temp |= FDI_LINK_TRAIN_PATTERN_2;
	if (IS_GEN6(dev)) {
		temp &= ~FDI_LINK_TRAIN_VOL_EMP_MASK;
		/* SNB-B */
		temp |= FDI_LINK_TRAIN_400MV_0DB_SNB_B;
	}
	I915_WRITE(reg, temp);

	reg = FDI_RX_CTL(pipe);
	temp = I915_READ(reg);
	if (HAS_PCH_CPT(dev)) {
		temp &= ~FDI_LINK_TRAIN_PATTERN_MASK_CPT;
		temp |= FDI_LINK_TRAIN_PATTERN_2_CPT;
	} else {
		temp &= ~FDI_LINK_TRAIN_NONE;
		temp |= FDI_LINK_TRAIN_PATTERN_2;
	}
	I915_WRITE(reg, temp);

	POSTING_READ(reg);
	udelay(150);

	for (i = 0; i < 4; i++) {
		reg = FDI_TX_CTL(pipe);
		temp = I915_READ(reg);
		temp &= ~FDI_LINK_TRAIN_VOL_EMP_MASK;
		temp |= snb_b_fdi_train_param[i];
		I915_WRITE(reg, temp);

		POSTING_READ(reg);
		udelay(500);

		for (retry = 0; retry < 5; retry++) {
			reg = FDI_RX_IIR(pipe);
			temp = I915_READ(reg);
			DRM_DEBUG_KMS("FDI_RX_IIR 0x%x\n", temp);
			if (temp & FDI_RX_SYMBOL_LOCK) {
				I915_WRITE(reg, temp | FDI_RX_SYMBOL_LOCK);
				DRM_DEBUG_KMS("FDI train 2 done.\n");
				break;
			}
			udelay(50);
		}
		if (retry < 5)
			break;
	}
	if (i == 4)
		DRM_ERROR("FDI train 2 fail!\n");

	DRM_DEBUG_KMS("FDI train done.\n");
}

/* Manual link training for Ivy Bridge A0 parts */
static void ivb_manual_fdi_link_train(struct drm_crtc *crtc)
{
	struct drm_device *dev = crtc->dev;
	struct drm_i915_private *dev_priv = dev->dev_private;
	struct intel_crtc *intel_crtc = to_intel_crtc(crtc);
	int pipe = intel_crtc->pipe;
	i915_reg_t reg;
	u32 temp, i, j;

	/* Train 1: umask FDI RX Interrupt symbol_lock and bit_lock bit
	   for train result */
	reg = FDI_RX_IMR(pipe);
	temp = I915_READ(reg);
	temp &= ~FDI_RX_SYMBOL_LOCK;
	temp &= ~FDI_RX_BIT_LOCK;
	I915_WRITE(reg, temp);

	POSTING_READ(reg);
	udelay(150);

	DRM_DEBUG_KMS("FDI_RX_IIR before link train 0x%x\n",
		      I915_READ(FDI_RX_IIR(pipe)));

	/* Try each vswing and preemphasis setting twice before moving on */
	for (j = 0; j < ARRAY_SIZE(snb_b_fdi_train_param) * 2; j++) {
		/* disable first in case we need to retry */
		reg = FDI_TX_CTL(pipe);
		temp = I915_READ(reg);
		temp &= ~(FDI_LINK_TRAIN_AUTO | FDI_LINK_TRAIN_NONE_IVB);
		temp &= ~FDI_TX_ENABLE;
		I915_WRITE(reg, temp);

		reg = FDI_RX_CTL(pipe);
		temp = I915_READ(reg);
		temp &= ~FDI_LINK_TRAIN_AUTO;
		temp &= ~FDI_LINK_TRAIN_PATTERN_MASK_CPT;
		temp &= ~FDI_RX_ENABLE;
		I915_WRITE(reg, temp);

		/* enable CPU FDI TX and PCH FDI RX */
		reg = FDI_TX_CTL(pipe);
		temp = I915_READ(reg);
		temp &= ~FDI_DP_PORT_WIDTH_MASK;
		temp |= FDI_DP_PORT_WIDTH(intel_crtc->config->fdi_lanes);
		temp |= FDI_LINK_TRAIN_PATTERN_1_IVB;
		temp &= ~FDI_LINK_TRAIN_VOL_EMP_MASK;
		temp |= snb_b_fdi_train_param[j/2];
		temp |= FDI_COMPOSITE_SYNC;
		I915_WRITE(reg, temp | FDI_TX_ENABLE);

		I915_WRITE(FDI_RX_MISC(pipe),
			   FDI_RX_TP1_TO_TP2_48 | FDI_RX_FDI_DELAY_90);

		reg = FDI_RX_CTL(pipe);
		temp = I915_READ(reg);
		temp |= FDI_LINK_TRAIN_PATTERN_1_CPT;
		temp |= FDI_COMPOSITE_SYNC;
		I915_WRITE(reg, temp | FDI_RX_ENABLE);

		POSTING_READ(reg);
		udelay(1); /* should be 0.5us */

		for (i = 0; i < 4; i++) {
			reg = FDI_RX_IIR(pipe);
			temp = I915_READ(reg);
			DRM_DEBUG_KMS("FDI_RX_IIR 0x%x\n", temp);

			if (temp & FDI_RX_BIT_LOCK ||
			    (I915_READ(reg) & FDI_RX_BIT_LOCK)) {
				I915_WRITE(reg, temp | FDI_RX_BIT_LOCK);
				DRM_DEBUG_KMS("FDI train 1 done, level %i.\n",
					      i);
				break;
			}
			udelay(1); /* should be 0.5us */
		}
		if (i == 4) {
			DRM_DEBUG_KMS("FDI train 1 fail on vswing %d\n", j / 2);
			continue;
		}

		/* Train 2 */
		reg = FDI_TX_CTL(pipe);
		temp = I915_READ(reg);
		temp &= ~FDI_LINK_TRAIN_NONE_IVB;
		temp |= FDI_LINK_TRAIN_PATTERN_2_IVB;
		I915_WRITE(reg, temp);

		reg = FDI_RX_CTL(pipe);
		temp = I915_READ(reg);
		temp &= ~FDI_LINK_TRAIN_PATTERN_MASK_CPT;
		temp |= FDI_LINK_TRAIN_PATTERN_2_CPT;
		I915_WRITE(reg, temp);

		POSTING_READ(reg);
		udelay(2); /* should be 1.5us */

		for (i = 0; i < 4; i++) {
			reg = FDI_RX_IIR(pipe);
			temp = I915_READ(reg);
			DRM_DEBUG_KMS("FDI_RX_IIR 0x%x\n", temp);

			if (temp & FDI_RX_SYMBOL_LOCK ||
			    (I915_READ(reg) & FDI_RX_SYMBOL_LOCK)) {
				I915_WRITE(reg, temp | FDI_RX_SYMBOL_LOCK);
				DRM_DEBUG_KMS("FDI train 2 done, level %i.\n",
					      i);
				goto train_done;
			}
			udelay(2); /* should be 1.5us */
		}
		if (i == 4)
			DRM_DEBUG_KMS("FDI train 2 fail on vswing %d\n", j / 2);
	}

train_done:
	DRM_DEBUG_KMS("FDI train done.\n");
}

static void ironlake_fdi_pll_enable(struct intel_crtc *intel_crtc)
{
	struct drm_device *dev = intel_crtc->base.dev;
	struct drm_i915_private *dev_priv = dev->dev_private;
	int pipe = intel_crtc->pipe;
	i915_reg_t reg;
	u32 temp;

	/* enable PCH FDI RX PLL, wait warmup plus DMI latency */
	reg = FDI_RX_CTL(pipe);
	temp = I915_READ(reg);
	temp &= ~(FDI_DP_PORT_WIDTH_MASK | (0x7 << 16));
	temp |= FDI_DP_PORT_WIDTH(intel_crtc->config->fdi_lanes);
	temp |= (I915_READ(PIPECONF(pipe)) & PIPECONF_BPC_MASK) << 11;
	I915_WRITE(reg, temp | FDI_RX_PLL_ENABLE);

	POSTING_READ(reg);
	udelay(200);

	/* Switch from Rawclk to PCDclk */
	temp = I915_READ(reg);
	I915_WRITE(reg, temp | FDI_PCDCLK);

	POSTING_READ(reg);
	udelay(200);

	/* Enable CPU FDI TX PLL, always on for Ironlake */
	reg = FDI_TX_CTL(pipe);
	temp = I915_READ(reg);
	if ((temp & FDI_TX_PLL_ENABLE) == 0) {
		I915_WRITE(reg, temp | FDI_TX_PLL_ENABLE);

		POSTING_READ(reg);
		udelay(100);
	}
}

static void ironlake_fdi_pll_disable(struct intel_crtc *intel_crtc)
{
	struct drm_device *dev = intel_crtc->base.dev;
	struct drm_i915_private *dev_priv = dev->dev_private;
	int pipe = intel_crtc->pipe;
	i915_reg_t reg;
	u32 temp;

	/* Switch from PCDclk to Rawclk */
	reg = FDI_RX_CTL(pipe);
	temp = I915_READ(reg);
	I915_WRITE(reg, temp & ~FDI_PCDCLK);

	/* Disable CPU FDI TX PLL */
	reg = FDI_TX_CTL(pipe);
	temp = I915_READ(reg);
	I915_WRITE(reg, temp & ~FDI_TX_PLL_ENABLE);

	POSTING_READ(reg);
	udelay(100);

	reg = FDI_RX_CTL(pipe);
	temp = I915_READ(reg);
	I915_WRITE(reg, temp & ~FDI_RX_PLL_ENABLE);

	/* Wait for the clocks to turn off. */
	POSTING_READ(reg);
	udelay(100);
}

static void ironlake_fdi_disable(struct drm_crtc *crtc)
{
	struct drm_device *dev = crtc->dev;
	struct drm_i915_private *dev_priv = dev->dev_private;
	struct intel_crtc *intel_crtc = to_intel_crtc(crtc);
	int pipe = intel_crtc->pipe;
	i915_reg_t reg;
	u32 temp;

	/* disable CPU FDI tx and PCH FDI rx */
	reg = FDI_TX_CTL(pipe);
	temp = I915_READ(reg);
	I915_WRITE(reg, temp & ~FDI_TX_ENABLE);
	POSTING_READ(reg);

	reg = FDI_RX_CTL(pipe);
	temp = I915_READ(reg);
	temp &= ~(0x7 << 16);
	temp |= (I915_READ(PIPECONF(pipe)) & PIPECONF_BPC_MASK) << 11;
	I915_WRITE(reg, temp & ~FDI_RX_ENABLE);

	POSTING_READ(reg);
	udelay(100);

	/* Ironlake workaround, disable clock pointer after downing FDI */
	if (HAS_PCH_IBX(dev))
		I915_WRITE(FDI_RX_CHICKEN(pipe), FDI_RX_PHASE_SYNC_POINTER_OVR);

	/* still set train pattern 1 */
	reg = FDI_TX_CTL(pipe);
	temp = I915_READ(reg);
	temp &= ~FDI_LINK_TRAIN_NONE;
	temp |= FDI_LINK_TRAIN_PATTERN_1;
	I915_WRITE(reg, temp);

	reg = FDI_RX_CTL(pipe);
	temp = I915_READ(reg);
	if (HAS_PCH_CPT(dev)) {
		temp &= ~FDI_LINK_TRAIN_PATTERN_MASK_CPT;
		temp |= FDI_LINK_TRAIN_PATTERN_1_CPT;
	} else {
		temp &= ~FDI_LINK_TRAIN_NONE;
		temp |= FDI_LINK_TRAIN_PATTERN_1;
	}
	/* BPC in FDI rx is consistent with that in PIPECONF */
	temp &= ~(0x07 << 16);
	temp |= (I915_READ(PIPECONF(pipe)) & PIPECONF_BPC_MASK) << 11;
	I915_WRITE(reg, temp);

	POSTING_READ(reg);
	udelay(100);
}

bool intel_has_pending_fb_unpin(struct drm_device *dev)
{
	struct intel_crtc *crtc;

	/* Note that we don't need to be called with mode_config.lock here
	 * as our list of CRTC objects is static for the lifetime of the
	 * device and so cannot disappear as we iterate. Similarly, we can
	 * happily treat the predicates as racy, atomic checks as userspace
	 * cannot claim and pin a new fb without at least acquring the
	 * struct_mutex and so serialising with us.
	 */
	for_each_intel_crtc(dev, crtc) {
		if (atomic_read(&crtc->unpin_work_count) == 0)
			continue;

		if (crtc->unpin_work)
			intel_wait_for_vblank(dev, crtc->pipe);

		return true;
	}

	return false;
}

static void page_flip_completed(struct intel_crtc *intel_crtc)
{
	struct drm_i915_private *dev_priv = to_i915(intel_crtc->base.dev);
	struct intel_unpin_work *work = intel_crtc->unpin_work;

	/* ensure that the unpin work is consistent wrt ->pending. */
	smp_rmb();
	intel_crtc->unpin_work = NULL;

	if (work->event)
		drm_crtc_send_vblank_event(&intel_crtc->base, work->event);

	drm_crtc_vblank_put(&intel_crtc->base);

	wake_up_all(&dev_priv->pending_flip_queue);
	queue_work(dev_priv->wq, &work->work);

	trace_i915_flip_complete(intel_crtc->plane,
				 work->pending_flip_obj);
}

static int intel_crtc_wait_for_pending_flips(struct drm_crtc *crtc)
{
	struct drm_device *dev = crtc->dev;
	struct drm_i915_private *dev_priv = dev->dev_private;
	long ret;

	WARN_ON(waitqueue_active(&dev_priv->pending_flip_queue));

	ret = wait_event_interruptible_timeout(
					dev_priv->pending_flip_queue,
					!intel_crtc_has_pending_flip(crtc),
					60*HZ);

	if (ret < 0)
		return ret;

	if (ret == 0) {
		struct intel_crtc *intel_crtc = to_intel_crtc(crtc);

		spin_lock_irq(&dev->event_lock);
		if (intel_crtc->unpin_work) {
			WARN_ONCE(1, "Removing stuck page flip\n");
			page_flip_completed(intel_crtc);
		}
		spin_unlock_irq(&dev->event_lock);
	}

	return 0;
}

static void lpt_disable_iclkip(struct drm_i915_private *dev_priv)
{
	u32 temp;

	I915_WRITE(PIXCLK_GATE, PIXCLK_GATE_GATE);

	mutex_lock(&dev_priv->sb_lock);

	temp = intel_sbi_read(dev_priv, SBI_SSCCTL6, SBI_ICLK);
	temp |= SBI_SSCCTL_DISABLE;
	intel_sbi_write(dev_priv, SBI_SSCCTL6, temp, SBI_ICLK);

	mutex_unlock(&dev_priv->sb_lock);
}

/* Program iCLKIP clock to the desired frequency */
static void lpt_program_iclkip(struct drm_crtc *crtc)
{
	struct drm_i915_private *dev_priv = to_i915(crtc->dev);
	int clock = to_intel_crtc(crtc)->config->base.adjusted_mode.crtc_clock;
	u32 divsel, phaseinc, auxdiv, phasedir = 0;
	u32 temp;

	lpt_disable_iclkip(dev_priv);

	/* The iCLK virtual clock root frequency is in MHz,
	 * but the adjusted_mode->crtc_clock in in KHz. To get the
	 * divisors, it is necessary to divide one by another, so we
	 * convert the virtual clock precision to KHz here for higher
	 * precision.
	 */
	for (auxdiv = 0; auxdiv < 2; auxdiv++) {
		u32 iclk_virtual_root_freq = 172800 * 1000;
		u32 iclk_pi_range = 64;
		u32 desired_divisor;

		desired_divisor = DIV_ROUND_CLOSEST(iclk_virtual_root_freq,
						    clock << auxdiv);
		divsel = (desired_divisor / iclk_pi_range) - 2;
		phaseinc = desired_divisor % iclk_pi_range;

		/*
		 * Near 20MHz is a corner case which is
		 * out of range for the 7-bit divisor
		 */
		if (divsel <= 0x7f)
			break;
	}

	/* This should not happen with any sane values */
	WARN_ON(SBI_SSCDIVINTPHASE_DIVSEL(divsel) &
		~SBI_SSCDIVINTPHASE_DIVSEL_MASK);
	WARN_ON(SBI_SSCDIVINTPHASE_DIR(phasedir) &
		~SBI_SSCDIVINTPHASE_INCVAL_MASK);

	DRM_DEBUG_KMS("iCLKIP clock: found settings for %dKHz refresh rate: auxdiv=%x, divsel=%x, phasedir=%x, phaseinc=%x\n",
			clock,
			auxdiv,
			divsel,
			phasedir,
			phaseinc);

	mutex_lock(&dev_priv->sb_lock);

	/* Program SSCDIVINTPHASE6 */
	temp = intel_sbi_read(dev_priv, SBI_SSCDIVINTPHASE6, SBI_ICLK);
	temp &= ~SBI_SSCDIVINTPHASE_DIVSEL_MASK;
	temp |= SBI_SSCDIVINTPHASE_DIVSEL(divsel);
	temp &= ~SBI_SSCDIVINTPHASE_INCVAL_MASK;
	temp |= SBI_SSCDIVINTPHASE_INCVAL(phaseinc);
	temp |= SBI_SSCDIVINTPHASE_DIR(phasedir);
	temp |= SBI_SSCDIVINTPHASE_PROPAGATE;
	intel_sbi_write(dev_priv, SBI_SSCDIVINTPHASE6, temp, SBI_ICLK);

	/* Program SSCAUXDIV */
	temp = intel_sbi_read(dev_priv, SBI_SSCAUXDIV6, SBI_ICLK);
	temp &= ~SBI_SSCAUXDIV_FINALDIV2SEL(1);
	temp |= SBI_SSCAUXDIV_FINALDIV2SEL(auxdiv);
	intel_sbi_write(dev_priv, SBI_SSCAUXDIV6, temp, SBI_ICLK);

	/* Enable modulator and associated divider */
	temp = intel_sbi_read(dev_priv, SBI_SSCCTL6, SBI_ICLK);
	temp &= ~SBI_SSCCTL_DISABLE;
	intel_sbi_write(dev_priv, SBI_SSCCTL6, temp, SBI_ICLK);

	mutex_unlock(&dev_priv->sb_lock);

	/* Wait for initialization time */
	udelay(24);

	I915_WRITE(PIXCLK_GATE, PIXCLK_GATE_UNGATE);
}

int lpt_get_iclkip(struct drm_i915_private *dev_priv)
{
	u32 divsel, phaseinc, auxdiv;
	u32 iclk_virtual_root_freq = 172800 * 1000;
	u32 iclk_pi_range = 64;
	u32 desired_divisor;
	u32 temp;

	if ((I915_READ(PIXCLK_GATE) & PIXCLK_GATE_UNGATE) == 0)
		return 0;

	mutex_lock(&dev_priv->sb_lock);

	temp = intel_sbi_read(dev_priv, SBI_SSCCTL6, SBI_ICLK);
	if (temp & SBI_SSCCTL_DISABLE) {
		mutex_unlock(&dev_priv->sb_lock);
		return 0;
	}

	temp = intel_sbi_read(dev_priv, SBI_SSCDIVINTPHASE6, SBI_ICLK);
	divsel = (temp & SBI_SSCDIVINTPHASE_DIVSEL_MASK) >>
		SBI_SSCDIVINTPHASE_DIVSEL_SHIFT;
	phaseinc = (temp & SBI_SSCDIVINTPHASE_INCVAL_MASK) >>
		SBI_SSCDIVINTPHASE_INCVAL_SHIFT;

	temp = intel_sbi_read(dev_priv, SBI_SSCAUXDIV6, SBI_ICLK);
	auxdiv = (temp & SBI_SSCAUXDIV_FINALDIV2SEL_MASK) >>
		SBI_SSCAUXDIV_FINALDIV2SEL_SHIFT;

	mutex_unlock(&dev_priv->sb_lock);

	desired_divisor = (divsel + 2) * iclk_pi_range + phaseinc;

	return DIV_ROUND_CLOSEST(iclk_virtual_root_freq,
				 desired_divisor << auxdiv);
}

static void ironlake_pch_transcoder_set_timings(struct intel_crtc *crtc,
						enum pipe pch_transcoder)
{
	struct drm_device *dev = crtc->base.dev;
	struct drm_i915_private *dev_priv = dev->dev_private;
	enum transcoder cpu_transcoder = crtc->config->cpu_transcoder;

	I915_WRITE(PCH_TRANS_HTOTAL(pch_transcoder),
		   I915_READ(HTOTAL(cpu_transcoder)));
	I915_WRITE(PCH_TRANS_HBLANK(pch_transcoder),
		   I915_READ(HBLANK(cpu_transcoder)));
	I915_WRITE(PCH_TRANS_HSYNC(pch_transcoder),
		   I915_READ(HSYNC(cpu_transcoder)));

	I915_WRITE(PCH_TRANS_VTOTAL(pch_transcoder),
		   I915_READ(VTOTAL(cpu_transcoder)));
	I915_WRITE(PCH_TRANS_VBLANK(pch_transcoder),
		   I915_READ(VBLANK(cpu_transcoder)));
	I915_WRITE(PCH_TRANS_VSYNC(pch_transcoder),
		   I915_READ(VSYNC(cpu_transcoder)));
	I915_WRITE(PCH_TRANS_VSYNCSHIFT(pch_transcoder),
		   I915_READ(VSYNCSHIFT(cpu_transcoder)));
}

static void cpt_set_fdi_bc_bifurcation(struct drm_device *dev, bool enable)
{
	struct drm_i915_private *dev_priv = dev->dev_private;
	uint32_t temp;

	temp = I915_READ(SOUTH_CHICKEN1);
	if (!!(temp & FDI_BC_BIFURCATION_SELECT) == enable)
		return;

	WARN_ON(I915_READ(FDI_RX_CTL(PIPE_B)) & FDI_RX_ENABLE);
	WARN_ON(I915_READ(FDI_RX_CTL(PIPE_C)) & FDI_RX_ENABLE);

	temp &= ~FDI_BC_BIFURCATION_SELECT;
	if (enable)
		temp |= FDI_BC_BIFURCATION_SELECT;

	DRM_DEBUG_KMS("%sabling fdi C rx\n", enable ? "en" : "dis");
	I915_WRITE(SOUTH_CHICKEN1, temp);
	POSTING_READ(SOUTH_CHICKEN1);
}

static void ivybridge_update_fdi_bc_bifurcation(struct intel_crtc *intel_crtc)
{
	struct drm_device *dev = intel_crtc->base.dev;

	switch (intel_crtc->pipe) {
	case PIPE_A:
		break;
	case PIPE_B:
		if (intel_crtc->config->fdi_lanes > 2)
			cpt_set_fdi_bc_bifurcation(dev, false);
		else
			cpt_set_fdi_bc_bifurcation(dev, true);

		break;
	case PIPE_C:
		cpt_set_fdi_bc_bifurcation(dev, true);

		break;
	default:
		BUG();
	}
}

/* Return which DP Port should be selected for Transcoder DP control */
static enum port
intel_trans_dp_port_sel(struct drm_crtc *crtc)
{
	struct drm_device *dev = crtc->dev;
	struct intel_encoder *encoder;

	for_each_encoder_on_crtc(dev, crtc, encoder) {
		if (encoder->type == INTEL_OUTPUT_DISPLAYPORT ||
		    encoder->type == INTEL_OUTPUT_EDP)
			return enc_to_dig_port(&encoder->base)->port;
	}

	return -1;
}

/*
 * Enable PCH resources required for PCH ports:
 *   - PCH PLLs
 *   - FDI training & RX/TX
 *   - update transcoder timings
 *   - DP transcoding bits
 *   - transcoder
 */
static void ironlake_pch_enable(struct drm_crtc *crtc)
{
	struct drm_device *dev = crtc->dev;
	struct drm_i915_private *dev_priv = dev->dev_private;
	struct intel_crtc *intel_crtc = to_intel_crtc(crtc);
	int pipe = intel_crtc->pipe;
	u32 temp;

	assert_pch_transcoder_disabled(dev_priv, pipe);

	if (IS_IVYBRIDGE(dev))
		ivybridge_update_fdi_bc_bifurcation(intel_crtc);

	/* Write the TU size bits before fdi link training, so that error
	 * detection works. */
	I915_WRITE(FDI_RX_TUSIZE1(pipe),
		   I915_READ(PIPE_DATA_M1(pipe)) & TU_SIZE_MASK);

	/* For PCH output, training FDI link */
	dev_priv->display.fdi_link_train(crtc);

	/* We need to program the right clock selection before writing the pixel
	 * mutliplier into the DPLL. */
	if (HAS_PCH_CPT(dev)) {
		u32 sel;

		temp = I915_READ(PCH_DPLL_SEL);
		temp |= TRANS_DPLL_ENABLE(pipe);
		sel = TRANS_DPLLB_SEL(pipe);
		if (intel_crtc->config->shared_dpll ==
		    intel_get_shared_dpll_by_id(dev_priv, DPLL_ID_PCH_PLL_B))
			temp |= sel;
		else
			temp &= ~sel;
		I915_WRITE(PCH_DPLL_SEL, temp);
	}

	/* XXX: pch pll's can be enabled any time before we enable the PCH
	 * transcoder, and we actually should do this to not upset any PCH
	 * transcoder that already use the clock when we share it.
	 *
	 * Note that enable_shared_dpll tries to do the right thing, but
	 * get_shared_dpll unconditionally resets the pll - we need that to have
	 * the right LVDS enable sequence. */
	intel_enable_shared_dpll(intel_crtc);

	/* set transcoder timing, panel must allow it */
	assert_panel_unlocked(dev_priv, pipe);
	ironlake_pch_transcoder_set_timings(intel_crtc, pipe);

	intel_fdi_normal_train(crtc);

	/* For PCH DP, enable TRANS_DP_CTL */
	if (HAS_PCH_CPT(dev) && intel_crtc->config->has_dp_encoder) {
		const struct drm_display_mode *adjusted_mode =
			&intel_crtc->config->base.adjusted_mode;
		u32 bpc = (I915_READ(PIPECONF(pipe)) & PIPECONF_BPC_MASK) >> 5;
		i915_reg_t reg = TRANS_DP_CTL(pipe);
		temp = I915_READ(reg);
		temp &= ~(TRANS_DP_PORT_SEL_MASK |
			  TRANS_DP_SYNC_MASK |
			  TRANS_DP_BPC_MASK);
		temp |= TRANS_DP_OUTPUT_ENABLE;
		temp |= bpc << 9; /* same format but at 11:9 */

		if (adjusted_mode->flags & DRM_MODE_FLAG_PHSYNC)
			temp |= TRANS_DP_HSYNC_ACTIVE_HIGH;
		if (adjusted_mode->flags & DRM_MODE_FLAG_PVSYNC)
			temp |= TRANS_DP_VSYNC_ACTIVE_HIGH;

		switch (intel_trans_dp_port_sel(crtc)) {
		case PORT_B:
			temp |= TRANS_DP_PORT_SEL_B;
			break;
		case PORT_C:
			temp |= TRANS_DP_PORT_SEL_C;
			break;
		case PORT_D:
			temp |= TRANS_DP_PORT_SEL_D;
			break;
		default:
			BUG();
		}

		I915_WRITE(reg, temp);
	}

	ironlake_enable_pch_transcoder(dev_priv, pipe);
}

static void lpt_pch_enable(struct drm_crtc *crtc)
{
	struct drm_device *dev = crtc->dev;
	struct drm_i915_private *dev_priv = dev->dev_private;
	struct intel_crtc *intel_crtc = to_intel_crtc(crtc);
	enum transcoder cpu_transcoder = intel_crtc->config->cpu_transcoder;

	assert_pch_transcoder_disabled(dev_priv, TRANSCODER_A);

	lpt_program_iclkip(crtc);

	/* Set transcoder timing. */
	ironlake_pch_transcoder_set_timings(intel_crtc, PIPE_A);

	lpt_enable_pch_transcoder(dev_priv, cpu_transcoder);
}

static void cpt_verify_modeset(struct drm_device *dev, int pipe)
{
	struct drm_i915_private *dev_priv = dev->dev_private;
	i915_reg_t dslreg = PIPEDSL(pipe);
	u32 temp;

	temp = I915_READ(dslreg);
	udelay(500);
	if (wait_for(I915_READ(dslreg) != temp, 5)) {
		if (wait_for(I915_READ(dslreg) != temp, 5))
			DRM_ERROR("mode set failed: pipe %c stuck\n", pipe_name(pipe));
	}
}

static int
skl_update_scaler(struct intel_crtc_state *crtc_state, bool force_detach,
		  unsigned scaler_user, int *scaler_id, unsigned int rotation,
		  int src_w, int src_h, int dst_w, int dst_h)
{
	struct intel_crtc_scaler_state *scaler_state =
		&crtc_state->scaler_state;
	struct intel_crtc *intel_crtc =
		to_intel_crtc(crtc_state->base.crtc);
	int need_scaling;

	need_scaling = intel_rotation_90_or_270(rotation) ?
		(src_h != dst_w || src_w != dst_h):
		(src_w != dst_w || src_h != dst_h);

	/*
	 * if plane is being disabled or scaler is no more required or force detach
	 *  - free scaler binded to this plane/crtc
	 *  - in order to do this, update crtc->scaler_usage
	 *
	 * Here scaler state in crtc_state is set free so that
	 * scaler can be assigned to other user. Actual register
	 * update to free the scaler is done in plane/panel-fit programming.
	 * For this purpose crtc/plane_state->scaler_id isn't reset here.
	 */
	if (force_detach || !need_scaling) {
		if (*scaler_id >= 0) {
			scaler_state->scaler_users &= ~(1 << scaler_user);
			scaler_state->scalers[*scaler_id].in_use = 0;

			DRM_DEBUG_KMS("scaler_user index %u.%u: "
				"Staged freeing scaler id %d scaler_users = 0x%x\n",
				intel_crtc->pipe, scaler_user, *scaler_id,
				scaler_state->scaler_users);
			*scaler_id = -1;
		}
		return 0;
	}

	/* range checks */
	if (src_w < SKL_MIN_SRC_W || src_h < SKL_MIN_SRC_H ||
		dst_w < SKL_MIN_DST_W || dst_h < SKL_MIN_DST_H ||

		src_w > SKL_MAX_SRC_W || src_h > SKL_MAX_SRC_H ||
		dst_w > SKL_MAX_DST_W || dst_h > SKL_MAX_DST_H) {
		DRM_DEBUG_KMS("scaler_user index %u.%u: src %ux%u dst %ux%u "
			"size is out of scaler range\n",
			intel_crtc->pipe, scaler_user, src_w, src_h, dst_w, dst_h);
		return -EINVAL;
	}

	/* mark this plane as a scaler user in crtc_state */
	scaler_state->scaler_users |= (1 << scaler_user);
	DRM_DEBUG_KMS("scaler_user index %u.%u: "
		"staged scaling request for %ux%u->%ux%u scaler_users = 0x%x\n",
		intel_crtc->pipe, scaler_user, src_w, src_h, dst_w, dst_h,
		scaler_state->scaler_users);

	return 0;
}

/**
 * skl_update_scaler_crtc - Stages update to scaler state for a given crtc.
 *
 * @state: crtc's scaler state
 *
 * Return
 *     0 - scaler_usage updated successfully
 *    error - requested scaling cannot be supported or other error condition
 */
int skl_update_scaler_crtc(struct intel_crtc_state *state)
{
	struct intel_crtc *intel_crtc = to_intel_crtc(state->base.crtc);
	const struct drm_display_mode *adjusted_mode = &state->base.adjusted_mode;

	DRM_DEBUG_KMS("Updating scaler for [CRTC:%i] scaler_user index %u.%u\n",
		      intel_crtc->base.base.id, intel_crtc->pipe, SKL_CRTC_INDEX);

	return skl_update_scaler(state, !state->base.active, SKL_CRTC_INDEX,
		&state->scaler_state.scaler_id, BIT(DRM_ROTATE_0),
		state->pipe_src_w, state->pipe_src_h,
		adjusted_mode->crtc_hdisplay, adjusted_mode->crtc_vdisplay);
}

/**
 * skl_update_scaler_plane - Stages update to scaler state for a given plane.
 *
 * @state: crtc's scaler state
 * @plane_state: atomic plane state to update
 *
 * Return
 *     0 - scaler_usage updated successfully
 *    error - requested scaling cannot be supported or other error condition
 */
static int skl_update_scaler_plane(struct intel_crtc_state *crtc_state,
				   struct intel_plane_state *plane_state)
{

	struct intel_crtc *intel_crtc = to_intel_crtc(crtc_state->base.crtc);
	struct intel_plane *intel_plane =
		to_intel_plane(plane_state->base.plane);
	struct drm_framebuffer *fb = plane_state->base.fb;
	int ret;

	bool force_detach = !fb || !plane_state->visible;

	DRM_DEBUG_KMS("Updating scaler for [PLANE:%d] scaler_user index %u.%u\n",
		      intel_plane->base.base.id, intel_crtc->pipe,
		      drm_plane_index(&intel_plane->base));

	ret = skl_update_scaler(crtc_state, force_detach,
				drm_plane_index(&intel_plane->base),
				&plane_state->scaler_id,
				plane_state->base.rotation,
				drm_rect_width(&plane_state->src) >> 16,
				drm_rect_height(&plane_state->src) >> 16,
				drm_rect_width(&plane_state->dst),
				drm_rect_height(&plane_state->dst));

	if (ret || plane_state->scaler_id < 0)
		return ret;

	/* check colorkey */
	if (plane_state->ckey.flags != I915_SET_COLORKEY_NONE) {
		DRM_DEBUG_KMS("[PLANE:%d] scaling with color key not allowed",
			      intel_plane->base.base.id);
		return -EINVAL;
	}

	/* Check src format */
	switch (fb->pixel_format) {
	case DRM_FORMAT_RGB565:
	case DRM_FORMAT_XBGR8888:
	case DRM_FORMAT_XRGB8888:
	case DRM_FORMAT_ABGR8888:
	case DRM_FORMAT_ARGB8888:
	case DRM_FORMAT_XRGB2101010:
	case DRM_FORMAT_XBGR2101010:
	case DRM_FORMAT_YUYV:
	case DRM_FORMAT_YVYU:
	case DRM_FORMAT_UYVY:
	case DRM_FORMAT_VYUY:
		break;
	default:
		DRM_DEBUG_KMS("[PLANE:%d] FB:%d unsupported scaling format 0x%x\n",
			intel_plane->base.base.id, fb->base.id, fb->pixel_format);
		return -EINVAL;
	}

	return 0;
}

static void skylake_scaler_disable(struct intel_crtc *crtc)
{
	int i;

	for (i = 0; i < crtc->num_scalers; i++)
		skl_detach_scaler(crtc, i);
}

static void skylake_pfit_enable(struct intel_crtc *crtc)
{
	struct drm_device *dev = crtc->base.dev;
	struct drm_i915_private *dev_priv = dev->dev_private;
	int pipe = crtc->pipe;
	struct intel_crtc_scaler_state *scaler_state =
		&crtc->config->scaler_state;

	DRM_DEBUG_KMS("for crtc_state = %p\n", crtc->config);

	if (crtc->config->pch_pfit.enabled) {
		int id;

		if (WARN_ON(crtc->config->scaler_state.scaler_id < 0)) {
			DRM_ERROR("Requesting pfit without getting a scaler first\n");
			return;
		}

		id = scaler_state->scaler_id;
		I915_WRITE(SKL_PS_CTRL(pipe, id), PS_SCALER_EN |
			PS_FILTER_MEDIUM | scaler_state->scalers[id].mode);
		I915_WRITE(SKL_PS_WIN_POS(pipe, id), crtc->config->pch_pfit.pos);
		I915_WRITE(SKL_PS_WIN_SZ(pipe, id), crtc->config->pch_pfit.size);

		DRM_DEBUG_KMS("for crtc_state = %p scaler_id = %d\n", crtc->config, id);
	}
}

static void ironlake_pfit_enable(struct intel_crtc *crtc)
{
	struct drm_device *dev = crtc->base.dev;
	struct drm_i915_private *dev_priv = dev->dev_private;
	int pipe = crtc->pipe;

	if (crtc->config->pch_pfit.enabled) {
		/* Force use of hard-coded filter coefficients
		 * as some pre-programmed values are broken,
		 * e.g. x201.
		 */
		if (IS_IVYBRIDGE(dev) || IS_HASWELL(dev))
			I915_WRITE(PF_CTL(pipe), PF_ENABLE | PF_FILTER_MED_3x3 |
						 PF_PIPE_SEL_IVB(pipe));
		else
			I915_WRITE(PF_CTL(pipe), PF_ENABLE | PF_FILTER_MED_3x3);
		I915_WRITE(PF_WIN_POS(pipe), crtc->config->pch_pfit.pos);
		I915_WRITE(PF_WIN_SZ(pipe), crtc->config->pch_pfit.size);
	}
}

void hsw_enable_ips(struct intel_crtc *crtc)
{
	struct drm_device *dev = crtc->base.dev;
	struct drm_i915_private *dev_priv = dev->dev_private;

	if (!crtc->config->ips_enabled)
		return;

	/*
	 * We can only enable IPS after we enable a plane and wait for a vblank
	 * This function is called from post_plane_update, which is run after
	 * a vblank wait.
	 */

	assert_plane_enabled(dev_priv, crtc->plane);
	if (IS_BROADWELL(dev)) {
		mutex_lock(&dev_priv->rps.hw_lock);
		WARN_ON(sandybridge_pcode_write(dev_priv, DISPLAY_IPS_CONTROL, 0xc0000000));
		mutex_unlock(&dev_priv->rps.hw_lock);
		/* Quoting Art Runyan: "its not safe to expect any particular
		 * value in IPS_CTL bit 31 after enabling IPS through the
		 * mailbox." Moreover, the mailbox may return a bogus state,
		 * so we need to just enable it and continue on.
		 */
	} else {
		I915_WRITE(IPS_CTL, IPS_ENABLE);
		/* The bit only becomes 1 in the next vblank, so this wait here
		 * is essentially intel_wait_for_vblank. If we don't have this
		 * and don't wait for vblanks until the end of crtc_enable, then
		 * the HW state readout code will complain that the expected
		 * IPS_CTL value is not the one we read. */
		if (wait_for(I915_READ_NOTRACE(IPS_CTL) & IPS_ENABLE, 50))
			DRM_ERROR("Timed out waiting for IPS enable\n");
	}
}

void hsw_disable_ips(struct intel_crtc *crtc)
{
	struct drm_device *dev = crtc->base.dev;
	struct drm_i915_private *dev_priv = dev->dev_private;

	if (!crtc->config->ips_enabled)
		return;

	assert_plane_enabled(dev_priv, crtc->plane);
	if (IS_BROADWELL(dev)) {
		mutex_lock(&dev_priv->rps.hw_lock);
		WARN_ON(sandybridge_pcode_write(dev_priv, DISPLAY_IPS_CONTROL, 0));
		mutex_unlock(&dev_priv->rps.hw_lock);
		/* wait for pcode to finish disabling IPS, which may take up to 42ms */
		if (wait_for((I915_READ(IPS_CTL) & IPS_ENABLE) == 0, 42))
			DRM_ERROR("Timed out waiting for IPS disable\n");
	} else {
		I915_WRITE(IPS_CTL, 0);
		POSTING_READ(IPS_CTL);
	}

	/* We need to wait for a vblank before we can disable the plane. */
	intel_wait_for_vblank(dev, crtc->pipe);
}

static void intel_crtc_dpms_overlay_disable(struct intel_crtc *intel_crtc)
{
	if (intel_crtc->overlay) {
		struct drm_device *dev = intel_crtc->base.dev;
		struct drm_i915_private *dev_priv = dev->dev_private;

		mutex_lock(&dev->struct_mutex);
		dev_priv->mm.interruptible = false;
		(void) intel_overlay_switch_off(intel_crtc->overlay);
		dev_priv->mm.interruptible = true;
		mutex_unlock(&dev->struct_mutex);
	}

	/* Let userspace switch the overlay on again. In most cases userspace
	 * has to recompute where to put it anyway.
	 */
}

/**
 * intel_post_enable_primary - Perform operations after enabling primary plane
 * @crtc: the CRTC whose primary plane was just enabled
 *
 * Performs potentially sleeping operations that must be done after the primary
 * plane is enabled, such as updating FBC and IPS.  Note that this may be
 * called due to an explicit primary plane update, or due to an implicit
 * re-enable that is caused when a sprite plane is updated to no longer
 * completely hide the primary plane.
 */
static void
intel_post_enable_primary(struct drm_crtc *crtc)
{
	struct drm_device *dev = crtc->dev;
	struct drm_i915_private *dev_priv = dev->dev_private;
	struct intel_crtc *intel_crtc = to_intel_crtc(crtc);
	int pipe = intel_crtc->pipe;

	/*
	 * FIXME IPS should be fine as long as one plane is
	 * enabled, but in practice it seems to have problems
	 * when going from primary only to sprite only and vice
	 * versa.
	 */
	hsw_enable_ips(intel_crtc);

	/*
	 * Gen2 reports pipe underruns whenever all planes are disabled.
	 * So don't enable underrun reporting before at least some planes
	 * are enabled.
	 * FIXME: Need to fix the logic to work when we turn off all planes
	 * but leave the pipe running.
	 */
	if (IS_GEN2(dev))
		intel_set_cpu_fifo_underrun_reporting(dev_priv, pipe, true);

	/* Underruns don't always raise interrupts, so check manually. */
	intel_check_cpu_fifo_underruns(dev_priv);
	intel_check_pch_fifo_underruns(dev_priv);
}

/* FIXME move all this to pre_plane_update() with proper state tracking */
static void
intel_pre_disable_primary(struct drm_crtc *crtc)
{
	struct drm_device *dev = crtc->dev;
	struct drm_i915_private *dev_priv = dev->dev_private;
	struct intel_crtc *intel_crtc = to_intel_crtc(crtc);
	int pipe = intel_crtc->pipe;

	/*
	 * Gen2 reports pipe underruns whenever all planes are disabled.
	 * So diasble underrun reporting before all the planes get disabled.
	 * FIXME: Need to fix the logic to work when we turn off all planes
	 * but leave the pipe running.
	 */
	if (IS_GEN2(dev))
		intel_set_cpu_fifo_underrun_reporting(dev_priv, pipe, false);

	/*
	 * FIXME IPS should be fine as long as one plane is
	 * enabled, but in practice it seems to have problems
	 * when going from primary only to sprite only and vice
	 * versa.
	 */
	hsw_disable_ips(intel_crtc);
}

/* FIXME get rid of this and use pre_plane_update */
static void
intel_pre_disable_primary_noatomic(struct drm_crtc *crtc)
{
	struct drm_device *dev = crtc->dev;
	struct drm_i915_private *dev_priv = dev->dev_private;
	struct intel_crtc *intel_crtc = to_intel_crtc(crtc);
	int pipe = intel_crtc->pipe;

	intel_pre_disable_primary(crtc);

	/*
	 * Vblank time updates from the shadow to live plane control register
	 * are blocked if the memory self-refresh mode is active at that
	 * moment. So to make sure the plane gets truly disabled, disable
	 * first the self-refresh mode. The self-refresh enable bit in turn
	 * will be checked/applied by the HW only at the next frame start
	 * event which is after the vblank start event, so we need to have a
	 * wait-for-vblank between disabling the plane and the pipe.
	 */
	if (HAS_GMCH_DISPLAY(dev)) {
		intel_set_memory_cxsr(dev_priv, false);
		dev_priv->wm.vlv.cxsr = false;
		intel_wait_for_vblank(dev, pipe);
	}
}

static void intel_post_plane_update(struct intel_crtc_state *old_crtc_state)
{
	struct intel_crtc *crtc = to_intel_crtc(old_crtc_state->base.crtc);
	struct drm_atomic_state *old_state = old_crtc_state->base.state;
	struct intel_crtc_state *pipe_config =
		to_intel_crtc_state(crtc->base.state);
	struct drm_device *dev = crtc->base.dev;
	struct drm_plane *primary = crtc->base.primary;
	struct drm_plane_state *old_pri_state =
		drm_atomic_get_existing_plane_state(old_state, primary);

	intel_frontbuffer_flip(dev, pipe_config->fb_bits);

	crtc->wm.cxsr_allowed = true;

	if (pipe_config->update_wm_post && pipe_config->base.active)
		intel_update_watermarks(&crtc->base);

	if (old_pri_state) {
		struct intel_plane_state *primary_state =
			to_intel_plane_state(primary->state);
		struct intel_plane_state *old_primary_state =
			to_intel_plane_state(old_pri_state);

		intel_fbc_post_update(crtc);

		if (primary_state->visible &&
		    (needs_modeset(&pipe_config->base) ||
		     !old_primary_state->visible))
			intel_post_enable_primary(&crtc->base);
	}
}

static void intel_pre_plane_update(struct intel_crtc_state *old_crtc_state)
{
	struct intel_crtc *crtc = to_intel_crtc(old_crtc_state->base.crtc);
	struct drm_device *dev = crtc->base.dev;
	struct drm_i915_private *dev_priv = dev->dev_private;
	struct intel_crtc_state *pipe_config =
		to_intel_crtc_state(crtc->base.state);
	struct drm_atomic_state *old_state = old_crtc_state->base.state;
	struct drm_plane *primary = crtc->base.primary;
	struct drm_plane_state *old_pri_state =
		drm_atomic_get_existing_plane_state(old_state, primary);
	bool modeset = needs_modeset(&pipe_config->base);

	if (old_pri_state) {
		struct intel_plane_state *primary_state =
			to_intel_plane_state(primary->state);
		struct intel_plane_state *old_primary_state =
			to_intel_plane_state(old_pri_state);

		intel_fbc_pre_update(crtc);

		if (old_primary_state->visible &&
		    (modeset || !primary_state->visible))
			intel_pre_disable_primary(&crtc->base);
	}

	if (pipe_config->disable_cxsr) {
		crtc->wm.cxsr_allowed = false;

		/*
		 * Vblank time updates from the shadow to live plane control register
		 * are blocked if the memory self-refresh mode is active at that
		 * moment. So to make sure the plane gets truly disabled, disable
		 * first the self-refresh mode. The self-refresh enable bit in turn
		 * will be checked/applied by the HW only at the next frame start
		 * event which is after the vblank start event, so we need to have a
		 * wait-for-vblank between disabling the plane and the pipe.
		 */
		if (old_crtc_state->base.active) {
			intel_set_memory_cxsr(dev_priv, false);
			dev_priv->wm.vlv.cxsr = false;
			intel_wait_for_vblank(dev, crtc->pipe);
		}
	}

	/*
	 * IVB workaround: must disable low power watermarks for at least
	 * one frame before enabling scaling.  LP watermarks can be re-enabled
	 * when scaling is disabled.
	 *
	 * WaCxSRDisabledForSpriteScaling:ivb
	 */
	if (pipe_config->disable_lp_wm) {
		ilk_disable_lp_wm(dev);
		intel_wait_for_vblank(dev, crtc->pipe);
	}

	/*
	 * If we're doing a modeset, we're done.  No need to do any pre-vblank
	 * watermark programming here.
	 */
	if (needs_modeset(&pipe_config->base))
		return;

	/*
	 * For platforms that support atomic watermarks, program the
	 * 'intermediate' watermarks immediately.  On pre-gen9 platforms, these
	 * will be the intermediate values that are safe for both pre- and
	 * post- vblank; when vblank happens, the 'active' values will be set
	 * to the final 'target' values and we'll do this again to get the
	 * optimal watermarks.  For gen9+ platforms, the values we program here
	 * will be the final target values which will get automatically latched
	 * at vblank time; no further programming will be necessary.
	 *
	 * If a platform hasn't been transitioned to atomic watermarks yet,
	 * we'll continue to update watermarks the old way, if flags tell
	 * us to.
	 */
	if (dev_priv->display.initial_watermarks != NULL)
		dev_priv->display.initial_watermarks(pipe_config);
	else if (pipe_config->update_wm_pre)
		intel_update_watermarks(&crtc->base);
}

static void intel_crtc_disable_planes(struct drm_crtc *crtc, unsigned plane_mask)
{
	struct drm_device *dev = crtc->dev;
	struct intel_crtc *intel_crtc = to_intel_crtc(crtc);
	struct drm_plane *p;
	int pipe = intel_crtc->pipe;

	intel_crtc_dpms_overlay_disable(intel_crtc);

	drm_for_each_plane_mask(p, dev, plane_mask)
		to_intel_plane(p)->disable_plane(p, crtc);

	/*
	 * FIXME: Once we grow proper nuclear flip support out of this we need
	 * to compute the mask of flip planes precisely. For the time being
	 * consider this a flip to a NULL plane.
	 */
	intel_frontbuffer_flip(dev, INTEL_FRONTBUFFER_ALL_MASK(pipe));
}

static void ironlake_crtc_enable(struct drm_crtc *crtc)
{
	struct drm_device *dev = crtc->dev;
	struct drm_i915_private *dev_priv = dev->dev_private;
	struct intel_crtc *intel_crtc = to_intel_crtc(crtc);
	struct intel_encoder *encoder;
	int pipe = intel_crtc->pipe;
	struct intel_crtc_state *pipe_config =
		to_intel_crtc_state(crtc->state);

	if (WARN_ON(intel_crtc->active))
		return;

	/*
	 * Sometimes spurious CPU pipe underruns happen during FDI
	 * training, at least with VGA+HDMI cloning. Suppress them.
	 *
	 * On ILK we get an occasional spurious CPU pipe underruns
	 * between eDP port A enable and vdd enable. Also PCH port
	 * enable seems to result in the occasional CPU pipe underrun.
	 *
	 * Spurious PCH underruns also occur during PCH enabling.
	 */
	if (intel_crtc->config->has_pch_encoder || IS_GEN5(dev_priv))
		intel_set_cpu_fifo_underrun_reporting(dev_priv, pipe, false);
	if (intel_crtc->config->has_pch_encoder)
		intel_set_pch_fifo_underrun_reporting(dev_priv, pipe, false);

	if (intel_crtc->config->has_pch_encoder)
		intel_prepare_shared_dpll(intel_crtc);

	if (intel_crtc->config->has_dp_encoder)
		intel_dp_set_m_n(intel_crtc, M1_N1);

	intel_set_pipe_timings(intel_crtc);
	intel_set_pipe_src_size(intel_crtc);

	if (intel_crtc->config->has_pch_encoder) {
		intel_cpu_transcoder_set_m_n(intel_crtc,
				     &intel_crtc->config->fdi_m_n, NULL);
	}

	ironlake_set_pipeconf(crtc);

	intel_crtc->active = true;

	for_each_encoder_on_crtc(dev, crtc, encoder)
		if (encoder->pre_enable)
			encoder->pre_enable(encoder);

	if (intel_crtc->config->has_pch_encoder) {
		/* Note: FDI PLL enabling _must_ be done before we enable the
		 * cpu pipes, hence this is separate from all the other fdi/pch
		 * enabling. */
		ironlake_fdi_pll_enable(intel_crtc);
	} else {
		assert_fdi_tx_disabled(dev_priv, pipe);
		assert_fdi_rx_disabled(dev_priv, pipe);
	}

	ironlake_pfit_enable(intel_crtc);

	/*
	 * On ILK+ LUT must be loaded before the pipe is running but with
	 * clocks enabled
	 */
	intel_color_load_luts(&pipe_config->base);

	if (dev_priv->display.initial_watermarks != NULL)
		dev_priv->display.initial_watermarks(intel_crtc->config);
	intel_enable_pipe(intel_crtc);

	if (intel_crtc->config->has_pch_encoder)
		ironlake_pch_enable(crtc);

	assert_vblank_disabled(crtc);
	drm_crtc_vblank_on(crtc);

	for_each_encoder_on_crtc(dev, crtc, encoder)
		encoder->enable(encoder);

	if (HAS_PCH_CPT(dev))
		cpt_verify_modeset(dev, intel_crtc->pipe);

	/* Must wait for vblank to avoid spurious PCH FIFO underruns */
	if (intel_crtc->config->has_pch_encoder)
		intel_wait_for_vblank(dev, pipe);
	intel_set_cpu_fifo_underrun_reporting(dev_priv, pipe, true);
	intel_set_pch_fifo_underrun_reporting(dev_priv, pipe, true);
}

/* IPS only exists on ULT machines and is tied to pipe A. */
static bool hsw_crtc_supports_ips(struct intel_crtc *crtc)
{
	return HAS_IPS(crtc->base.dev) && crtc->pipe == PIPE_A;
}

static void haswell_crtc_enable(struct drm_crtc *crtc)
{
	struct drm_device *dev = crtc->dev;
	struct drm_i915_private *dev_priv = dev->dev_private;
	struct intel_crtc *intel_crtc = to_intel_crtc(crtc);
	struct intel_encoder *encoder;
	int pipe = intel_crtc->pipe, hsw_workaround_pipe;
	enum transcoder cpu_transcoder = intel_crtc->config->cpu_transcoder;
	struct intel_crtc_state *pipe_config =
		to_intel_crtc_state(crtc->state);

	if (WARN_ON(intel_crtc->active))
		return;

	if (intel_crtc->config->has_pch_encoder)
		intel_set_pch_fifo_underrun_reporting(dev_priv, TRANSCODER_A,
						      false);

	if (intel_crtc->config->shared_dpll)
		intel_enable_shared_dpll(intel_crtc);

	if (intel_crtc->config->has_dp_encoder)
		intel_dp_set_m_n(intel_crtc, M1_N1);

	if (!intel_crtc->config->has_dsi_encoder)
		intel_set_pipe_timings(intel_crtc);

	intel_set_pipe_src_size(intel_crtc);

	if (cpu_transcoder != TRANSCODER_EDP &&
	    !transcoder_is_dsi(cpu_transcoder)) {
		I915_WRITE(PIPE_MULT(cpu_transcoder),
			   intel_crtc->config->pixel_multiplier - 1);
	}

	if (intel_crtc->config->has_pch_encoder) {
		intel_cpu_transcoder_set_m_n(intel_crtc,
				     &intel_crtc->config->fdi_m_n, NULL);
	}

	if (!intel_crtc->config->has_dsi_encoder)
		haswell_set_pipeconf(crtc);

	haswell_set_pipemisc(crtc);

	intel_color_set_csc(&pipe_config->base);

	intel_crtc->active = true;

	if (intel_crtc->config->has_pch_encoder)
		intel_set_cpu_fifo_underrun_reporting(dev_priv, pipe, false);
	else
		intel_set_cpu_fifo_underrun_reporting(dev_priv, pipe, true);

	for_each_encoder_on_crtc(dev, crtc, encoder) {
		if (encoder->pre_enable)
			encoder->pre_enable(encoder);
	}

	if (intel_crtc->config->has_pch_encoder)
		dev_priv->display.fdi_link_train(crtc);

	if (!intel_crtc->config->has_dsi_encoder)
		intel_ddi_enable_pipe_clock(intel_crtc);

	if (INTEL_INFO(dev)->gen >= 9)
		skylake_pfit_enable(intel_crtc);
	else
		ironlake_pfit_enable(intel_crtc);

	/*
	 * On ILK+ LUT must be loaded before the pipe is running but with
	 * clocks enabled
	 */
	intel_color_load_luts(&pipe_config->base);

	intel_ddi_set_pipe_settings(crtc);
	if (!intel_crtc->config->has_dsi_encoder)
		intel_ddi_enable_transcoder_func(crtc);

	if (dev_priv->display.initial_watermarks != NULL)
		dev_priv->display.initial_watermarks(pipe_config);
	else
		intel_update_watermarks(crtc);

	/* XXX: Do the pipe assertions at the right place for BXT DSI. */
	if (!intel_crtc->config->has_dsi_encoder)
		intel_enable_pipe(intel_crtc);

	if (intel_crtc->config->has_pch_encoder)
		lpt_pch_enable(crtc);

	if (intel_crtc->config->dp_encoder_is_mst)
		intel_ddi_set_vc_payload_alloc(crtc, true);

	assert_vblank_disabled(crtc);
	drm_crtc_vblank_on(crtc);

	for_each_encoder_on_crtc(dev, crtc, encoder) {
		encoder->enable(encoder);
		intel_opregion_notify_encoder(encoder, true);
	}

	if (intel_crtc->config->has_pch_encoder) {
		intel_wait_for_vblank(dev, pipe);
		intel_wait_for_vblank(dev, pipe);
		intel_set_cpu_fifo_underrun_reporting(dev_priv, pipe, true);
		intel_set_pch_fifo_underrun_reporting(dev_priv, TRANSCODER_A,
						      true);
	}

	/* If we change the relative order between pipe/planes enabling, we need
	 * to change the workaround. */
	hsw_workaround_pipe = pipe_config->hsw_workaround_pipe;
	if (IS_HASWELL(dev) && hsw_workaround_pipe != INVALID_PIPE) {
		intel_wait_for_vblank(dev, hsw_workaround_pipe);
		intel_wait_for_vblank(dev, hsw_workaround_pipe);
	}
}

static void ironlake_pfit_disable(struct intel_crtc *crtc, bool force)
{
	struct drm_device *dev = crtc->base.dev;
	struct drm_i915_private *dev_priv = dev->dev_private;
	int pipe = crtc->pipe;

	/* To avoid upsetting the power well on haswell only disable the pfit if
	 * it's in use. The hw state code will make sure we get this right. */
	if (force || crtc->config->pch_pfit.enabled) {
		I915_WRITE(PF_CTL(pipe), 0);
		I915_WRITE(PF_WIN_POS(pipe), 0);
		I915_WRITE(PF_WIN_SZ(pipe), 0);
	}
}

static void ironlake_crtc_disable(struct drm_crtc *crtc)
{
	struct drm_device *dev = crtc->dev;
	struct drm_i915_private *dev_priv = dev->dev_private;
	struct intel_crtc *intel_crtc = to_intel_crtc(crtc);
	struct intel_encoder *encoder;
	int pipe = intel_crtc->pipe;

	/*
	 * Sometimes spurious CPU pipe underruns happen when the
	 * pipe is already disabled, but FDI RX/TX is still enabled.
	 * Happens at least with VGA+HDMI cloning. Suppress them.
	 */
	if (intel_crtc->config->has_pch_encoder) {
		intel_set_cpu_fifo_underrun_reporting(dev_priv, pipe, false);
		intel_set_pch_fifo_underrun_reporting(dev_priv, pipe, false);
	}

	for_each_encoder_on_crtc(dev, crtc, encoder)
		encoder->disable(encoder);

	drm_crtc_vblank_off(crtc);
	assert_vblank_disabled(crtc);

	intel_disable_pipe(intel_crtc);

	ironlake_pfit_disable(intel_crtc, false);

	if (intel_crtc->config->has_pch_encoder)
		ironlake_fdi_disable(crtc);

	for_each_encoder_on_crtc(dev, crtc, encoder)
		if (encoder->post_disable)
			encoder->post_disable(encoder);

	if (intel_crtc->config->has_pch_encoder) {
		ironlake_disable_pch_transcoder(dev_priv, pipe);

		if (HAS_PCH_CPT(dev)) {
			i915_reg_t reg;
			u32 temp;

			/* disable TRANS_DP_CTL */
			reg = TRANS_DP_CTL(pipe);
			temp = I915_READ(reg);
			temp &= ~(TRANS_DP_OUTPUT_ENABLE |
				  TRANS_DP_PORT_SEL_MASK);
			temp |= TRANS_DP_PORT_SEL_NONE;
			I915_WRITE(reg, temp);

			/* disable DPLL_SEL */
			temp = I915_READ(PCH_DPLL_SEL);
			temp &= ~(TRANS_DPLL_ENABLE(pipe) | TRANS_DPLLB_SEL(pipe));
			I915_WRITE(PCH_DPLL_SEL, temp);
		}

		ironlake_fdi_pll_disable(intel_crtc);
	}

	intel_set_cpu_fifo_underrun_reporting(dev_priv, pipe, true);
	intel_set_pch_fifo_underrun_reporting(dev_priv, pipe, true);
}

static void haswell_crtc_disable(struct drm_crtc *crtc)
{
	struct drm_device *dev = crtc->dev;
	struct drm_i915_private *dev_priv = dev->dev_private;
	struct intel_crtc *intel_crtc = to_intel_crtc(crtc);
	struct intel_encoder *encoder;
	enum transcoder cpu_transcoder = intel_crtc->config->cpu_transcoder;

	if (intel_crtc->config->has_pch_encoder)
		intel_set_pch_fifo_underrun_reporting(dev_priv, TRANSCODER_A,
						      false);

	for_each_encoder_on_crtc(dev, crtc, encoder) {
		intel_opregion_notify_encoder(encoder, false);
		encoder->disable(encoder);
	}

	drm_crtc_vblank_off(crtc);
	assert_vblank_disabled(crtc);

	/* XXX: Do the pipe assertions at the right place for BXT DSI. */
	if (!intel_crtc->config->has_dsi_encoder)
		intel_disable_pipe(intel_crtc);

	if (intel_crtc->config->dp_encoder_is_mst)
		intel_ddi_set_vc_payload_alloc(crtc, false);

	if (!intel_crtc->config->has_dsi_encoder)
		intel_ddi_disable_transcoder_func(dev_priv, cpu_transcoder);

	if (INTEL_INFO(dev)->gen >= 9)
		skylake_scaler_disable(intel_crtc);
	else
		ironlake_pfit_disable(intel_crtc, false);

	if (!intel_crtc->config->has_dsi_encoder)
		intel_ddi_disable_pipe_clock(intel_crtc);

	for_each_encoder_on_crtc(dev, crtc, encoder)
		if (encoder->post_disable)
			encoder->post_disable(encoder);

	if (intel_crtc->config->has_pch_encoder) {
		lpt_disable_pch_transcoder(dev_priv);
		lpt_disable_iclkip(dev_priv);
		intel_ddi_fdi_disable(crtc);

		intel_set_pch_fifo_underrun_reporting(dev_priv, TRANSCODER_A,
						      true);
	}
}

static void i9xx_pfit_enable(struct intel_crtc *crtc)
{
	struct drm_device *dev = crtc->base.dev;
	struct drm_i915_private *dev_priv = dev->dev_private;
	struct intel_crtc_state *pipe_config = crtc->config;

	if (!pipe_config->gmch_pfit.control)
		return;

	/*
	 * The panel fitter should only be adjusted whilst the pipe is disabled,
	 * according to register description and PRM.
	 */
	WARN_ON(I915_READ(PFIT_CONTROL) & PFIT_ENABLE);
	assert_pipe_disabled(dev_priv, crtc->pipe);

	I915_WRITE(PFIT_PGM_RATIOS, pipe_config->gmch_pfit.pgm_ratios);
	I915_WRITE(PFIT_CONTROL, pipe_config->gmch_pfit.control);

	/* Border color in case we don't scale up to the full screen. Black by
	 * default, change to something else for debugging. */
	I915_WRITE(BCLRPAT(crtc->pipe), 0);
}

static enum intel_display_power_domain port_to_power_domain(enum port port)
{
	switch (port) {
	case PORT_A:
		return POWER_DOMAIN_PORT_DDI_A_LANES;
	case PORT_B:
		return POWER_DOMAIN_PORT_DDI_B_LANES;
	case PORT_C:
		return POWER_DOMAIN_PORT_DDI_C_LANES;
	case PORT_D:
		return POWER_DOMAIN_PORT_DDI_D_LANES;
	case PORT_E:
		return POWER_DOMAIN_PORT_DDI_E_LANES;
	default:
		MISSING_CASE(port);
		return POWER_DOMAIN_PORT_OTHER;
	}
}

static enum intel_display_power_domain port_to_aux_power_domain(enum port port)
{
	switch (port) {
	case PORT_A:
		return POWER_DOMAIN_AUX_A;
	case PORT_B:
		return POWER_DOMAIN_AUX_B;
	case PORT_C:
		return POWER_DOMAIN_AUX_C;
	case PORT_D:
		return POWER_DOMAIN_AUX_D;
	case PORT_E:
		/* FIXME: Check VBT for actual wiring of PORT E */
		return POWER_DOMAIN_AUX_D;
	default:
		MISSING_CASE(port);
		return POWER_DOMAIN_AUX_A;
	}
}

enum intel_display_power_domain
intel_display_port_power_domain(struct intel_encoder *intel_encoder)
{
	struct drm_device *dev = intel_encoder->base.dev;
	struct intel_digital_port *intel_dig_port;

	switch (intel_encoder->type) {
	case INTEL_OUTPUT_UNKNOWN:
		/* Only DDI platforms should ever use this output type */
		WARN_ON_ONCE(!HAS_DDI(dev));
	case INTEL_OUTPUT_DISPLAYPORT:
	case INTEL_OUTPUT_HDMI:
	case INTEL_OUTPUT_EDP:
		intel_dig_port = enc_to_dig_port(&intel_encoder->base);
		return port_to_power_domain(intel_dig_port->port);
	case INTEL_OUTPUT_DP_MST:
		intel_dig_port = enc_to_mst(&intel_encoder->base)->primary;
		return port_to_power_domain(intel_dig_port->port);
	case INTEL_OUTPUT_ANALOG:
		return POWER_DOMAIN_PORT_CRT;
	case INTEL_OUTPUT_DSI:
		return POWER_DOMAIN_PORT_DSI;
	default:
		return POWER_DOMAIN_PORT_OTHER;
	}
}

enum intel_display_power_domain
intel_display_port_aux_power_domain(struct intel_encoder *intel_encoder)
{
	struct drm_device *dev = intel_encoder->base.dev;
	struct intel_digital_port *intel_dig_port;

	switch (intel_encoder->type) {
	case INTEL_OUTPUT_UNKNOWN:
	case INTEL_OUTPUT_HDMI:
		/*
		 * Only DDI platforms should ever use these output types.
		 * We can get here after the HDMI detect code has already set
		 * the type of the shared encoder. Since we can't be sure
		 * what's the status of the given connectors, play safe and
		 * run the DP detection too.
		 */
		WARN_ON_ONCE(!HAS_DDI(dev));
	case INTEL_OUTPUT_DISPLAYPORT:
	case INTEL_OUTPUT_EDP:
		intel_dig_port = enc_to_dig_port(&intel_encoder->base);
		return port_to_aux_power_domain(intel_dig_port->port);
	case INTEL_OUTPUT_DP_MST:
		intel_dig_port = enc_to_mst(&intel_encoder->base)->primary;
		return port_to_aux_power_domain(intel_dig_port->port);
	default:
		MISSING_CASE(intel_encoder->type);
		return POWER_DOMAIN_AUX_A;
	}
}

static unsigned long get_crtc_power_domains(struct drm_crtc *crtc,
					    struct intel_crtc_state *crtc_state)
{
	struct drm_device *dev = crtc->dev;
	struct drm_encoder *encoder;
	struct intel_crtc *intel_crtc = to_intel_crtc(crtc);
	enum pipe pipe = intel_crtc->pipe;
	unsigned long mask;
	enum transcoder transcoder = crtc_state->cpu_transcoder;

	if (!crtc_state->base.active)
		return 0;

	mask = BIT(POWER_DOMAIN_PIPE(pipe));
	mask |= BIT(POWER_DOMAIN_TRANSCODER(transcoder));
	if (crtc_state->pch_pfit.enabled ||
	    crtc_state->pch_pfit.force_thru)
		mask |= BIT(POWER_DOMAIN_PIPE_PANEL_FITTER(pipe));

	drm_for_each_encoder_mask(encoder, dev, crtc_state->base.encoder_mask) {
		struct intel_encoder *intel_encoder = to_intel_encoder(encoder);

		mask |= BIT(intel_display_port_power_domain(intel_encoder));
	}

	if (crtc_state->shared_dpll)
		mask |= BIT(POWER_DOMAIN_PLLS);

	return mask;
}

static unsigned long
modeset_get_crtc_power_domains(struct drm_crtc *crtc,
			       struct intel_crtc_state *crtc_state)
{
	struct drm_i915_private *dev_priv = crtc->dev->dev_private;
	struct intel_crtc *intel_crtc = to_intel_crtc(crtc);
	enum intel_display_power_domain domain;
	unsigned long domains, new_domains, old_domains;

	old_domains = intel_crtc->enabled_power_domains;
	intel_crtc->enabled_power_domains = new_domains =
		get_crtc_power_domains(crtc, crtc_state);

	domains = new_domains & ~old_domains;

	for_each_power_domain(domain, domains)
		intel_display_power_get(dev_priv, domain);

	return old_domains & ~new_domains;
}

static void modeset_put_power_domains(struct drm_i915_private *dev_priv,
				      unsigned long domains)
{
	enum intel_display_power_domain domain;

	for_each_power_domain(domain, domains)
		intel_display_power_put(dev_priv, domain);
}

static int intel_compute_max_dotclk(struct drm_i915_private *dev_priv)
{
	int max_cdclk_freq = dev_priv->max_cdclk_freq;

	if (INTEL_INFO(dev_priv)->gen >= 9 ||
	    IS_HASWELL(dev_priv) || IS_BROADWELL(dev_priv))
		return max_cdclk_freq;
	else if (IS_CHERRYVIEW(dev_priv))
		return max_cdclk_freq*95/100;
	else if (INTEL_INFO(dev_priv)->gen < 4)
		return 2*max_cdclk_freq*90/100;
	else
		return max_cdclk_freq*90/100;
}

static void intel_update_max_cdclk(struct drm_device *dev)
{
	struct drm_i915_private *dev_priv = dev->dev_private;

	if (IS_SKYLAKE(dev) || IS_KABYLAKE(dev)) {
		u32 limit = I915_READ(SKL_DFSM) & SKL_DFSM_CDCLK_LIMIT_MASK;

		if (limit == SKL_DFSM_CDCLK_LIMIT_675)
			dev_priv->max_cdclk_freq = 675000;
		else if (limit == SKL_DFSM_CDCLK_LIMIT_540)
			dev_priv->max_cdclk_freq = 540000;
		else if (limit == SKL_DFSM_CDCLK_LIMIT_450)
			dev_priv->max_cdclk_freq = 450000;
		else
			dev_priv->max_cdclk_freq = 337500;
	} else if (IS_BROXTON(dev)) {
		dev_priv->max_cdclk_freq = 624000;
	} else if (IS_BROADWELL(dev))  {
		/*
		 * FIXME with extra cooling we can allow
		 * 540 MHz for ULX and 675 Mhz for ULT.
		 * How can we know if extra cooling is
		 * available? PCI ID, VTB, something else?
		 */
		if (I915_READ(FUSE_STRAP) & HSW_CDCLK_LIMIT)
			dev_priv->max_cdclk_freq = 450000;
		else if (IS_BDW_ULX(dev))
			dev_priv->max_cdclk_freq = 450000;
		else if (IS_BDW_ULT(dev))
			dev_priv->max_cdclk_freq = 540000;
		else
			dev_priv->max_cdclk_freq = 675000;
	} else if (IS_CHERRYVIEW(dev)) {
		dev_priv->max_cdclk_freq = 320000;
	} else if (IS_VALLEYVIEW(dev)) {
		dev_priv->max_cdclk_freq = 400000;
	} else {
		/* otherwise assume cdclk is fixed */
		dev_priv->max_cdclk_freq = dev_priv->cdclk_freq;
	}

	dev_priv->max_dotclk_freq = intel_compute_max_dotclk(dev_priv);

	DRM_DEBUG_DRIVER("Max CD clock rate: %d kHz\n",
			 dev_priv->max_cdclk_freq);

	DRM_DEBUG_DRIVER("Max dotclock rate: %d kHz\n",
			 dev_priv->max_dotclk_freq);
}

static void intel_update_cdclk(struct drm_device *dev)
{
	struct drm_i915_private *dev_priv = dev->dev_private;

	dev_priv->cdclk_freq = dev_priv->display.get_display_clock_speed(dev);
	DRM_DEBUG_DRIVER("Current CD clock rate: %d kHz\n",
			 dev_priv->cdclk_freq);

	/*
	 * 9:0 CMBUS [sic] CDCLK frequency (cdfreq):
	 * Programmng [sic] note: bit[9:2] should be programmed to the number
	 * of cdclk that generates 4MHz reference clock freq which is used to
	 * generate GMBus clock. This will vary with the cdclk freq.
	 */
	if (IS_VALLEYVIEW(dev_priv) || IS_CHERRYVIEW(dev_priv))
		I915_WRITE(GMBUSFREQ_VLV, DIV_ROUND_UP(dev_priv->cdclk_freq, 1000));

	if (dev_priv->max_cdclk_freq == 0)
		intel_update_max_cdclk(dev);
}

static void broxton_set_cdclk(struct drm_i915_private *dev_priv, int frequency)
{
	uint32_t divider;
	uint32_t ratio;
	uint32_t current_freq;
	int ret;

	/* frequency = 19.2MHz * ratio / 2 / div{1,1.5,2,4} */
	switch (frequency) {
	case 144000:
		divider = BXT_CDCLK_CD2X_DIV_SEL_4;
		ratio = BXT_DE_PLL_RATIO(60);
		break;
	case 288000:
		divider = BXT_CDCLK_CD2X_DIV_SEL_2;
		ratio = BXT_DE_PLL_RATIO(60);
		break;
	case 384000:
		divider = BXT_CDCLK_CD2X_DIV_SEL_1_5;
		ratio = BXT_DE_PLL_RATIO(60);
		break;
	case 576000:
		divider = BXT_CDCLK_CD2X_DIV_SEL_1;
		ratio = BXT_DE_PLL_RATIO(60);
		break;
	case 624000:
		divider = BXT_CDCLK_CD2X_DIV_SEL_1;
		ratio = BXT_DE_PLL_RATIO(65);
		break;
	case 19200:
		/*
		 * Bypass frequency with DE PLL disabled. Init ratio, divider
		 * to suppress GCC warning.
		 */
		ratio = 0;
		divider = 0;
		break;
	default:
		DRM_ERROR("unsupported CDCLK freq %d", frequency);

		return;
	}

	mutex_lock(&dev_priv->rps.hw_lock);
	/* Inform power controller of upcoming frequency change */
	ret = sandybridge_pcode_write(dev_priv, HSW_PCODE_DE_WRITE_FREQ_REQ,
				      0x80000000);
	mutex_unlock(&dev_priv->rps.hw_lock);

	if (ret) {
		DRM_ERROR("PCode CDCLK freq change notify failed (err %d, freq %d)\n",
			  ret, frequency);
		return;
	}

	current_freq = I915_READ(CDCLK_CTL) & CDCLK_FREQ_DECIMAL_MASK;
	/* convert from .1 fixpoint MHz with -1MHz offset to kHz */
	current_freq = current_freq * 500 + 1000;

	/*
	 * DE PLL has to be disabled when
	 * - setting to 19.2MHz (bypass, PLL isn't used)
	 * - before setting to 624MHz (PLL needs toggling)
	 * - before setting to any frequency from 624MHz (PLL needs toggling)
	 */
	if (frequency == 19200 || frequency == 624000 ||
	    current_freq == 624000) {
		I915_WRITE(BXT_DE_PLL_ENABLE, ~BXT_DE_PLL_PLL_ENABLE);
		/* Timeout 200us */
		if (wait_for(!(I915_READ(BXT_DE_PLL_ENABLE) & BXT_DE_PLL_LOCK),
			     1))
			DRM_ERROR("timout waiting for DE PLL unlock\n");
	}

	if (frequency != 19200) {
		uint32_t val;

		val = I915_READ(BXT_DE_PLL_CTL);
		val &= ~BXT_DE_PLL_RATIO_MASK;
		val |= ratio;
		I915_WRITE(BXT_DE_PLL_CTL, val);

		I915_WRITE(BXT_DE_PLL_ENABLE, BXT_DE_PLL_PLL_ENABLE);
		/* Timeout 200us */
		if (wait_for(I915_READ(BXT_DE_PLL_ENABLE) & BXT_DE_PLL_LOCK, 1))
			DRM_ERROR("timeout waiting for DE PLL lock\n");

		val = I915_READ(CDCLK_CTL);
		val &= ~BXT_CDCLK_CD2X_DIV_SEL_MASK;
		val |= divider;
		/*
		 * Disable SSA Precharge when CD clock frequency < 500 MHz,
		 * enable otherwise.
		 */
		val &= ~BXT_CDCLK_SSA_PRECHARGE_ENABLE;
		if (frequency >= 500000)
			val |= BXT_CDCLK_SSA_PRECHARGE_ENABLE;

		val &= ~CDCLK_FREQ_DECIMAL_MASK;
		/* convert from kHz to .1 fixpoint MHz with -1MHz offset */
		val |= (frequency - 1000) / 500;
		I915_WRITE(CDCLK_CTL, val);
	}

	mutex_lock(&dev_priv->rps.hw_lock);
	ret = sandybridge_pcode_write(dev_priv, HSW_PCODE_DE_WRITE_FREQ_REQ,
				      DIV_ROUND_UP(frequency, 25000));
	mutex_unlock(&dev_priv->rps.hw_lock);

	if (ret) {
		DRM_ERROR("PCode CDCLK freq set failed, (err %d, freq %d)\n",
			  ret, frequency);
		return;
	}

	intel_update_cdclk(dev_priv->dev);
}

static bool broxton_cdclk_is_enabled(struct drm_i915_private *dev_priv)
{
	if (!(I915_READ(BXT_DE_PLL_ENABLE) & BXT_DE_PLL_PLL_ENABLE))
		return false;

	/* TODO: Check for a valid CDCLK rate */
<<<<<<< HEAD

	if (!(I915_READ(DBUF_CTL) & DBUF_POWER_REQUEST)) {
		DRM_DEBUG_DRIVER("CDCLK enabled, but DBUF power not requested\n");

		return false;
	}

	if (!(I915_READ(DBUF_CTL) & DBUF_POWER_STATE)) {
		DRM_DEBUG_DRIVER("CDCLK enabled, but DBUF power hasn't settled\n");

		return false;
	}

	return true;
}

bool broxton_cdclk_verify_state(struct drm_i915_private *dev_priv)
{
	return broxton_cdclk_is_enabled(dev_priv);
}

=======

	if (!(I915_READ(DBUF_CTL) & DBUF_POWER_REQUEST)) {
		DRM_DEBUG_DRIVER("CDCLK enabled, but DBUF power not requested\n");

		return false;
	}

	if (!(I915_READ(DBUF_CTL) & DBUF_POWER_STATE)) {
		DRM_DEBUG_DRIVER("CDCLK enabled, but DBUF power hasn't settled\n");

		return false;
	}

	return true;
}

bool broxton_cdclk_verify_state(struct drm_i915_private *dev_priv)
{
	return broxton_cdclk_is_enabled(dev_priv);
}

>>>>>>> 2e726dc4
void broxton_init_cdclk(struct drm_i915_private *dev_priv)
{
	/* check if cd clock is enabled */
	if (broxton_cdclk_is_enabled(dev_priv)) {
		DRM_DEBUG_KMS("CDCLK already enabled, won't reprogram it\n");
		return;
	}

	DRM_DEBUG_KMS("CDCLK not enabled, enabling it\n");

	/*
	 * FIXME:
	 * - The initial CDCLK needs to be read from VBT.
	 *   Need to make this change after VBT has changes for BXT.
	 * - check if setting the max (or any) cdclk freq is really necessary
	 *   here, it belongs to modeset time
	 */
	broxton_set_cdclk(dev_priv, 624000);

	I915_WRITE(DBUF_CTL, I915_READ(DBUF_CTL) | DBUF_POWER_REQUEST);
	POSTING_READ(DBUF_CTL);

	udelay(10);

	if (!(I915_READ(DBUF_CTL) & DBUF_POWER_STATE))
		DRM_ERROR("DBuf power enable timeout!\n");
}

void broxton_uninit_cdclk(struct drm_i915_private *dev_priv)
{
	I915_WRITE(DBUF_CTL, I915_READ(DBUF_CTL) & ~DBUF_POWER_REQUEST);
	POSTING_READ(DBUF_CTL);

	udelay(10);

	if (I915_READ(DBUF_CTL) & DBUF_POWER_STATE)
		DRM_ERROR("DBuf power disable timeout!\n");

	/* Set minimum (bypass) frequency, in effect turning off the DE PLL */
	broxton_set_cdclk(dev_priv, 19200);
}

static const struct skl_cdclk_entry {
	unsigned int freq;
	unsigned int vco;
} skl_cdclk_frequencies[] = {
	{ .freq = 308570, .vco = 8640 },
	{ .freq = 337500, .vco = 8100 },
	{ .freq = 432000, .vco = 8640 },
	{ .freq = 450000, .vco = 8100 },
	{ .freq = 540000, .vco = 8100 },
	{ .freq = 617140, .vco = 8640 },
	{ .freq = 675000, .vco = 8100 },
};

static unsigned int skl_cdclk_decimal(unsigned int freq)
{
	return (freq - 1000) / 500;
}

static unsigned int skl_cdclk_get_vco(unsigned int freq)
{
	unsigned int i;

	for (i = 0; i < ARRAY_SIZE(skl_cdclk_frequencies); i++) {
		const struct skl_cdclk_entry *e = &skl_cdclk_frequencies[i];

		if (e->freq == freq)
			return e->vco;
	}

	return 8100;
}

static void
skl_dpll0_enable(struct drm_i915_private *dev_priv, unsigned int required_vco)
{
	unsigned int min_freq;
	u32 val;

	/* select the minimum CDCLK before enabling DPLL 0 */
	val = I915_READ(CDCLK_CTL);
	val &= ~CDCLK_FREQ_SEL_MASK | ~CDCLK_FREQ_DECIMAL_MASK;
	val |= CDCLK_FREQ_337_308;

	if (required_vco == 8640)
		min_freq = 308570;
	else
		min_freq = 337500;

	val = CDCLK_FREQ_337_308 | skl_cdclk_decimal(min_freq);

	I915_WRITE(CDCLK_CTL, val);
	POSTING_READ(CDCLK_CTL);

	/*
	 * We always enable DPLL0 with the lowest link rate possible, but still
	 * taking into account the VCO required to operate the eDP panel at the
	 * desired frequency. The usual DP link rates operate with a VCO of
	 * 8100 while the eDP 1.4 alternate link rates need a VCO of 8640.
	 * The modeset code is responsible for the selection of the exact link
	 * rate later on, with the constraint of choosing a frequency that
	 * works with required_vco.
	 */
	val = I915_READ(DPLL_CTRL1);

	val &= ~(DPLL_CTRL1_HDMI_MODE(SKL_DPLL0) | DPLL_CTRL1_SSC(SKL_DPLL0) |
		 DPLL_CTRL1_LINK_RATE_MASK(SKL_DPLL0));
	val |= DPLL_CTRL1_OVERRIDE(SKL_DPLL0);
	if (required_vco == 8640)
		val |= DPLL_CTRL1_LINK_RATE(DPLL_CTRL1_LINK_RATE_1080,
					    SKL_DPLL0);
	else
		val |= DPLL_CTRL1_LINK_RATE(DPLL_CTRL1_LINK_RATE_810,
					    SKL_DPLL0);

	I915_WRITE(DPLL_CTRL1, val);
	POSTING_READ(DPLL_CTRL1);

	I915_WRITE(LCPLL1_CTL, I915_READ(LCPLL1_CTL) | LCPLL_PLL_ENABLE);

	if (wait_for(I915_READ(LCPLL1_CTL) & LCPLL_PLL_LOCK, 5))
		DRM_ERROR("DPLL0 not locked\n");
}

static bool skl_cdclk_pcu_ready(struct drm_i915_private *dev_priv)
{
	int ret;
	u32 val;

	/* inform PCU we want to change CDCLK */
	val = SKL_CDCLK_PREPARE_FOR_CHANGE;
	mutex_lock(&dev_priv->rps.hw_lock);
	ret = sandybridge_pcode_read(dev_priv, SKL_PCODE_CDCLK_CONTROL, &val);
	mutex_unlock(&dev_priv->rps.hw_lock);

	return ret == 0 && (val & SKL_CDCLK_READY_FOR_CHANGE);
}

static bool skl_cdclk_wait_for_pcu_ready(struct drm_i915_private *dev_priv)
{
	unsigned int i;

	for (i = 0; i < 15; i++) {
		if (skl_cdclk_pcu_ready(dev_priv))
			return true;
		udelay(10);
	}

	return false;
}

static void skl_set_cdclk(struct drm_i915_private *dev_priv, unsigned int freq)
{
	struct drm_device *dev = dev_priv->dev;
	u32 freq_select, pcu_ack;

	DRM_DEBUG_DRIVER("Changing CDCLK to %dKHz\n", freq);

	if (!skl_cdclk_wait_for_pcu_ready(dev_priv)) {
		DRM_ERROR("failed to inform PCU about cdclk change\n");
		return;
	}

	/* set CDCLK_CTL */
	switch(freq) {
	case 450000:
	case 432000:
		freq_select = CDCLK_FREQ_450_432;
		pcu_ack = 1;
		break;
	case 540000:
		freq_select = CDCLK_FREQ_540;
		pcu_ack = 2;
		break;
	case 308570:
	case 337500:
	default:
		freq_select = CDCLK_FREQ_337_308;
		pcu_ack = 0;
		break;
	case 617140:
	case 675000:
		freq_select = CDCLK_FREQ_675_617;
		pcu_ack = 3;
		break;
	}

	I915_WRITE(CDCLK_CTL, freq_select | skl_cdclk_decimal(freq));
	POSTING_READ(CDCLK_CTL);

	/* inform PCU of the change */
	mutex_lock(&dev_priv->rps.hw_lock);
	sandybridge_pcode_write(dev_priv, SKL_PCODE_CDCLK_CONTROL, pcu_ack);
	mutex_unlock(&dev_priv->rps.hw_lock);

	intel_update_cdclk(dev);
}

void skl_uninit_cdclk(struct drm_i915_private *dev_priv)
{
	/* disable DBUF power */
	I915_WRITE(DBUF_CTL, I915_READ(DBUF_CTL) & ~DBUF_POWER_REQUEST);
	POSTING_READ(DBUF_CTL);

	udelay(10);

	if (I915_READ(DBUF_CTL) & DBUF_POWER_STATE)
		DRM_ERROR("DBuf power disable timeout\n");

	/* disable DPLL0 */
	I915_WRITE(LCPLL1_CTL, I915_READ(LCPLL1_CTL) & ~LCPLL_PLL_ENABLE);
	if (wait_for(!(I915_READ(LCPLL1_CTL) & LCPLL_PLL_LOCK), 1))
		DRM_ERROR("Couldn't disable DPLL0\n");
}

void skl_init_cdclk(struct drm_i915_private *dev_priv)
{
	unsigned int required_vco;

	/* DPLL0 not enabled (happens on early BIOS versions) */
	if (!(I915_READ(LCPLL1_CTL) & LCPLL_PLL_ENABLE)) {
		/* enable DPLL0 */
		required_vco = skl_cdclk_get_vco(dev_priv->skl_boot_cdclk);
		skl_dpll0_enable(dev_priv, required_vco);
	}

	/* set CDCLK to the frequency the BIOS chose */
	skl_set_cdclk(dev_priv, dev_priv->skl_boot_cdclk);

	/* enable DBUF power */
	I915_WRITE(DBUF_CTL, I915_READ(DBUF_CTL) | DBUF_POWER_REQUEST);
	POSTING_READ(DBUF_CTL);

	udelay(10);

	if (!(I915_READ(DBUF_CTL) & DBUF_POWER_STATE))
		DRM_ERROR("DBuf power enable timeout\n");
}

int skl_sanitize_cdclk(struct drm_i915_private *dev_priv)
{
	uint32_t lcpll1 = I915_READ(LCPLL1_CTL);
	uint32_t cdctl = I915_READ(CDCLK_CTL);
	int freq = dev_priv->skl_boot_cdclk;

	/*
	 * check if the pre-os intialized the display
	 * There is SWF18 scratchpad register defined which is set by the
	 * pre-os which can be used by the OS drivers to check the status
	 */
	if ((I915_READ(SWF_ILK(0x18)) & 0x00FFFFFF) == 0)
		goto sanitize;

	/* Is PLL enabled and locked ? */
	if (!((lcpll1 & LCPLL_PLL_ENABLE) && (lcpll1 & LCPLL_PLL_LOCK)))
		goto sanitize;

	/* DPLL okay; verify the cdclock
	 *
	 * Noticed in some instances that the freq selection is correct but
	 * decimal part is programmed wrong from BIOS where pre-os does not
	 * enable display. Verify the same as well.
	 */
	if (cdctl == ((cdctl & CDCLK_FREQ_SEL_MASK) | skl_cdclk_decimal(freq)))
		/* All well; nothing to sanitize */
		return false;
sanitize:
	/*
	 * As of now initialize with max cdclk till
	 * we get dynamic cdclk support
	 * */
	dev_priv->skl_boot_cdclk = dev_priv->max_cdclk_freq;
	skl_init_cdclk(dev_priv);

	/* we did have to sanitize */
	return true;
}

/* Adjust CDclk dividers to allow high res or save power if possible */
static void valleyview_set_cdclk(struct drm_device *dev, int cdclk)
{
	struct drm_i915_private *dev_priv = dev->dev_private;
	u32 val, cmd;

	WARN_ON(dev_priv->display.get_display_clock_speed(dev)
					!= dev_priv->cdclk_freq);

	if (cdclk >= 320000) /* jump to highest voltage for 400MHz too */
		cmd = 2;
	else if (cdclk == 266667)
		cmd = 1;
	else
		cmd = 0;

	mutex_lock(&dev_priv->rps.hw_lock);
	val = vlv_punit_read(dev_priv, PUNIT_REG_DSPFREQ);
	val &= ~DSPFREQGUAR_MASK;
	val |= (cmd << DSPFREQGUAR_SHIFT);
	vlv_punit_write(dev_priv, PUNIT_REG_DSPFREQ, val);
	if (wait_for((vlv_punit_read(dev_priv, PUNIT_REG_DSPFREQ) &
		      DSPFREQSTAT_MASK) == (cmd << DSPFREQSTAT_SHIFT),
		     50)) {
		DRM_ERROR("timed out waiting for CDclk change\n");
	}
	mutex_unlock(&dev_priv->rps.hw_lock);

	mutex_lock(&dev_priv->sb_lock);

	if (cdclk == 400000) {
		u32 divider;

		divider = DIV_ROUND_CLOSEST(dev_priv->hpll_freq << 1, cdclk) - 1;

		/* adjust cdclk divider */
		val = vlv_cck_read(dev_priv, CCK_DISPLAY_CLOCK_CONTROL);
		val &= ~CCK_FREQUENCY_VALUES;
		val |= divider;
		vlv_cck_write(dev_priv, CCK_DISPLAY_CLOCK_CONTROL, val);

		if (wait_for((vlv_cck_read(dev_priv, CCK_DISPLAY_CLOCK_CONTROL) &
			      CCK_FREQUENCY_STATUS) == (divider << CCK_FREQUENCY_STATUS_SHIFT),
			     50))
			DRM_ERROR("timed out waiting for CDclk change\n");
	}

	/* adjust self-refresh exit latency value */
	val = vlv_bunit_read(dev_priv, BUNIT_REG_BISOC);
	val &= ~0x7f;

	/*
	 * For high bandwidth configs, we set a higher latency in the bunit
	 * so that the core display fetch happens in time to avoid underruns.
	 */
	if (cdclk == 400000)
		val |= 4500 / 250; /* 4.5 usec */
	else
		val |= 3000 / 250; /* 3.0 usec */
	vlv_bunit_write(dev_priv, BUNIT_REG_BISOC, val);

	mutex_unlock(&dev_priv->sb_lock);

	intel_update_cdclk(dev);
}

static void cherryview_set_cdclk(struct drm_device *dev, int cdclk)
{
	struct drm_i915_private *dev_priv = dev->dev_private;
	u32 val, cmd;

	WARN_ON(dev_priv->display.get_display_clock_speed(dev)
						!= dev_priv->cdclk_freq);

	switch (cdclk) {
	case 333333:
	case 320000:
	case 266667:
	case 200000:
		break;
	default:
		MISSING_CASE(cdclk);
		return;
	}

	/*
	 * Specs are full of misinformation, but testing on actual
	 * hardware has shown that we just need to write the desired
	 * CCK divider into the Punit register.
	 */
	cmd = DIV_ROUND_CLOSEST(dev_priv->hpll_freq << 1, cdclk) - 1;

	mutex_lock(&dev_priv->rps.hw_lock);
	val = vlv_punit_read(dev_priv, PUNIT_REG_DSPFREQ);
	val &= ~DSPFREQGUAR_MASK_CHV;
	val |= (cmd << DSPFREQGUAR_SHIFT_CHV);
	vlv_punit_write(dev_priv, PUNIT_REG_DSPFREQ, val);
	if (wait_for((vlv_punit_read(dev_priv, PUNIT_REG_DSPFREQ) &
		      DSPFREQSTAT_MASK_CHV) == (cmd << DSPFREQSTAT_SHIFT_CHV),
		     50)) {
		DRM_ERROR("timed out waiting for CDclk change\n");
	}
	mutex_unlock(&dev_priv->rps.hw_lock);

	intel_update_cdclk(dev);
}

static int valleyview_calc_cdclk(struct drm_i915_private *dev_priv,
				 int max_pixclk)
{
	int freq_320 = (dev_priv->hpll_freq <<  1) % 320000 != 0 ? 333333 : 320000;
	int limit = IS_CHERRYVIEW(dev_priv) ? 95 : 90;

	/*
	 * Really only a few cases to deal with, as only 4 CDclks are supported:
	 *   200MHz
	 *   267MHz
	 *   320/333MHz (depends on HPLL freq)
	 *   400MHz (VLV only)
	 * So we check to see whether we're above 90% (VLV) or 95% (CHV)
	 * of the lower bin and adjust if needed.
	 *
	 * We seem to get an unstable or solid color picture at 200MHz.
	 * Not sure what's wrong. For now use 200MHz only when all pipes
	 * are off.
	 */
	if (!IS_CHERRYVIEW(dev_priv) &&
	    max_pixclk > freq_320*limit/100)
		return 400000;
	else if (max_pixclk > 266667*limit/100)
		return freq_320;
	else if (max_pixclk > 0)
		return 266667;
	else
		return 200000;
}

static int broxton_calc_cdclk(struct drm_i915_private *dev_priv,
			      int max_pixclk)
{
	/*
	 * FIXME:
	 * - remove the guardband, it's not needed on BXT
	 * - set 19.2MHz bypass frequency if there are no active pipes
	 */
	if (max_pixclk > 576000*9/10)
		return 624000;
	else if (max_pixclk > 384000*9/10)
		return 576000;
	else if (max_pixclk > 288000*9/10)
		return 384000;
	else if (max_pixclk > 144000*9/10)
		return 288000;
	else
		return 144000;
}

/* Compute the max pixel clock for new configuration. */
static int intel_mode_max_pixclk(struct drm_device *dev,
				 struct drm_atomic_state *state)
{
	struct intel_atomic_state *intel_state = to_intel_atomic_state(state);
	struct drm_i915_private *dev_priv = dev->dev_private;
	struct drm_crtc *crtc;
	struct drm_crtc_state *crtc_state;
	unsigned max_pixclk = 0, i;
	enum pipe pipe;

	memcpy(intel_state->min_pixclk, dev_priv->min_pixclk,
	       sizeof(intel_state->min_pixclk));

	for_each_crtc_in_state(state, crtc, crtc_state, i) {
		int pixclk = 0;

		if (crtc_state->enable)
			pixclk = crtc_state->adjusted_mode.crtc_clock;

		intel_state->min_pixclk[i] = pixclk;
	}

	for_each_pipe(dev_priv, pipe)
		max_pixclk = max(intel_state->min_pixclk[pipe], max_pixclk);

	return max_pixclk;
}

static int valleyview_modeset_calc_cdclk(struct drm_atomic_state *state)
{
	struct drm_device *dev = state->dev;
	struct drm_i915_private *dev_priv = dev->dev_private;
	int max_pixclk = intel_mode_max_pixclk(dev, state);
	struct intel_atomic_state *intel_state =
		to_intel_atomic_state(state);

	if (max_pixclk < 0)
		return max_pixclk;

	intel_state->cdclk = intel_state->dev_cdclk =
		valleyview_calc_cdclk(dev_priv, max_pixclk);

	if (!intel_state->active_crtcs)
		intel_state->dev_cdclk = valleyview_calc_cdclk(dev_priv, 0);

	return 0;
}

static int broxton_modeset_calc_cdclk(struct drm_atomic_state *state)
{
	struct drm_device *dev = state->dev;
	struct drm_i915_private *dev_priv = dev->dev_private;
	int max_pixclk = intel_mode_max_pixclk(dev, state);
	struct intel_atomic_state *intel_state =
		to_intel_atomic_state(state);

	if (max_pixclk < 0)
		return max_pixclk;

	intel_state->cdclk = intel_state->dev_cdclk =
		broxton_calc_cdclk(dev_priv, max_pixclk);

	if (!intel_state->active_crtcs)
		intel_state->dev_cdclk = broxton_calc_cdclk(dev_priv, 0);

	return 0;
}

static void vlv_program_pfi_credits(struct drm_i915_private *dev_priv)
{
	unsigned int credits, default_credits;

	if (IS_CHERRYVIEW(dev_priv))
		default_credits = PFI_CREDIT(12);
	else
		default_credits = PFI_CREDIT(8);

	if (dev_priv->cdclk_freq >= dev_priv->czclk_freq) {
		/* CHV suggested value is 31 or 63 */
		if (IS_CHERRYVIEW(dev_priv))
			credits = PFI_CREDIT_63;
		else
			credits = PFI_CREDIT(15);
	} else {
		credits = default_credits;
	}

	/*
	 * WA - write default credits before re-programming
	 * FIXME: should we also set the resend bit here?
	 */
	I915_WRITE(GCI_CONTROL, VGA_FAST_MODE_DISABLE |
		   default_credits);

	I915_WRITE(GCI_CONTROL, VGA_FAST_MODE_DISABLE |
		   credits | PFI_CREDIT_RESEND);

	/*
	 * FIXME is this guaranteed to clear
	 * immediately or should we poll for it?
	 */
	WARN_ON(I915_READ(GCI_CONTROL) & PFI_CREDIT_RESEND);
}

static void valleyview_modeset_commit_cdclk(struct drm_atomic_state *old_state)
{
	struct drm_device *dev = old_state->dev;
	struct drm_i915_private *dev_priv = dev->dev_private;
	struct intel_atomic_state *old_intel_state =
		to_intel_atomic_state(old_state);
	unsigned req_cdclk = old_intel_state->dev_cdclk;

	/*
	 * FIXME: We can end up here with all power domains off, yet
	 * with a CDCLK frequency other than the minimum. To account
	 * for this take the PIPE-A power domain, which covers the HW
	 * blocks needed for the following programming. This can be
	 * removed once it's guaranteed that we get here either with
	 * the minimum CDCLK set, or the required power domains
	 * enabled.
	 */
	intel_display_power_get(dev_priv, POWER_DOMAIN_PIPE_A);

	if (IS_CHERRYVIEW(dev))
		cherryview_set_cdclk(dev, req_cdclk);
	else
		valleyview_set_cdclk(dev, req_cdclk);

	vlv_program_pfi_credits(dev_priv);

	intel_display_power_put(dev_priv, POWER_DOMAIN_PIPE_A);
}

static void valleyview_crtc_enable(struct drm_crtc *crtc)
{
	struct drm_device *dev = crtc->dev;
	struct drm_i915_private *dev_priv = to_i915(dev);
	struct intel_crtc *intel_crtc = to_intel_crtc(crtc);
	struct intel_encoder *encoder;
	struct intel_crtc_state *pipe_config =
		to_intel_crtc_state(crtc->state);
	int pipe = intel_crtc->pipe;

	if (WARN_ON(intel_crtc->active))
		return;

	if (intel_crtc->config->has_dp_encoder)
		intel_dp_set_m_n(intel_crtc, M1_N1);

	intel_set_pipe_timings(intel_crtc);
	intel_set_pipe_src_size(intel_crtc);

	if (IS_CHERRYVIEW(dev) && pipe == PIPE_B) {
		struct drm_i915_private *dev_priv = dev->dev_private;

		I915_WRITE(CHV_BLEND(pipe), CHV_BLEND_LEGACY);
		I915_WRITE(CHV_CANVAS(pipe), 0);
	}

	i9xx_set_pipeconf(intel_crtc);

	intel_crtc->active = true;

	intel_set_cpu_fifo_underrun_reporting(dev_priv, pipe, true);

	for_each_encoder_on_crtc(dev, crtc, encoder)
		if (encoder->pre_pll_enable)
			encoder->pre_pll_enable(encoder);

	if (IS_CHERRYVIEW(dev)) {
		chv_prepare_pll(intel_crtc, intel_crtc->config);
		chv_enable_pll(intel_crtc, intel_crtc->config);
	} else {
		vlv_prepare_pll(intel_crtc, intel_crtc->config);
		vlv_enable_pll(intel_crtc, intel_crtc->config);
	}

	for_each_encoder_on_crtc(dev, crtc, encoder)
		if (encoder->pre_enable)
			encoder->pre_enable(encoder);

	i9xx_pfit_enable(intel_crtc);

	intel_color_load_luts(&pipe_config->base);

	intel_update_watermarks(crtc);
	intel_enable_pipe(intel_crtc);

	assert_vblank_disabled(crtc);
	drm_crtc_vblank_on(crtc);

	for_each_encoder_on_crtc(dev, crtc, encoder)
		encoder->enable(encoder);
}

static void i9xx_set_pll_dividers(struct intel_crtc *crtc)
{
	struct drm_device *dev = crtc->base.dev;
	struct drm_i915_private *dev_priv = dev->dev_private;

	I915_WRITE(FP0(crtc->pipe), crtc->config->dpll_hw_state.fp0);
	I915_WRITE(FP1(crtc->pipe), crtc->config->dpll_hw_state.fp1);
}

static void i9xx_crtc_enable(struct drm_crtc *crtc)
{
	struct drm_device *dev = crtc->dev;
	struct drm_i915_private *dev_priv = to_i915(dev);
	struct intel_crtc *intel_crtc = to_intel_crtc(crtc);
	struct intel_encoder *encoder;
	struct intel_crtc_state *pipe_config =
		to_intel_crtc_state(crtc->state);
	enum pipe pipe = intel_crtc->pipe;

	if (WARN_ON(intel_crtc->active))
		return;

	i9xx_set_pll_dividers(intel_crtc);

	if (intel_crtc->config->has_dp_encoder)
		intel_dp_set_m_n(intel_crtc, M1_N1);

	intel_set_pipe_timings(intel_crtc);
	intel_set_pipe_src_size(intel_crtc);

	i9xx_set_pipeconf(intel_crtc);

	intel_crtc->active = true;

	if (!IS_GEN2(dev))
		intel_set_cpu_fifo_underrun_reporting(dev_priv, pipe, true);

	for_each_encoder_on_crtc(dev, crtc, encoder)
		if (encoder->pre_enable)
			encoder->pre_enable(encoder);

	i9xx_enable_pll(intel_crtc);

	i9xx_pfit_enable(intel_crtc);

	intel_color_load_luts(&pipe_config->base);

	intel_update_watermarks(crtc);
	intel_enable_pipe(intel_crtc);

	assert_vblank_disabled(crtc);
	drm_crtc_vblank_on(crtc);

	for_each_encoder_on_crtc(dev, crtc, encoder)
		encoder->enable(encoder);
}

static void i9xx_pfit_disable(struct intel_crtc *crtc)
{
	struct drm_device *dev = crtc->base.dev;
	struct drm_i915_private *dev_priv = dev->dev_private;

	if (!crtc->config->gmch_pfit.control)
		return;

	assert_pipe_disabled(dev_priv, crtc->pipe);

	DRM_DEBUG_DRIVER("disabling pfit, current: 0x%08x\n",
			 I915_READ(PFIT_CONTROL));
	I915_WRITE(PFIT_CONTROL, 0);
}

static void i9xx_crtc_disable(struct drm_crtc *crtc)
{
	struct drm_device *dev = crtc->dev;
	struct drm_i915_private *dev_priv = dev->dev_private;
	struct intel_crtc *intel_crtc = to_intel_crtc(crtc);
	struct intel_encoder *encoder;
	int pipe = intel_crtc->pipe;

	/*
	 * On gen2 planes are double buffered but the pipe isn't, so we must
	 * wait for planes to fully turn off before disabling the pipe.
	 */
	if (IS_GEN2(dev))
		intel_wait_for_vblank(dev, pipe);

	for_each_encoder_on_crtc(dev, crtc, encoder)
		encoder->disable(encoder);

	drm_crtc_vblank_off(crtc);
	assert_vblank_disabled(crtc);

	intel_disable_pipe(intel_crtc);

	i9xx_pfit_disable(intel_crtc);

	for_each_encoder_on_crtc(dev, crtc, encoder)
		if (encoder->post_disable)
			encoder->post_disable(encoder);

	if (!intel_crtc->config->has_dsi_encoder) {
		if (IS_CHERRYVIEW(dev))
			chv_disable_pll(dev_priv, pipe);
		else if (IS_VALLEYVIEW(dev))
			vlv_disable_pll(dev_priv, pipe);
		else
			i9xx_disable_pll(intel_crtc);
	}

	for_each_encoder_on_crtc(dev, crtc, encoder)
		if (encoder->post_pll_disable)
			encoder->post_pll_disable(encoder);

	if (!IS_GEN2(dev))
		intel_set_cpu_fifo_underrun_reporting(dev_priv, pipe, false);
}

static void intel_crtc_disable_noatomic(struct drm_crtc *crtc)
{
	struct intel_encoder *encoder;
	struct intel_crtc *intel_crtc = to_intel_crtc(crtc);
	struct drm_i915_private *dev_priv = to_i915(crtc->dev);
	enum intel_display_power_domain domain;
	unsigned long domains;

	if (!intel_crtc->active)
		return;

	if (to_intel_plane_state(crtc->primary->state)->visible) {
		WARN_ON(intel_crtc->unpin_work);

		intel_pre_disable_primary_noatomic(crtc);

		intel_crtc_disable_planes(crtc, 1 << drm_plane_index(crtc->primary));
		to_intel_plane_state(crtc->primary->state)->visible = false;
	}

	dev_priv->display.crtc_disable(crtc);

	DRM_DEBUG_KMS("[CRTC:%d] hw state adjusted, was enabled, now disabled\n",
		      crtc->base.id);

	WARN_ON(drm_atomic_set_mode_for_crtc(crtc->state, NULL) < 0);
	crtc->state->active = false;
	intel_crtc->active = false;
	crtc->enabled = false;
	crtc->state->connector_mask = 0;
	crtc->state->encoder_mask = 0;

	for_each_encoder_on_crtc(crtc->dev, crtc, encoder)
		encoder->base.crtc = NULL;

	intel_fbc_disable(intel_crtc);
	intel_update_watermarks(crtc);
	intel_disable_shared_dpll(intel_crtc);

	domains = intel_crtc->enabled_power_domains;
	for_each_power_domain(domain, domains)
		intel_display_power_put(dev_priv, domain);
	intel_crtc->enabled_power_domains = 0;

	dev_priv->active_crtcs &= ~(1 << intel_crtc->pipe);
	dev_priv->min_pixclk[intel_crtc->pipe] = 0;
}

/*
 * turn all crtc's off, but do not adjust state
 * This has to be paired with a call to intel_modeset_setup_hw_state.
 */
int intel_display_suspend(struct drm_device *dev)
{
	struct drm_i915_private *dev_priv = to_i915(dev);
	struct drm_atomic_state *state;
	int ret;

	state = drm_atomic_helper_suspend(dev);
	ret = PTR_ERR_OR_ZERO(state);
	if (ret)
		DRM_ERROR("Suspending crtc's failed with %i\n", ret);
	else
		dev_priv->modeset_restore_state = state;
	return ret;
}

void intel_encoder_destroy(struct drm_encoder *encoder)
{
	struct intel_encoder *intel_encoder = to_intel_encoder(encoder);

	drm_encoder_cleanup(encoder);
	kfree(intel_encoder);
}

/* Cross check the actual hw state with our own modeset state tracking (and it's
 * internal consistency). */
static void intel_connector_verify_state(struct intel_connector *connector)
{
	struct drm_crtc *crtc = connector->base.state->crtc;

	DRM_DEBUG_KMS("[CONNECTOR:%d:%s]\n",
		      connector->base.base.id,
		      connector->base.name);

	if (connector->get_hw_state(connector)) {
		struct intel_encoder *encoder = connector->encoder;
		struct drm_connector_state *conn_state = connector->base.state;

		I915_STATE_WARN(!crtc,
			 "connector enabled without attached crtc\n");

		if (!crtc)
			return;

		I915_STATE_WARN(!crtc->state->active,
		      "connector is active, but attached crtc isn't\n");

		if (!encoder || encoder->type == INTEL_OUTPUT_DP_MST)
			return;

		I915_STATE_WARN(conn_state->best_encoder != &encoder->base,
			"atomic encoder doesn't match attached encoder\n");

		I915_STATE_WARN(conn_state->crtc != encoder->base.crtc,
			"attached encoder crtc differs from connector crtc\n");
	} else {
		I915_STATE_WARN(crtc && crtc->state->active,
			"attached crtc is active, but connector isn't\n");
		I915_STATE_WARN(!crtc && connector->base.state->best_encoder,
			"best encoder set without crtc!\n");
	}
}

int intel_connector_init(struct intel_connector *connector)
{
	drm_atomic_helper_connector_reset(&connector->base);

	if (!connector->base.state)
		return -ENOMEM;

	return 0;
}

struct intel_connector *intel_connector_alloc(void)
{
	struct intel_connector *connector;

	connector = kzalloc(sizeof *connector, GFP_KERNEL);
	if (!connector)
		return NULL;

	if (intel_connector_init(connector) < 0) {
		kfree(connector);
		return NULL;
	}

	return connector;
}

/* Simple connector->get_hw_state implementation for encoders that support only
 * one connector and no cloning and hence the encoder state determines the state
 * of the connector. */
bool intel_connector_get_hw_state(struct intel_connector *connector)
{
	enum pipe pipe = 0;
	struct intel_encoder *encoder = connector->encoder;

	return encoder->get_hw_state(encoder, &pipe);
}

static int pipe_required_fdi_lanes(struct intel_crtc_state *crtc_state)
{
	if (crtc_state->base.enable && crtc_state->has_pch_encoder)
		return crtc_state->fdi_lanes;

	return 0;
}

static int ironlake_check_fdi_lanes(struct drm_device *dev, enum pipe pipe,
				     struct intel_crtc_state *pipe_config)
{
	struct drm_atomic_state *state = pipe_config->base.state;
	struct intel_crtc *other_crtc;
	struct intel_crtc_state *other_crtc_state;

	DRM_DEBUG_KMS("checking fdi config on pipe %c, lanes %i\n",
		      pipe_name(pipe), pipe_config->fdi_lanes);
	if (pipe_config->fdi_lanes > 4) {
		DRM_DEBUG_KMS("invalid fdi lane config on pipe %c: %i lanes\n",
			      pipe_name(pipe), pipe_config->fdi_lanes);
		return -EINVAL;
	}

	if (IS_HASWELL(dev) || IS_BROADWELL(dev)) {
		if (pipe_config->fdi_lanes > 2) {
			DRM_DEBUG_KMS("only 2 lanes on haswell, required: %i lanes\n",
				      pipe_config->fdi_lanes);
			return -EINVAL;
		} else {
			return 0;
		}
	}

	if (INTEL_INFO(dev)->num_pipes == 2)
		return 0;

	/* Ivybridge 3 pipe is really complicated */
	switch (pipe) {
	case PIPE_A:
		return 0;
	case PIPE_B:
		if (pipe_config->fdi_lanes <= 2)
			return 0;

		other_crtc = to_intel_crtc(intel_get_crtc_for_pipe(dev, PIPE_C));
		other_crtc_state =
			intel_atomic_get_crtc_state(state, other_crtc);
		if (IS_ERR(other_crtc_state))
			return PTR_ERR(other_crtc_state);

		if (pipe_required_fdi_lanes(other_crtc_state) > 0) {
			DRM_DEBUG_KMS("invalid shared fdi lane config on pipe %c: %i lanes\n",
				      pipe_name(pipe), pipe_config->fdi_lanes);
			return -EINVAL;
		}
		return 0;
	case PIPE_C:
		if (pipe_config->fdi_lanes > 2) {
			DRM_DEBUG_KMS("only 2 lanes on pipe %c: required %i lanes\n",
				      pipe_name(pipe), pipe_config->fdi_lanes);
			return -EINVAL;
		}

		other_crtc = to_intel_crtc(intel_get_crtc_for_pipe(dev, PIPE_B));
		other_crtc_state =
			intel_atomic_get_crtc_state(state, other_crtc);
		if (IS_ERR(other_crtc_state))
			return PTR_ERR(other_crtc_state);

		if (pipe_required_fdi_lanes(other_crtc_state) > 2) {
			DRM_DEBUG_KMS("fdi link B uses too many lanes to enable link C\n");
			return -EINVAL;
		}
		return 0;
	default:
		BUG();
	}
}

#define RETRY 1
static int ironlake_fdi_compute_config(struct intel_crtc *intel_crtc,
				       struct intel_crtc_state *pipe_config)
{
	struct drm_device *dev = intel_crtc->base.dev;
	const struct drm_display_mode *adjusted_mode = &pipe_config->base.adjusted_mode;
	int lane, link_bw, fdi_dotclock, ret;
	bool needs_recompute = false;

retry:
	/* FDI is a binary signal running at ~2.7GHz, encoding
	 * each output octet as 10 bits. The actual frequency
	 * is stored as a divider into a 100MHz clock, and the
	 * mode pixel clock is stored in units of 1KHz.
	 * Hence the bw of each lane in terms of the mode signal
	 * is:
	 */
	link_bw = intel_fdi_link_freq(to_i915(dev), pipe_config);

	fdi_dotclock = adjusted_mode->crtc_clock;

	lane = ironlake_get_lanes_required(fdi_dotclock, link_bw,
					   pipe_config->pipe_bpp);

	pipe_config->fdi_lanes = lane;

	intel_link_compute_m_n(pipe_config->pipe_bpp, lane, fdi_dotclock,
			       link_bw, &pipe_config->fdi_m_n);

	ret = ironlake_check_fdi_lanes(dev, intel_crtc->pipe, pipe_config);
	if (ret == -EINVAL && pipe_config->pipe_bpp > 6*3) {
		pipe_config->pipe_bpp -= 2*3;
		DRM_DEBUG_KMS("fdi link bw constraint, reducing pipe bpp to %i\n",
			      pipe_config->pipe_bpp);
		needs_recompute = true;
		pipe_config->bw_constrained = true;

		goto retry;
	}

	if (needs_recompute)
		return RETRY;

	return ret;
}

static bool pipe_config_supports_ips(struct drm_i915_private *dev_priv,
				     struct intel_crtc_state *pipe_config)
{
	if (pipe_config->pipe_bpp > 24)
		return false;

	/* HSW can handle pixel rate up to cdclk? */
	if (IS_HASWELL(dev_priv))
		return true;

	/*
	 * We compare against max which means we must take
	 * the increased cdclk requirement into account when
	 * calculating the new cdclk.
	 *
	 * Should measure whether using a lower cdclk w/o IPS
	 */
	return ilk_pipe_pixel_rate(pipe_config) <=
		dev_priv->max_cdclk_freq * 95 / 100;
}

static void hsw_compute_ips_config(struct intel_crtc *crtc,
				   struct intel_crtc_state *pipe_config)
{
	struct drm_device *dev = crtc->base.dev;
	struct drm_i915_private *dev_priv = dev->dev_private;

	pipe_config->ips_enabled = i915.enable_ips &&
		hsw_crtc_supports_ips(crtc) &&
		pipe_config_supports_ips(dev_priv, pipe_config);
}

static bool intel_crtc_supports_double_wide(const struct intel_crtc *crtc)
{
	const struct drm_i915_private *dev_priv = to_i915(crtc->base.dev);

	/* GDG double wide on either pipe, otherwise pipe A only */
	return INTEL_INFO(dev_priv)->gen < 4 &&
		(crtc->pipe == PIPE_A || IS_I915G(dev_priv));
}

static int intel_crtc_compute_config(struct intel_crtc *crtc,
				     struct intel_crtc_state *pipe_config)
{
	struct drm_device *dev = crtc->base.dev;
	struct drm_i915_private *dev_priv = dev->dev_private;
	const struct drm_display_mode *adjusted_mode = &pipe_config->base.adjusted_mode;

	/* FIXME should check pixel clock limits on all platforms */
	if (INTEL_INFO(dev)->gen < 4) {
		int clock_limit = dev_priv->max_cdclk_freq * 9 / 10;

		/*
		 * Enable double wide mode when the dot clock
		 * is > 90% of the (display) core speed.
		 */
		if (intel_crtc_supports_double_wide(crtc) &&
		    adjusted_mode->crtc_clock > clock_limit) {
			clock_limit *= 2;
			pipe_config->double_wide = true;
		}

		if (adjusted_mode->crtc_clock > clock_limit) {
			DRM_DEBUG_KMS("requested pixel clock (%d kHz) too high (max: %d kHz, double wide: %s)\n",
				      adjusted_mode->crtc_clock, clock_limit,
				      yesno(pipe_config->double_wide));
			return -EINVAL;
		}
	}

	/*
	 * Pipe horizontal size must be even in:
	 * - DVO ganged mode
	 * - LVDS dual channel mode
	 * - Double wide pipe
	 */
	if ((intel_pipe_will_have_type(pipe_config, INTEL_OUTPUT_LVDS) &&
	     intel_is_dual_link_lvds(dev)) || pipe_config->double_wide)
		pipe_config->pipe_src_w &= ~1;

	/* Cantiga+ cannot handle modes with a hsync front porch of 0.
	 * WaPruneModeWithIncorrectHsyncOffset:ctg,elk,ilk,snb,ivb,vlv,hsw.
	 */
	if ((INTEL_INFO(dev)->gen > 4 || IS_G4X(dev)) &&
		adjusted_mode->crtc_hsync_start == adjusted_mode->crtc_hdisplay)
		return -EINVAL;

	if (HAS_IPS(dev))
		hsw_compute_ips_config(crtc, pipe_config);

	if (pipe_config->has_pch_encoder)
		return ironlake_fdi_compute_config(crtc, pipe_config);

	return 0;
}

static int skylake_get_display_clock_speed(struct drm_device *dev)
{
	struct drm_i915_private *dev_priv = to_i915(dev);
	uint32_t lcpll1 = I915_READ(LCPLL1_CTL);
	uint32_t cdctl = I915_READ(CDCLK_CTL);
	uint32_t linkrate;

	if (!(lcpll1 & LCPLL_PLL_ENABLE))
		return 24000; /* 24MHz is the cd freq with NSSC ref */

	if ((cdctl & CDCLK_FREQ_SEL_MASK) == CDCLK_FREQ_540)
		return 540000;

	linkrate = (I915_READ(DPLL_CTRL1) &
		    DPLL_CTRL1_LINK_RATE_MASK(SKL_DPLL0)) >> 1;

	if (linkrate == DPLL_CTRL1_LINK_RATE_2160 ||
	    linkrate == DPLL_CTRL1_LINK_RATE_1080) {
		/* vco 8640 */
		switch (cdctl & CDCLK_FREQ_SEL_MASK) {
		case CDCLK_FREQ_450_432:
			return 432000;
		case CDCLK_FREQ_337_308:
			return 308570;
		case CDCLK_FREQ_675_617:
			return 617140;
		default:
			WARN(1, "Unknown cd freq selection\n");
		}
	} else {
		/* vco 8100 */
		switch (cdctl & CDCLK_FREQ_SEL_MASK) {
		case CDCLK_FREQ_450_432:
			return 450000;
		case CDCLK_FREQ_337_308:
			return 337500;
		case CDCLK_FREQ_675_617:
			return 675000;
		default:
			WARN(1, "Unknown cd freq selection\n");
		}
	}

	/* error case, do as if DPLL0 isn't enabled */
	return 24000;
}

static int broxton_get_display_clock_speed(struct drm_device *dev)
{
	struct drm_i915_private *dev_priv = to_i915(dev);
	uint32_t cdctl = I915_READ(CDCLK_CTL);
	uint32_t pll_ratio = I915_READ(BXT_DE_PLL_CTL) & BXT_DE_PLL_RATIO_MASK;
	uint32_t pll_enab = I915_READ(BXT_DE_PLL_ENABLE);
	int cdclk;

	if (!(pll_enab & BXT_DE_PLL_PLL_ENABLE))
		return 19200;

	cdclk = 19200 * pll_ratio / 2;

	switch (cdctl & BXT_CDCLK_CD2X_DIV_SEL_MASK) {
	case BXT_CDCLK_CD2X_DIV_SEL_1:
		return cdclk;  /* 576MHz or 624MHz */
	case BXT_CDCLK_CD2X_DIV_SEL_1_5:
		return cdclk * 2 / 3; /* 384MHz */
	case BXT_CDCLK_CD2X_DIV_SEL_2:
		return cdclk / 2; /* 288MHz */
	case BXT_CDCLK_CD2X_DIV_SEL_4:
		return cdclk / 4; /* 144MHz */
	}

	/* error case, do as if DE PLL isn't enabled */
	return 19200;
}

static int broadwell_get_display_clock_speed(struct drm_device *dev)
{
	struct drm_i915_private *dev_priv = dev->dev_private;
	uint32_t lcpll = I915_READ(LCPLL_CTL);
	uint32_t freq = lcpll & LCPLL_CLK_FREQ_MASK;

	if (lcpll & LCPLL_CD_SOURCE_FCLK)
		return 800000;
	else if (I915_READ(FUSE_STRAP) & HSW_CDCLK_LIMIT)
		return 450000;
	else if (freq == LCPLL_CLK_FREQ_450)
		return 450000;
	else if (freq == LCPLL_CLK_FREQ_54O_BDW)
		return 540000;
	else if (freq == LCPLL_CLK_FREQ_337_5_BDW)
		return 337500;
	else
		return 675000;
}

static int haswell_get_display_clock_speed(struct drm_device *dev)
{
	struct drm_i915_private *dev_priv = dev->dev_private;
	uint32_t lcpll = I915_READ(LCPLL_CTL);
	uint32_t freq = lcpll & LCPLL_CLK_FREQ_MASK;

	if (lcpll & LCPLL_CD_SOURCE_FCLK)
		return 800000;
	else if (I915_READ(FUSE_STRAP) & HSW_CDCLK_LIMIT)
		return 450000;
	else if (freq == LCPLL_CLK_FREQ_450)
		return 450000;
	else if (IS_HSW_ULT(dev))
		return 337500;
	else
		return 540000;
}

static int valleyview_get_display_clock_speed(struct drm_device *dev)
{
	return vlv_get_cck_clock_hpll(to_i915(dev), "cdclk",
				      CCK_DISPLAY_CLOCK_CONTROL);
}

static int ilk_get_display_clock_speed(struct drm_device *dev)
{
	return 450000;
}

static int i945_get_display_clock_speed(struct drm_device *dev)
{
	return 400000;
}

static int i915_get_display_clock_speed(struct drm_device *dev)
{
	return 333333;
}

static int i9xx_misc_get_display_clock_speed(struct drm_device *dev)
{
	return 200000;
}

static int pnv_get_display_clock_speed(struct drm_device *dev)
{
	u16 gcfgc = 0;

	pci_read_config_word(dev->pdev, GCFGC, &gcfgc);

	switch (gcfgc & GC_DISPLAY_CLOCK_MASK) {
	case GC_DISPLAY_CLOCK_267_MHZ_PNV:
		return 266667;
	case GC_DISPLAY_CLOCK_333_MHZ_PNV:
		return 333333;
	case GC_DISPLAY_CLOCK_444_MHZ_PNV:
		return 444444;
	case GC_DISPLAY_CLOCK_200_MHZ_PNV:
		return 200000;
	default:
		DRM_ERROR("Unknown pnv display core clock 0x%04x\n", gcfgc);
	case GC_DISPLAY_CLOCK_133_MHZ_PNV:
		return 133333;
	case GC_DISPLAY_CLOCK_167_MHZ_PNV:
		return 166667;
	}
}

static int i915gm_get_display_clock_speed(struct drm_device *dev)
{
	u16 gcfgc = 0;

	pci_read_config_word(dev->pdev, GCFGC, &gcfgc);

	if (gcfgc & GC_LOW_FREQUENCY_ENABLE)
		return 133333;
	else {
		switch (gcfgc & GC_DISPLAY_CLOCK_MASK) {
		case GC_DISPLAY_CLOCK_333_MHZ:
			return 333333;
		default:
		case GC_DISPLAY_CLOCK_190_200_MHZ:
			return 190000;
		}
	}
}

static int i865_get_display_clock_speed(struct drm_device *dev)
{
	return 266667;
}

static int i85x_get_display_clock_speed(struct drm_device *dev)
{
	u16 hpllcc = 0;

	/*
	 * 852GM/852GMV only supports 133 MHz and the HPLLCC
	 * encoding is different :(
	 * FIXME is this the right way to detect 852GM/852GMV?
	 */
	if (dev->pdev->revision == 0x1)
		return 133333;

	pci_bus_read_config_word(dev->pdev->bus,
				 PCI_DEVFN(0, 3), HPLLCC, &hpllcc);

	/* Assume that the hardware is in the high speed state.  This
	 * should be the default.
	 */
	switch (hpllcc & GC_CLOCK_CONTROL_MASK) {
	case GC_CLOCK_133_200:
	case GC_CLOCK_133_200_2:
	case GC_CLOCK_100_200:
		return 200000;
	case GC_CLOCK_166_250:
		return 250000;
	case GC_CLOCK_100_133:
		return 133333;
	case GC_CLOCK_133_266:
	case GC_CLOCK_133_266_2:
	case GC_CLOCK_166_266:
		return 266667;
	}

	/* Shouldn't happen */
	return 0;
}

static int i830_get_display_clock_speed(struct drm_device *dev)
{
	return 133333;
}

static unsigned int intel_hpll_vco(struct drm_device *dev)
{
	struct drm_i915_private *dev_priv = dev->dev_private;
	static const unsigned int blb_vco[8] = {
		[0] = 3200000,
		[1] = 4000000,
		[2] = 5333333,
		[3] = 4800000,
		[4] = 6400000,
	};
	static const unsigned int pnv_vco[8] = {
		[0] = 3200000,
		[1] = 4000000,
		[2] = 5333333,
		[3] = 4800000,
		[4] = 2666667,
	};
	static const unsigned int cl_vco[8] = {
		[0] = 3200000,
		[1] = 4000000,
		[2] = 5333333,
		[3] = 6400000,
		[4] = 3333333,
		[5] = 3566667,
		[6] = 4266667,
	};
	static const unsigned int elk_vco[8] = {
		[0] = 3200000,
		[1] = 4000000,
		[2] = 5333333,
		[3] = 4800000,
	};
	static const unsigned int ctg_vco[8] = {
		[0] = 3200000,
		[1] = 4000000,
		[2] = 5333333,
		[3] = 6400000,
		[4] = 2666667,
		[5] = 4266667,
	};
	const unsigned int *vco_table;
	unsigned int vco;
	uint8_t tmp = 0;

	/* FIXME other chipsets? */
	if (IS_GM45(dev))
		vco_table = ctg_vco;
	else if (IS_G4X(dev))
		vco_table = elk_vco;
	else if (IS_CRESTLINE(dev))
		vco_table = cl_vco;
	else if (IS_PINEVIEW(dev))
		vco_table = pnv_vco;
	else if (IS_G33(dev))
		vco_table = blb_vco;
	else
		return 0;

	tmp = I915_READ(IS_MOBILE(dev) ? HPLLVCO_MOBILE : HPLLVCO);

	vco = vco_table[tmp & 0x7];
	if (vco == 0)
		DRM_ERROR("Bad HPLL VCO (HPLLVCO=0x%02x)\n", tmp);
	else
		DRM_DEBUG_KMS("HPLL VCO %u kHz\n", vco);

	return vco;
}

static int gm45_get_display_clock_speed(struct drm_device *dev)
{
	unsigned int cdclk_sel, vco = intel_hpll_vco(dev);
	uint16_t tmp = 0;

	pci_read_config_word(dev->pdev, GCFGC, &tmp);

	cdclk_sel = (tmp >> 12) & 0x1;

	switch (vco) {
	case 2666667:
	case 4000000:
	case 5333333:
		return cdclk_sel ? 333333 : 222222;
	case 3200000:
		return cdclk_sel ? 320000 : 228571;
	default:
		DRM_ERROR("Unable to determine CDCLK. HPLL VCO=%u, CFGC=0x%04x\n", vco, tmp);
		return 222222;
	}
}

static int i965gm_get_display_clock_speed(struct drm_device *dev)
{
	static const uint8_t div_3200[] = { 16, 10,  8 };
	static const uint8_t div_4000[] = { 20, 12, 10 };
	static const uint8_t div_5333[] = { 24, 16, 14 };
	const uint8_t *div_table;
	unsigned int cdclk_sel, vco = intel_hpll_vco(dev);
	uint16_t tmp = 0;

	pci_read_config_word(dev->pdev, GCFGC, &tmp);

	cdclk_sel = ((tmp >> 8) & 0x1f) - 1;

	if (cdclk_sel >= ARRAY_SIZE(div_3200))
		goto fail;

	switch (vco) {
	case 3200000:
		div_table = div_3200;
		break;
	case 4000000:
		div_table = div_4000;
		break;
	case 5333333:
		div_table = div_5333;
		break;
	default:
		goto fail;
	}

	return DIV_ROUND_CLOSEST(vco, div_table[cdclk_sel]);

fail:
	DRM_ERROR("Unable to determine CDCLK. HPLL VCO=%u kHz, CFGC=0x%04x\n", vco, tmp);
	return 200000;
}

static int g33_get_display_clock_speed(struct drm_device *dev)
{
	static const uint8_t div_3200[] = { 12, 10,  8,  7, 5, 16 };
	static const uint8_t div_4000[] = { 14, 12, 10,  8, 6, 20 };
	static const uint8_t div_4800[] = { 20, 14, 12, 10, 8, 24 };
	static const uint8_t div_5333[] = { 20, 16, 12, 12, 8, 28 };
	const uint8_t *div_table;
	unsigned int cdclk_sel, vco = intel_hpll_vco(dev);
	uint16_t tmp = 0;

	pci_read_config_word(dev->pdev, GCFGC, &tmp);

	cdclk_sel = (tmp >> 4) & 0x7;

	if (cdclk_sel >= ARRAY_SIZE(div_3200))
		goto fail;

	switch (vco) {
	case 3200000:
		div_table = div_3200;
		break;
	case 4000000:
		div_table = div_4000;
		break;
	case 4800000:
		div_table = div_4800;
		break;
	case 5333333:
		div_table = div_5333;
		break;
	default:
		goto fail;
	}

	return DIV_ROUND_CLOSEST(vco, div_table[cdclk_sel]);

fail:
	DRM_ERROR("Unable to determine CDCLK. HPLL VCO=%u kHz, CFGC=0x%08x\n", vco, tmp);
	return 190476;
}

static void
intel_reduce_m_n_ratio(uint32_t *num, uint32_t *den)
{
	while (*num > DATA_LINK_M_N_MASK ||
	       *den > DATA_LINK_M_N_MASK) {
		*num >>= 1;
		*den >>= 1;
	}
}

static void compute_m_n(unsigned int m, unsigned int n,
			uint32_t *ret_m, uint32_t *ret_n)
{
	*ret_n = min_t(unsigned int, roundup_pow_of_two(n), DATA_LINK_N_MAX);
	*ret_m = div_u64((uint64_t) m * *ret_n, n);
	intel_reduce_m_n_ratio(ret_m, ret_n);
}

void
intel_link_compute_m_n(int bits_per_pixel, int nlanes,
		       int pixel_clock, int link_clock,
		       struct intel_link_m_n *m_n)
{
	m_n->tu = 64;

	compute_m_n(bits_per_pixel * pixel_clock,
		    link_clock * nlanes * 8,
		    &m_n->gmch_m, &m_n->gmch_n);

	compute_m_n(pixel_clock, link_clock,
		    &m_n->link_m, &m_n->link_n);
}

static inline bool intel_panel_use_ssc(struct drm_i915_private *dev_priv)
{
	if (i915.panel_use_ssc >= 0)
		return i915.panel_use_ssc != 0;
	return dev_priv->vbt.lvds_use_ssc
		&& !(dev_priv->quirks & QUIRK_LVDS_SSC_DISABLE);
}

static uint32_t pnv_dpll_compute_fp(struct dpll *dpll)
{
	return (1 << dpll->n) << 16 | dpll->m2;
}

static uint32_t i9xx_dpll_compute_fp(struct dpll *dpll)
{
	return dpll->n << 16 | dpll->m1 << 8 | dpll->m2;
}

static void i9xx_update_pll_dividers(struct intel_crtc *crtc,
				     struct intel_crtc_state *crtc_state,
				     intel_clock_t *reduced_clock)
{
	struct drm_device *dev = crtc->base.dev;
	u32 fp, fp2 = 0;

	if (IS_PINEVIEW(dev)) {
		fp = pnv_dpll_compute_fp(&crtc_state->dpll);
		if (reduced_clock)
			fp2 = pnv_dpll_compute_fp(reduced_clock);
	} else {
		fp = i9xx_dpll_compute_fp(&crtc_state->dpll);
		if (reduced_clock)
			fp2 = i9xx_dpll_compute_fp(reduced_clock);
	}

	crtc_state->dpll_hw_state.fp0 = fp;

	crtc->lowfreq_avail = false;
	if (intel_pipe_will_have_type(crtc_state, INTEL_OUTPUT_LVDS) &&
	    reduced_clock) {
		crtc_state->dpll_hw_state.fp1 = fp2;
		crtc->lowfreq_avail = true;
	} else {
		crtc_state->dpll_hw_state.fp1 = fp;
	}
}

static void vlv_pllb_recal_opamp(struct drm_i915_private *dev_priv, enum pipe
		pipe)
{
	u32 reg_val;

	/*
	 * PLLB opamp always calibrates to max value of 0x3f, force enable it
	 * and set it to a reasonable value instead.
	 */
	reg_val = vlv_dpio_read(dev_priv, pipe, VLV_PLL_DW9(1));
	reg_val &= 0xffffff00;
	reg_val |= 0x00000030;
	vlv_dpio_write(dev_priv, pipe, VLV_PLL_DW9(1), reg_val);

	reg_val = vlv_dpio_read(dev_priv, pipe, VLV_REF_DW13);
	reg_val &= 0x8cffffff;
	reg_val = 0x8c000000;
	vlv_dpio_write(dev_priv, pipe, VLV_REF_DW13, reg_val);

	reg_val = vlv_dpio_read(dev_priv, pipe, VLV_PLL_DW9(1));
	reg_val &= 0xffffff00;
	vlv_dpio_write(dev_priv, pipe, VLV_PLL_DW9(1), reg_val);

	reg_val = vlv_dpio_read(dev_priv, pipe, VLV_REF_DW13);
	reg_val &= 0x00ffffff;
	reg_val |= 0xb0000000;
	vlv_dpio_write(dev_priv, pipe, VLV_REF_DW13, reg_val);
}

static void intel_pch_transcoder_set_m_n(struct intel_crtc *crtc,
					 struct intel_link_m_n *m_n)
{
	struct drm_device *dev = crtc->base.dev;
	struct drm_i915_private *dev_priv = dev->dev_private;
	int pipe = crtc->pipe;

	I915_WRITE(PCH_TRANS_DATA_M1(pipe), TU_SIZE(m_n->tu) | m_n->gmch_m);
	I915_WRITE(PCH_TRANS_DATA_N1(pipe), m_n->gmch_n);
	I915_WRITE(PCH_TRANS_LINK_M1(pipe), m_n->link_m);
	I915_WRITE(PCH_TRANS_LINK_N1(pipe), m_n->link_n);
}

static void intel_cpu_transcoder_set_m_n(struct intel_crtc *crtc,
					 struct intel_link_m_n *m_n,
					 struct intel_link_m_n *m2_n2)
{
	struct drm_device *dev = crtc->base.dev;
	struct drm_i915_private *dev_priv = dev->dev_private;
	int pipe = crtc->pipe;
	enum transcoder transcoder = crtc->config->cpu_transcoder;

	if (INTEL_INFO(dev)->gen >= 5) {
		I915_WRITE(PIPE_DATA_M1(transcoder), TU_SIZE(m_n->tu) | m_n->gmch_m);
		I915_WRITE(PIPE_DATA_N1(transcoder), m_n->gmch_n);
		I915_WRITE(PIPE_LINK_M1(transcoder), m_n->link_m);
		I915_WRITE(PIPE_LINK_N1(transcoder), m_n->link_n);
		/* M2_N2 registers to be set only for gen < 8 (M2_N2 available
		 * for gen < 8) and if DRRS is supported (to make sure the
		 * registers are not unnecessarily accessed).
		 */
		if (m2_n2 && (IS_CHERRYVIEW(dev) || INTEL_INFO(dev)->gen < 8) &&
			crtc->config->has_drrs) {
			I915_WRITE(PIPE_DATA_M2(transcoder),
					TU_SIZE(m2_n2->tu) | m2_n2->gmch_m);
			I915_WRITE(PIPE_DATA_N2(transcoder), m2_n2->gmch_n);
			I915_WRITE(PIPE_LINK_M2(transcoder), m2_n2->link_m);
			I915_WRITE(PIPE_LINK_N2(transcoder), m2_n2->link_n);
		}
	} else {
		I915_WRITE(PIPE_DATA_M_G4X(pipe), TU_SIZE(m_n->tu) | m_n->gmch_m);
		I915_WRITE(PIPE_DATA_N_G4X(pipe), m_n->gmch_n);
		I915_WRITE(PIPE_LINK_M_G4X(pipe), m_n->link_m);
		I915_WRITE(PIPE_LINK_N_G4X(pipe), m_n->link_n);
	}
}

void intel_dp_set_m_n(struct intel_crtc *crtc, enum link_m_n_set m_n)
{
	struct intel_link_m_n *dp_m_n, *dp_m2_n2 = NULL;

	if (m_n == M1_N1) {
		dp_m_n = &crtc->config->dp_m_n;
		dp_m2_n2 = &crtc->config->dp_m2_n2;
	} else if (m_n == M2_N2) {

		/*
		 * M2_N2 registers are not supported. Hence m2_n2 divider value
		 * needs to be programmed into M1_N1.
		 */
		dp_m_n = &crtc->config->dp_m2_n2;
	} else {
		DRM_ERROR("Unsupported divider value\n");
		return;
	}

	if (crtc->config->has_pch_encoder)
		intel_pch_transcoder_set_m_n(crtc, &crtc->config->dp_m_n);
	else
		intel_cpu_transcoder_set_m_n(crtc, dp_m_n, dp_m2_n2);
}

static void vlv_compute_dpll(struct intel_crtc *crtc,
			     struct intel_crtc_state *pipe_config)
{
	pipe_config->dpll_hw_state.dpll = DPLL_INTEGRATED_REF_CLK_VLV |
		DPLL_REF_CLK_ENABLE_VLV | DPLL_VGA_MODE_DIS;
	if (crtc->pipe != PIPE_A)
		pipe_config->dpll_hw_state.dpll |= DPLL_INTEGRATED_CRI_CLK_VLV;

	/* DPLL not used with DSI, but still need the rest set up */
	if (!pipe_config->has_dsi_encoder)
		pipe_config->dpll_hw_state.dpll |= DPLL_VCO_ENABLE |
			DPLL_EXT_BUFFER_ENABLE_VLV;
<<<<<<< HEAD

	pipe_config->dpll_hw_state.dpll_md =
		(pipe_config->pixel_multiplier - 1) << DPLL_MD_UDI_MULTIPLIER_SHIFT;
}

static void chv_compute_dpll(struct intel_crtc *crtc,
			     struct intel_crtc_state *pipe_config)
{
	pipe_config->dpll_hw_state.dpll = DPLL_SSC_REF_CLK_CHV |
		DPLL_REF_CLK_ENABLE_VLV | DPLL_VGA_MODE_DIS;
	if (crtc->pipe != PIPE_A)
		pipe_config->dpll_hw_state.dpll |= DPLL_INTEGRATED_CRI_CLK_VLV;

=======

	pipe_config->dpll_hw_state.dpll_md =
		(pipe_config->pixel_multiplier - 1) << DPLL_MD_UDI_MULTIPLIER_SHIFT;
}

static void chv_compute_dpll(struct intel_crtc *crtc,
			     struct intel_crtc_state *pipe_config)
{
	pipe_config->dpll_hw_state.dpll = DPLL_SSC_REF_CLK_CHV |
		DPLL_REF_CLK_ENABLE_VLV | DPLL_VGA_MODE_DIS;
	if (crtc->pipe != PIPE_A)
		pipe_config->dpll_hw_state.dpll |= DPLL_INTEGRATED_CRI_CLK_VLV;

>>>>>>> 2e726dc4
	/* DPLL not used with DSI, but still need the rest set up */
	if (!pipe_config->has_dsi_encoder)
		pipe_config->dpll_hw_state.dpll |= DPLL_VCO_ENABLE;

	pipe_config->dpll_hw_state.dpll_md =
		(pipe_config->pixel_multiplier - 1) << DPLL_MD_UDI_MULTIPLIER_SHIFT;
}

static void vlv_prepare_pll(struct intel_crtc *crtc,
			    const struct intel_crtc_state *pipe_config)
{
	struct drm_device *dev = crtc->base.dev;
	struct drm_i915_private *dev_priv = dev->dev_private;
	enum pipe pipe = crtc->pipe;
	u32 mdiv;
	u32 bestn, bestm1, bestm2, bestp1, bestp2;
	u32 coreclk, reg_val;

	/* Enable Refclk */
	I915_WRITE(DPLL(pipe),
		   pipe_config->dpll_hw_state.dpll &
		   ~(DPLL_VCO_ENABLE | DPLL_EXT_BUFFER_ENABLE_VLV));

	/* No need to actually set up the DPLL with DSI */
	if ((pipe_config->dpll_hw_state.dpll & DPLL_VCO_ENABLE) == 0)
		return;

	mutex_lock(&dev_priv->sb_lock);

	bestn = pipe_config->dpll.n;
	bestm1 = pipe_config->dpll.m1;
	bestm2 = pipe_config->dpll.m2;
	bestp1 = pipe_config->dpll.p1;
	bestp2 = pipe_config->dpll.p2;

	/* See eDP HDMI DPIO driver vbios notes doc */

	/* PLL B needs special handling */
	if (pipe == PIPE_B)
		vlv_pllb_recal_opamp(dev_priv, pipe);

	/* Set up Tx target for periodic Rcomp update */
	vlv_dpio_write(dev_priv, pipe, VLV_PLL_DW9_BCAST, 0x0100000f);

	/* Disable target IRef on PLL */
	reg_val = vlv_dpio_read(dev_priv, pipe, VLV_PLL_DW8(pipe));
	reg_val &= 0x00ffffff;
	vlv_dpio_write(dev_priv, pipe, VLV_PLL_DW8(pipe), reg_val);

	/* Disable fast lock */
	vlv_dpio_write(dev_priv, pipe, VLV_CMN_DW0, 0x610);

	/* Set idtafcrecal before PLL is enabled */
	mdiv = ((bestm1 << DPIO_M1DIV_SHIFT) | (bestm2 & DPIO_M2DIV_MASK));
	mdiv |= ((bestp1 << DPIO_P1_SHIFT) | (bestp2 << DPIO_P2_SHIFT));
	mdiv |= ((bestn << DPIO_N_SHIFT));
	mdiv |= (1 << DPIO_K_SHIFT);

	/*
	 * Post divider depends on pixel clock rate, DAC vs digital (and LVDS,
	 * but we don't support that).
	 * Note: don't use the DAC post divider as it seems unstable.
	 */
	mdiv |= (DPIO_POST_DIV_HDMIDP << DPIO_POST_DIV_SHIFT);
	vlv_dpio_write(dev_priv, pipe, VLV_PLL_DW3(pipe), mdiv);

	mdiv |= DPIO_ENABLE_CALIBRATION;
	vlv_dpio_write(dev_priv, pipe, VLV_PLL_DW3(pipe), mdiv);

	/* Set HBR and RBR LPF coefficients */
	if (pipe_config->port_clock == 162000 ||
	    intel_pipe_has_type(crtc, INTEL_OUTPUT_ANALOG) ||
	    intel_pipe_has_type(crtc, INTEL_OUTPUT_HDMI))
		vlv_dpio_write(dev_priv, pipe, VLV_PLL_DW10(pipe),
				 0x009f0003);
	else
		vlv_dpio_write(dev_priv, pipe, VLV_PLL_DW10(pipe),
				 0x00d0000f);

	if (pipe_config->has_dp_encoder) {
		/* Use SSC source */
		if (pipe == PIPE_A)
			vlv_dpio_write(dev_priv, pipe, VLV_PLL_DW5(pipe),
					 0x0df40000);
		else
			vlv_dpio_write(dev_priv, pipe, VLV_PLL_DW5(pipe),
					 0x0df70000);
	} else { /* HDMI or VGA */
		/* Use bend source */
		if (pipe == PIPE_A)
			vlv_dpio_write(dev_priv, pipe, VLV_PLL_DW5(pipe),
					 0x0df70000);
		else
			vlv_dpio_write(dev_priv, pipe, VLV_PLL_DW5(pipe),
					 0x0df40000);
	}

	coreclk = vlv_dpio_read(dev_priv, pipe, VLV_PLL_DW7(pipe));
	coreclk = (coreclk & 0x0000ff00) | 0x01c00000;
	if (intel_pipe_has_type(crtc, INTEL_OUTPUT_DISPLAYPORT) ||
	    intel_pipe_has_type(crtc, INTEL_OUTPUT_EDP))
		coreclk |= 0x01000000;
	vlv_dpio_write(dev_priv, pipe, VLV_PLL_DW7(pipe), coreclk);

	vlv_dpio_write(dev_priv, pipe, VLV_PLL_DW11(pipe), 0x87871000);
	mutex_unlock(&dev_priv->sb_lock);
}

static void chv_prepare_pll(struct intel_crtc *crtc,
			    const struct intel_crtc_state *pipe_config)
{
	struct drm_device *dev = crtc->base.dev;
	struct drm_i915_private *dev_priv = dev->dev_private;
	enum pipe pipe = crtc->pipe;
	enum dpio_channel port = vlv_pipe_to_channel(pipe);
	u32 loopfilter, tribuf_calcntr;
	u32 bestn, bestm1, bestm2, bestp1, bestp2, bestm2_frac;
	u32 dpio_val;
	int vco;

	/* Enable Refclk and SSC */
	I915_WRITE(DPLL(pipe),
		   pipe_config->dpll_hw_state.dpll & ~DPLL_VCO_ENABLE);

	/* No need to actually set up the DPLL with DSI */
	if ((pipe_config->dpll_hw_state.dpll & DPLL_VCO_ENABLE) == 0)
		return;

	bestn = pipe_config->dpll.n;
	bestm2_frac = pipe_config->dpll.m2 & 0x3fffff;
	bestm1 = pipe_config->dpll.m1;
	bestm2 = pipe_config->dpll.m2 >> 22;
	bestp1 = pipe_config->dpll.p1;
	bestp2 = pipe_config->dpll.p2;
	vco = pipe_config->dpll.vco;
	dpio_val = 0;
	loopfilter = 0;

	mutex_lock(&dev_priv->sb_lock);

	/* p1 and p2 divider */
	vlv_dpio_write(dev_priv, pipe, CHV_CMN_DW13(port),
			5 << DPIO_CHV_S1_DIV_SHIFT |
			bestp1 << DPIO_CHV_P1_DIV_SHIFT |
			bestp2 << DPIO_CHV_P2_DIV_SHIFT |
			1 << DPIO_CHV_K_DIV_SHIFT);

	/* Feedback post-divider - m2 */
	vlv_dpio_write(dev_priv, pipe, CHV_PLL_DW0(port), bestm2);

	/* Feedback refclk divider - n and m1 */
	vlv_dpio_write(dev_priv, pipe, CHV_PLL_DW1(port),
			DPIO_CHV_M1_DIV_BY_2 |
			1 << DPIO_CHV_N_DIV_SHIFT);

	/* M2 fraction division */
	vlv_dpio_write(dev_priv, pipe, CHV_PLL_DW2(port), bestm2_frac);

	/* M2 fraction division enable */
	dpio_val = vlv_dpio_read(dev_priv, pipe, CHV_PLL_DW3(port));
	dpio_val &= ~(DPIO_CHV_FEEDFWD_GAIN_MASK | DPIO_CHV_FRAC_DIV_EN);
	dpio_val |= (2 << DPIO_CHV_FEEDFWD_GAIN_SHIFT);
	if (bestm2_frac)
		dpio_val |= DPIO_CHV_FRAC_DIV_EN;
	vlv_dpio_write(dev_priv, pipe, CHV_PLL_DW3(port), dpio_val);

	/* Program digital lock detect threshold */
	dpio_val = vlv_dpio_read(dev_priv, pipe, CHV_PLL_DW9(port));
	dpio_val &= ~(DPIO_CHV_INT_LOCK_THRESHOLD_MASK |
					DPIO_CHV_INT_LOCK_THRESHOLD_SEL_COARSE);
	dpio_val |= (0x5 << DPIO_CHV_INT_LOCK_THRESHOLD_SHIFT);
	if (!bestm2_frac)
		dpio_val |= DPIO_CHV_INT_LOCK_THRESHOLD_SEL_COARSE;
	vlv_dpio_write(dev_priv, pipe, CHV_PLL_DW9(port), dpio_val);

	/* Loop filter */
	if (vco == 5400000) {
		loopfilter |= (0x3 << DPIO_CHV_PROP_COEFF_SHIFT);
		loopfilter |= (0x8 << DPIO_CHV_INT_COEFF_SHIFT);
		loopfilter |= (0x1 << DPIO_CHV_GAIN_CTRL_SHIFT);
		tribuf_calcntr = 0x9;
	} else if (vco <= 6200000) {
		loopfilter |= (0x5 << DPIO_CHV_PROP_COEFF_SHIFT);
		loopfilter |= (0xB << DPIO_CHV_INT_COEFF_SHIFT);
		loopfilter |= (0x3 << DPIO_CHV_GAIN_CTRL_SHIFT);
		tribuf_calcntr = 0x9;
	} else if (vco <= 6480000) {
		loopfilter |= (0x4 << DPIO_CHV_PROP_COEFF_SHIFT);
		loopfilter |= (0x9 << DPIO_CHV_INT_COEFF_SHIFT);
		loopfilter |= (0x3 << DPIO_CHV_GAIN_CTRL_SHIFT);
		tribuf_calcntr = 0x8;
	} else {
		/* Not supported. Apply the same limits as in the max case */
		loopfilter |= (0x4 << DPIO_CHV_PROP_COEFF_SHIFT);
		loopfilter |= (0x9 << DPIO_CHV_INT_COEFF_SHIFT);
		loopfilter |= (0x3 << DPIO_CHV_GAIN_CTRL_SHIFT);
		tribuf_calcntr = 0;
	}
	vlv_dpio_write(dev_priv, pipe, CHV_PLL_DW6(port), loopfilter);

	dpio_val = vlv_dpio_read(dev_priv, pipe, CHV_PLL_DW8(port));
	dpio_val &= ~DPIO_CHV_TDC_TARGET_CNT_MASK;
	dpio_val |= (tribuf_calcntr << DPIO_CHV_TDC_TARGET_CNT_SHIFT);
	vlv_dpio_write(dev_priv, pipe, CHV_PLL_DW8(port), dpio_val);

	/* AFC Recal */
	vlv_dpio_write(dev_priv, pipe, CHV_CMN_DW14(port),
			vlv_dpio_read(dev_priv, pipe, CHV_CMN_DW14(port)) |
			DPIO_AFC_RECAL);

	mutex_unlock(&dev_priv->sb_lock);
}

/**
 * vlv_force_pll_on - forcibly enable just the PLL
 * @dev_priv: i915 private structure
 * @pipe: pipe PLL to enable
 * @dpll: PLL configuration
 *
 * Enable the PLL for @pipe using the supplied @dpll config. To be used
 * in cases where we need the PLL enabled even when @pipe is not going to
 * be enabled.
 */
int vlv_force_pll_on(struct drm_device *dev, enum pipe pipe,
		     const struct dpll *dpll)
{
	struct intel_crtc *crtc =
		to_intel_crtc(intel_get_crtc_for_pipe(dev, pipe));
	struct intel_crtc_state *pipe_config;

	pipe_config = kzalloc(sizeof(*pipe_config), GFP_KERNEL);
	if (!pipe_config)
		return -ENOMEM;

	pipe_config->base.crtc = &crtc->base;
	pipe_config->pixel_multiplier = 1;
	pipe_config->dpll = *dpll;

	if (IS_CHERRYVIEW(dev)) {
		chv_compute_dpll(crtc, pipe_config);
		chv_prepare_pll(crtc, pipe_config);
		chv_enable_pll(crtc, pipe_config);
	} else {
		vlv_compute_dpll(crtc, pipe_config);
		vlv_prepare_pll(crtc, pipe_config);
		vlv_enable_pll(crtc, pipe_config);
	}

	kfree(pipe_config);

	return 0;
}

/**
 * vlv_force_pll_off - forcibly disable just the PLL
 * @dev_priv: i915 private structure
 * @pipe: pipe PLL to disable
 *
 * Disable the PLL for @pipe. To be used in cases where we need
 * the PLL enabled even when @pipe is not going to be enabled.
 */
void vlv_force_pll_off(struct drm_device *dev, enum pipe pipe)
{
	if (IS_CHERRYVIEW(dev))
		chv_disable_pll(to_i915(dev), pipe);
	else
		vlv_disable_pll(to_i915(dev), pipe);
}

static void i9xx_compute_dpll(struct intel_crtc *crtc,
			      struct intel_crtc_state *crtc_state,
			      intel_clock_t *reduced_clock)
{
	struct drm_device *dev = crtc->base.dev;
	struct drm_i915_private *dev_priv = dev->dev_private;
	u32 dpll;
	bool is_sdvo;
	struct dpll *clock = &crtc_state->dpll;

	i9xx_update_pll_dividers(crtc, crtc_state, reduced_clock);

	is_sdvo = intel_pipe_will_have_type(crtc_state, INTEL_OUTPUT_SDVO) ||
		intel_pipe_will_have_type(crtc_state, INTEL_OUTPUT_HDMI);

	dpll = DPLL_VGA_MODE_DIS;

	if (intel_pipe_will_have_type(crtc_state, INTEL_OUTPUT_LVDS))
		dpll |= DPLLB_MODE_LVDS;
	else
		dpll |= DPLLB_MODE_DAC_SERIAL;

	if (IS_I945G(dev) || IS_I945GM(dev) || IS_G33(dev)) {
		dpll |= (crtc_state->pixel_multiplier - 1)
			<< SDVO_MULTIPLIER_SHIFT_HIRES;
	}

	if (is_sdvo)
		dpll |= DPLL_SDVO_HIGH_SPEED;

	if (crtc_state->has_dp_encoder)
		dpll |= DPLL_SDVO_HIGH_SPEED;

	/* compute bitmask from p1 value */
	if (IS_PINEVIEW(dev))
		dpll |= (1 << (clock->p1 - 1)) << DPLL_FPA01_P1_POST_DIV_SHIFT_PINEVIEW;
	else {
		dpll |= (1 << (clock->p1 - 1)) << DPLL_FPA01_P1_POST_DIV_SHIFT;
		if (IS_G4X(dev) && reduced_clock)
			dpll |= (1 << (reduced_clock->p1 - 1)) << DPLL_FPA1_P1_POST_DIV_SHIFT;
	}
	switch (clock->p2) {
	case 5:
		dpll |= DPLL_DAC_SERIAL_P2_CLOCK_DIV_5;
		break;
	case 7:
		dpll |= DPLLB_LVDS_P2_CLOCK_DIV_7;
		break;
	case 10:
		dpll |= DPLL_DAC_SERIAL_P2_CLOCK_DIV_10;
		break;
	case 14:
		dpll |= DPLLB_LVDS_P2_CLOCK_DIV_14;
		break;
	}
	if (INTEL_INFO(dev)->gen >= 4)
		dpll |= (6 << PLL_LOAD_PULSE_PHASE_SHIFT);

	if (crtc_state->sdvo_tv_clock)
		dpll |= PLL_REF_INPUT_TVCLKINBC;
	else if (intel_pipe_will_have_type(crtc_state, INTEL_OUTPUT_LVDS) &&
		 intel_panel_use_ssc(dev_priv))
		dpll |= PLLB_REF_INPUT_SPREADSPECTRUMIN;
	else
		dpll |= PLL_REF_INPUT_DREFCLK;

	dpll |= DPLL_VCO_ENABLE;
	crtc_state->dpll_hw_state.dpll = dpll;

	if (INTEL_INFO(dev)->gen >= 4) {
		u32 dpll_md = (crtc_state->pixel_multiplier - 1)
			<< DPLL_MD_UDI_MULTIPLIER_SHIFT;
		crtc_state->dpll_hw_state.dpll_md = dpll_md;
	}
}

static void i8xx_compute_dpll(struct intel_crtc *crtc,
			      struct intel_crtc_state *crtc_state,
			      intel_clock_t *reduced_clock)
{
	struct drm_device *dev = crtc->base.dev;
	struct drm_i915_private *dev_priv = dev->dev_private;
	u32 dpll;
	struct dpll *clock = &crtc_state->dpll;

	i9xx_update_pll_dividers(crtc, crtc_state, reduced_clock);

	dpll = DPLL_VGA_MODE_DIS;

	if (intel_pipe_will_have_type(crtc_state, INTEL_OUTPUT_LVDS)) {
		dpll |= (1 << (clock->p1 - 1)) << DPLL_FPA01_P1_POST_DIV_SHIFT;
	} else {
		if (clock->p1 == 2)
			dpll |= PLL_P1_DIVIDE_BY_TWO;
		else
			dpll |= (clock->p1 - 2) << DPLL_FPA01_P1_POST_DIV_SHIFT;
		if (clock->p2 == 4)
			dpll |= PLL_P2_DIVIDE_BY_4;
	}

	if (!IS_I830(dev) && intel_pipe_will_have_type(crtc_state, INTEL_OUTPUT_DVO))
		dpll |= DPLL_DVO_2X_MODE;

	if (intel_pipe_will_have_type(crtc_state, INTEL_OUTPUT_LVDS) &&
	    intel_panel_use_ssc(dev_priv))
		dpll |= PLLB_REF_INPUT_SPREADSPECTRUMIN;
	else
		dpll |= PLL_REF_INPUT_DREFCLK;

	dpll |= DPLL_VCO_ENABLE;
	crtc_state->dpll_hw_state.dpll = dpll;
}

static void intel_set_pipe_timings(struct intel_crtc *intel_crtc)
{
	struct drm_device *dev = intel_crtc->base.dev;
	struct drm_i915_private *dev_priv = dev->dev_private;
	enum pipe pipe = intel_crtc->pipe;
	enum transcoder cpu_transcoder = intel_crtc->config->cpu_transcoder;
	const struct drm_display_mode *adjusted_mode = &intel_crtc->config->base.adjusted_mode;
	uint32_t crtc_vtotal, crtc_vblank_end;
	int vsyncshift = 0;

	/* We need to be careful not to changed the adjusted mode, for otherwise
	 * the hw state checker will get angry at the mismatch. */
	crtc_vtotal = adjusted_mode->crtc_vtotal;
	crtc_vblank_end = adjusted_mode->crtc_vblank_end;

	if (adjusted_mode->flags & DRM_MODE_FLAG_INTERLACE) {
		/* the chip adds 2 halflines automatically */
		crtc_vtotal -= 1;
		crtc_vblank_end -= 1;

		if (intel_pipe_has_type(intel_crtc, INTEL_OUTPUT_SDVO))
			vsyncshift = (adjusted_mode->crtc_htotal - 1) / 2;
		else
			vsyncshift = adjusted_mode->crtc_hsync_start -
				adjusted_mode->crtc_htotal / 2;
		if (vsyncshift < 0)
			vsyncshift += adjusted_mode->crtc_htotal;
	}

	if (INTEL_INFO(dev)->gen > 3)
		I915_WRITE(VSYNCSHIFT(cpu_transcoder), vsyncshift);

	I915_WRITE(HTOTAL(cpu_transcoder),
		   (adjusted_mode->crtc_hdisplay - 1) |
		   ((adjusted_mode->crtc_htotal - 1) << 16));
	I915_WRITE(HBLANK(cpu_transcoder),
		   (adjusted_mode->crtc_hblank_start - 1) |
		   ((adjusted_mode->crtc_hblank_end - 1) << 16));
	I915_WRITE(HSYNC(cpu_transcoder),
		   (adjusted_mode->crtc_hsync_start - 1) |
		   ((adjusted_mode->crtc_hsync_end - 1) << 16));

	I915_WRITE(VTOTAL(cpu_transcoder),
		   (adjusted_mode->crtc_vdisplay - 1) |
		   ((crtc_vtotal - 1) << 16));
	I915_WRITE(VBLANK(cpu_transcoder),
		   (adjusted_mode->crtc_vblank_start - 1) |
		   ((crtc_vblank_end - 1) << 16));
	I915_WRITE(VSYNC(cpu_transcoder),
		   (adjusted_mode->crtc_vsync_start - 1) |
		   ((adjusted_mode->crtc_vsync_end - 1) << 16));

	/* Workaround: when the EDP input selection is B, the VTOTAL_B must be
	 * programmed with the VTOTAL_EDP value. Same for VTOTAL_C. This is
	 * documented on the DDI_FUNC_CTL register description, EDP Input Select
	 * bits. */
	if (IS_HASWELL(dev) && cpu_transcoder == TRANSCODER_EDP &&
	    (pipe == PIPE_B || pipe == PIPE_C))
		I915_WRITE(VTOTAL(pipe), I915_READ(VTOTAL(cpu_transcoder)));

}

static void intel_set_pipe_src_size(struct intel_crtc *intel_crtc)
{
	struct drm_device *dev = intel_crtc->base.dev;
	struct drm_i915_private *dev_priv = dev->dev_private;
	enum pipe pipe = intel_crtc->pipe;

	/* pipesrc controls the size that is scaled from, which should
	 * always be the user's requested size.
	 */
	I915_WRITE(PIPESRC(pipe),
		   ((intel_crtc->config->pipe_src_w - 1) << 16) |
		   (intel_crtc->config->pipe_src_h - 1));
}

static void intel_get_pipe_timings(struct intel_crtc *crtc,
				   struct intel_crtc_state *pipe_config)
{
	struct drm_device *dev = crtc->base.dev;
	struct drm_i915_private *dev_priv = dev->dev_private;
	enum transcoder cpu_transcoder = pipe_config->cpu_transcoder;
	uint32_t tmp;

	tmp = I915_READ(HTOTAL(cpu_transcoder));
	pipe_config->base.adjusted_mode.crtc_hdisplay = (tmp & 0xffff) + 1;
	pipe_config->base.adjusted_mode.crtc_htotal = ((tmp >> 16) & 0xffff) + 1;
	tmp = I915_READ(HBLANK(cpu_transcoder));
	pipe_config->base.adjusted_mode.crtc_hblank_start = (tmp & 0xffff) + 1;
	pipe_config->base.adjusted_mode.crtc_hblank_end = ((tmp >> 16) & 0xffff) + 1;
	tmp = I915_READ(HSYNC(cpu_transcoder));
	pipe_config->base.adjusted_mode.crtc_hsync_start = (tmp & 0xffff) + 1;
	pipe_config->base.adjusted_mode.crtc_hsync_end = ((tmp >> 16) & 0xffff) + 1;

	tmp = I915_READ(VTOTAL(cpu_transcoder));
	pipe_config->base.adjusted_mode.crtc_vdisplay = (tmp & 0xffff) + 1;
	pipe_config->base.adjusted_mode.crtc_vtotal = ((tmp >> 16) & 0xffff) + 1;
	tmp = I915_READ(VBLANK(cpu_transcoder));
	pipe_config->base.adjusted_mode.crtc_vblank_start = (tmp & 0xffff) + 1;
	pipe_config->base.adjusted_mode.crtc_vblank_end = ((tmp >> 16) & 0xffff) + 1;
	tmp = I915_READ(VSYNC(cpu_transcoder));
	pipe_config->base.adjusted_mode.crtc_vsync_start = (tmp & 0xffff) + 1;
	pipe_config->base.adjusted_mode.crtc_vsync_end = ((tmp >> 16) & 0xffff) + 1;

	if (I915_READ(PIPECONF(cpu_transcoder)) & PIPECONF_INTERLACE_MASK) {
		pipe_config->base.adjusted_mode.flags |= DRM_MODE_FLAG_INTERLACE;
		pipe_config->base.adjusted_mode.crtc_vtotal += 1;
		pipe_config->base.adjusted_mode.crtc_vblank_end += 1;
	}
}

static void intel_get_pipe_src_size(struct intel_crtc *crtc,
				    struct intel_crtc_state *pipe_config)
{
	struct drm_device *dev = crtc->base.dev;
	struct drm_i915_private *dev_priv = dev->dev_private;
	u32 tmp;

	tmp = I915_READ(PIPESRC(crtc->pipe));
	pipe_config->pipe_src_h = (tmp & 0xffff) + 1;
	pipe_config->pipe_src_w = ((tmp >> 16) & 0xffff) + 1;

	pipe_config->base.mode.vdisplay = pipe_config->pipe_src_h;
	pipe_config->base.mode.hdisplay = pipe_config->pipe_src_w;
}

void intel_mode_from_pipe_config(struct drm_display_mode *mode,
				 struct intel_crtc_state *pipe_config)
{
	mode->hdisplay = pipe_config->base.adjusted_mode.crtc_hdisplay;
	mode->htotal = pipe_config->base.adjusted_mode.crtc_htotal;
	mode->hsync_start = pipe_config->base.adjusted_mode.crtc_hsync_start;
	mode->hsync_end = pipe_config->base.adjusted_mode.crtc_hsync_end;

	mode->vdisplay = pipe_config->base.adjusted_mode.crtc_vdisplay;
	mode->vtotal = pipe_config->base.adjusted_mode.crtc_vtotal;
	mode->vsync_start = pipe_config->base.adjusted_mode.crtc_vsync_start;
	mode->vsync_end = pipe_config->base.adjusted_mode.crtc_vsync_end;

	mode->flags = pipe_config->base.adjusted_mode.flags;
	mode->type = DRM_MODE_TYPE_DRIVER;

	mode->clock = pipe_config->base.adjusted_mode.crtc_clock;
	mode->flags |= pipe_config->base.adjusted_mode.flags;

	mode->hsync = drm_mode_hsync(mode);
	mode->vrefresh = drm_mode_vrefresh(mode);
	drm_mode_set_name(mode);
}

static void i9xx_set_pipeconf(struct intel_crtc *intel_crtc)
{
	struct drm_device *dev = intel_crtc->base.dev;
	struct drm_i915_private *dev_priv = dev->dev_private;
	uint32_t pipeconf;

	pipeconf = 0;

	if ((intel_crtc->pipe == PIPE_A && dev_priv->quirks & QUIRK_PIPEA_FORCE) ||
	    (intel_crtc->pipe == PIPE_B && dev_priv->quirks & QUIRK_PIPEB_FORCE))
		pipeconf |= I915_READ(PIPECONF(intel_crtc->pipe)) & PIPECONF_ENABLE;

	if (intel_crtc->config->double_wide)
		pipeconf |= PIPECONF_DOUBLE_WIDE;

	/* only g4x and later have fancy bpc/dither controls */
	if (IS_G4X(dev) || IS_VALLEYVIEW(dev) || IS_CHERRYVIEW(dev)) {
		/* Bspec claims that we can't use dithering for 30bpp pipes. */
		if (intel_crtc->config->dither && intel_crtc->config->pipe_bpp != 30)
			pipeconf |= PIPECONF_DITHER_EN |
				    PIPECONF_DITHER_TYPE_SP;

		switch (intel_crtc->config->pipe_bpp) {
		case 18:
			pipeconf |= PIPECONF_6BPC;
			break;
		case 24:
			pipeconf |= PIPECONF_8BPC;
			break;
		case 30:
			pipeconf |= PIPECONF_10BPC;
			break;
		default:
			/* Case prevented by intel_choose_pipe_bpp_dither. */
			BUG();
		}
	}

	if (HAS_PIPE_CXSR(dev)) {
		if (intel_crtc->lowfreq_avail) {
			DRM_DEBUG_KMS("enabling CxSR downclocking\n");
			pipeconf |= PIPECONF_CXSR_DOWNCLOCK;
		} else {
			DRM_DEBUG_KMS("disabling CxSR downclocking\n");
		}
	}

	if (intel_crtc->config->base.adjusted_mode.flags & DRM_MODE_FLAG_INTERLACE) {
		if (INTEL_INFO(dev)->gen < 4 ||
		    intel_pipe_has_type(intel_crtc, INTEL_OUTPUT_SDVO))
			pipeconf |= PIPECONF_INTERLACE_W_FIELD_INDICATION;
		else
			pipeconf |= PIPECONF_INTERLACE_W_SYNC_SHIFT;
	} else
		pipeconf |= PIPECONF_PROGRESSIVE;

	if ((IS_VALLEYVIEW(dev) || IS_CHERRYVIEW(dev)) &&
	     intel_crtc->config->limited_color_range)
		pipeconf |= PIPECONF_COLOR_RANGE_SELECT;

	I915_WRITE(PIPECONF(intel_crtc->pipe), pipeconf);
	POSTING_READ(PIPECONF(intel_crtc->pipe));
}

static int i8xx_crtc_compute_clock(struct intel_crtc *crtc,
				   struct intel_crtc_state *crtc_state)
{
	struct drm_device *dev = crtc->base.dev;
	struct drm_i915_private *dev_priv = dev->dev_private;
	const intel_limit_t *limit;
	int refclk = 48000;

	memset(&crtc_state->dpll_hw_state, 0,
	       sizeof(crtc_state->dpll_hw_state));

	if (intel_pipe_will_have_type(crtc_state, INTEL_OUTPUT_LVDS)) {
		if (intel_panel_use_ssc(dev_priv)) {
			refclk = dev_priv->vbt.lvds_ssc_freq;
			DRM_DEBUG_KMS("using SSC reference clock of %d kHz\n", refclk);
		}

		limit = &intel_limits_i8xx_lvds;
	} else if (intel_pipe_will_have_type(crtc_state, INTEL_OUTPUT_DVO)) {
		limit = &intel_limits_i8xx_dvo;
	} else {
		limit = &intel_limits_i8xx_dac;
<<<<<<< HEAD
	}

	if (!crtc_state->clock_set &&
	    !i9xx_find_best_dpll(limit, crtc_state, crtc_state->port_clock,
				 refclk, NULL, &crtc_state->dpll)) {
		DRM_ERROR("Couldn't find PLL settings for mode!\n");
		return -EINVAL;
	}

	i8xx_compute_dpll(crtc, crtc_state, NULL);

=======
	}

	if (!crtc_state->clock_set &&
	    !i9xx_find_best_dpll(limit, crtc_state, crtc_state->port_clock,
				 refclk, NULL, &crtc_state->dpll)) {
		DRM_ERROR("Couldn't find PLL settings for mode!\n");
		return -EINVAL;
	}

	i8xx_compute_dpll(crtc, crtc_state, NULL);

>>>>>>> 2e726dc4
	return 0;
}

static int g4x_crtc_compute_clock(struct intel_crtc *crtc,
				  struct intel_crtc_state *crtc_state)
{
	struct drm_device *dev = crtc->base.dev;
	struct drm_i915_private *dev_priv = dev->dev_private;
	const intel_limit_t *limit;
	int refclk = 96000;

	memset(&crtc_state->dpll_hw_state, 0,
	       sizeof(crtc_state->dpll_hw_state));

	if (intel_pipe_will_have_type(crtc_state, INTEL_OUTPUT_LVDS)) {
		if (intel_panel_use_ssc(dev_priv)) {
			refclk = dev_priv->vbt.lvds_ssc_freq;
			DRM_DEBUG_KMS("using SSC reference clock of %d kHz\n", refclk);
		}

		if (intel_is_dual_link_lvds(dev))
			limit = &intel_limits_g4x_dual_channel_lvds;
		else
			limit = &intel_limits_g4x_single_channel_lvds;
	} else if (intel_pipe_will_have_type(crtc_state, INTEL_OUTPUT_HDMI) ||
		   intel_pipe_will_have_type(crtc_state, INTEL_OUTPUT_ANALOG)) {
		limit = &intel_limits_g4x_hdmi;
	} else if (intel_pipe_will_have_type(crtc_state, INTEL_OUTPUT_SDVO)) {
		limit = &intel_limits_g4x_sdvo;
	} else {
		/* The option is for other outputs */
		limit = &intel_limits_i9xx_sdvo;
	}

	if (!crtc_state->clock_set &&
	    !g4x_find_best_dpll(limit, crtc_state, crtc_state->port_clock,
				refclk, NULL, &crtc_state->dpll)) {
		DRM_ERROR("Couldn't find PLL settings for mode!\n");
		return -EINVAL;
	}

	i9xx_compute_dpll(crtc, crtc_state, NULL);

	return 0;
}

static int pnv_crtc_compute_clock(struct intel_crtc *crtc,
				  struct intel_crtc_state *crtc_state)
{
	struct drm_device *dev = crtc->base.dev;
	struct drm_i915_private *dev_priv = dev->dev_private;
	const intel_limit_t *limit;
	int refclk = 96000;

	memset(&crtc_state->dpll_hw_state, 0,
	       sizeof(crtc_state->dpll_hw_state));

	if (intel_pipe_will_have_type(crtc_state, INTEL_OUTPUT_LVDS)) {
		if (intel_panel_use_ssc(dev_priv)) {
			refclk = dev_priv->vbt.lvds_ssc_freq;
			DRM_DEBUG_KMS("using SSC reference clock of %d kHz\n", refclk);
		}

		limit = &intel_limits_pineview_lvds;
	} else {
		limit = &intel_limits_pineview_sdvo;
<<<<<<< HEAD
	}

	if (!crtc_state->clock_set &&
	    !pnv_find_best_dpll(limit, crtc_state, crtc_state->port_clock,
				refclk, NULL, &crtc_state->dpll)) {
		DRM_ERROR("Couldn't find PLL settings for mode!\n");
		return -EINVAL;
	}

=======
	}

	if (!crtc_state->clock_set &&
	    !pnv_find_best_dpll(limit, crtc_state, crtc_state->port_clock,
				refclk, NULL, &crtc_state->dpll)) {
		DRM_ERROR("Couldn't find PLL settings for mode!\n");
		return -EINVAL;
	}

>>>>>>> 2e726dc4
	i9xx_compute_dpll(crtc, crtc_state, NULL);

	return 0;
}

static int i9xx_crtc_compute_clock(struct intel_crtc *crtc,
				   struct intel_crtc_state *crtc_state)
{
	struct drm_device *dev = crtc->base.dev;
	struct drm_i915_private *dev_priv = dev->dev_private;
	const intel_limit_t *limit;
	int refclk = 96000;

	memset(&crtc_state->dpll_hw_state, 0,
	       sizeof(crtc_state->dpll_hw_state));

	if (intel_pipe_will_have_type(crtc_state, INTEL_OUTPUT_LVDS)) {
		if (intel_panel_use_ssc(dev_priv)) {
			refclk = dev_priv->vbt.lvds_ssc_freq;
			DRM_DEBUG_KMS("using SSC reference clock of %d kHz\n", refclk);
		}

		limit = &intel_limits_i9xx_lvds;
	} else {
		limit = &intel_limits_i9xx_sdvo;
	}

	if (!crtc_state->clock_set &&
	    !i9xx_find_best_dpll(limit, crtc_state, crtc_state->port_clock,
				 refclk, NULL, &crtc_state->dpll)) {
		DRM_ERROR("Couldn't find PLL settings for mode!\n");
		return -EINVAL;
	}

	i9xx_compute_dpll(crtc, crtc_state, NULL);

	return 0;
}

static int chv_crtc_compute_clock(struct intel_crtc *crtc,
				  struct intel_crtc_state *crtc_state)
{
	int refclk = 100000;
	const intel_limit_t *limit = &intel_limits_chv;

	memset(&crtc_state->dpll_hw_state, 0,
	       sizeof(crtc_state->dpll_hw_state));

	if (!crtc_state->clock_set &&
	    !chv_find_best_dpll(limit, crtc_state, crtc_state->port_clock,
				refclk, NULL, &crtc_state->dpll)) {
		DRM_ERROR("Couldn't find PLL settings for mode!\n");
		return -EINVAL;
	}

	chv_compute_dpll(crtc, crtc_state);

	return 0;
}

static int vlv_crtc_compute_clock(struct intel_crtc *crtc,
				  struct intel_crtc_state *crtc_state)
{
	int refclk = 100000;
	const intel_limit_t *limit = &intel_limits_vlv;

	memset(&crtc_state->dpll_hw_state, 0,
	       sizeof(crtc_state->dpll_hw_state));

	if (!crtc_state->clock_set &&
	    !vlv_find_best_dpll(limit, crtc_state, crtc_state->port_clock,
				refclk, NULL, &crtc_state->dpll)) {
		DRM_ERROR("Couldn't find PLL settings for mode!\n");
		return -EINVAL;
	}

	vlv_compute_dpll(crtc, crtc_state);

	return 0;
}

static void i9xx_get_pfit_config(struct intel_crtc *crtc,
				 struct intel_crtc_state *pipe_config)
{
	struct drm_device *dev = crtc->base.dev;
	struct drm_i915_private *dev_priv = dev->dev_private;
	uint32_t tmp;

	if (INTEL_INFO(dev)->gen <= 3 && (IS_I830(dev) || !IS_MOBILE(dev)))
		return;

	tmp = I915_READ(PFIT_CONTROL);
	if (!(tmp & PFIT_ENABLE))
		return;

	/* Check whether the pfit is attached to our pipe. */
	if (INTEL_INFO(dev)->gen < 4) {
		if (crtc->pipe != PIPE_B)
			return;
	} else {
		if ((tmp & PFIT_PIPE_MASK) != (crtc->pipe << PFIT_PIPE_SHIFT))
			return;
	}

	pipe_config->gmch_pfit.control = tmp;
	pipe_config->gmch_pfit.pgm_ratios = I915_READ(PFIT_PGM_RATIOS);
}

static void vlv_crtc_clock_get(struct intel_crtc *crtc,
			       struct intel_crtc_state *pipe_config)
{
	struct drm_device *dev = crtc->base.dev;
	struct drm_i915_private *dev_priv = dev->dev_private;
	int pipe = pipe_config->cpu_transcoder;
	intel_clock_t clock;
	u32 mdiv;
	int refclk = 100000;

	/* In case of DSI, DPLL will not be used */
	if ((pipe_config->dpll_hw_state.dpll & DPLL_VCO_ENABLE) == 0)
		return;

	mutex_lock(&dev_priv->sb_lock);
	mdiv = vlv_dpio_read(dev_priv, pipe, VLV_PLL_DW3(pipe));
	mutex_unlock(&dev_priv->sb_lock);

	clock.m1 = (mdiv >> DPIO_M1DIV_SHIFT) & 7;
	clock.m2 = mdiv & DPIO_M2DIV_MASK;
	clock.n = (mdiv >> DPIO_N_SHIFT) & 0xf;
	clock.p1 = (mdiv >> DPIO_P1_SHIFT) & 7;
	clock.p2 = (mdiv >> DPIO_P2_SHIFT) & 0x1f;

	pipe_config->port_clock = vlv_calc_dpll_params(refclk, &clock);
}

static void
i9xx_get_initial_plane_config(struct intel_crtc *crtc,
			      struct intel_initial_plane_config *plane_config)
{
	struct drm_device *dev = crtc->base.dev;
	struct drm_i915_private *dev_priv = dev->dev_private;
	u32 val, base, offset;
	int pipe = crtc->pipe, plane = crtc->plane;
	int fourcc, pixel_format;
	unsigned int aligned_height;
	struct drm_framebuffer *fb;
	struct intel_framebuffer *intel_fb;

	val = I915_READ(DSPCNTR(plane));
	if (!(val & DISPLAY_PLANE_ENABLE))
		return;

	intel_fb = kzalloc(sizeof(*intel_fb), GFP_KERNEL);
	if (!intel_fb) {
		DRM_DEBUG_KMS("failed to alloc fb\n");
		return;
	}

	fb = &intel_fb->base;

	if (INTEL_INFO(dev)->gen >= 4) {
		if (val & DISPPLANE_TILED) {
			plane_config->tiling = I915_TILING_X;
			fb->modifier[0] = I915_FORMAT_MOD_X_TILED;
		}
	}

	pixel_format = val & DISPPLANE_PIXFORMAT_MASK;
	fourcc = i9xx_format_to_fourcc(pixel_format);
	fb->pixel_format = fourcc;
	fb->bits_per_pixel = drm_format_plane_cpp(fourcc, 0) * 8;

	if (INTEL_INFO(dev)->gen >= 4) {
		if (plane_config->tiling)
			offset = I915_READ(DSPTILEOFF(plane));
		else
			offset = I915_READ(DSPLINOFF(plane));
		base = I915_READ(DSPSURF(plane)) & 0xfffff000;
	} else {
		base = I915_READ(DSPADDR(plane));
	}
	plane_config->base = base;

	val = I915_READ(PIPESRC(pipe));
	fb->width = ((val >> 16) & 0xfff) + 1;
	fb->height = ((val >> 0) & 0xfff) + 1;

	val = I915_READ(DSPSTRIDE(pipe));
	fb->pitches[0] = val & 0xffffffc0;

	aligned_height = intel_fb_align_height(dev, fb->height,
					       fb->pixel_format,
					       fb->modifier[0]);

	plane_config->size = fb->pitches[0] * aligned_height;

	DRM_DEBUG_KMS("pipe/plane %c/%d with fb: size=%dx%d@%d, offset=%x, pitch %d, size 0x%x\n",
		      pipe_name(pipe), plane, fb->width, fb->height,
		      fb->bits_per_pixel, base, fb->pitches[0],
		      plane_config->size);

	plane_config->fb = intel_fb;
}

static void chv_crtc_clock_get(struct intel_crtc *crtc,
			       struct intel_crtc_state *pipe_config)
{
	struct drm_device *dev = crtc->base.dev;
	struct drm_i915_private *dev_priv = dev->dev_private;
	int pipe = pipe_config->cpu_transcoder;
	enum dpio_channel port = vlv_pipe_to_channel(pipe);
	intel_clock_t clock;
	u32 cmn_dw13, pll_dw0, pll_dw1, pll_dw2, pll_dw3;
	int refclk = 100000;

	/* In case of DSI, DPLL will not be used */
	if ((pipe_config->dpll_hw_state.dpll & DPLL_VCO_ENABLE) == 0)
		return;

	mutex_lock(&dev_priv->sb_lock);
	cmn_dw13 = vlv_dpio_read(dev_priv, pipe, CHV_CMN_DW13(port));
	pll_dw0 = vlv_dpio_read(dev_priv, pipe, CHV_PLL_DW0(port));
	pll_dw1 = vlv_dpio_read(dev_priv, pipe, CHV_PLL_DW1(port));
	pll_dw2 = vlv_dpio_read(dev_priv, pipe, CHV_PLL_DW2(port));
	pll_dw3 = vlv_dpio_read(dev_priv, pipe, CHV_PLL_DW3(port));
	mutex_unlock(&dev_priv->sb_lock);

	clock.m1 = (pll_dw1 & 0x7) == DPIO_CHV_M1_DIV_BY_2 ? 2 : 0;
	clock.m2 = (pll_dw0 & 0xff) << 22;
	if (pll_dw3 & DPIO_CHV_FRAC_DIV_EN)
		clock.m2 |= pll_dw2 & 0x3fffff;
	clock.n = (pll_dw1 >> DPIO_CHV_N_DIV_SHIFT) & 0xf;
	clock.p1 = (cmn_dw13 >> DPIO_CHV_P1_DIV_SHIFT) & 0x7;
	clock.p2 = (cmn_dw13 >> DPIO_CHV_P2_DIV_SHIFT) & 0x1f;

	pipe_config->port_clock = chv_calc_dpll_params(refclk, &clock);
}

static bool i9xx_get_pipe_config(struct intel_crtc *crtc,
				 struct intel_crtc_state *pipe_config)
{
	struct drm_device *dev = crtc->base.dev;
	struct drm_i915_private *dev_priv = dev->dev_private;
	enum intel_display_power_domain power_domain;
	uint32_t tmp;
	bool ret;

	power_domain = POWER_DOMAIN_PIPE(crtc->pipe);
	if (!intel_display_power_get_if_enabled(dev_priv, power_domain))
		return false;

	pipe_config->cpu_transcoder = (enum transcoder) crtc->pipe;
	pipe_config->shared_dpll = NULL;

	ret = false;

	tmp = I915_READ(PIPECONF(crtc->pipe));
	if (!(tmp & PIPECONF_ENABLE))
		goto out;

	if (IS_G4X(dev) || IS_VALLEYVIEW(dev) || IS_CHERRYVIEW(dev)) {
		switch (tmp & PIPECONF_BPC_MASK) {
		case PIPECONF_6BPC:
			pipe_config->pipe_bpp = 18;
			break;
		case PIPECONF_8BPC:
			pipe_config->pipe_bpp = 24;
			break;
		case PIPECONF_10BPC:
			pipe_config->pipe_bpp = 30;
			break;
		default:
			break;
		}
	}

	if ((IS_VALLEYVIEW(dev) || IS_CHERRYVIEW(dev)) &&
	    (tmp & PIPECONF_COLOR_RANGE_SELECT))
		pipe_config->limited_color_range = true;

	if (INTEL_INFO(dev)->gen < 4)
		pipe_config->double_wide = tmp & PIPECONF_DOUBLE_WIDE;

	intel_get_pipe_timings(crtc, pipe_config);
	intel_get_pipe_src_size(crtc, pipe_config);

	i9xx_get_pfit_config(crtc, pipe_config);

	if (INTEL_INFO(dev)->gen >= 4) {
		/* No way to read it out on pipes B and C */
		if (IS_CHERRYVIEW(dev) && crtc->pipe != PIPE_A)
			tmp = dev_priv->chv_dpll_md[crtc->pipe];
		else
			tmp = I915_READ(DPLL_MD(crtc->pipe));
		pipe_config->pixel_multiplier =
			((tmp & DPLL_MD_UDI_MULTIPLIER_MASK)
			 >> DPLL_MD_UDI_MULTIPLIER_SHIFT) + 1;
		pipe_config->dpll_hw_state.dpll_md = tmp;
	} else if (IS_I945G(dev) || IS_I945GM(dev) || IS_G33(dev)) {
		tmp = I915_READ(DPLL(crtc->pipe));
		pipe_config->pixel_multiplier =
			((tmp & SDVO_MULTIPLIER_MASK)
			 >> SDVO_MULTIPLIER_SHIFT_HIRES) + 1;
	} else {
		/* Note that on i915G/GM the pixel multiplier is in the sdvo
		 * port and will be fixed up in the encoder->get_config
		 * function. */
		pipe_config->pixel_multiplier = 1;
	}
	pipe_config->dpll_hw_state.dpll = I915_READ(DPLL(crtc->pipe));
	if (!IS_VALLEYVIEW(dev) && !IS_CHERRYVIEW(dev)) {
		/*
		 * DPLL_DVO_2X_MODE must be enabled for both DPLLs
		 * on 830. Filter it out here so that we don't
		 * report errors due to that.
		 */
		if (IS_I830(dev))
			pipe_config->dpll_hw_state.dpll &= ~DPLL_DVO_2X_MODE;

		pipe_config->dpll_hw_state.fp0 = I915_READ(FP0(crtc->pipe));
		pipe_config->dpll_hw_state.fp1 = I915_READ(FP1(crtc->pipe));
	} else {
		/* Mask out read-only status bits. */
		pipe_config->dpll_hw_state.dpll &= ~(DPLL_LOCK_VLV |
						     DPLL_PORTC_READY_MASK |
						     DPLL_PORTB_READY_MASK);
	}

	if (IS_CHERRYVIEW(dev))
		chv_crtc_clock_get(crtc, pipe_config);
	else if (IS_VALLEYVIEW(dev))
		vlv_crtc_clock_get(crtc, pipe_config);
	else
		i9xx_crtc_clock_get(crtc, pipe_config);

	/*
	 * Normally the dotclock is filled in by the encoder .get_config()
	 * but in case the pipe is enabled w/o any ports we need a sane
	 * default.
	 */
	pipe_config->base.adjusted_mode.crtc_clock =
		pipe_config->port_clock / pipe_config->pixel_multiplier;

	ret = true;

out:
	intel_display_power_put(dev_priv, power_domain);

	return ret;
}

static void ironlake_init_pch_refclk(struct drm_device *dev)
{
	struct drm_i915_private *dev_priv = dev->dev_private;
	struct intel_encoder *encoder;
	u32 val, final;
	bool has_lvds = false;
	bool has_cpu_edp = false;
	bool has_panel = false;
	bool has_ck505 = false;
	bool can_ssc = false;

	/* We need to take the global config into account */
	for_each_intel_encoder(dev, encoder) {
		switch (encoder->type) {
		case INTEL_OUTPUT_LVDS:
			has_panel = true;
			has_lvds = true;
			break;
		case INTEL_OUTPUT_EDP:
			has_panel = true;
			if (enc_to_dig_port(&encoder->base)->port == PORT_A)
				has_cpu_edp = true;
			break;
		default:
			break;
		}
	}

	if (HAS_PCH_IBX(dev)) {
		has_ck505 = dev_priv->vbt.display_clock_mode;
		can_ssc = has_ck505;
	} else {
		has_ck505 = false;
		can_ssc = true;
	}

	DRM_DEBUG_KMS("has_panel %d has_lvds %d has_ck505 %d\n",
		      has_panel, has_lvds, has_ck505);

	/* Ironlake: try to setup display ref clock before DPLL
	 * enabling. This is only under driver's control after
	 * PCH B stepping, previous chipset stepping should be
	 * ignoring this setting.
	 */
	val = I915_READ(PCH_DREF_CONTROL);

	/* As we must carefully and slowly disable/enable each source in turn,
	 * compute the final state we want first and check if we need to
	 * make any changes at all.
	 */
	final = val;
	final &= ~DREF_NONSPREAD_SOURCE_MASK;
	if (has_ck505)
		final |= DREF_NONSPREAD_CK505_ENABLE;
	else
		final |= DREF_NONSPREAD_SOURCE_ENABLE;

	final &= ~DREF_SSC_SOURCE_MASK;
	final &= ~DREF_CPU_SOURCE_OUTPUT_MASK;
	final &= ~DREF_SSC1_ENABLE;

	if (has_panel) {
		final |= DREF_SSC_SOURCE_ENABLE;

		if (intel_panel_use_ssc(dev_priv) && can_ssc)
			final |= DREF_SSC1_ENABLE;

		if (has_cpu_edp) {
			if (intel_panel_use_ssc(dev_priv) && can_ssc)
				final |= DREF_CPU_SOURCE_OUTPUT_DOWNSPREAD;
			else
				final |= DREF_CPU_SOURCE_OUTPUT_NONSPREAD;
		} else
			final |= DREF_CPU_SOURCE_OUTPUT_DISABLE;
	} else {
		final |= DREF_SSC_SOURCE_DISABLE;
		final |= DREF_CPU_SOURCE_OUTPUT_DISABLE;
	}

	if (final == val)
		return;

	/* Always enable nonspread source */
	val &= ~DREF_NONSPREAD_SOURCE_MASK;

	if (has_ck505)
		val |= DREF_NONSPREAD_CK505_ENABLE;
	else
		val |= DREF_NONSPREAD_SOURCE_ENABLE;

	if (has_panel) {
		val &= ~DREF_SSC_SOURCE_MASK;
		val |= DREF_SSC_SOURCE_ENABLE;

		/* SSC must be turned on before enabling the CPU output  */
		if (intel_panel_use_ssc(dev_priv) && can_ssc) {
			DRM_DEBUG_KMS("Using SSC on panel\n");
			val |= DREF_SSC1_ENABLE;
		} else
			val &= ~DREF_SSC1_ENABLE;

		/* Get SSC going before enabling the outputs */
		I915_WRITE(PCH_DREF_CONTROL, val);
		POSTING_READ(PCH_DREF_CONTROL);
		udelay(200);

		val &= ~DREF_CPU_SOURCE_OUTPUT_MASK;

		/* Enable CPU source on CPU attached eDP */
		if (has_cpu_edp) {
			if (intel_panel_use_ssc(dev_priv) && can_ssc) {
				DRM_DEBUG_KMS("Using SSC on eDP\n");
				val |= DREF_CPU_SOURCE_OUTPUT_DOWNSPREAD;
			} else
				val |= DREF_CPU_SOURCE_OUTPUT_NONSPREAD;
		} else
			val |= DREF_CPU_SOURCE_OUTPUT_DISABLE;

		I915_WRITE(PCH_DREF_CONTROL, val);
		POSTING_READ(PCH_DREF_CONTROL);
		udelay(200);
	} else {
		DRM_DEBUG_KMS("Disabling SSC entirely\n");

		val &= ~DREF_CPU_SOURCE_OUTPUT_MASK;

		/* Turn off CPU output */
		val |= DREF_CPU_SOURCE_OUTPUT_DISABLE;

		I915_WRITE(PCH_DREF_CONTROL, val);
		POSTING_READ(PCH_DREF_CONTROL);
		udelay(200);

		/* Turn off the SSC source */
		val &= ~DREF_SSC_SOURCE_MASK;
		val |= DREF_SSC_SOURCE_DISABLE;

		/* Turn off SSC1 */
		val &= ~DREF_SSC1_ENABLE;

		I915_WRITE(PCH_DREF_CONTROL, val);
		POSTING_READ(PCH_DREF_CONTROL);
		udelay(200);
	}

	BUG_ON(val != final);
}

static void lpt_reset_fdi_mphy(struct drm_i915_private *dev_priv)
{
	uint32_t tmp;

	tmp = I915_READ(SOUTH_CHICKEN2);
	tmp |= FDI_MPHY_IOSFSB_RESET_CTL;
	I915_WRITE(SOUTH_CHICKEN2, tmp);

	if (wait_for_atomic_us(I915_READ(SOUTH_CHICKEN2) &
			       FDI_MPHY_IOSFSB_RESET_STATUS, 100))
		DRM_ERROR("FDI mPHY reset assert timeout\n");

	tmp = I915_READ(SOUTH_CHICKEN2);
	tmp &= ~FDI_MPHY_IOSFSB_RESET_CTL;
	I915_WRITE(SOUTH_CHICKEN2, tmp);

	if (wait_for_atomic_us((I915_READ(SOUTH_CHICKEN2) &
				FDI_MPHY_IOSFSB_RESET_STATUS) == 0, 100))
		DRM_ERROR("FDI mPHY reset de-assert timeout\n");
}

/* WaMPhyProgramming:hsw */
static void lpt_program_fdi_mphy(struct drm_i915_private *dev_priv)
{
	uint32_t tmp;

	tmp = intel_sbi_read(dev_priv, 0x8008, SBI_MPHY);
	tmp &= ~(0xFF << 24);
	tmp |= (0x12 << 24);
	intel_sbi_write(dev_priv, 0x8008, tmp, SBI_MPHY);

	tmp = intel_sbi_read(dev_priv, 0x2008, SBI_MPHY);
	tmp |= (1 << 11);
	intel_sbi_write(dev_priv, 0x2008, tmp, SBI_MPHY);

	tmp = intel_sbi_read(dev_priv, 0x2108, SBI_MPHY);
	tmp |= (1 << 11);
	intel_sbi_write(dev_priv, 0x2108, tmp, SBI_MPHY);

	tmp = intel_sbi_read(dev_priv, 0x206C, SBI_MPHY);
	tmp |= (1 << 24) | (1 << 21) | (1 << 18);
	intel_sbi_write(dev_priv, 0x206C, tmp, SBI_MPHY);

	tmp = intel_sbi_read(dev_priv, 0x216C, SBI_MPHY);
	tmp |= (1 << 24) | (1 << 21) | (1 << 18);
	intel_sbi_write(dev_priv, 0x216C, tmp, SBI_MPHY);

	tmp = intel_sbi_read(dev_priv, 0x2080, SBI_MPHY);
	tmp &= ~(7 << 13);
	tmp |= (5 << 13);
	intel_sbi_write(dev_priv, 0x2080, tmp, SBI_MPHY);

	tmp = intel_sbi_read(dev_priv, 0x2180, SBI_MPHY);
	tmp &= ~(7 << 13);
	tmp |= (5 << 13);
	intel_sbi_write(dev_priv, 0x2180, tmp, SBI_MPHY);

	tmp = intel_sbi_read(dev_priv, 0x208C, SBI_MPHY);
	tmp &= ~0xFF;
	tmp |= 0x1C;
	intel_sbi_write(dev_priv, 0x208C, tmp, SBI_MPHY);

	tmp = intel_sbi_read(dev_priv, 0x218C, SBI_MPHY);
	tmp &= ~0xFF;
	tmp |= 0x1C;
	intel_sbi_write(dev_priv, 0x218C, tmp, SBI_MPHY);

	tmp = intel_sbi_read(dev_priv, 0x2098, SBI_MPHY);
	tmp &= ~(0xFF << 16);
	tmp |= (0x1C << 16);
	intel_sbi_write(dev_priv, 0x2098, tmp, SBI_MPHY);

	tmp = intel_sbi_read(dev_priv, 0x2198, SBI_MPHY);
	tmp &= ~(0xFF << 16);
	tmp |= (0x1C << 16);
	intel_sbi_write(dev_priv, 0x2198, tmp, SBI_MPHY);

	tmp = intel_sbi_read(dev_priv, 0x20C4, SBI_MPHY);
	tmp |= (1 << 27);
	intel_sbi_write(dev_priv, 0x20C4, tmp, SBI_MPHY);

	tmp = intel_sbi_read(dev_priv, 0x21C4, SBI_MPHY);
	tmp |= (1 << 27);
	intel_sbi_write(dev_priv, 0x21C4, tmp, SBI_MPHY);

	tmp = intel_sbi_read(dev_priv, 0x20EC, SBI_MPHY);
	tmp &= ~(0xF << 28);
	tmp |= (4 << 28);
	intel_sbi_write(dev_priv, 0x20EC, tmp, SBI_MPHY);

	tmp = intel_sbi_read(dev_priv, 0x21EC, SBI_MPHY);
	tmp &= ~(0xF << 28);
	tmp |= (4 << 28);
	intel_sbi_write(dev_priv, 0x21EC, tmp, SBI_MPHY);
}

/* Implements 3 different sequences from BSpec chapter "Display iCLK
 * Programming" based on the parameters passed:
 * - Sequence to enable CLKOUT_DP
 * - Sequence to enable CLKOUT_DP without spread
 * - Sequence to enable CLKOUT_DP for FDI usage and configure PCH FDI I/O
 */
static void lpt_enable_clkout_dp(struct drm_device *dev, bool with_spread,
				 bool with_fdi)
{
	struct drm_i915_private *dev_priv = dev->dev_private;
	uint32_t reg, tmp;

	if (WARN(with_fdi && !with_spread, "FDI requires downspread\n"))
		with_spread = true;
	if (WARN(HAS_PCH_LPT_LP(dev) && with_fdi, "LP PCH doesn't have FDI\n"))
		with_fdi = false;

	mutex_lock(&dev_priv->sb_lock);

	tmp = intel_sbi_read(dev_priv, SBI_SSCCTL, SBI_ICLK);
	tmp &= ~SBI_SSCCTL_DISABLE;
	tmp |= SBI_SSCCTL_PATHALT;
	intel_sbi_write(dev_priv, SBI_SSCCTL, tmp, SBI_ICLK);

	udelay(24);

	if (with_spread) {
		tmp = intel_sbi_read(dev_priv, SBI_SSCCTL, SBI_ICLK);
		tmp &= ~SBI_SSCCTL_PATHALT;
		intel_sbi_write(dev_priv, SBI_SSCCTL, tmp, SBI_ICLK);

		if (with_fdi) {
			lpt_reset_fdi_mphy(dev_priv);
			lpt_program_fdi_mphy(dev_priv);
		}
	}

	reg = HAS_PCH_LPT_LP(dev) ? SBI_GEN0 : SBI_DBUFF0;
	tmp = intel_sbi_read(dev_priv, reg, SBI_ICLK);
	tmp |= SBI_GEN0_CFG_BUFFENABLE_DISABLE;
	intel_sbi_write(dev_priv, reg, tmp, SBI_ICLK);

	mutex_unlock(&dev_priv->sb_lock);
}

/* Sequence to disable CLKOUT_DP */
static void lpt_disable_clkout_dp(struct drm_device *dev)
{
	struct drm_i915_private *dev_priv = dev->dev_private;
	uint32_t reg, tmp;

	mutex_lock(&dev_priv->sb_lock);

	reg = HAS_PCH_LPT_LP(dev) ? SBI_GEN0 : SBI_DBUFF0;
	tmp = intel_sbi_read(dev_priv, reg, SBI_ICLK);
	tmp &= ~SBI_GEN0_CFG_BUFFENABLE_DISABLE;
	intel_sbi_write(dev_priv, reg, tmp, SBI_ICLK);

	tmp = intel_sbi_read(dev_priv, SBI_SSCCTL, SBI_ICLK);
	if (!(tmp & SBI_SSCCTL_DISABLE)) {
		if (!(tmp & SBI_SSCCTL_PATHALT)) {
			tmp |= SBI_SSCCTL_PATHALT;
			intel_sbi_write(dev_priv, SBI_SSCCTL, tmp, SBI_ICLK);
			udelay(32);
		}
		tmp |= SBI_SSCCTL_DISABLE;
		intel_sbi_write(dev_priv, SBI_SSCCTL, tmp, SBI_ICLK);
	}

	mutex_unlock(&dev_priv->sb_lock);
}

#define BEND_IDX(steps) ((50 + (steps)) / 5)

static const uint16_t sscdivintphase[] = {
	[BEND_IDX( 50)] = 0x3B23,
	[BEND_IDX( 45)] = 0x3B23,
	[BEND_IDX( 40)] = 0x3C23,
	[BEND_IDX( 35)] = 0x3C23,
	[BEND_IDX( 30)] = 0x3D23,
	[BEND_IDX( 25)] = 0x3D23,
	[BEND_IDX( 20)] = 0x3E23,
	[BEND_IDX( 15)] = 0x3E23,
	[BEND_IDX( 10)] = 0x3F23,
	[BEND_IDX(  5)] = 0x3F23,
	[BEND_IDX(  0)] = 0x0025,
	[BEND_IDX( -5)] = 0x0025,
	[BEND_IDX(-10)] = 0x0125,
	[BEND_IDX(-15)] = 0x0125,
	[BEND_IDX(-20)] = 0x0225,
	[BEND_IDX(-25)] = 0x0225,
	[BEND_IDX(-30)] = 0x0325,
	[BEND_IDX(-35)] = 0x0325,
	[BEND_IDX(-40)] = 0x0425,
	[BEND_IDX(-45)] = 0x0425,
	[BEND_IDX(-50)] = 0x0525,
};

/*
 * Bend CLKOUT_DP
 * steps -50 to 50 inclusive, in steps of 5
 * < 0 slow down the clock, > 0 speed up the clock, 0 == no bend (135MHz)
 * change in clock period = -(steps / 10) * 5.787 ps
 */
static void lpt_bend_clkout_dp(struct drm_i915_private *dev_priv, int steps)
{
	uint32_t tmp;
	int idx = BEND_IDX(steps);

	if (WARN_ON(steps % 5 != 0))
		return;

	if (WARN_ON(idx >= ARRAY_SIZE(sscdivintphase)))
		return;

	mutex_lock(&dev_priv->sb_lock);

	if (steps % 10 != 0)
		tmp = 0xAAAAAAAB;
	else
		tmp = 0x00000000;
	intel_sbi_write(dev_priv, SBI_SSCDITHPHASE, tmp, SBI_ICLK);

	tmp = intel_sbi_read(dev_priv, SBI_SSCDIVINTPHASE, SBI_ICLK);
	tmp &= 0xffff0000;
	tmp |= sscdivintphase[idx];
	intel_sbi_write(dev_priv, SBI_SSCDIVINTPHASE, tmp, SBI_ICLK);

	mutex_unlock(&dev_priv->sb_lock);
}

#undef BEND_IDX

static void lpt_init_pch_refclk(struct drm_device *dev)
{
	struct intel_encoder *encoder;
	bool has_vga = false;

	for_each_intel_encoder(dev, encoder) {
		switch (encoder->type) {
		case INTEL_OUTPUT_ANALOG:
			has_vga = true;
			break;
		default:
			break;
		}
	}

	if (has_vga) {
		lpt_bend_clkout_dp(to_i915(dev), 0);
		lpt_enable_clkout_dp(dev, true, true);
	} else {
		lpt_disable_clkout_dp(dev);
	}
}

/*
 * Initialize reference clocks when the driver loads
 */
void intel_init_pch_refclk(struct drm_device *dev)
{
	if (HAS_PCH_IBX(dev) || HAS_PCH_CPT(dev))
		ironlake_init_pch_refclk(dev);
	else if (HAS_PCH_LPT(dev))
		lpt_init_pch_refclk(dev);
}

static void ironlake_set_pipeconf(struct drm_crtc *crtc)
{
	struct drm_i915_private *dev_priv = crtc->dev->dev_private;
	struct intel_crtc *intel_crtc = to_intel_crtc(crtc);
	int pipe = intel_crtc->pipe;
	uint32_t val;

	val = 0;

	switch (intel_crtc->config->pipe_bpp) {
	case 18:
		val |= PIPECONF_6BPC;
		break;
	case 24:
		val |= PIPECONF_8BPC;
		break;
	case 30:
		val |= PIPECONF_10BPC;
		break;
	case 36:
		val |= PIPECONF_12BPC;
		break;
	default:
		/* Case prevented by intel_choose_pipe_bpp_dither. */
		BUG();
	}

	if (intel_crtc->config->dither)
		val |= (PIPECONF_DITHER_EN | PIPECONF_DITHER_TYPE_SP);

	if (intel_crtc->config->base.adjusted_mode.flags & DRM_MODE_FLAG_INTERLACE)
		val |= PIPECONF_INTERLACED_ILK;
	else
		val |= PIPECONF_PROGRESSIVE;

	if (intel_crtc->config->limited_color_range)
		val |= PIPECONF_COLOR_RANGE_SELECT;

	I915_WRITE(PIPECONF(pipe), val);
	POSTING_READ(PIPECONF(pipe));
}

static void haswell_set_pipeconf(struct drm_crtc *crtc)
{
	struct drm_i915_private *dev_priv = crtc->dev->dev_private;
	struct intel_crtc *intel_crtc = to_intel_crtc(crtc);
	enum transcoder cpu_transcoder = intel_crtc->config->cpu_transcoder;
	u32 val = 0;

	if (IS_HASWELL(dev_priv) && intel_crtc->config->dither)
		val |= (PIPECONF_DITHER_EN | PIPECONF_DITHER_TYPE_SP);

	if (intel_crtc->config->base.adjusted_mode.flags & DRM_MODE_FLAG_INTERLACE)
		val |= PIPECONF_INTERLACED_ILK;
	else
		val |= PIPECONF_PROGRESSIVE;

	I915_WRITE(PIPECONF(cpu_transcoder), val);
	POSTING_READ(PIPECONF(cpu_transcoder));
}

static void haswell_set_pipemisc(struct drm_crtc *crtc)
{
	struct drm_i915_private *dev_priv = crtc->dev->dev_private;
	struct intel_crtc *intel_crtc = to_intel_crtc(crtc);

	if (IS_BROADWELL(dev_priv) || INTEL_INFO(dev_priv)->gen >= 9) {
		u32 val = 0;

		switch (intel_crtc->config->pipe_bpp) {
		case 18:
			val |= PIPEMISC_DITHER_6_BPC;
			break;
		case 24:
			val |= PIPEMISC_DITHER_8_BPC;
			break;
		case 30:
			val |= PIPEMISC_DITHER_10_BPC;
			break;
		case 36:
			val |= PIPEMISC_DITHER_12_BPC;
			break;
		default:
			/* Case prevented by pipe_config_set_bpp. */
			BUG();
		}

		if (intel_crtc->config->dither)
			val |= PIPEMISC_DITHER_ENABLE | PIPEMISC_DITHER_TYPE_SP;

		I915_WRITE(PIPEMISC(intel_crtc->pipe), val);
	}
}

int ironlake_get_lanes_required(int target_clock, int link_bw, int bpp)
{
	/*
	 * Account for spread spectrum to avoid
	 * oversubscribing the link. Max center spread
	 * is 2.5%; use 5% for safety's sake.
	 */
	u32 bps = target_clock * bpp * 21 / 20;
	return DIV_ROUND_UP(bps, link_bw * 8);
}

static bool ironlake_needs_fb_cb_tune(struct dpll *dpll, int factor)
{
	return i9xx_dpll_compute_m(dpll) < factor * dpll->n;
}

static void ironlake_compute_dpll(struct intel_crtc *intel_crtc,
				  struct intel_crtc_state *crtc_state,
				  intel_clock_t *reduced_clock)
{
	struct drm_crtc *crtc = &intel_crtc->base;
	struct drm_device *dev = crtc->dev;
	struct drm_i915_private *dev_priv = dev->dev_private;
	struct drm_atomic_state *state = crtc_state->base.state;
	struct drm_connector *connector;
	struct drm_connector_state *connector_state;
	struct intel_encoder *encoder;
	u32 dpll, fp, fp2;
	int factor, i;
	bool is_lvds = false, is_sdvo = false;

	for_each_connector_in_state(state, connector, connector_state, i) {
		if (connector_state->crtc != crtc_state->base.crtc)
			continue;

		encoder = to_intel_encoder(connector_state->best_encoder);

		switch (encoder->type) {
		case INTEL_OUTPUT_LVDS:
			is_lvds = true;
			break;
		case INTEL_OUTPUT_SDVO:
		case INTEL_OUTPUT_HDMI:
			is_sdvo = true;
			break;
		default:
			break;
		}
	}

	/* Enable autotuning of the PLL clock (if permissible) */
	factor = 21;
	if (is_lvds) {
		if ((intel_panel_use_ssc(dev_priv) &&
		     dev_priv->vbt.lvds_ssc_freq == 100000) ||
		    (HAS_PCH_IBX(dev) && intel_is_dual_link_lvds(dev)))
			factor = 25;
	} else if (crtc_state->sdvo_tv_clock)
		factor = 20;

	fp = i9xx_dpll_compute_fp(&crtc_state->dpll);

	if (ironlake_needs_fb_cb_tune(&crtc_state->dpll, factor))
		fp |= FP_CB_TUNE;

	if (reduced_clock) {
		fp2 = i9xx_dpll_compute_fp(reduced_clock);

		if (reduced_clock->m < factor * reduced_clock->n)
			fp2 |= FP_CB_TUNE;
	} else {
		fp2 = fp;
	}

	dpll = 0;

	if (is_lvds)
		dpll |= DPLLB_MODE_LVDS;
	else
		dpll |= DPLLB_MODE_DAC_SERIAL;

	dpll |= (crtc_state->pixel_multiplier - 1)
		<< PLL_REF_SDVO_HDMI_MULTIPLIER_SHIFT;

	if (is_sdvo)
		dpll |= DPLL_SDVO_HIGH_SPEED;
	if (crtc_state->has_dp_encoder)
		dpll |= DPLL_SDVO_HIGH_SPEED;

	/* compute bitmask from p1 value */
	dpll |= (1 << (crtc_state->dpll.p1 - 1)) << DPLL_FPA01_P1_POST_DIV_SHIFT;
	/* also FPA1 */
	dpll |= (1 << (crtc_state->dpll.p1 - 1)) << DPLL_FPA1_P1_POST_DIV_SHIFT;

	switch (crtc_state->dpll.p2) {
	case 5:
		dpll |= DPLL_DAC_SERIAL_P2_CLOCK_DIV_5;
		break;
	case 7:
		dpll |= DPLLB_LVDS_P2_CLOCK_DIV_7;
		break;
	case 10:
		dpll |= DPLL_DAC_SERIAL_P2_CLOCK_DIV_10;
		break;
	case 14:
		dpll |= DPLLB_LVDS_P2_CLOCK_DIV_14;
		break;
	}

	if (is_lvds && intel_panel_use_ssc(dev_priv))
		dpll |= PLLB_REF_INPUT_SPREADSPECTRUMIN;
	else
		dpll |= PLL_REF_INPUT_DREFCLK;

	dpll |= DPLL_VCO_ENABLE;

	crtc_state->dpll_hw_state.dpll = dpll;
	crtc_state->dpll_hw_state.fp0 = fp;
	crtc_state->dpll_hw_state.fp1 = fp2;
}

static int ironlake_crtc_compute_clock(struct intel_crtc *crtc,
				       struct intel_crtc_state *crtc_state)
{
	struct drm_device *dev = crtc->base.dev;
	struct drm_i915_private *dev_priv = dev->dev_private;
	intel_clock_t reduced_clock;
	bool has_reduced_clock = false;
	struct intel_shared_dpll *pll;
	const intel_limit_t *limit;
	int refclk = 120000;

	memset(&crtc_state->dpll_hw_state, 0,
	       sizeof(crtc_state->dpll_hw_state));

	crtc->lowfreq_avail = false;

	/* CPU eDP is the only output that doesn't need a PCH PLL of its own. */
	if (!crtc_state->has_pch_encoder)
		return 0;

	if (intel_pipe_will_have_type(crtc_state, INTEL_OUTPUT_LVDS)) {
		if (intel_panel_use_ssc(dev_priv)) {
			DRM_DEBUG_KMS("using SSC reference clock of %d kHz\n",
				      dev_priv->vbt.lvds_ssc_freq);
			refclk = dev_priv->vbt.lvds_ssc_freq;
		}

		if (intel_is_dual_link_lvds(dev)) {
			if (refclk == 100000)
				limit = &intel_limits_ironlake_dual_lvds_100m;
			else
				limit = &intel_limits_ironlake_dual_lvds;
		} else {
			if (refclk == 100000)
				limit = &intel_limits_ironlake_single_lvds_100m;
			else
				limit = &intel_limits_ironlake_single_lvds;
		}
	} else {
		limit = &intel_limits_ironlake_dac;
	}

	if (!crtc_state->clock_set &&
	    !g4x_find_best_dpll(limit, crtc_state, crtc_state->port_clock,
				refclk, NULL, &crtc_state->dpll)) {
		DRM_ERROR("Couldn't find PLL settings for mode!\n");
		return -EINVAL;
	}

	ironlake_compute_dpll(crtc, crtc_state,
			      has_reduced_clock ? &reduced_clock : NULL);

	pll = intel_get_shared_dpll(crtc, crtc_state, NULL);
	if (pll == NULL) {
		DRM_DEBUG_DRIVER("failed to find PLL for pipe %c\n",
				 pipe_name(crtc->pipe));
		return -EINVAL;
	}

	if (intel_pipe_will_have_type(crtc_state, INTEL_OUTPUT_LVDS) &&
	    has_reduced_clock)
		crtc->lowfreq_avail = true;

	return 0;
}

static void intel_pch_transcoder_get_m_n(struct intel_crtc *crtc,
					 struct intel_link_m_n *m_n)
{
	struct drm_device *dev = crtc->base.dev;
	struct drm_i915_private *dev_priv = dev->dev_private;
	enum pipe pipe = crtc->pipe;

	m_n->link_m = I915_READ(PCH_TRANS_LINK_M1(pipe));
	m_n->link_n = I915_READ(PCH_TRANS_LINK_N1(pipe));
	m_n->gmch_m = I915_READ(PCH_TRANS_DATA_M1(pipe))
		& ~TU_SIZE_MASK;
	m_n->gmch_n = I915_READ(PCH_TRANS_DATA_N1(pipe));
	m_n->tu = ((I915_READ(PCH_TRANS_DATA_M1(pipe))
		    & TU_SIZE_MASK) >> TU_SIZE_SHIFT) + 1;
}

static void intel_cpu_transcoder_get_m_n(struct intel_crtc *crtc,
					 enum transcoder transcoder,
					 struct intel_link_m_n *m_n,
					 struct intel_link_m_n *m2_n2)
{
	struct drm_device *dev = crtc->base.dev;
	struct drm_i915_private *dev_priv = dev->dev_private;
	enum pipe pipe = crtc->pipe;

	if (INTEL_INFO(dev)->gen >= 5) {
		m_n->link_m = I915_READ(PIPE_LINK_M1(transcoder));
		m_n->link_n = I915_READ(PIPE_LINK_N1(transcoder));
		m_n->gmch_m = I915_READ(PIPE_DATA_M1(transcoder))
			& ~TU_SIZE_MASK;
		m_n->gmch_n = I915_READ(PIPE_DATA_N1(transcoder));
		m_n->tu = ((I915_READ(PIPE_DATA_M1(transcoder))
			    & TU_SIZE_MASK) >> TU_SIZE_SHIFT) + 1;
		/* Read M2_N2 registers only for gen < 8 (M2_N2 available for
		 * gen < 8) and if DRRS is supported (to make sure the
		 * registers are not unnecessarily read).
		 */
		if (m2_n2 && INTEL_INFO(dev)->gen < 8 &&
			crtc->config->has_drrs) {
			m2_n2->link_m = I915_READ(PIPE_LINK_M2(transcoder));
			m2_n2->link_n =	I915_READ(PIPE_LINK_N2(transcoder));
			m2_n2->gmch_m =	I915_READ(PIPE_DATA_M2(transcoder))
					& ~TU_SIZE_MASK;
			m2_n2->gmch_n =	I915_READ(PIPE_DATA_N2(transcoder));
			m2_n2->tu = ((I915_READ(PIPE_DATA_M2(transcoder))
					& TU_SIZE_MASK) >> TU_SIZE_SHIFT) + 1;
		}
	} else {
		m_n->link_m = I915_READ(PIPE_LINK_M_G4X(pipe));
		m_n->link_n = I915_READ(PIPE_LINK_N_G4X(pipe));
		m_n->gmch_m = I915_READ(PIPE_DATA_M_G4X(pipe))
			& ~TU_SIZE_MASK;
		m_n->gmch_n = I915_READ(PIPE_DATA_N_G4X(pipe));
		m_n->tu = ((I915_READ(PIPE_DATA_M_G4X(pipe))
			    & TU_SIZE_MASK) >> TU_SIZE_SHIFT) + 1;
	}
}

void intel_dp_get_m_n(struct intel_crtc *crtc,
		      struct intel_crtc_state *pipe_config)
{
	if (pipe_config->has_pch_encoder)
		intel_pch_transcoder_get_m_n(crtc, &pipe_config->dp_m_n);
	else
		intel_cpu_transcoder_get_m_n(crtc, pipe_config->cpu_transcoder,
					     &pipe_config->dp_m_n,
					     &pipe_config->dp_m2_n2);
}

static void ironlake_get_fdi_m_n_config(struct intel_crtc *crtc,
					struct intel_crtc_state *pipe_config)
{
	intel_cpu_transcoder_get_m_n(crtc, pipe_config->cpu_transcoder,
				     &pipe_config->fdi_m_n, NULL);
}

static void skylake_get_pfit_config(struct intel_crtc *crtc,
				    struct intel_crtc_state *pipe_config)
{
	struct drm_device *dev = crtc->base.dev;
	struct drm_i915_private *dev_priv = dev->dev_private;
	struct intel_crtc_scaler_state *scaler_state = &pipe_config->scaler_state;
	uint32_t ps_ctrl = 0;
	int id = -1;
	int i;

	/* find scaler attached to this pipe */
	for (i = 0; i < crtc->num_scalers; i++) {
		ps_ctrl = I915_READ(SKL_PS_CTRL(crtc->pipe, i));
		if (ps_ctrl & PS_SCALER_EN && !(ps_ctrl & PS_PLANE_SEL_MASK)) {
			id = i;
			pipe_config->pch_pfit.enabled = true;
			pipe_config->pch_pfit.pos = I915_READ(SKL_PS_WIN_POS(crtc->pipe, i));
			pipe_config->pch_pfit.size = I915_READ(SKL_PS_WIN_SZ(crtc->pipe, i));
			break;
		}
	}

	scaler_state->scaler_id = id;
	if (id >= 0) {
		scaler_state->scaler_users |= (1 << SKL_CRTC_INDEX);
	} else {
		scaler_state->scaler_users &= ~(1 << SKL_CRTC_INDEX);
	}
}

static void
skylake_get_initial_plane_config(struct intel_crtc *crtc,
				 struct intel_initial_plane_config *plane_config)
{
	struct drm_device *dev = crtc->base.dev;
	struct drm_i915_private *dev_priv = dev->dev_private;
	u32 val, base, offset, stride_mult, tiling;
	int pipe = crtc->pipe;
	int fourcc, pixel_format;
	unsigned int aligned_height;
	struct drm_framebuffer *fb;
	struct intel_framebuffer *intel_fb;

	intel_fb = kzalloc(sizeof(*intel_fb), GFP_KERNEL);
	if (!intel_fb) {
		DRM_DEBUG_KMS("failed to alloc fb\n");
		return;
	}

	fb = &intel_fb->base;

	val = I915_READ(PLANE_CTL(pipe, 0));
	if (!(val & PLANE_CTL_ENABLE))
		goto error;

	pixel_format = val & PLANE_CTL_FORMAT_MASK;
	fourcc = skl_format_to_fourcc(pixel_format,
				      val & PLANE_CTL_ORDER_RGBX,
				      val & PLANE_CTL_ALPHA_MASK);
	fb->pixel_format = fourcc;
	fb->bits_per_pixel = drm_format_plane_cpp(fourcc, 0) * 8;

	tiling = val & PLANE_CTL_TILED_MASK;
	switch (tiling) {
	case PLANE_CTL_TILED_LINEAR:
		fb->modifier[0] = DRM_FORMAT_MOD_NONE;
		break;
	case PLANE_CTL_TILED_X:
		plane_config->tiling = I915_TILING_X;
		fb->modifier[0] = I915_FORMAT_MOD_X_TILED;
		break;
	case PLANE_CTL_TILED_Y:
		fb->modifier[0] = I915_FORMAT_MOD_Y_TILED;
		break;
	case PLANE_CTL_TILED_YF:
		fb->modifier[0] = I915_FORMAT_MOD_Yf_TILED;
		break;
	default:
		MISSING_CASE(tiling);
		goto error;
	}

	base = I915_READ(PLANE_SURF(pipe, 0)) & 0xfffff000;
	plane_config->base = base;

	offset = I915_READ(PLANE_OFFSET(pipe, 0));

	val = I915_READ(PLANE_SIZE(pipe, 0));
	fb->height = ((val >> 16) & 0xfff) + 1;
	fb->width = ((val >> 0) & 0x1fff) + 1;

	val = I915_READ(PLANE_STRIDE(pipe, 0));
	stride_mult = intel_fb_stride_alignment(dev_priv, fb->modifier[0],
						fb->pixel_format);
	fb->pitches[0] = (val & 0x3ff) * stride_mult;

	aligned_height = intel_fb_align_height(dev, fb->height,
					       fb->pixel_format,
					       fb->modifier[0]);

	plane_config->size = fb->pitches[0] * aligned_height;

	DRM_DEBUG_KMS("pipe %c with fb: size=%dx%d@%d, offset=%x, pitch %d, size 0x%x\n",
		      pipe_name(pipe), fb->width, fb->height,
		      fb->bits_per_pixel, base, fb->pitches[0],
		      plane_config->size);

	plane_config->fb = intel_fb;
	return;

error:
	kfree(fb);
}

static void ironlake_get_pfit_config(struct intel_crtc *crtc,
				     struct intel_crtc_state *pipe_config)
{
	struct drm_device *dev = crtc->base.dev;
	struct drm_i915_private *dev_priv = dev->dev_private;
	uint32_t tmp;

	tmp = I915_READ(PF_CTL(crtc->pipe));

	if (tmp & PF_ENABLE) {
		pipe_config->pch_pfit.enabled = true;
		pipe_config->pch_pfit.pos = I915_READ(PF_WIN_POS(crtc->pipe));
		pipe_config->pch_pfit.size = I915_READ(PF_WIN_SZ(crtc->pipe));

		/* We currently do not free assignements of panel fitters on
		 * ivb/hsw (since we don't use the higher upscaling modes which
		 * differentiates them) so just WARN about this case for now. */
		if (IS_GEN7(dev)) {
			WARN_ON((tmp & PF_PIPE_SEL_MASK_IVB) !=
				PF_PIPE_SEL_IVB(crtc->pipe));
		}
	}
}

static void
ironlake_get_initial_plane_config(struct intel_crtc *crtc,
				  struct intel_initial_plane_config *plane_config)
{
	struct drm_device *dev = crtc->base.dev;
	struct drm_i915_private *dev_priv = dev->dev_private;
	u32 val, base, offset;
	int pipe = crtc->pipe;
	int fourcc, pixel_format;
	unsigned int aligned_height;
	struct drm_framebuffer *fb;
	struct intel_framebuffer *intel_fb;

	val = I915_READ(DSPCNTR(pipe));
	if (!(val & DISPLAY_PLANE_ENABLE))
		return;

	intel_fb = kzalloc(sizeof(*intel_fb), GFP_KERNEL);
	if (!intel_fb) {
		DRM_DEBUG_KMS("failed to alloc fb\n");
		return;
	}

	fb = &intel_fb->base;

	if (INTEL_INFO(dev)->gen >= 4) {
		if (val & DISPPLANE_TILED) {
			plane_config->tiling = I915_TILING_X;
			fb->modifier[0] = I915_FORMAT_MOD_X_TILED;
		}
	}

	pixel_format = val & DISPPLANE_PIXFORMAT_MASK;
	fourcc = i9xx_format_to_fourcc(pixel_format);
	fb->pixel_format = fourcc;
	fb->bits_per_pixel = drm_format_plane_cpp(fourcc, 0) * 8;

	base = I915_READ(DSPSURF(pipe)) & 0xfffff000;
	if (IS_HASWELL(dev) || IS_BROADWELL(dev)) {
		offset = I915_READ(DSPOFFSET(pipe));
	} else {
		if (plane_config->tiling)
			offset = I915_READ(DSPTILEOFF(pipe));
		else
			offset = I915_READ(DSPLINOFF(pipe));
	}
	plane_config->base = base;

	val = I915_READ(PIPESRC(pipe));
	fb->width = ((val >> 16) & 0xfff) + 1;
	fb->height = ((val >> 0) & 0xfff) + 1;

	val = I915_READ(DSPSTRIDE(pipe));
	fb->pitches[0] = val & 0xffffffc0;

	aligned_height = intel_fb_align_height(dev, fb->height,
					       fb->pixel_format,
					       fb->modifier[0]);

	plane_config->size = fb->pitches[0] * aligned_height;

	DRM_DEBUG_KMS("pipe %c with fb: size=%dx%d@%d, offset=%x, pitch %d, size 0x%x\n",
		      pipe_name(pipe), fb->width, fb->height,
		      fb->bits_per_pixel, base, fb->pitches[0],
		      plane_config->size);

	plane_config->fb = intel_fb;
}

static bool ironlake_get_pipe_config(struct intel_crtc *crtc,
				     struct intel_crtc_state *pipe_config)
{
	struct drm_device *dev = crtc->base.dev;
	struct drm_i915_private *dev_priv = dev->dev_private;
	enum intel_display_power_domain power_domain;
	uint32_t tmp;
	bool ret;

	power_domain = POWER_DOMAIN_PIPE(crtc->pipe);
	if (!intel_display_power_get_if_enabled(dev_priv, power_domain))
		return false;

	pipe_config->cpu_transcoder = (enum transcoder) crtc->pipe;
	pipe_config->shared_dpll = NULL;

	ret = false;
	tmp = I915_READ(PIPECONF(crtc->pipe));
	if (!(tmp & PIPECONF_ENABLE))
		goto out;

	switch (tmp & PIPECONF_BPC_MASK) {
	case PIPECONF_6BPC:
		pipe_config->pipe_bpp = 18;
		break;
	case PIPECONF_8BPC:
		pipe_config->pipe_bpp = 24;
		break;
	case PIPECONF_10BPC:
		pipe_config->pipe_bpp = 30;
		break;
	case PIPECONF_12BPC:
		pipe_config->pipe_bpp = 36;
		break;
	default:
		break;
	}

	if (tmp & PIPECONF_COLOR_RANGE_SELECT)
		pipe_config->limited_color_range = true;

	if (I915_READ(PCH_TRANSCONF(crtc->pipe)) & TRANS_ENABLE) {
		struct intel_shared_dpll *pll;
		enum intel_dpll_id pll_id;

		pipe_config->has_pch_encoder = true;

		tmp = I915_READ(FDI_RX_CTL(crtc->pipe));
		pipe_config->fdi_lanes = ((FDI_DP_PORT_WIDTH_MASK & tmp) >>
					  FDI_DP_PORT_WIDTH_SHIFT) + 1;

		ironlake_get_fdi_m_n_config(crtc, pipe_config);

		if (HAS_PCH_IBX(dev_priv)) {
			pll_id = (enum intel_dpll_id) crtc->pipe;
		} else {
			tmp = I915_READ(PCH_DPLL_SEL);
			if (tmp & TRANS_DPLLB_SEL(crtc->pipe))
				pll_id = DPLL_ID_PCH_PLL_B;
			else
				pll_id= DPLL_ID_PCH_PLL_A;
		}

		pipe_config->shared_dpll =
			intel_get_shared_dpll_by_id(dev_priv, pll_id);
		pll = pipe_config->shared_dpll;

		WARN_ON(!pll->funcs.get_hw_state(dev_priv, pll,
						 &pipe_config->dpll_hw_state));

		tmp = pipe_config->dpll_hw_state.dpll;
		pipe_config->pixel_multiplier =
			((tmp & PLL_REF_SDVO_HDMI_MULTIPLIER_MASK)
			 >> PLL_REF_SDVO_HDMI_MULTIPLIER_SHIFT) + 1;

		ironlake_pch_clock_get(crtc, pipe_config);
	} else {
		pipe_config->pixel_multiplier = 1;
	}

	intel_get_pipe_timings(crtc, pipe_config);
	intel_get_pipe_src_size(crtc, pipe_config);

	ironlake_get_pfit_config(crtc, pipe_config);

	ret = true;

out:
	intel_display_power_put(dev_priv, power_domain);

	return ret;
}

static void assert_can_disable_lcpll(struct drm_i915_private *dev_priv)
{
	struct drm_device *dev = dev_priv->dev;
	struct intel_crtc *crtc;

	for_each_intel_crtc(dev, crtc)
		I915_STATE_WARN(crtc->active, "CRTC for pipe %c enabled\n",
		     pipe_name(crtc->pipe));

	I915_STATE_WARN(I915_READ(HSW_PWR_WELL_DRIVER), "Power well on\n");
	I915_STATE_WARN(I915_READ(SPLL_CTL) & SPLL_PLL_ENABLE, "SPLL enabled\n");
	I915_STATE_WARN(I915_READ(WRPLL_CTL(0)) & WRPLL_PLL_ENABLE, "WRPLL1 enabled\n");
	I915_STATE_WARN(I915_READ(WRPLL_CTL(1)) & WRPLL_PLL_ENABLE, "WRPLL2 enabled\n");
	I915_STATE_WARN(I915_READ(PCH_PP_STATUS) & PP_ON, "Panel power on\n");
	I915_STATE_WARN(I915_READ(BLC_PWM_CPU_CTL2) & BLM_PWM_ENABLE,
	     "CPU PWM1 enabled\n");
	if (IS_HASWELL(dev))
		I915_STATE_WARN(I915_READ(HSW_BLC_PWM2_CTL) & BLM_PWM_ENABLE,
		     "CPU PWM2 enabled\n");
	I915_STATE_WARN(I915_READ(BLC_PWM_PCH_CTL1) & BLM_PCH_PWM_ENABLE,
	     "PCH PWM1 enabled\n");
	I915_STATE_WARN(I915_READ(UTIL_PIN_CTL) & UTIL_PIN_ENABLE,
	     "Utility pin enabled\n");
	I915_STATE_WARN(I915_READ(PCH_GTC_CTL) & PCH_GTC_ENABLE, "PCH GTC enabled\n");

	/*
	 * In theory we can still leave IRQs enabled, as long as only the HPD
	 * interrupts remain enabled. We used to check for that, but since it's
	 * gen-specific and since we only disable LCPLL after we fully disable
	 * the interrupts, the check below should be enough.
	 */
	I915_STATE_WARN(intel_irqs_enabled(dev_priv), "IRQs enabled\n");
}

static uint32_t hsw_read_dcomp(struct drm_i915_private *dev_priv)
{
	struct drm_device *dev = dev_priv->dev;

	if (IS_HASWELL(dev))
		return I915_READ(D_COMP_HSW);
	else
		return I915_READ(D_COMP_BDW);
}

static void hsw_write_dcomp(struct drm_i915_private *dev_priv, uint32_t val)
{
	struct drm_device *dev = dev_priv->dev;

	if (IS_HASWELL(dev)) {
		mutex_lock(&dev_priv->rps.hw_lock);
		if (sandybridge_pcode_write(dev_priv, GEN6_PCODE_WRITE_D_COMP,
					    val))
			DRM_ERROR("Failed to write to D_COMP\n");
		mutex_unlock(&dev_priv->rps.hw_lock);
	} else {
		I915_WRITE(D_COMP_BDW, val);
		POSTING_READ(D_COMP_BDW);
	}
}

/*
 * This function implements pieces of two sequences from BSpec:
 * - Sequence for display software to disable LCPLL
 * - Sequence for display software to allow package C8+
 * The steps implemented here are just the steps that actually touch the LCPLL
 * register. Callers should take care of disabling all the display engine
 * functions, doing the mode unset, fixing interrupts, etc.
 */
static void hsw_disable_lcpll(struct drm_i915_private *dev_priv,
			      bool switch_to_fclk, bool allow_power_down)
{
	uint32_t val;

	assert_can_disable_lcpll(dev_priv);

	val = I915_READ(LCPLL_CTL);

	if (switch_to_fclk) {
		val |= LCPLL_CD_SOURCE_FCLK;
		I915_WRITE(LCPLL_CTL, val);

		if (wait_for_atomic_us(I915_READ(LCPLL_CTL) &
				       LCPLL_CD_SOURCE_FCLK_DONE, 1))
			DRM_ERROR("Switching to FCLK failed\n");

		val = I915_READ(LCPLL_CTL);
	}

	val |= LCPLL_PLL_DISABLE;
	I915_WRITE(LCPLL_CTL, val);
	POSTING_READ(LCPLL_CTL);

	if (wait_for((I915_READ(LCPLL_CTL) & LCPLL_PLL_LOCK) == 0, 1))
		DRM_ERROR("LCPLL still locked\n");

	val = hsw_read_dcomp(dev_priv);
	val |= D_COMP_COMP_DISABLE;
	hsw_write_dcomp(dev_priv, val);
	ndelay(100);

	if (wait_for((hsw_read_dcomp(dev_priv) & D_COMP_RCOMP_IN_PROGRESS) == 0,
		     1))
		DRM_ERROR("D_COMP RCOMP still in progress\n");

	if (allow_power_down) {
		val = I915_READ(LCPLL_CTL);
		val |= LCPLL_POWER_DOWN_ALLOW;
		I915_WRITE(LCPLL_CTL, val);
		POSTING_READ(LCPLL_CTL);
	}
}

/*
 * Fully restores LCPLL, disallowing power down and switching back to LCPLL
 * source.
 */
static void hsw_restore_lcpll(struct drm_i915_private *dev_priv)
{
	uint32_t val;

	val = I915_READ(LCPLL_CTL);

	if ((val & (LCPLL_PLL_LOCK | LCPLL_PLL_DISABLE | LCPLL_CD_SOURCE_FCLK |
		    LCPLL_POWER_DOWN_ALLOW)) == LCPLL_PLL_LOCK)
		return;

	/*
	 * Make sure we're not on PC8 state before disabling PC8, otherwise
	 * we'll hang the machine. To prevent PC8 state, just enable force_wake.
	 */
	intel_uncore_forcewake_get(dev_priv, FORCEWAKE_ALL);

	if (val & LCPLL_POWER_DOWN_ALLOW) {
		val &= ~LCPLL_POWER_DOWN_ALLOW;
		I915_WRITE(LCPLL_CTL, val);
		POSTING_READ(LCPLL_CTL);
	}

	val = hsw_read_dcomp(dev_priv);
	val |= D_COMP_COMP_FORCE;
	val &= ~D_COMP_COMP_DISABLE;
	hsw_write_dcomp(dev_priv, val);

	val = I915_READ(LCPLL_CTL);
	val &= ~LCPLL_PLL_DISABLE;
	I915_WRITE(LCPLL_CTL, val);

	if (wait_for(I915_READ(LCPLL_CTL) & LCPLL_PLL_LOCK, 5))
		DRM_ERROR("LCPLL not locked yet\n");

	if (val & LCPLL_CD_SOURCE_FCLK) {
		val = I915_READ(LCPLL_CTL);
		val &= ~LCPLL_CD_SOURCE_FCLK;
		I915_WRITE(LCPLL_CTL, val);

		if (wait_for_atomic_us((I915_READ(LCPLL_CTL) &
					LCPLL_CD_SOURCE_FCLK_DONE) == 0, 1))
			DRM_ERROR("Switching back to LCPLL failed\n");
	}

	intel_uncore_forcewake_put(dev_priv, FORCEWAKE_ALL);
	intel_update_cdclk(dev_priv->dev);
}

/*
 * Package states C8 and deeper are really deep PC states that can only be
 * reached when all the devices on the system allow it, so even if the graphics
 * device allows PC8+, it doesn't mean the system will actually get to these
 * states. Our driver only allows PC8+ when going into runtime PM.
 *
 * The requirements for PC8+ are that all the outputs are disabled, the power
 * well is disabled and most interrupts are disabled, and these are also
 * requirements for runtime PM. When these conditions are met, we manually do
 * the other conditions: disable the interrupts, clocks and switch LCPLL refclk
 * to Fclk. If we're in PC8+ and we get an non-hotplug interrupt, we can hard
 * hang the machine.
 *
 * When we really reach PC8 or deeper states (not just when we allow it) we lose
 * the state of some registers, so when we come back from PC8+ we need to
 * restore this state. We don't get into PC8+ if we're not in RC6, so we don't
 * need to take care of the registers kept by RC6. Notice that this happens even
 * if we don't put the device in PCI D3 state (which is what currently happens
 * because of the runtime PM support).
 *
 * For more, read "Display Sequences for Package C8" on the hardware
 * documentation.
 */
void hsw_enable_pc8(struct drm_i915_private *dev_priv)
{
	struct drm_device *dev = dev_priv->dev;
	uint32_t val;

	DRM_DEBUG_KMS("Enabling package C8+\n");

	if (HAS_PCH_LPT_LP(dev)) {
		val = I915_READ(SOUTH_DSPCLK_GATE_D);
		val &= ~PCH_LP_PARTITION_LEVEL_DISABLE;
		I915_WRITE(SOUTH_DSPCLK_GATE_D, val);
	}

	lpt_disable_clkout_dp(dev);
	hsw_disable_lcpll(dev_priv, true, true);
}

void hsw_disable_pc8(struct drm_i915_private *dev_priv)
{
	struct drm_device *dev = dev_priv->dev;
	uint32_t val;

	DRM_DEBUG_KMS("Disabling package C8+\n");

	hsw_restore_lcpll(dev_priv);
	lpt_init_pch_refclk(dev);

	if (HAS_PCH_LPT_LP(dev)) {
		val = I915_READ(SOUTH_DSPCLK_GATE_D);
		val |= PCH_LP_PARTITION_LEVEL_DISABLE;
		I915_WRITE(SOUTH_DSPCLK_GATE_D, val);
	}
}

static void broxton_modeset_commit_cdclk(struct drm_atomic_state *old_state)
{
	struct drm_device *dev = old_state->dev;
	struct intel_atomic_state *old_intel_state =
		to_intel_atomic_state(old_state);
	unsigned int req_cdclk = old_intel_state->dev_cdclk;

	broxton_set_cdclk(to_i915(dev), req_cdclk);
}

/* compute the max rate for new configuration */
static int ilk_max_pixel_rate(struct drm_atomic_state *state)
{
	struct intel_atomic_state *intel_state = to_intel_atomic_state(state);
	struct drm_i915_private *dev_priv = state->dev->dev_private;
	struct drm_crtc *crtc;
	struct drm_crtc_state *cstate;
	struct intel_crtc_state *crtc_state;
	unsigned max_pixel_rate = 0, i;
	enum pipe pipe;

	memcpy(intel_state->min_pixclk, dev_priv->min_pixclk,
	       sizeof(intel_state->min_pixclk));

	for_each_crtc_in_state(state, crtc, cstate, i) {
		int pixel_rate;

		crtc_state = to_intel_crtc_state(cstate);
		if (!crtc_state->base.enable) {
			intel_state->min_pixclk[i] = 0;
			continue;
		}

		pixel_rate = ilk_pipe_pixel_rate(crtc_state);

		/* pixel rate mustn't exceed 95% of cdclk with IPS on BDW */
		if (IS_BROADWELL(dev_priv) && crtc_state->ips_enabled)
			pixel_rate = DIV_ROUND_UP(pixel_rate * 100, 95);

		intel_state->min_pixclk[i] = pixel_rate;
	}

	for_each_pipe(dev_priv, pipe)
		max_pixel_rate = max(intel_state->min_pixclk[pipe], max_pixel_rate);

	return max_pixel_rate;
}

static void broadwell_set_cdclk(struct drm_device *dev, int cdclk)
{
	struct drm_i915_private *dev_priv = dev->dev_private;
	uint32_t val, data;
	int ret;

	if (WARN((I915_READ(LCPLL_CTL) &
		  (LCPLL_PLL_DISABLE | LCPLL_PLL_LOCK |
		   LCPLL_CD_CLOCK_DISABLE | LCPLL_ROOT_CD_CLOCK_DISABLE |
		   LCPLL_CD2X_CLOCK_DISABLE | LCPLL_POWER_DOWN_ALLOW |
		   LCPLL_CD_SOURCE_FCLK)) != LCPLL_PLL_LOCK,
		 "trying to change cdclk frequency with cdclk not enabled\n"))
		return;

	mutex_lock(&dev_priv->rps.hw_lock);
	ret = sandybridge_pcode_write(dev_priv,
				      BDW_PCODE_DISPLAY_FREQ_CHANGE_REQ, 0x0);
	mutex_unlock(&dev_priv->rps.hw_lock);
	if (ret) {
		DRM_ERROR("failed to inform pcode about cdclk change\n");
		return;
	}

	val = I915_READ(LCPLL_CTL);
	val |= LCPLL_CD_SOURCE_FCLK;
	I915_WRITE(LCPLL_CTL, val);

	if (wait_for_us(I915_READ(LCPLL_CTL) &
			LCPLL_CD_SOURCE_FCLK_DONE, 1))
		DRM_ERROR("Switching to FCLK failed\n");

	val = I915_READ(LCPLL_CTL);
	val &= ~LCPLL_CLK_FREQ_MASK;

	switch (cdclk) {
	case 450000:
		val |= LCPLL_CLK_FREQ_450;
		data = 0;
		break;
	case 540000:
		val |= LCPLL_CLK_FREQ_54O_BDW;
		data = 1;
		break;
	case 337500:
		val |= LCPLL_CLK_FREQ_337_5_BDW;
		data = 2;
		break;
	case 675000:
		val |= LCPLL_CLK_FREQ_675_BDW;
		data = 3;
		break;
	default:
		WARN(1, "invalid cdclk frequency\n");
		return;
	}

	I915_WRITE(LCPLL_CTL, val);

	val = I915_READ(LCPLL_CTL);
	val &= ~LCPLL_CD_SOURCE_FCLK;
	I915_WRITE(LCPLL_CTL, val);

	if (wait_for_us((I915_READ(LCPLL_CTL) &
			LCPLL_CD_SOURCE_FCLK_DONE) == 0, 1))
		DRM_ERROR("Switching back to LCPLL failed\n");

	mutex_lock(&dev_priv->rps.hw_lock);
	sandybridge_pcode_write(dev_priv, HSW_PCODE_DE_WRITE_FREQ_REQ, data);
	mutex_unlock(&dev_priv->rps.hw_lock);

	I915_WRITE(CDCLK_FREQ, DIV_ROUND_CLOSEST(cdclk, 1000) - 1);

	intel_update_cdclk(dev);

	WARN(cdclk != dev_priv->cdclk_freq,
	     "cdclk requested %d kHz but got %d kHz\n",
	     cdclk, dev_priv->cdclk_freq);
}

static int broadwell_modeset_calc_cdclk(struct drm_atomic_state *state)
{
	struct drm_i915_private *dev_priv = to_i915(state->dev);
	struct intel_atomic_state *intel_state = to_intel_atomic_state(state);
	int max_pixclk = ilk_max_pixel_rate(state);
	int cdclk;

	/*
	 * FIXME should also account for plane ratio
	 * once 64bpp pixel formats are supported.
	 */
	if (max_pixclk > 540000)
		cdclk = 675000;
	else if (max_pixclk > 450000)
		cdclk = 540000;
	else if (max_pixclk > 337500)
		cdclk = 450000;
	else
		cdclk = 337500;

	if (cdclk > dev_priv->max_cdclk_freq) {
		DRM_DEBUG_KMS("requested cdclk (%d kHz) exceeds max (%d kHz)\n",
			      cdclk, dev_priv->max_cdclk_freq);
		return -EINVAL;
	}

	intel_state->cdclk = intel_state->dev_cdclk = cdclk;
	if (!intel_state->active_crtcs)
		intel_state->dev_cdclk = 337500;

	return 0;
}

static void broadwell_modeset_commit_cdclk(struct drm_atomic_state *old_state)
{
	struct drm_device *dev = old_state->dev;
	struct intel_atomic_state *old_intel_state =
		to_intel_atomic_state(old_state);
	unsigned req_cdclk = old_intel_state->dev_cdclk;

	broadwell_set_cdclk(dev, req_cdclk);
}

static int haswell_crtc_compute_clock(struct intel_crtc *crtc,
				      struct intel_crtc_state *crtc_state)
{
	struct intel_encoder *intel_encoder =
		intel_ddi_get_crtc_new_encoder(crtc_state);

	if (intel_encoder->type != INTEL_OUTPUT_DSI) {
		if (!intel_ddi_pll_select(crtc, crtc_state))
			return -EINVAL;
	}

	crtc->lowfreq_avail = false;

	return 0;
}

static void bxt_get_ddi_pll(struct drm_i915_private *dev_priv,
				enum port port,
				struct intel_crtc_state *pipe_config)
{
	enum intel_dpll_id id;

	switch (port) {
	case PORT_A:
		pipe_config->ddi_pll_sel = SKL_DPLL0;
		id = DPLL_ID_SKL_DPLL0;
		break;
	case PORT_B:
		pipe_config->ddi_pll_sel = SKL_DPLL1;
		id = DPLL_ID_SKL_DPLL1;
		break;
	case PORT_C:
		pipe_config->ddi_pll_sel = SKL_DPLL2;
		id = DPLL_ID_SKL_DPLL2;
		break;
	default:
		DRM_ERROR("Incorrect port type\n");
		return;
	}

	pipe_config->shared_dpll = intel_get_shared_dpll_by_id(dev_priv, id);
}

static void skylake_get_ddi_pll(struct drm_i915_private *dev_priv,
				enum port port,
				struct intel_crtc_state *pipe_config)
{
	enum intel_dpll_id id;
	u32 temp;

	temp = I915_READ(DPLL_CTRL2) & DPLL_CTRL2_DDI_CLK_SEL_MASK(port);
	pipe_config->ddi_pll_sel = temp >> (port * 3 + 1);

	switch (pipe_config->ddi_pll_sel) {
	case SKL_DPLL0:
		id = DPLL_ID_SKL_DPLL0;
		break;
	case SKL_DPLL1:
		id = DPLL_ID_SKL_DPLL1;
		break;
	case SKL_DPLL2:
		id = DPLL_ID_SKL_DPLL2;
		break;
	case SKL_DPLL3:
		id = DPLL_ID_SKL_DPLL3;
		break;
	default:
		MISSING_CASE(pipe_config->ddi_pll_sel);
		return;
	}

	pipe_config->shared_dpll = intel_get_shared_dpll_by_id(dev_priv, id);
}

static void haswell_get_ddi_pll(struct drm_i915_private *dev_priv,
				enum port port,
				struct intel_crtc_state *pipe_config)
{
	enum intel_dpll_id id;

	pipe_config->ddi_pll_sel = I915_READ(PORT_CLK_SEL(port));

	switch (pipe_config->ddi_pll_sel) {
	case PORT_CLK_SEL_WRPLL1:
		id = DPLL_ID_WRPLL1;
		break;
	case PORT_CLK_SEL_WRPLL2:
		id = DPLL_ID_WRPLL2;
		break;
	case PORT_CLK_SEL_SPLL:
		id = DPLL_ID_SPLL;
		break;
	case PORT_CLK_SEL_LCPLL_810:
		id = DPLL_ID_LCPLL_810;
		break;
	case PORT_CLK_SEL_LCPLL_1350:
		id = DPLL_ID_LCPLL_1350;
		break;
	case PORT_CLK_SEL_LCPLL_2700:
		id = DPLL_ID_LCPLL_2700;
		break;
	default:
		MISSING_CASE(pipe_config->ddi_pll_sel);
		/* fall through */
	case PORT_CLK_SEL_NONE:
		return;
	}

	pipe_config->shared_dpll = intel_get_shared_dpll_by_id(dev_priv, id);
}

static bool hsw_get_transcoder_state(struct intel_crtc *crtc,
				     struct intel_crtc_state *pipe_config,
				     unsigned long *power_domain_mask)
{
	struct drm_device *dev = crtc->base.dev;
	struct drm_i915_private *dev_priv = dev->dev_private;
	enum intel_display_power_domain power_domain;
	u32 tmp;

	pipe_config->cpu_transcoder = (enum transcoder) crtc->pipe;

	/*
	 * XXX: Do intel_display_power_get_if_enabled before reading this (for
	 * consistency and less surprising code; it's in always on power).
	 */
	tmp = I915_READ(TRANS_DDI_FUNC_CTL(TRANSCODER_EDP));
	if (tmp & TRANS_DDI_FUNC_ENABLE) {
		enum pipe trans_edp_pipe;
		switch (tmp & TRANS_DDI_EDP_INPUT_MASK) {
		default:
			WARN(1, "unknown pipe linked to edp transcoder\n");
		case TRANS_DDI_EDP_INPUT_A_ONOFF:
		case TRANS_DDI_EDP_INPUT_A_ON:
			trans_edp_pipe = PIPE_A;
			break;
		case TRANS_DDI_EDP_INPUT_B_ONOFF:
			trans_edp_pipe = PIPE_B;
			break;
		case TRANS_DDI_EDP_INPUT_C_ONOFF:
			trans_edp_pipe = PIPE_C;
			break;
		}

		if (trans_edp_pipe == crtc->pipe)
			pipe_config->cpu_transcoder = TRANSCODER_EDP;
	}

	power_domain = POWER_DOMAIN_TRANSCODER(pipe_config->cpu_transcoder);
	if (!intel_display_power_get_if_enabled(dev_priv, power_domain))
		return false;
	*power_domain_mask |= BIT(power_domain);

	tmp = I915_READ(PIPECONF(pipe_config->cpu_transcoder));

	return tmp & PIPECONF_ENABLE;
}

static bool bxt_get_dsi_transcoder_state(struct intel_crtc *crtc,
					 struct intel_crtc_state *pipe_config,
					 unsigned long *power_domain_mask)
{
	struct drm_device *dev = crtc->base.dev;
	struct drm_i915_private *dev_priv = dev->dev_private;
	enum intel_display_power_domain power_domain;
	enum port port;
	enum transcoder cpu_transcoder;
	u32 tmp;

	pipe_config->has_dsi_encoder = false;

	for_each_port_masked(port, BIT(PORT_A) | BIT(PORT_C)) {
		if (port == PORT_A)
			cpu_transcoder = TRANSCODER_DSI_A;
		else
			cpu_transcoder = TRANSCODER_DSI_C;

		power_domain = POWER_DOMAIN_TRANSCODER(cpu_transcoder);
		if (!intel_display_power_get_if_enabled(dev_priv, power_domain))
			continue;
		*power_domain_mask |= BIT(power_domain);

		/*
		 * The PLL needs to be enabled with a valid divider
		 * configuration, otherwise accessing DSI registers will hang
		 * the machine. See BSpec North Display Engine
		 * registers/MIPI[BXT]. We can break out here early, since we
		 * need the same DSI PLL to be enabled for both DSI ports.
		 */
		if (!intel_dsi_pll_is_enabled(dev_priv))
			break;

		/* XXX: this works for video mode only */
		tmp = I915_READ(BXT_MIPI_PORT_CTRL(port));
		if (!(tmp & DPI_ENABLE))
			continue;

		tmp = I915_READ(MIPI_CTRL(port));
		if ((tmp & BXT_PIPE_SELECT_MASK) != BXT_PIPE_SELECT(crtc->pipe))
			continue;

		pipe_config->cpu_transcoder = cpu_transcoder;
		pipe_config->has_dsi_encoder = true;
		break;
	}

	return pipe_config->has_dsi_encoder;
}

static void haswell_get_ddi_port_state(struct intel_crtc *crtc,
				       struct intel_crtc_state *pipe_config)
{
	struct drm_device *dev = crtc->base.dev;
	struct drm_i915_private *dev_priv = dev->dev_private;
	struct intel_shared_dpll *pll;
	enum port port;
	uint32_t tmp;

	tmp = I915_READ(TRANS_DDI_FUNC_CTL(pipe_config->cpu_transcoder));

	port = (tmp & TRANS_DDI_PORT_MASK) >> TRANS_DDI_PORT_SHIFT;

	if (IS_SKYLAKE(dev) || IS_KABYLAKE(dev))
		skylake_get_ddi_pll(dev_priv, port, pipe_config);
	else if (IS_BROXTON(dev))
		bxt_get_ddi_pll(dev_priv, port, pipe_config);
	else
		haswell_get_ddi_pll(dev_priv, port, pipe_config);

	pll = pipe_config->shared_dpll;
	if (pll) {
		WARN_ON(!pll->funcs.get_hw_state(dev_priv, pll,
						 &pipe_config->dpll_hw_state));
	}

	/*
	 * Haswell has only FDI/PCH transcoder A. It is which is connected to
	 * DDI E. So just check whether this pipe is wired to DDI E and whether
	 * the PCH transcoder is on.
	 */
	if (INTEL_INFO(dev)->gen < 9 &&
	    (port == PORT_E) && I915_READ(LPT_TRANSCONF) & TRANS_ENABLE) {
		pipe_config->has_pch_encoder = true;

		tmp = I915_READ(FDI_RX_CTL(PIPE_A));
		pipe_config->fdi_lanes = ((FDI_DP_PORT_WIDTH_MASK & tmp) >>
					  FDI_DP_PORT_WIDTH_SHIFT) + 1;

		ironlake_get_fdi_m_n_config(crtc, pipe_config);
	}
}

static bool haswell_get_pipe_config(struct intel_crtc *crtc,
				    struct intel_crtc_state *pipe_config)
{
	struct drm_device *dev = crtc->base.dev;
	struct drm_i915_private *dev_priv = dev->dev_private;
	enum intel_display_power_domain power_domain;
	unsigned long power_domain_mask;
	bool active;

	power_domain = POWER_DOMAIN_PIPE(crtc->pipe);
	if (!intel_display_power_get_if_enabled(dev_priv, power_domain))
		return false;
	power_domain_mask = BIT(power_domain);

	pipe_config->shared_dpll = NULL;

	active = hsw_get_transcoder_state(crtc, pipe_config, &power_domain_mask);

	if (IS_BROXTON(dev_priv)) {
		bxt_get_dsi_transcoder_state(crtc, pipe_config,
					     &power_domain_mask);
		WARN_ON(active && pipe_config->has_dsi_encoder);
		if (pipe_config->has_dsi_encoder)
			active = true;
	}

	if (!active)
		goto out;

	if (!pipe_config->has_dsi_encoder) {
		haswell_get_ddi_port_state(crtc, pipe_config);
		intel_get_pipe_timings(crtc, pipe_config);
	}

	intel_get_pipe_src_size(crtc, pipe_config);

	pipe_config->gamma_mode =
		I915_READ(GAMMA_MODE(crtc->pipe)) & GAMMA_MODE_MODE_MASK;

	if (INTEL_INFO(dev)->gen >= 9) {
		skl_init_scalers(dev, crtc, pipe_config);
	}

	if (INTEL_INFO(dev)->gen >= 9) {
		pipe_config->scaler_state.scaler_id = -1;
		pipe_config->scaler_state.scaler_users &= ~(1 << SKL_CRTC_INDEX);
	}

	power_domain = POWER_DOMAIN_PIPE_PANEL_FITTER(crtc->pipe);
	if (intel_display_power_get_if_enabled(dev_priv, power_domain)) {
		power_domain_mask |= BIT(power_domain);
		if (INTEL_INFO(dev)->gen >= 9)
			skylake_get_pfit_config(crtc, pipe_config);
		else
			ironlake_get_pfit_config(crtc, pipe_config);
	}

	if (IS_HASWELL(dev))
		pipe_config->ips_enabled = hsw_crtc_supports_ips(crtc) &&
			(I915_READ(IPS_CTL) & IPS_ENABLE);

	if (pipe_config->cpu_transcoder != TRANSCODER_EDP &&
	    !transcoder_is_dsi(pipe_config->cpu_transcoder)) {
		pipe_config->pixel_multiplier =
			I915_READ(PIPE_MULT(pipe_config->cpu_transcoder)) + 1;
	} else {
		pipe_config->pixel_multiplier = 1;
	}

out:
	for_each_power_domain(power_domain, power_domain_mask)
		intel_display_power_put(dev_priv, power_domain);

	return active;
}

static void i845_update_cursor(struct drm_crtc *crtc, u32 base,
			       const struct intel_plane_state *plane_state)
{
	struct drm_device *dev = crtc->dev;
	struct drm_i915_private *dev_priv = dev->dev_private;
	struct intel_crtc *intel_crtc = to_intel_crtc(crtc);
	uint32_t cntl = 0, size = 0;

	if (plane_state && plane_state->visible) {
		unsigned int width = plane_state->base.crtc_w;
		unsigned int height = plane_state->base.crtc_h;
		unsigned int stride = roundup_pow_of_two(width) * 4;

		switch (stride) {
		default:
			WARN_ONCE(1, "Invalid cursor width/stride, width=%u, stride=%u\n",
				  width, stride);
			stride = 256;
			/* fallthrough */
		case 256:
		case 512:
		case 1024:
		case 2048:
			break;
		}

		cntl |= CURSOR_ENABLE |
			CURSOR_GAMMA_ENABLE |
			CURSOR_FORMAT_ARGB |
			CURSOR_STRIDE(stride);

		size = (height << 12) | width;
	}

	if (intel_crtc->cursor_cntl != 0 &&
	    (intel_crtc->cursor_base != base ||
	     intel_crtc->cursor_size != size ||
	     intel_crtc->cursor_cntl != cntl)) {
		/* On these chipsets we can only modify the base/size/stride
		 * whilst the cursor is disabled.
		 */
		I915_WRITE(CURCNTR(PIPE_A), 0);
		POSTING_READ(CURCNTR(PIPE_A));
		intel_crtc->cursor_cntl = 0;
	}

	if (intel_crtc->cursor_base != base) {
		I915_WRITE(CURBASE(PIPE_A), base);
		intel_crtc->cursor_base = base;
	}

	if (intel_crtc->cursor_size != size) {
		I915_WRITE(CURSIZE, size);
		intel_crtc->cursor_size = size;
	}

	if (intel_crtc->cursor_cntl != cntl) {
		I915_WRITE(CURCNTR(PIPE_A), cntl);
		POSTING_READ(CURCNTR(PIPE_A));
		intel_crtc->cursor_cntl = cntl;
	}
}

static void i9xx_update_cursor(struct drm_crtc *crtc, u32 base,
			       const struct intel_plane_state *plane_state)
{
	struct drm_device *dev = crtc->dev;
	struct drm_i915_private *dev_priv = dev->dev_private;
	struct intel_crtc *intel_crtc = to_intel_crtc(crtc);
	int pipe = intel_crtc->pipe;
	uint32_t cntl = 0;

	if (plane_state && plane_state->visible) {
		cntl = MCURSOR_GAMMA_ENABLE;
		switch (plane_state->base.crtc_w) {
			case 64:
				cntl |= CURSOR_MODE_64_ARGB_AX;
				break;
			case 128:
				cntl |= CURSOR_MODE_128_ARGB_AX;
				break;
			case 256:
				cntl |= CURSOR_MODE_256_ARGB_AX;
				break;
			default:
				MISSING_CASE(plane_state->base.crtc_w);
				return;
		}
		cntl |= pipe << 28; /* Connect to correct pipe */

		if (HAS_DDI(dev))
			cntl |= CURSOR_PIPE_CSC_ENABLE;

		if (plane_state->base.rotation == BIT(DRM_ROTATE_180))
			cntl |= CURSOR_ROTATE_180;
	}

	if (intel_crtc->cursor_cntl != cntl) {
		I915_WRITE(CURCNTR(pipe), cntl);
		POSTING_READ(CURCNTR(pipe));
		intel_crtc->cursor_cntl = cntl;
	}

	/* and commit changes on next vblank */
	I915_WRITE(CURBASE(pipe), base);
	POSTING_READ(CURBASE(pipe));

	intel_crtc->cursor_base = base;
}

/* If no-part of the cursor is visible on the framebuffer, then the GPU may hang... */
static void intel_crtc_update_cursor(struct drm_crtc *crtc,
				     const struct intel_plane_state *plane_state)
{
	struct drm_device *dev = crtc->dev;
	struct drm_i915_private *dev_priv = dev->dev_private;
	struct intel_crtc *intel_crtc = to_intel_crtc(crtc);
	int pipe = intel_crtc->pipe;
	u32 base = intel_crtc->cursor_addr;
	u32 pos = 0;

	if (plane_state) {
		int x = plane_state->base.crtc_x;
		int y = plane_state->base.crtc_y;

		if (x < 0) {
			pos |= CURSOR_POS_SIGN << CURSOR_X_SHIFT;
			x = -x;
		}
		pos |= x << CURSOR_X_SHIFT;

		if (y < 0) {
			pos |= CURSOR_POS_SIGN << CURSOR_Y_SHIFT;
			y = -y;
		}
		pos |= y << CURSOR_Y_SHIFT;

		/* ILK+ do this automagically */
		if (HAS_GMCH_DISPLAY(dev) &&
		    plane_state->base.rotation == BIT(DRM_ROTATE_180)) {
			base += (plane_state->base.crtc_h *
				 plane_state->base.crtc_w - 1) * 4;
		}
	}

	I915_WRITE(CURPOS(pipe), pos);

	if (IS_845G(dev) || IS_I865G(dev))
		i845_update_cursor(crtc, base, plane_state);
	else
		i9xx_update_cursor(crtc, base, plane_state);
}

static bool cursor_size_ok(struct drm_device *dev,
			   uint32_t width, uint32_t height)
{
	if (width == 0 || height == 0)
		return false;

	/*
	 * 845g/865g are special in that they are only limited by
	 * the width of their cursors, the height is arbitrary up to
	 * the precision of the register. Everything else requires
	 * square cursors, limited to a few power-of-two sizes.
	 */
	if (IS_845G(dev) || IS_I865G(dev)) {
		if ((width & 63) != 0)
			return false;

		if (width > (IS_845G(dev) ? 64 : 512))
			return false;

		if (height > 1023)
			return false;
	} else {
		switch (width | height) {
		case 256:
		case 128:
			if (IS_GEN2(dev))
				return false;
		case 64:
			break;
		default:
			return false;
		}
	}

	return true;
}

/* VESA 640x480x72Hz mode to set on the pipe */
static struct drm_display_mode load_detect_mode = {
	DRM_MODE("640x480", DRM_MODE_TYPE_DEFAULT, 31500, 640, 664,
		 704, 832, 0, 480, 489, 491, 520, 0, DRM_MODE_FLAG_NHSYNC | DRM_MODE_FLAG_NVSYNC),
};

struct drm_framebuffer *
__intel_framebuffer_create(struct drm_device *dev,
			   struct drm_mode_fb_cmd2 *mode_cmd,
			   struct drm_i915_gem_object *obj)
{
	struct intel_framebuffer *intel_fb;
	int ret;

	intel_fb = kzalloc(sizeof(*intel_fb), GFP_KERNEL);
	if (!intel_fb)
		return ERR_PTR(-ENOMEM);

	ret = intel_framebuffer_init(dev, intel_fb, mode_cmd, obj);
	if (ret)
		goto err;

	return &intel_fb->base;

err:
	kfree(intel_fb);
	return ERR_PTR(ret);
}

static struct drm_framebuffer *
intel_framebuffer_create(struct drm_device *dev,
			 struct drm_mode_fb_cmd2 *mode_cmd,
			 struct drm_i915_gem_object *obj)
{
	struct drm_framebuffer *fb;
	int ret;

	ret = i915_mutex_lock_interruptible(dev);
	if (ret)
		return ERR_PTR(ret);
	fb = __intel_framebuffer_create(dev, mode_cmd, obj);
	mutex_unlock(&dev->struct_mutex);

	return fb;
}

static u32
intel_framebuffer_pitch_for_width(int width, int bpp)
{
	u32 pitch = DIV_ROUND_UP(width * bpp, 8);
	return ALIGN(pitch, 64);
}

static u32
intel_framebuffer_size_for_mode(struct drm_display_mode *mode, int bpp)
{
	u32 pitch = intel_framebuffer_pitch_for_width(mode->hdisplay, bpp);
	return PAGE_ALIGN(pitch * mode->vdisplay);
}

static struct drm_framebuffer *
intel_framebuffer_create_for_mode(struct drm_device *dev,
				  struct drm_display_mode *mode,
				  int depth, int bpp)
{
	struct drm_framebuffer *fb;
	struct drm_i915_gem_object *obj;
	struct drm_mode_fb_cmd2 mode_cmd = { 0 };

	obj = i915_gem_object_create(dev,
				    intel_framebuffer_size_for_mode(mode, bpp));
	if (IS_ERR(obj))
		return ERR_CAST(obj);

	mode_cmd.width = mode->hdisplay;
	mode_cmd.height = mode->vdisplay;
	mode_cmd.pitches[0] = intel_framebuffer_pitch_for_width(mode_cmd.width,
								bpp);
	mode_cmd.pixel_format = drm_mode_legacy_fb_format(bpp, depth);

	fb = intel_framebuffer_create(dev, &mode_cmd, obj);
	if (IS_ERR(fb))
		drm_gem_object_unreference_unlocked(&obj->base);

	return fb;
}

static struct drm_framebuffer *
mode_fits_in_fbdev(struct drm_device *dev,
		   struct drm_display_mode *mode)
{
#ifdef CONFIG_DRM_FBDEV_EMULATION
	struct drm_i915_private *dev_priv = dev->dev_private;
	struct drm_i915_gem_object *obj;
	struct drm_framebuffer *fb;

	if (!dev_priv->fbdev)
		return NULL;

	if (!dev_priv->fbdev->fb)
		return NULL;

	obj = dev_priv->fbdev->fb->obj;
	BUG_ON(!obj);

	fb = &dev_priv->fbdev->fb->base;
	if (fb->pitches[0] < intel_framebuffer_pitch_for_width(mode->hdisplay,
							       fb->bits_per_pixel))
		return NULL;

	if (obj->base.size < mode->vdisplay * fb->pitches[0])
		return NULL;

	drm_framebuffer_reference(fb);
	return fb;
#else
	return NULL;
#endif
}

static int intel_modeset_setup_plane_state(struct drm_atomic_state *state,
					   struct drm_crtc *crtc,
					   struct drm_display_mode *mode,
					   struct drm_framebuffer *fb,
					   int x, int y)
{
	struct drm_plane_state *plane_state;
	int hdisplay, vdisplay;
	int ret;

	plane_state = drm_atomic_get_plane_state(state, crtc->primary);
	if (IS_ERR(plane_state))
		return PTR_ERR(plane_state);

	if (mode)
		drm_crtc_get_hv_timing(mode, &hdisplay, &vdisplay);
	else
		hdisplay = vdisplay = 0;

	ret = drm_atomic_set_crtc_for_plane(plane_state, fb ? crtc : NULL);
	if (ret)
		return ret;
	drm_atomic_set_fb_for_plane(plane_state, fb);
	plane_state->crtc_x = 0;
	plane_state->crtc_y = 0;
	plane_state->crtc_w = hdisplay;
	plane_state->crtc_h = vdisplay;
	plane_state->src_x = x << 16;
	plane_state->src_y = y << 16;
	plane_state->src_w = hdisplay << 16;
	plane_state->src_h = vdisplay << 16;

	return 0;
}

bool intel_get_load_detect_pipe(struct drm_connector *connector,
				struct drm_display_mode *mode,
				struct intel_load_detect_pipe *old,
				struct drm_modeset_acquire_ctx *ctx)
{
	struct intel_crtc *intel_crtc;
	struct intel_encoder *intel_encoder =
		intel_attached_encoder(connector);
	struct drm_crtc *possible_crtc;
	struct drm_encoder *encoder = &intel_encoder->base;
	struct drm_crtc *crtc = NULL;
	struct drm_device *dev = encoder->dev;
	struct drm_framebuffer *fb;
	struct drm_mode_config *config = &dev->mode_config;
	struct drm_atomic_state *state = NULL, *restore_state = NULL;
	struct drm_connector_state *connector_state;
	struct intel_crtc_state *crtc_state;
	int ret, i = -1;

	DRM_DEBUG_KMS("[CONNECTOR:%d:%s], [ENCODER:%d:%s]\n",
		      connector->base.id, connector->name,
		      encoder->base.id, encoder->name);

	old->restore_state = NULL;

retry:
	ret = drm_modeset_lock(&config->connection_mutex, ctx);
	if (ret)
		goto fail;

	/*
	 * Algorithm gets a little messy:
	 *
	 *   - if the connector already has an assigned crtc, use it (but make
	 *     sure it's on first)
	 *
	 *   - try to find the first unused crtc that can drive this connector,
	 *     and use that if we find one
	 */

	/* See if we already have a CRTC for this connector */
	if (connector->state->crtc) {
		crtc = connector->state->crtc;

		ret = drm_modeset_lock(&crtc->mutex, ctx);
		if (ret)
			goto fail;

		/* Make sure the crtc and connector are running */
		goto found;
	}

	/* Find an unused one (if possible) */
	for_each_crtc(dev, possible_crtc) {
		i++;
		if (!(encoder->possible_crtcs & (1 << i)))
			continue;

		ret = drm_modeset_lock(&possible_crtc->mutex, ctx);
		if (ret)
			goto fail;

		if (possible_crtc->state->enable) {
			drm_modeset_unlock(&possible_crtc->mutex);
			continue;
		}

		crtc = possible_crtc;
		break;
	}

	/*
	 * If we didn't find an unused CRTC, don't use any.
	 */
	if (!crtc) {
		DRM_DEBUG_KMS("no pipe available for load-detect\n");
		goto fail;
	}

found:
	intel_crtc = to_intel_crtc(crtc);

	ret = drm_modeset_lock(&crtc->primary->mutex, ctx);
	if (ret)
		goto fail;

	state = drm_atomic_state_alloc(dev);
	restore_state = drm_atomic_state_alloc(dev);
	if (!state || !restore_state) {
		ret = -ENOMEM;
		goto fail;
	}

	state->acquire_ctx = ctx;
	restore_state->acquire_ctx = ctx;

	connector_state = drm_atomic_get_connector_state(state, connector);
	if (IS_ERR(connector_state)) {
		ret = PTR_ERR(connector_state);
		goto fail;
	}

	ret = drm_atomic_set_crtc_for_connector(connector_state, crtc);
	if (ret)
		goto fail;

	crtc_state = intel_atomic_get_crtc_state(state, intel_crtc);
	if (IS_ERR(crtc_state)) {
		ret = PTR_ERR(crtc_state);
		goto fail;
	}

	crtc_state->base.active = crtc_state->base.enable = true;

	if (!mode)
		mode = &load_detect_mode;

	/* We need a framebuffer large enough to accommodate all accesses
	 * that the plane may generate whilst we perform load detection.
	 * We can not rely on the fbcon either being present (we get called
	 * during its initialisation to detect all boot displays, or it may
	 * not even exist) or that it is large enough to satisfy the
	 * requested mode.
	 */
	fb = mode_fits_in_fbdev(dev, mode);
	if (fb == NULL) {
		DRM_DEBUG_KMS("creating tmp fb for load-detection\n");
		fb = intel_framebuffer_create_for_mode(dev, mode, 24, 32);
	} else
		DRM_DEBUG_KMS("reusing fbdev for load-detection framebuffer\n");
	if (IS_ERR(fb)) {
		DRM_DEBUG_KMS("failed to allocate framebuffer for load-detection\n");
		goto fail;
	}

	ret = intel_modeset_setup_plane_state(state, crtc, mode, fb, 0, 0);
	if (ret)
		goto fail;

	drm_framebuffer_unreference(fb);

	ret = drm_atomic_set_mode_for_crtc(&crtc_state->base, mode);
	if (ret)
		goto fail;

	ret = PTR_ERR_OR_ZERO(drm_atomic_get_connector_state(restore_state, connector));
	if (!ret)
		ret = PTR_ERR_OR_ZERO(drm_atomic_get_crtc_state(restore_state, crtc));
	if (!ret)
		ret = PTR_ERR_OR_ZERO(drm_atomic_get_plane_state(restore_state, crtc->primary));
	if (ret) {
		DRM_DEBUG_KMS("Failed to create a copy of old state to restore: %i\n", ret);
		goto fail;
	}

	ret = drm_atomic_commit(state);
	if (ret) {
		DRM_DEBUG_KMS("failed to set mode on load-detect pipe\n");
		goto fail;
	}

	old->restore_state = restore_state;

	/* let the connector get through one full cycle before testing */
	intel_wait_for_vblank(dev, intel_crtc->pipe);
	return true;

fail:
	drm_atomic_state_free(state);
	drm_atomic_state_free(restore_state);
	restore_state = state = NULL;

	if (ret == -EDEADLK) {
		drm_modeset_backoff(ctx);
		goto retry;
	}

	return false;
}

void intel_release_load_detect_pipe(struct drm_connector *connector,
				    struct intel_load_detect_pipe *old,
				    struct drm_modeset_acquire_ctx *ctx)
{
	struct intel_encoder *intel_encoder =
		intel_attached_encoder(connector);
	struct drm_encoder *encoder = &intel_encoder->base;
	struct drm_atomic_state *state = old->restore_state;
	int ret;

	DRM_DEBUG_KMS("[CONNECTOR:%d:%s], [ENCODER:%d:%s]\n",
		      connector->base.id, connector->name,
		      encoder->base.id, encoder->name);

	if (!state)
		return;

	ret = drm_atomic_commit(state);
	if (ret) {
		DRM_DEBUG_KMS("Couldn't release load detect pipe: %i\n", ret);
		drm_atomic_state_free(state);
	}
}

static int i9xx_pll_refclk(struct drm_device *dev,
			   const struct intel_crtc_state *pipe_config)
{
	struct drm_i915_private *dev_priv = dev->dev_private;
	u32 dpll = pipe_config->dpll_hw_state.dpll;

	if ((dpll & PLL_REF_INPUT_MASK) == PLLB_REF_INPUT_SPREADSPECTRUMIN)
		return dev_priv->vbt.lvds_ssc_freq;
	else if (HAS_PCH_SPLIT(dev))
		return 120000;
	else if (!IS_GEN2(dev))
		return 96000;
	else
		return 48000;
}

/* Returns the clock of the currently programmed mode of the given pipe. */
static void i9xx_crtc_clock_get(struct intel_crtc *crtc,
				struct intel_crtc_state *pipe_config)
{
	struct drm_device *dev = crtc->base.dev;
	struct drm_i915_private *dev_priv = dev->dev_private;
	int pipe = pipe_config->cpu_transcoder;
	u32 dpll = pipe_config->dpll_hw_state.dpll;
	u32 fp;
	intel_clock_t clock;
	int port_clock;
	int refclk = i9xx_pll_refclk(dev, pipe_config);

	if ((dpll & DISPLAY_RATE_SELECT_FPA1) == 0)
		fp = pipe_config->dpll_hw_state.fp0;
	else
		fp = pipe_config->dpll_hw_state.fp1;

	clock.m1 = (fp & FP_M1_DIV_MASK) >> FP_M1_DIV_SHIFT;
	if (IS_PINEVIEW(dev)) {
		clock.n = ffs((fp & FP_N_PINEVIEW_DIV_MASK) >> FP_N_DIV_SHIFT) - 1;
		clock.m2 = (fp & FP_M2_PINEVIEW_DIV_MASK) >> FP_M2_DIV_SHIFT;
	} else {
		clock.n = (fp & FP_N_DIV_MASK) >> FP_N_DIV_SHIFT;
		clock.m2 = (fp & FP_M2_DIV_MASK) >> FP_M2_DIV_SHIFT;
	}

	if (!IS_GEN2(dev)) {
		if (IS_PINEVIEW(dev))
			clock.p1 = ffs((dpll & DPLL_FPA01_P1_POST_DIV_MASK_PINEVIEW) >>
				DPLL_FPA01_P1_POST_DIV_SHIFT_PINEVIEW);
		else
			clock.p1 = ffs((dpll & DPLL_FPA01_P1_POST_DIV_MASK) >>
			       DPLL_FPA01_P1_POST_DIV_SHIFT);

		switch (dpll & DPLL_MODE_MASK) {
		case DPLLB_MODE_DAC_SERIAL:
			clock.p2 = dpll & DPLL_DAC_SERIAL_P2_CLOCK_DIV_5 ?
				5 : 10;
			break;
		case DPLLB_MODE_LVDS:
			clock.p2 = dpll & DPLLB_LVDS_P2_CLOCK_DIV_7 ?
				7 : 14;
			break;
		default:
			DRM_DEBUG_KMS("Unknown DPLL mode %08x in programmed "
				  "mode\n", (int)(dpll & DPLL_MODE_MASK));
			return;
		}

		if (IS_PINEVIEW(dev))
			port_clock = pnv_calc_dpll_params(refclk, &clock);
		else
			port_clock = i9xx_calc_dpll_params(refclk, &clock);
	} else {
		u32 lvds = IS_I830(dev) ? 0 : I915_READ(LVDS);
		bool is_lvds = (pipe == 1) && (lvds & LVDS_PORT_EN);

		if (is_lvds) {
			clock.p1 = ffs((dpll & DPLL_FPA01_P1_POST_DIV_MASK_I830_LVDS) >>
				       DPLL_FPA01_P1_POST_DIV_SHIFT);

			if (lvds & LVDS_CLKB_POWER_UP)
				clock.p2 = 7;
			else
				clock.p2 = 14;
		} else {
			if (dpll & PLL_P1_DIVIDE_BY_TWO)
				clock.p1 = 2;
			else {
				clock.p1 = ((dpll & DPLL_FPA01_P1_POST_DIV_MASK_I830) >>
					    DPLL_FPA01_P1_POST_DIV_SHIFT) + 2;
			}
			if (dpll & PLL_P2_DIVIDE_BY_4)
				clock.p2 = 4;
			else
				clock.p2 = 2;
		}

		port_clock = i9xx_calc_dpll_params(refclk, &clock);
	}

	/*
	 * This value includes pixel_multiplier. We will use
	 * port_clock to compute adjusted_mode.crtc_clock in the
	 * encoder's get_config() function.
	 */
	pipe_config->port_clock = port_clock;
}

int intel_dotclock_calculate(int link_freq,
			     const struct intel_link_m_n *m_n)
{
	/*
	 * The calculation for the data clock is:
	 * pixel_clock = ((m/n)*(link_clock * nr_lanes))/bpp
	 * But we want to avoid losing precison if possible, so:
	 * pixel_clock = ((m * link_clock * nr_lanes)/(n*bpp))
	 *
	 * and the link clock is simpler:
	 * link_clock = (m * link_clock) / n
	 */

	if (!m_n->link_n)
		return 0;

	return div_u64((u64)m_n->link_m * link_freq, m_n->link_n);
}

static void ironlake_pch_clock_get(struct intel_crtc *crtc,
				   struct intel_crtc_state *pipe_config)
{
	struct drm_i915_private *dev_priv = to_i915(crtc->base.dev);

	/* read out port_clock from the DPLL */
	i9xx_crtc_clock_get(crtc, pipe_config);

	/*
	 * In case there is an active pipe without active ports,
	 * we may need some idea for the dotclock anyway.
	 * Calculate one based on the FDI configuration.
	 */
	pipe_config->base.adjusted_mode.crtc_clock =
		intel_dotclock_calculate(intel_fdi_link_freq(dev_priv, pipe_config),
					 &pipe_config->fdi_m_n);
}

/** Returns the currently programmed mode of the given pipe. */
struct drm_display_mode *intel_crtc_mode_get(struct drm_device *dev,
					     struct drm_crtc *crtc)
{
	struct drm_i915_private *dev_priv = dev->dev_private;
	struct intel_crtc *intel_crtc = to_intel_crtc(crtc);
	enum transcoder cpu_transcoder = intel_crtc->config->cpu_transcoder;
	struct drm_display_mode *mode;
	struct intel_crtc_state *pipe_config;
	int htot = I915_READ(HTOTAL(cpu_transcoder));
	int hsync = I915_READ(HSYNC(cpu_transcoder));
	int vtot = I915_READ(VTOTAL(cpu_transcoder));
	int vsync = I915_READ(VSYNC(cpu_transcoder));
	enum pipe pipe = intel_crtc->pipe;

	mode = kzalloc(sizeof(*mode), GFP_KERNEL);
	if (!mode)
		return NULL;

	pipe_config = kzalloc(sizeof(*pipe_config), GFP_KERNEL);
	if (!pipe_config) {
		kfree(mode);
		return NULL;
	}

	/*
	 * Construct a pipe_config sufficient for getting the clock info
	 * back out of crtc_clock_get.
	 *
	 * Note, if LVDS ever uses a non-1 pixel multiplier, we'll need
	 * to use a real value here instead.
	 */
	pipe_config->cpu_transcoder = (enum transcoder) pipe;
	pipe_config->pixel_multiplier = 1;
	pipe_config->dpll_hw_state.dpll = I915_READ(DPLL(pipe));
	pipe_config->dpll_hw_state.fp0 = I915_READ(FP0(pipe));
	pipe_config->dpll_hw_state.fp1 = I915_READ(FP1(pipe));
	i9xx_crtc_clock_get(intel_crtc, pipe_config);

	mode->clock = pipe_config->port_clock / pipe_config->pixel_multiplier;
	mode->hdisplay = (htot & 0xffff) + 1;
	mode->htotal = ((htot & 0xffff0000) >> 16) + 1;
	mode->hsync_start = (hsync & 0xffff) + 1;
	mode->hsync_end = ((hsync & 0xffff0000) >> 16) + 1;
	mode->vdisplay = (vtot & 0xffff) + 1;
	mode->vtotal = ((vtot & 0xffff0000) >> 16) + 1;
	mode->vsync_start = (vsync & 0xffff) + 1;
	mode->vsync_end = ((vsync & 0xffff0000) >> 16) + 1;

	drm_mode_set_name(mode);

	kfree(pipe_config);

	return mode;
}

void intel_mark_busy(struct drm_i915_private *dev_priv)
{
	if (dev_priv->mm.busy)
		return;

	intel_runtime_pm_get(dev_priv);
	i915_update_gfx_val(dev_priv);
	if (INTEL_GEN(dev_priv) >= 6)
		gen6_rps_busy(dev_priv);
	dev_priv->mm.busy = true;
}

void intel_mark_idle(struct drm_i915_private *dev_priv)
{
	if (!dev_priv->mm.busy)
		return;

	dev_priv->mm.busy = false;

	if (INTEL_GEN(dev_priv) >= 6)
		gen6_rps_idle(dev_priv);

	intel_runtime_pm_put(dev_priv);
}

static void intel_crtc_destroy(struct drm_crtc *crtc)
{
	struct intel_crtc *intel_crtc = to_intel_crtc(crtc);
	struct drm_device *dev = crtc->dev;
	struct intel_unpin_work *work;

	spin_lock_irq(&dev->event_lock);
	work = intel_crtc->unpin_work;
	intel_crtc->unpin_work = NULL;
	spin_unlock_irq(&dev->event_lock);

	if (work) {
		cancel_work_sync(&work->work);
		kfree(work);
	}

	drm_crtc_cleanup(crtc);

	kfree(intel_crtc);
}

static void intel_unpin_work_fn(struct work_struct *__work)
{
	struct intel_unpin_work *work =
		container_of(__work, struct intel_unpin_work, work);
	struct intel_crtc *crtc = to_intel_crtc(work->crtc);
	struct drm_device *dev = crtc->base.dev;
	struct drm_plane *primary = crtc->base.primary;

	mutex_lock(&dev->struct_mutex);
	intel_unpin_fb_obj(work->old_fb, primary->state->rotation);
	drm_gem_object_unreference(&work->pending_flip_obj->base);

	if (work->flip_queued_req)
		i915_gem_request_assign(&work->flip_queued_req, NULL);
	mutex_unlock(&dev->struct_mutex);

	intel_frontbuffer_flip_complete(dev, to_intel_plane(primary)->frontbuffer_bit);
	intel_fbc_post_update(crtc);
	drm_framebuffer_unreference(work->old_fb);

	BUG_ON(atomic_read(&crtc->unpin_work_count) == 0);
	atomic_dec(&crtc->unpin_work_count);

	kfree(work);
}

static void do_intel_finish_page_flip(struct drm_i915_private *dev_priv,
				      struct drm_crtc *crtc)
{
	struct drm_device *dev = dev_priv->dev;
	struct intel_crtc *intel_crtc = to_intel_crtc(crtc);
	struct intel_unpin_work *work;
	unsigned long flags;

	/* Ignore early vblank irqs */
	if (intel_crtc == NULL)
		return;

	/*
	 * This is called both by irq handlers and the reset code (to complete
	 * lost pageflips) so needs the full irqsave spinlocks.
	 */
	spin_lock_irqsave(&dev->event_lock, flags);
	work = intel_crtc->unpin_work;

	/* Ensure we don't miss a work->pending update ... */
	smp_rmb();

	if (work == NULL || atomic_read(&work->pending) < INTEL_FLIP_COMPLETE) {
		spin_unlock_irqrestore(&dev->event_lock, flags);
		return;
	}

	page_flip_completed(intel_crtc);

	spin_unlock_irqrestore(&dev->event_lock, flags);
}

void intel_finish_page_flip(struct drm_i915_private *dev_priv, int pipe)
{
	struct drm_crtc *crtc = dev_priv->pipe_to_crtc_mapping[pipe];

	do_intel_finish_page_flip(dev_priv, crtc);
}

void intel_finish_page_flip_plane(struct drm_i915_private *dev_priv, int plane)
{
	struct drm_crtc *crtc = dev_priv->plane_to_crtc_mapping[plane];

	do_intel_finish_page_flip(dev_priv, crtc);
}

/* Is 'a' after or equal to 'b'? */
static bool g4x_flip_count_after_eq(u32 a, u32 b)
{
	return !((a - b) & 0x80000000);
}

static bool page_flip_finished(struct intel_crtc *crtc)
{
	struct drm_device *dev = crtc->base.dev;
	struct drm_i915_private *dev_priv = dev->dev_private;
	unsigned reset_counter;

	reset_counter = i915_reset_counter(&dev_priv->gpu_error);
	if (crtc->reset_counter != reset_counter)
		return true;

	/*
	 * The relevant registers doen't exist on pre-ctg.
	 * As the flip done interrupt doesn't trigger for mmio
	 * flips on gmch platforms, a flip count check isn't
	 * really needed there. But since ctg has the registers,
	 * include it in the check anyway.
	 */
	if (INTEL_INFO(dev)->gen < 5 && !IS_G4X(dev))
		return true;

	/*
	 * BDW signals flip done immediately if the plane
	 * is disabled, even if the plane enable is already
	 * armed to occur at the next vblank :(
	 */

	/*
	 * A DSPSURFLIVE check isn't enough in case the mmio and CS flips
	 * used the same base address. In that case the mmio flip might
	 * have completed, but the CS hasn't even executed the flip yet.
	 *
	 * A flip count check isn't enough as the CS might have updated
	 * the base address just after start of vblank, but before we
	 * managed to process the interrupt. This means we'd complete the
	 * CS flip too soon.
	 *
	 * Combining both checks should get us a good enough result. It may
	 * still happen that the CS flip has been executed, but has not
	 * yet actually completed. But in case the base address is the same
	 * anyway, we don't really care.
	 */
	return (I915_READ(DSPSURFLIVE(crtc->plane)) & ~0xfff) ==
		crtc->unpin_work->gtt_offset &&
		g4x_flip_count_after_eq(I915_READ(PIPE_FLIPCOUNT_G4X(crtc->pipe)),
				    crtc->unpin_work->flip_count);
}

void intel_prepare_page_flip(struct drm_i915_private *dev_priv, int plane)
{
	struct drm_device *dev = dev_priv->dev;
	struct intel_crtc *intel_crtc =
		to_intel_crtc(dev_priv->plane_to_crtc_mapping[plane]);
	unsigned long flags;


	/*
	 * This is called both by irq handlers and the reset code (to complete
	 * lost pageflips) so needs the full irqsave spinlocks.
	 *
	 * NB: An MMIO update of the plane base pointer will also
	 * generate a page-flip completion irq, i.e. every modeset
	 * is also accompanied by a spurious intel_prepare_page_flip().
	 */
	spin_lock_irqsave(&dev->event_lock, flags);
	if (intel_crtc->unpin_work && page_flip_finished(intel_crtc))
		atomic_inc_not_zero(&intel_crtc->unpin_work->pending);
	spin_unlock_irqrestore(&dev->event_lock, flags);
}

static inline void intel_mark_page_flip_active(struct intel_unpin_work *work)
{
	/* Ensure that the work item is consistent when activating it ... */
	smp_wmb();
	atomic_set(&work->pending, INTEL_FLIP_PENDING);
	/* and that it is marked active as soon as the irq could fire. */
	smp_wmb();
}

static int intel_gen2_queue_flip(struct drm_device *dev,
				 struct drm_crtc *crtc,
				 struct drm_framebuffer *fb,
				 struct drm_i915_gem_object *obj,
				 struct drm_i915_gem_request *req,
				 uint32_t flags)
{
	struct intel_engine_cs *engine = req->engine;
	struct intel_crtc *intel_crtc = to_intel_crtc(crtc);
	u32 flip_mask;
	int ret;

	ret = intel_ring_begin(req, 6);
	if (ret)
		return ret;

	/* Can't queue multiple flips, so wait for the previous
	 * one to finish before executing the next.
	 */
	if (intel_crtc->plane)
		flip_mask = MI_WAIT_FOR_PLANE_B_FLIP;
	else
		flip_mask = MI_WAIT_FOR_PLANE_A_FLIP;
	intel_ring_emit(engine, MI_WAIT_FOR_EVENT | flip_mask);
	intel_ring_emit(engine, MI_NOOP);
	intel_ring_emit(engine, MI_DISPLAY_FLIP |
			MI_DISPLAY_FLIP_PLANE(intel_crtc->plane));
	intel_ring_emit(engine, fb->pitches[0]);
	intel_ring_emit(engine, intel_crtc->unpin_work->gtt_offset);
	intel_ring_emit(engine, 0); /* aux display base address, unused */

	intel_mark_page_flip_active(intel_crtc->unpin_work);
	return 0;
}

static int intel_gen3_queue_flip(struct drm_device *dev,
				 struct drm_crtc *crtc,
				 struct drm_framebuffer *fb,
				 struct drm_i915_gem_object *obj,
				 struct drm_i915_gem_request *req,
				 uint32_t flags)
{
	struct intel_engine_cs *engine = req->engine;
	struct intel_crtc *intel_crtc = to_intel_crtc(crtc);
	u32 flip_mask;
	int ret;

	ret = intel_ring_begin(req, 6);
	if (ret)
		return ret;

	if (intel_crtc->plane)
		flip_mask = MI_WAIT_FOR_PLANE_B_FLIP;
	else
		flip_mask = MI_WAIT_FOR_PLANE_A_FLIP;
	intel_ring_emit(engine, MI_WAIT_FOR_EVENT | flip_mask);
	intel_ring_emit(engine, MI_NOOP);
	intel_ring_emit(engine, MI_DISPLAY_FLIP_I915 |
			MI_DISPLAY_FLIP_PLANE(intel_crtc->plane));
	intel_ring_emit(engine, fb->pitches[0]);
	intel_ring_emit(engine, intel_crtc->unpin_work->gtt_offset);
	intel_ring_emit(engine, MI_NOOP);

	intel_mark_page_flip_active(intel_crtc->unpin_work);
	return 0;
}

static int intel_gen4_queue_flip(struct drm_device *dev,
				 struct drm_crtc *crtc,
				 struct drm_framebuffer *fb,
				 struct drm_i915_gem_object *obj,
				 struct drm_i915_gem_request *req,
				 uint32_t flags)
{
	struct intel_engine_cs *engine = req->engine;
	struct drm_i915_private *dev_priv = dev->dev_private;
	struct intel_crtc *intel_crtc = to_intel_crtc(crtc);
	uint32_t pf, pipesrc;
	int ret;

	ret = intel_ring_begin(req, 4);
	if (ret)
		return ret;

	/* i965+ uses the linear or tiled offsets from the
	 * Display Registers (which do not change across a page-flip)
	 * so we need only reprogram the base address.
	 */
	intel_ring_emit(engine, MI_DISPLAY_FLIP |
			MI_DISPLAY_FLIP_PLANE(intel_crtc->plane));
	intel_ring_emit(engine, fb->pitches[0]);
	intel_ring_emit(engine, intel_crtc->unpin_work->gtt_offset |
			obj->tiling_mode);

	/* XXX Enabling the panel-fitter across page-flip is so far
	 * untested on non-native modes, so ignore it for now.
	 * pf = I915_READ(pipe == 0 ? PFA_CTL_1 : PFB_CTL_1) & PF_ENABLE;
	 */
	pf = 0;
	pipesrc = I915_READ(PIPESRC(intel_crtc->pipe)) & 0x0fff0fff;
	intel_ring_emit(engine, pf | pipesrc);

	intel_mark_page_flip_active(intel_crtc->unpin_work);
	return 0;
}

static int intel_gen6_queue_flip(struct drm_device *dev,
				 struct drm_crtc *crtc,
				 struct drm_framebuffer *fb,
				 struct drm_i915_gem_object *obj,
				 struct drm_i915_gem_request *req,
				 uint32_t flags)
{
	struct intel_engine_cs *engine = req->engine;
	struct drm_i915_private *dev_priv = dev->dev_private;
	struct intel_crtc *intel_crtc = to_intel_crtc(crtc);
	uint32_t pf, pipesrc;
	int ret;

	ret = intel_ring_begin(req, 4);
	if (ret)
		return ret;

	intel_ring_emit(engine, MI_DISPLAY_FLIP |
			MI_DISPLAY_FLIP_PLANE(intel_crtc->plane));
	intel_ring_emit(engine, fb->pitches[0] | obj->tiling_mode);
	intel_ring_emit(engine, intel_crtc->unpin_work->gtt_offset);

	/* Contrary to the suggestions in the documentation,
	 * "Enable Panel Fitter" does not seem to be required when page
	 * flipping with a non-native mode, and worse causes a normal
	 * modeset to fail.
	 * pf = I915_READ(PF_CTL(intel_crtc->pipe)) & PF_ENABLE;
	 */
	pf = 0;
	pipesrc = I915_READ(PIPESRC(intel_crtc->pipe)) & 0x0fff0fff;
	intel_ring_emit(engine, pf | pipesrc);

	intel_mark_page_flip_active(intel_crtc->unpin_work);
	return 0;
}

static int intel_gen7_queue_flip(struct drm_device *dev,
				 struct drm_crtc *crtc,
				 struct drm_framebuffer *fb,
				 struct drm_i915_gem_object *obj,
				 struct drm_i915_gem_request *req,
				 uint32_t flags)
{
	struct intel_engine_cs *engine = req->engine;
	struct intel_crtc *intel_crtc = to_intel_crtc(crtc);
	uint32_t plane_bit = 0;
	int len, ret;

	switch (intel_crtc->plane) {
	case PLANE_A:
		plane_bit = MI_DISPLAY_FLIP_IVB_PLANE_A;
		break;
	case PLANE_B:
		plane_bit = MI_DISPLAY_FLIP_IVB_PLANE_B;
		break;
	case PLANE_C:
		plane_bit = MI_DISPLAY_FLIP_IVB_PLANE_C;
		break;
	default:
		WARN_ONCE(1, "unknown plane in flip command\n");
		return -ENODEV;
	}

	len = 4;
	if (engine->id == RCS) {
		len += 6;
		/*
		 * On Gen 8, SRM is now taking an extra dword to accommodate
		 * 48bits addresses, and we need a NOOP for the batch size to
		 * stay even.
		 */
		if (IS_GEN8(dev))
			len += 2;
	}

	/*
	 * BSpec MI_DISPLAY_FLIP for IVB:
	 * "The full packet must be contained within the same cache line."
	 *
	 * Currently the LRI+SRM+MI_DISPLAY_FLIP all fit within the same
	 * cacheline, if we ever start emitting more commands before
	 * the MI_DISPLAY_FLIP we may need to first emit everything else,
	 * then do the cacheline alignment, and finally emit the
	 * MI_DISPLAY_FLIP.
	 */
	ret = intel_ring_cacheline_align(req);
	if (ret)
		return ret;

	ret = intel_ring_begin(req, len);
	if (ret)
		return ret;

	/* Unmask the flip-done completion message. Note that the bspec says that
	 * we should do this for both the BCS and RCS, and that we must not unmask
	 * more than one flip event at any time (or ensure that one flip message
	 * can be sent by waiting for flip-done prior to queueing new flips).
	 * Experimentation says that BCS works despite DERRMR masking all
	 * flip-done completion events and that unmasking all planes at once
	 * for the RCS also doesn't appear to drop events. Setting the DERRMR
	 * to zero does lead to lockups within MI_DISPLAY_FLIP.
	 */
	if (engine->id == RCS) {
		intel_ring_emit(engine, MI_LOAD_REGISTER_IMM(1));
		intel_ring_emit_reg(engine, DERRMR);
		intel_ring_emit(engine, ~(DERRMR_PIPEA_PRI_FLIP_DONE |
					  DERRMR_PIPEB_PRI_FLIP_DONE |
					  DERRMR_PIPEC_PRI_FLIP_DONE));
		if (IS_GEN8(dev))
			intel_ring_emit(engine, MI_STORE_REGISTER_MEM_GEN8 |
					      MI_SRM_LRM_GLOBAL_GTT);
		else
			intel_ring_emit(engine, MI_STORE_REGISTER_MEM |
					      MI_SRM_LRM_GLOBAL_GTT);
		intel_ring_emit_reg(engine, DERRMR);
		intel_ring_emit(engine, engine->scratch.gtt_offset + 256);
		if (IS_GEN8(dev)) {
			intel_ring_emit(engine, 0);
			intel_ring_emit(engine, MI_NOOP);
		}
	}

	intel_ring_emit(engine, MI_DISPLAY_FLIP_I915 | plane_bit);
	intel_ring_emit(engine, (fb->pitches[0] | obj->tiling_mode));
	intel_ring_emit(engine, intel_crtc->unpin_work->gtt_offset);
	intel_ring_emit(engine, (MI_NOOP));

	intel_mark_page_flip_active(intel_crtc->unpin_work);
	return 0;
}

static bool use_mmio_flip(struct intel_engine_cs *engine,
			  struct drm_i915_gem_object *obj)
{
	/*
	 * This is not being used for older platforms, because
	 * non-availability of flip done interrupt forces us to use
	 * CS flips. Older platforms derive flip done using some clever
	 * tricks involving the flip_pending status bits and vblank irqs.
	 * So using MMIO flips there would disrupt this mechanism.
	 */

	if (engine == NULL)
		return true;

<<<<<<< HEAD
	if (INTEL_GEN(engine->i915) < 5)
=======
	if (INTEL_INFO(engine->dev)->gen < 5)
>>>>>>> 2e726dc4
		return false;

	if (i915.use_mmio_flip < 0)
		return false;
	else if (i915.use_mmio_flip > 0)
		return true;
	else if (i915.enable_execlists)
		return true;
	else if (obj->base.dma_buf &&
		 !reservation_object_test_signaled_rcu(obj->base.dma_buf->resv,
						       false))
		return true;
	else
		return engine != i915_gem_request_get_engine(obj->last_write_req);
}

static void skl_do_mmio_flip(struct intel_crtc *intel_crtc,
			     unsigned int rotation,
			     struct intel_unpin_work *work)
{
	struct drm_device *dev = intel_crtc->base.dev;
	struct drm_i915_private *dev_priv = dev->dev_private;
	struct drm_framebuffer *fb = intel_crtc->base.primary->fb;
	const enum pipe pipe = intel_crtc->pipe;
	u32 ctl, stride, tile_height;

	ctl = I915_READ(PLANE_CTL(pipe, 0));
	ctl &= ~PLANE_CTL_TILED_MASK;
	switch (fb->modifier[0]) {
	case DRM_FORMAT_MOD_NONE:
		break;
	case I915_FORMAT_MOD_X_TILED:
		ctl |= PLANE_CTL_TILED_X;
		break;
	case I915_FORMAT_MOD_Y_TILED:
		ctl |= PLANE_CTL_TILED_Y;
		break;
	case I915_FORMAT_MOD_Yf_TILED:
		ctl |= PLANE_CTL_TILED_YF;
		break;
	default:
		MISSING_CASE(fb->modifier[0]);
	}

	/*
	 * The stride is either expressed as a multiple of 64 bytes chunks for
	 * linear buffers or in number of tiles for tiled buffers.
	 */
	if (intel_rotation_90_or_270(rotation)) {
		/* stride = Surface height in tiles */
		tile_height = intel_tile_height(dev_priv, fb->modifier[0], 0);
		stride = DIV_ROUND_UP(fb->height, tile_height);
	} else {
		stride = fb->pitches[0] /
			intel_fb_stride_alignment(dev_priv, fb->modifier[0],
						  fb->pixel_format);
	}

	/*
	 * Both PLANE_CTL and PLANE_STRIDE are not updated on vblank but on
	 * PLANE_SURF updates, the update is then guaranteed to be atomic.
	 */
	I915_WRITE(PLANE_CTL(pipe, 0), ctl);
	I915_WRITE(PLANE_STRIDE(pipe, 0), stride);

	I915_WRITE(PLANE_SURF(pipe, 0), work->gtt_offset);
	POSTING_READ(PLANE_SURF(pipe, 0));
}

static void ilk_do_mmio_flip(struct intel_crtc *intel_crtc,
			     struct intel_unpin_work *work)
{
	struct drm_device *dev = intel_crtc->base.dev;
	struct drm_i915_private *dev_priv = dev->dev_private;
	struct intel_framebuffer *intel_fb =
		to_intel_framebuffer(intel_crtc->base.primary->fb);
	struct drm_i915_gem_object *obj = intel_fb->obj;
	i915_reg_t reg = DSPCNTR(intel_crtc->plane);
	u32 dspcntr;

	dspcntr = I915_READ(reg);

	if (obj->tiling_mode != I915_TILING_NONE)
		dspcntr |= DISPPLANE_TILED;
	else
		dspcntr &= ~DISPPLANE_TILED;

	I915_WRITE(reg, dspcntr);

	I915_WRITE(DSPSURF(intel_crtc->plane), work->gtt_offset);
	POSTING_READ(DSPSURF(intel_crtc->plane));
}

/*
 * XXX: This is the temporary way to update the plane registers until we get
 * around to using the usual plane update functions for MMIO flips
 */
static void intel_do_mmio_flip(struct intel_mmio_flip *mmio_flip)
{
	struct intel_crtc *crtc = mmio_flip->crtc;
	struct intel_unpin_work *work;

	spin_lock_irq(&crtc->base.dev->event_lock);
	work = crtc->unpin_work;
	spin_unlock_irq(&crtc->base.dev->event_lock);
	if (work == NULL)
		return;

	intel_mark_page_flip_active(work);

	intel_pipe_update_start(crtc);

	if (INTEL_INFO(mmio_flip->i915)->gen >= 9)
		skl_do_mmio_flip(crtc, mmio_flip->rotation, work);
	else
		/* use_mmio_flip() retricts MMIO flips to ilk+ */
		ilk_do_mmio_flip(crtc, work);

	intel_pipe_update_end(crtc);
}

static void intel_mmio_flip_work_func(struct work_struct *work)
{
	struct intel_mmio_flip *mmio_flip =
		container_of(work, struct intel_mmio_flip, work);
	struct intel_framebuffer *intel_fb =
		to_intel_framebuffer(mmio_flip->crtc->base.primary->fb);
	struct drm_i915_gem_object *obj = intel_fb->obj;

	if (mmio_flip->req) {
		WARN_ON(__i915_wait_request(mmio_flip->req,
					    false, NULL,
					    &mmio_flip->i915->rps.mmioflips));
		i915_gem_request_unreference(mmio_flip->req);
	}

	/* For framebuffer backed by dmabuf, wait for fence */
	if (obj->base.dma_buf)
		WARN_ON(reservation_object_wait_timeout_rcu(obj->base.dma_buf->resv,
							    false, false,
							    MAX_SCHEDULE_TIMEOUT) < 0);

	intel_do_mmio_flip(mmio_flip);
	kfree(mmio_flip);
}

static int intel_queue_mmio_flip(struct drm_device *dev,
				 struct drm_crtc *crtc,
				 struct drm_i915_gem_object *obj)
{
	struct intel_mmio_flip *mmio_flip;

	mmio_flip = kmalloc(sizeof(*mmio_flip), GFP_KERNEL);
	if (mmio_flip == NULL)
		return -ENOMEM;

	mmio_flip->i915 = to_i915(dev);
	mmio_flip->req = i915_gem_request_reference(obj->last_write_req);
	mmio_flip->crtc = to_intel_crtc(crtc);
	mmio_flip->rotation = crtc->primary->state->rotation;

	INIT_WORK(&mmio_flip->work, intel_mmio_flip_work_func);
	schedule_work(&mmio_flip->work);

	return 0;
}

static int intel_default_queue_flip(struct drm_device *dev,
				    struct drm_crtc *crtc,
				    struct drm_framebuffer *fb,
				    struct drm_i915_gem_object *obj,
				    struct drm_i915_gem_request *req,
				    uint32_t flags)
{
	return -ENODEV;
}

static bool __intel_pageflip_stall_check(struct drm_device *dev,
					 struct drm_crtc *crtc)
{
	struct drm_i915_private *dev_priv = dev->dev_private;
	struct intel_crtc *intel_crtc = to_intel_crtc(crtc);
	struct intel_unpin_work *work = intel_crtc->unpin_work;
	u32 addr;

	if (atomic_read(&work->pending) >= INTEL_FLIP_COMPLETE)
		return true;

	if (atomic_read(&work->pending) < INTEL_FLIP_PENDING)
		return false;

	if (!work->enable_stall_check)
		return false;

	if (work->flip_ready_vblank == 0) {
		if (work->flip_queued_req &&
		    !i915_gem_request_completed(work->flip_queued_req, true))
			return false;

		work->flip_ready_vblank = drm_crtc_vblank_count(crtc);
	}

	if (drm_crtc_vblank_count(crtc) - work->flip_ready_vblank < 3)
		return false;

	/* Potential stall - if we see that the flip has happened,
	 * assume a missed interrupt. */
	if (INTEL_INFO(dev)->gen >= 4)
		addr = I915_HI_DISPBASE(I915_READ(DSPSURF(intel_crtc->plane)));
	else
		addr = I915_READ(DSPADDR(intel_crtc->plane));

	/* There is a potential issue here with a false positive after a flip
	 * to the same address. We could address this by checking for a
	 * non-incrementing frame counter.
	 */
	return addr == work->gtt_offset;
}

void intel_check_page_flip(struct drm_i915_private *dev_priv, int pipe)
{
	struct drm_device *dev = dev_priv->dev;
	struct drm_crtc *crtc = dev_priv->pipe_to_crtc_mapping[pipe];
	struct intel_crtc *intel_crtc = to_intel_crtc(crtc);
	struct intel_unpin_work *work;

	WARN_ON(!in_interrupt());

	if (crtc == NULL)
		return;

	spin_lock(&dev->event_lock);
	work = intel_crtc->unpin_work;
	if (work != NULL && __intel_pageflip_stall_check(dev, crtc)) {
		WARN_ONCE(1, "Kicking stuck page flip: queued at %d, now %d\n",
			 work->flip_queued_vblank, drm_vblank_count(dev, pipe));
		page_flip_completed(intel_crtc);
		work = NULL;
	}
	if (work != NULL &&
	    drm_vblank_count(dev, pipe) - work->flip_queued_vblank > 1)
		intel_queue_rps_boost_for_request(work->flip_queued_req);
	spin_unlock(&dev->event_lock);
}

static int intel_crtc_page_flip(struct drm_crtc *crtc,
				struct drm_framebuffer *fb,
				struct drm_pending_vblank_event *event,
				uint32_t page_flip_flags)
{
	struct drm_device *dev = crtc->dev;
	struct drm_i915_private *dev_priv = dev->dev_private;
	struct drm_framebuffer *old_fb = crtc->primary->fb;
	struct drm_i915_gem_object *obj = intel_fb_obj(fb);
	struct intel_crtc *intel_crtc = to_intel_crtc(crtc);
	struct drm_plane *primary = crtc->primary;
	enum pipe pipe = intel_crtc->pipe;
	struct intel_unpin_work *work;
	struct intel_engine_cs *engine;
	bool mmio_flip;
	struct drm_i915_gem_request *request = NULL;
	int ret;

	/*
	 * drm_mode_page_flip_ioctl() should already catch this, but double
	 * check to be safe.  In the future we may enable pageflipping from
	 * a disabled primary plane.
	 */
	if (WARN_ON(intel_fb_obj(old_fb) == NULL))
		return -EBUSY;

	/* Can't change pixel format via MI display flips. */
	if (fb->pixel_format != crtc->primary->fb->pixel_format)
		return -EINVAL;

	/*
	 * TILEOFF/LINOFF registers can't be changed via MI display flips.
	 * Note that pitch changes could also affect these register.
	 */
	if (INTEL_INFO(dev)->gen > 3 &&
	    (fb->offsets[0] != crtc->primary->fb->offsets[0] ||
	     fb->pitches[0] != crtc->primary->fb->pitches[0]))
		return -EINVAL;

	if (i915_terminally_wedged(&dev_priv->gpu_error))
		goto out_hang;

	work = kzalloc(sizeof(*work), GFP_KERNEL);
	if (work == NULL)
		return -ENOMEM;

	work->event = event;
	work->crtc = crtc;
	work->old_fb = old_fb;
	INIT_WORK(&work->work, intel_unpin_work_fn);

	ret = drm_crtc_vblank_get(crtc);
	if (ret)
		goto free_work;

	/* We borrow the event spin lock for protecting unpin_work */
	spin_lock_irq(&dev->event_lock);
	if (intel_crtc->unpin_work) {
		/* Before declaring the flip queue wedged, check if
		 * the hardware completed the operation behind our backs.
		 */
		if (__intel_pageflip_stall_check(dev, crtc)) {
			DRM_DEBUG_DRIVER("flip queue: previous flip completed, continuing\n");
			page_flip_completed(intel_crtc);
		} else {
			DRM_DEBUG_DRIVER("flip queue: crtc already busy\n");
			spin_unlock_irq(&dev->event_lock);

			drm_crtc_vblank_put(crtc);
			kfree(work);
			return -EBUSY;
		}
	}
	intel_crtc->unpin_work = work;
	spin_unlock_irq(&dev->event_lock);

	if (atomic_read(&intel_crtc->unpin_work_count) >= 2)
		flush_workqueue(dev_priv->wq);

	/* Reference the objects for the scheduled work. */
	drm_framebuffer_reference(work->old_fb);
	drm_gem_object_reference(&obj->base);

	crtc->primary->fb = fb;
	update_state_fb(crtc->primary);
	intel_fbc_pre_update(intel_crtc);

	work->pending_flip_obj = obj;

	ret = i915_mutex_lock_interruptible(dev);
	if (ret)
		goto cleanup;

	intel_crtc->reset_counter = i915_reset_counter(&dev_priv->gpu_error);
	if (__i915_reset_in_progress_or_wedged(intel_crtc->reset_counter)) {
		ret = -EIO;
		goto cleanup;
	}

	atomic_inc(&intel_crtc->unpin_work_count);

	if (INTEL_INFO(dev)->gen >= 5 || IS_G4X(dev))
		work->flip_count = I915_READ(PIPE_FLIPCOUNT_G4X(pipe)) + 1;

	if (IS_VALLEYVIEW(dev) || IS_CHERRYVIEW(dev)) {
		engine = &dev_priv->engine[BCS];
		if (obj->tiling_mode != intel_fb_obj(work->old_fb)->tiling_mode)
			/* vlv: DISPLAY_FLIP fails to change tiling */
			engine = NULL;
	} else if (IS_IVYBRIDGE(dev) || IS_HASWELL(dev)) {
		engine = &dev_priv->engine[BCS];
	} else if (INTEL_INFO(dev)->gen >= 7) {
		engine = i915_gem_request_get_engine(obj->last_write_req);
		if (engine == NULL || engine->id != RCS)
			engine = &dev_priv->engine[BCS];
	} else {
		engine = &dev_priv->engine[RCS];
	}

	mmio_flip = use_mmio_flip(engine, obj);

	/* When using CS flips, we want to emit semaphores between rings.
	 * However, when using mmio flips we will create a task to do the
	 * synchronisation, so all we want here is to pin the framebuffer
	 * into the display plane and skip any waits.
	 */
	if (!mmio_flip) {
		ret = i915_gem_object_sync(obj, engine, &request);
		if (ret)
			goto cleanup_pending;
	}

	ret = intel_pin_and_fence_fb_obj(fb, primary->state->rotation);
	if (ret)
		goto cleanup_pending;

	work->gtt_offset = intel_plane_obj_offset(to_intel_plane(primary),
						  obj, 0);
	work->gtt_offset += intel_crtc->dspaddr_offset;

	if (mmio_flip) {
		ret = intel_queue_mmio_flip(dev, crtc, obj);
		if (ret)
			goto cleanup_unpin;

		i915_gem_request_assign(&work->flip_queued_req,
					obj->last_write_req);
	} else {
		if (!request) {
			request = i915_gem_request_alloc(engine, NULL);
			if (IS_ERR(request)) {
				ret = PTR_ERR(request);
				goto cleanup_unpin;
			}
		}

		ret = dev_priv->display.queue_flip(dev, crtc, fb, obj, request,
						   page_flip_flags);
		if (ret)
			goto cleanup_unpin;

		i915_gem_request_assign(&work->flip_queued_req, request);
	}

	if (request)
		i915_add_request_no_flush(request);

	work->flip_queued_vblank = drm_crtc_vblank_count(crtc);
	work->enable_stall_check = true;

	i915_gem_track_fb(intel_fb_obj(work->old_fb), obj,
			  to_intel_plane(primary)->frontbuffer_bit);
	mutex_unlock(&dev->struct_mutex);

	intel_frontbuffer_flip_prepare(dev,
				       to_intel_plane(primary)->frontbuffer_bit);

	trace_i915_flip_request(intel_crtc->plane, obj);

	return 0;

cleanup_unpin:
	intel_unpin_fb_obj(fb, crtc->primary->state->rotation);
cleanup_pending:
	if (!IS_ERR_OR_NULL(request))
		i915_add_request_no_flush(request);
	atomic_dec(&intel_crtc->unpin_work_count);
	mutex_unlock(&dev->struct_mutex);
cleanup:
	crtc->primary->fb = old_fb;
	update_state_fb(crtc->primary);

	drm_gem_object_unreference_unlocked(&obj->base);
	drm_framebuffer_unreference(work->old_fb);

	spin_lock_irq(&dev->event_lock);
	intel_crtc->unpin_work = NULL;
	spin_unlock_irq(&dev->event_lock);

	drm_crtc_vblank_put(crtc);
free_work:
	kfree(work);

	if (ret == -EIO) {
		struct drm_atomic_state *state;
		struct drm_plane_state *plane_state;

out_hang:
		state = drm_atomic_state_alloc(dev);
		if (!state)
			return -ENOMEM;
		state->acquire_ctx = drm_modeset_legacy_acquire_ctx(crtc);

retry:
		plane_state = drm_atomic_get_plane_state(state, primary);
		ret = PTR_ERR_OR_ZERO(plane_state);
		if (!ret) {
			drm_atomic_set_fb_for_plane(plane_state, fb);

			ret = drm_atomic_set_crtc_for_plane(plane_state, crtc);
			if (!ret)
				ret = drm_atomic_commit(state);
		}

		if (ret == -EDEADLK) {
			drm_modeset_backoff(state->acquire_ctx);
			drm_atomic_state_clear(state);
			goto retry;
		}

		if (ret)
			drm_atomic_state_free(state);

		if (ret == 0 && event) {
			spin_lock_irq(&dev->event_lock);
			drm_crtc_send_vblank_event(crtc, event);
			spin_unlock_irq(&dev->event_lock);
		}
	}
	return ret;
}


/**
 * intel_wm_need_update - Check whether watermarks need updating
 * @plane: drm plane
 * @state: new plane state
 *
 * Check current plane state versus the new one to determine whether
 * watermarks need to be recalculated.
 *
 * Returns true or false.
 */
static bool intel_wm_need_update(struct drm_plane *plane,
				 struct drm_plane_state *state)
{
	struct intel_plane_state *new = to_intel_plane_state(state);
	struct intel_plane_state *cur = to_intel_plane_state(plane->state);

	/* Update watermarks on tiling or size changes. */
	if (new->visible != cur->visible)
		return true;

	if (!cur->base.fb || !new->base.fb)
		return false;

	if (cur->base.fb->modifier[0] != new->base.fb->modifier[0] ||
	    cur->base.rotation != new->base.rotation ||
	    drm_rect_width(&new->src) != drm_rect_width(&cur->src) ||
	    drm_rect_height(&new->src) != drm_rect_height(&cur->src) ||
	    drm_rect_width(&new->dst) != drm_rect_width(&cur->dst) ||
	    drm_rect_height(&new->dst) != drm_rect_height(&cur->dst))
		return true;

	return false;
}

static bool needs_scaling(struct intel_plane_state *state)
{
	int src_w = drm_rect_width(&state->src) >> 16;
	int src_h = drm_rect_height(&state->src) >> 16;
	int dst_w = drm_rect_width(&state->dst);
	int dst_h = drm_rect_height(&state->dst);

	return (src_w != dst_w || src_h != dst_h);
}

int intel_plane_atomic_calc_changes(struct drm_crtc_state *crtc_state,
				    struct drm_plane_state *plane_state)
{
	struct intel_crtc_state *pipe_config = to_intel_crtc_state(crtc_state);
	struct drm_crtc *crtc = crtc_state->crtc;
	struct intel_crtc *intel_crtc = to_intel_crtc(crtc);
	struct drm_plane *plane = plane_state->plane;
	struct drm_device *dev = crtc->dev;
	struct drm_i915_private *dev_priv = to_i915(dev);
	struct intel_plane_state *old_plane_state =
		to_intel_plane_state(plane->state);
	int idx = intel_crtc->base.base.id, ret;
	bool mode_changed = needs_modeset(crtc_state);
	bool was_crtc_enabled = crtc->state->active;
	bool is_crtc_enabled = crtc_state->active;
	bool turn_off, turn_on, visible, was_visible;
	struct drm_framebuffer *fb = plane_state->fb;

	if (crtc_state && INTEL_INFO(dev)->gen >= 9 &&
	    plane->type != DRM_PLANE_TYPE_CURSOR) {
		ret = skl_update_scaler_plane(
			to_intel_crtc_state(crtc_state),
			to_intel_plane_state(plane_state));
		if (ret)
			return ret;
	}

	was_visible = old_plane_state->visible;
	visible = to_intel_plane_state(plane_state)->visible;

	if (!was_crtc_enabled && WARN_ON(was_visible))
		was_visible = false;

	/*
	 * Visibility is calculated as if the crtc was on, but
	 * after scaler setup everything depends on it being off
	 * when the crtc isn't active.
	 *
	 * FIXME this is wrong for watermarks. Watermarks should also
	 * be computed as if the pipe would be active. Perhaps move
	 * per-plane wm computation to the .check_plane() hook, and
	 * only combine the results from all planes in the current place?
	 */
	if (!is_crtc_enabled)
		to_intel_plane_state(plane_state)->visible = visible = false;

	if (!was_visible && !visible)
		return 0;

	if (fb != old_plane_state->base.fb)
		pipe_config->fb_changed = true;

	turn_off = was_visible && (!visible || mode_changed);
	turn_on = visible && (!was_visible || mode_changed);

	DRM_DEBUG_ATOMIC("[CRTC:%i] has [PLANE:%i] with fb %i\n", idx,
			 plane->base.id, fb ? fb->base.id : -1);

	DRM_DEBUG_ATOMIC("[PLANE:%i] visible %i -> %i, off %i, on %i, ms %i\n",
			 plane->base.id, was_visible, visible,
			 turn_off, turn_on, mode_changed);

	if (turn_on) {
		pipe_config->update_wm_pre = true;

		/* must disable cxsr around plane enable/disable */
		if (plane->type != DRM_PLANE_TYPE_CURSOR)
			pipe_config->disable_cxsr = true;
	} else if (turn_off) {
		pipe_config->update_wm_post = true;

		/* must disable cxsr around plane enable/disable */
		if (plane->type != DRM_PLANE_TYPE_CURSOR)
			pipe_config->disable_cxsr = true;
	} else if (intel_wm_need_update(plane, plane_state)) {
		/* FIXME bollocks */
		pipe_config->update_wm_pre = true;
		pipe_config->update_wm_post = true;
	}

	/* Pre-gen9 platforms need two-step watermark updates */
	if ((pipe_config->update_wm_pre || pipe_config->update_wm_post) &&
	    INTEL_INFO(dev)->gen < 9 && dev_priv->display.optimize_watermarks)
		to_intel_crtc_state(crtc_state)->wm.need_postvbl_update = true;

	if (visible || was_visible)
		pipe_config->fb_bits |= to_intel_plane(plane)->frontbuffer_bit;

	/*
	 * WaCxSRDisabledForSpriteScaling:ivb
	 *
	 * cstate->update_wm was already set above, so this flag will
	 * take effect when we commit and program watermarks.
	 */
	if (plane->type == DRM_PLANE_TYPE_OVERLAY && IS_IVYBRIDGE(dev) &&
	    needs_scaling(to_intel_plane_state(plane_state)) &&
	    !needs_scaling(old_plane_state))
		pipe_config->disable_lp_wm = true;

	return 0;
}

static bool encoders_cloneable(const struct intel_encoder *a,
			       const struct intel_encoder *b)
{
	/* masks could be asymmetric, so check both ways */
	return a == b || (a->cloneable & (1 << b->type) &&
			  b->cloneable & (1 << a->type));
}

static bool check_single_encoder_cloning(struct drm_atomic_state *state,
					 struct intel_crtc *crtc,
					 struct intel_encoder *encoder)
{
	struct intel_encoder *source_encoder;
	struct drm_connector *connector;
	struct drm_connector_state *connector_state;
	int i;

	for_each_connector_in_state(state, connector, connector_state, i) {
		if (connector_state->crtc != &crtc->base)
			continue;

		source_encoder =
			to_intel_encoder(connector_state->best_encoder);
		if (!encoders_cloneable(encoder, source_encoder))
			return false;
	}

	return true;
}

static bool check_encoder_cloning(struct drm_atomic_state *state,
				  struct intel_crtc *crtc)
{
	struct intel_encoder *encoder;
	struct drm_connector *connector;
	struct drm_connector_state *connector_state;
	int i;

	for_each_connector_in_state(state, connector, connector_state, i) {
		if (connector_state->crtc != &crtc->base)
			continue;

		encoder = to_intel_encoder(connector_state->best_encoder);
		if (!check_single_encoder_cloning(state, crtc, encoder))
			return false;
	}

	return true;
}

static int intel_crtc_atomic_check(struct drm_crtc *crtc,
				   struct drm_crtc_state *crtc_state)
{
	struct drm_device *dev = crtc->dev;
	struct drm_i915_private *dev_priv = dev->dev_private;
	struct intel_crtc *intel_crtc = to_intel_crtc(crtc);
	struct intel_crtc_state *pipe_config =
		to_intel_crtc_state(crtc_state);
	struct drm_atomic_state *state = crtc_state->state;
	int ret;
	bool mode_changed = needs_modeset(crtc_state);

	if (mode_changed && !check_encoder_cloning(state, intel_crtc)) {
		DRM_DEBUG_KMS("rejecting invalid cloning configuration\n");
		return -EINVAL;
	}

	if (mode_changed && !crtc_state->active)
		pipe_config->update_wm_post = true;

	if (mode_changed && crtc_state->enable &&
	    dev_priv->display.crtc_compute_clock &&
	    !WARN_ON(pipe_config->shared_dpll)) {
		ret = dev_priv->display.crtc_compute_clock(intel_crtc,
							   pipe_config);
		if (ret)
			return ret;
	}

	if (crtc_state->color_mgmt_changed) {
		ret = intel_color_check(crtc, crtc_state);
		if (ret)
			return ret;
	}

	ret = 0;
	if (dev_priv->display.compute_pipe_wm) {
		ret = dev_priv->display.compute_pipe_wm(pipe_config);
		if (ret) {
			DRM_DEBUG_KMS("Target pipe watermarks are invalid\n");
<<<<<<< HEAD
			return ret;
		}
	}

	if (dev_priv->display.compute_intermediate_wm &&
	    !to_intel_atomic_state(state)->skip_intermediate_wm) {
		if (WARN_ON(!dev_priv->display.compute_pipe_wm))
			return 0;

		/*
		 * Calculate 'intermediate' watermarks that satisfy both the
		 * old state and the new state.  We can program these
		 * immediately.
		 */
		ret = dev_priv->display.compute_intermediate_wm(crtc->dev,
								intel_crtc,
								pipe_config);
		if (ret) {
			DRM_DEBUG_KMS("No valid intermediate pipe watermarks are possible\n");
			return ret;
		}
=======
			return ret;
		}
	}

	if (dev_priv->display.compute_intermediate_wm &&
	    !to_intel_atomic_state(state)->skip_intermediate_wm) {
		if (WARN_ON(!dev_priv->display.compute_pipe_wm))
			return 0;

		/*
		 * Calculate 'intermediate' watermarks that satisfy both the
		 * old state and the new state.  We can program these
		 * immediately.
		 */
		ret = dev_priv->display.compute_intermediate_wm(crtc->dev,
								intel_crtc,
								pipe_config);
		if (ret) {
			DRM_DEBUG_KMS("No valid intermediate pipe watermarks are possible\n");
			return ret;
		}
>>>>>>> 2e726dc4
	}

	if (INTEL_INFO(dev)->gen >= 9) {
		if (mode_changed)
			ret = skl_update_scaler_crtc(pipe_config);

		if (!ret)
			ret = intel_atomic_setup_scalers(dev, intel_crtc,
							 pipe_config);
	}

	return ret;
}

static const struct drm_crtc_helper_funcs intel_helper_funcs = {
	.mode_set_base_atomic = intel_pipe_set_base_atomic,
	.atomic_begin = intel_begin_crtc_commit,
	.atomic_flush = intel_finish_crtc_commit,
	.atomic_check = intel_crtc_atomic_check,
};

static void intel_modeset_update_connector_atomic_state(struct drm_device *dev)
{
	struct intel_connector *connector;

	for_each_intel_connector(dev, connector) {
		if (connector->base.state->crtc)
			drm_connector_unreference(&connector->base);

		if (connector->base.encoder) {
			connector->base.state->best_encoder =
				connector->base.encoder;
			connector->base.state->crtc =
				connector->base.encoder->crtc;

			drm_connector_reference(&connector->base);
		} else {
			connector->base.state->best_encoder = NULL;
			connector->base.state->crtc = NULL;
		}
	}
}

static void
connected_sink_compute_bpp(struct intel_connector *connector,
			   struct intel_crtc_state *pipe_config)
{
	int bpp = pipe_config->pipe_bpp;

	DRM_DEBUG_KMS("[CONNECTOR:%d:%s] checking for sink bpp constrains\n",
		connector->base.base.id,
		connector->base.name);

	/* Don't use an invalid EDID bpc value */
	if (connector->base.display_info.bpc &&
	    connector->base.display_info.bpc * 3 < bpp) {
		DRM_DEBUG_KMS("clamping display bpp (was %d) to EDID reported max of %d\n",
			      bpp, connector->base.display_info.bpc*3);
		pipe_config->pipe_bpp = connector->base.display_info.bpc*3;
	}

	/* Clamp bpp to default limit on screens without EDID 1.4 */
	if (connector->base.display_info.bpc == 0) {
		int type = connector->base.connector_type;
		int clamp_bpp = 24;

		/* Fall back to 18 bpp when DP sink capability is unknown. */
		if (type == DRM_MODE_CONNECTOR_DisplayPort ||
		    type == DRM_MODE_CONNECTOR_eDP)
			clamp_bpp = 18;

		if (bpp > clamp_bpp) {
			DRM_DEBUG_KMS("clamping display bpp (was %d) to default limit of %d\n",
				      bpp, clamp_bpp);
			pipe_config->pipe_bpp = clamp_bpp;
		}
	}
}

static int
compute_baseline_pipe_bpp(struct intel_crtc *crtc,
			  struct intel_crtc_state *pipe_config)
{
	struct drm_device *dev = crtc->base.dev;
	struct drm_atomic_state *state;
	struct drm_connector *connector;
	struct drm_connector_state *connector_state;
	int bpp, i;

	if ((IS_G4X(dev) || IS_VALLEYVIEW(dev) || IS_CHERRYVIEW(dev)))
		bpp = 10*3;
	else if (INTEL_INFO(dev)->gen >= 5)
		bpp = 12*3;
	else
		bpp = 8*3;


	pipe_config->pipe_bpp = bpp;

	state = pipe_config->base.state;

	/* Clamp display bpp to EDID value */
	for_each_connector_in_state(state, connector, connector_state, i) {
		if (connector_state->crtc != &crtc->base)
			continue;

		connected_sink_compute_bpp(to_intel_connector(connector),
					   pipe_config);
	}

	return bpp;
}

static void intel_dump_crtc_timings(const struct drm_display_mode *mode)
{
	DRM_DEBUG_KMS("crtc timings: %d %d %d %d %d %d %d %d %d, "
			"type: 0x%x flags: 0x%x\n",
		mode->crtc_clock,
		mode->crtc_hdisplay, mode->crtc_hsync_start,
		mode->crtc_hsync_end, mode->crtc_htotal,
		mode->crtc_vdisplay, mode->crtc_vsync_start,
		mode->crtc_vsync_end, mode->crtc_vtotal, mode->type, mode->flags);
}

static void intel_dump_pipe_config(struct intel_crtc *crtc,
				   struct intel_crtc_state *pipe_config,
				   const char *context)
{
	struct drm_device *dev = crtc->base.dev;
	struct drm_plane *plane;
	struct intel_plane *intel_plane;
	struct intel_plane_state *state;
	struct drm_framebuffer *fb;

	DRM_DEBUG_KMS("[CRTC:%d]%s config %p for pipe %c\n", crtc->base.base.id,
		      context, pipe_config, pipe_name(crtc->pipe));

	DRM_DEBUG_KMS("cpu_transcoder: %s\n", transcoder_name(pipe_config->cpu_transcoder));
	DRM_DEBUG_KMS("pipe bpp: %i, dithering: %i\n",
		      pipe_config->pipe_bpp, pipe_config->dither);
	DRM_DEBUG_KMS("fdi/pch: %i, lanes: %i, gmch_m: %u, gmch_n: %u, link_m: %u, link_n: %u, tu: %u\n",
		      pipe_config->has_pch_encoder,
		      pipe_config->fdi_lanes,
		      pipe_config->fdi_m_n.gmch_m, pipe_config->fdi_m_n.gmch_n,
		      pipe_config->fdi_m_n.link_m, pipe_config->fdi_m_n.link_n,
		      pipe_config->fdi_m_n.tu);
	DRM_DEBUG_KMS("dp: %i, lanes: %i, gmch_m: %u, gmch_n: %u, link_m: %u, link_n: %u, tu: %u\n",
		      pipe_config->has_dp_encoder,
		      pipe_config->lane_count,
		      pipe_config->dp_m_n.gmch_m, pipe_config->dp_m_n.gmch_n,
		      pipe_config->dp_m_n.link_m, pipe_config->dp_m_n.link_n,
		      pipe_config->dp_m_n.tu);

	DRM_DEBUG_KMS("dp: %i, lanes: %i, gmch_m2: %u, gmch_n2: %u, link_m2: %u, link_n2: %u, tu2: %u\n",
		      pipe_config->has_dp_encoder,
		      pipe_config->lane_count,
		      pipe_config->dp_m2_n2.gmch_m,
		      pipe_config->dp_m2_n2.gmch_n,
		      pipe_config->dp_m2_n2.link_m,
		      pipe_config->dp_m2_n2.link_n,
		      pipe_config->dp_m2_n2.tu);

	DRM_DEBUG_KMS("audio: %i, infoframes: %i\n",
		      pipe_config->has_audio,
		      pipe_config->has_infoframe);

	DRM_DEBUG_KMS("requested mode:\n");
	drm_mode_debug_printmodeline(&pipe_config->base.mode);
	DRM_DEBUG_KMS("adjusted mode:\n");
	drm_mode_debug_printmodeline(&pipe_config->base.adjusted_mode);
	intel_dump_crtc_timings(&pipe_config->base.adjusted_mode);
	DRM_DEBUG_KMS("port clock: %d\n", pipe_config->port_clock);
	DRM_DEBUG_KMS("pipe src size: %dx%d\n",
		      pipe_config->pipe_src_w, pipe_config->pipe_src_h);
	DRM_DEBUG_KMS("num_scalers: %d, scaler_users: 0x%x, scaler_id: %d\n",
		      crtc->num_scalers,
		      pipe_config->scaler_state.scaler_users,
		      pipe_config->scaler_state.scaler_id);
	DRM_DEBUG_KMS("gmch pfit: control: 0x%08x, ratios: 0x%08x, lvds border: 0x%08x\n",
		      pipe_config->gmch_pfit.control,
		      pipe_config->gmch_pfit.pgm_ratios,
		      pipe_config->gmch_pfit.lvds_border_bits);
	DRM_DEBUG_KMS("pch pfit: pos: 0x%08x, size: 0x%08x, %s\n",
		      pipe_config->pch_pfit.pos,
		      pipe_config->pch_pfit.size,
		      pipe_config->pch_pfit.enabled ? "enabled" : "disabled");
	DRM_DEBUG_KMS("ips: %i\n", pipe_config->ips_enabled);
	DRM_DEBUG_KMS("double wide: %i\n", pipe_config->double_wide);

	if (IS_BROXTON(dev)) {
		DRM_DEBUG_KMS("ddi_pll_sel: %u; dpll_hw_state: ebb0: 0x%x, ebb4: 0x%x,"
			      "pll0: 0x%x, pll1: 0x%x, pll2: 0x%x, pll3: 0x%x, "
			      "pll6: 0x%x, pll8: 0x%x, pll9: 0x%x, pll10: 0x%x, pcsdw12: 0x%x\n",
			      pipe_config->ddi_pll_sel,
			      pipe_config->dpll_hw_state.ebb0,
			      pipe_config->dpll_hw_state.ebb4,
			      pipe_config->dpll_hw_state.pll0,
			      pipe_config->dpll_hw_state.pll1,
			      pipe_config->dpll_hw_state.pll2,
			      pipe_config->dpll_hw_state.pll3,
			      pipe_config->dpll_hw_state.pll6,
			      pipe_config->dpll_hw_state.pll8,
			      pipe_config->dpll_hw_state.pll9,
			      pipe_config->dpll_hw_state.pll10,
			      pipe_config->dpll_hw_state.pcsdw12);
	} else if (IS_SKYLAKE(dev) || IS_KABYLAKE(dev)) {
		DRM_DEBUG_KMS("ddi_pll_sel: %u; dpll_hw_state: "
			      "ctrl1: 0x%x, cfgcr1: 0x%x, cfgcr2: 0x%x\n",
			      pipe_config->ddi_pll_sel,
			      pipe_config->dpll_hw_state.ctrl1,
			      pipe_config->dpll_hw_state.cfgcr1,
			      pipe_config->dpll_hw_state.cfgcr2);
	} else if (HAS_DDI(dev)) {
		DRM_DEBUG_KMS("ddi_pll_sel: 0x%x; dpll_hw_state: wrpll: 0x%x spll: 0x%x\n",
			      pipe_config->ddi_pll_sel,
			      pipe_config->dpll_hw_state.wrpll,
			      pipe_config->dpll_hw_state.spll);
	} else {
		DRM_DEBUG_KMS("dpll_hw_state: dpll: 0x%x, dpll_md: 0x%x, "
			      "fp0: 0x%x, fp1: 0x%x\n",
			      pipe_config->dpll_hw_state.dpll,
			      pipe_config->dpll_hw_state.dpll_md,
			      pipe_config->dpll_hw_state.fp0,
			      pipe_config->dpll_hw_state.fp1);
	}

	DRM_DEBUG_KMS("planes on this crtc\n");
	list_for_each_entry(plane, &dev->mode_config.plane_list, head) {
		intel_plane = to_intel_plane(plane);
		if (intel_plane->pipe != crtc->pipe)
			continue;

		state = to_intel_plane_state(plane->state);
		fb = state->base.fb;
		if (!fb) {
			DRM_DEBUG_KMS("%s PLANE:%d plane: %u.%u idx: %d "
				"disabled, scaler_id = %d\n",
				plane->type == DRM_PLANE_TYPE_CURSOR ? "CURSOR" : "STANDARD",
				plane->base.id, intel_plane->pipe,
				(crtc->base.primary == plane) ? 0 : intel_plane->plane + 1,
				drm_plane_index(plane), state->scaler_id);
			continue;
		}

		DRM_DEBUG_KMS("%s PLANE:%d plane: %u.%u idx: %d enabled",
			plane->type == DRM_PLANE_TYPE_CURSOR ? "CURSOR" : "STANDARD",
			plane->base.id, intel_plane->pipe,
			crtc->base.primary == plane ? 0 : intel_plane->plane + 1,
			drm_plane_index(plane));
		DRM_DEBUG_KMS("\tFB:%d, fb = %ux%u format = 0x%x",
			fb->base.id, fb->width, fb->height, fb->pixel_format);
		DRM_DEBUG_KMS("\tscaler:%d src (%u, %u) %ux%u dst (%u, %u) %ux%u\n",
			state->scaler_id,
			state->src.x1 >> 16, state->src.y1 >> 16,
			drm_rect_width(&state->src) >> 16,
			drm_rect_height(&state->src) >> 16,
			state->dst.x1, state->dst.y1,
			drm_rect_width(&state->dst), drm_rect_height(&state->dst));
	}
}

static bool check_digital_port_conflicts(struct drm_atomic_state *state)
{
	struct drm_device *dev = state->dev;
	struct drm_connector *connector;
	unsigned int used_ports = 0;

	/*
	 * Walk the connector list instead of the encoder
	 * list to detect the problem on ddi platforms
	 * where there's just one encoder per digital port.
	 */
	drm_for_each_connector(connector, dev) {
		struct drm_connector_state *connector_state;
		struct intel_encoder *encoder;

		connector_state = drm_atomic_get_existing_connector_state(state, connector);
		if (!connector_state)
			connector_state = connector->state;

		if (!connector_state->best_encoder)
			continue;

		encoder = to_intel_encoder(connector_state->best_encoder);

		WARN_ON(!connector_state->crtc);

		switch (encoder->type) {
			unsigned int port_mask;
		case INTEL_OUTPUT_UNKNOWN:
			if (WARN_ON(!HAS_DDI(dev)))
				break;
		case INTEL_OUTPUT_DISPLAYPORT:
		case INTEL_OUTPUT_HDMI:
		case INTEL_OUTPUT_EDP:
			port_mask = 1 << enc_to_dig_port(&encoder->base)->port;

			/* the same port mustn't appear more than once */
			if (used_ports & port_mask)
				return false;

			used_ports |= port_mask;
		default:
			break;
		}
	}

	return true;
}

static void
clear_intel_crtc_state(struct intel_crtc_state *crtc_state)
{
	struct drm_crtc_state tmp_state;
	struct intel_crtc_scaler_state scaler_state;
	struct intel_dpll_hw_state dpll_hw_state;
	struct intel_shared_dpll *shared_dpll;
	uint32_t ddi_pll_sel;
	bool force_thru;

	/* FIXME: before the switch to atomic started, a new pipe_config was
	 * kzalloc'd. Code that depends on any field being zero should be
	 * fixed, so that the crtc_state can be safely duplicated. For now,
	 * only fields that are know to not cause problems are preserved. */

	tmp_state = crtc_state->base;
	scaler_state = crtc_state->scaler_state;
	shared_dpll = crtc_state->shared_dpll;
	dpll_hw_state = crtc_state->dpll_hw_state;
	ddi_pll_sel = crtc_state->ddi_pll_sel;
	force_thru = crtc_state->pch_pfit.force_thru;

	memset(crtc_state, 0, sizeof *crtc_state);

	crtc_state->base = tmp_state;
	crtc_state->scaler_state = scaler_state;
	crtc_state->shared_dpll = shared_dpll;
	crtc_state->dpll_hw_state = dpll_hw_state;
	crtc_state->ddi_pll_sel = ddi_pll_sel;
	crtc_state->pch_pfit.force_thru = force_thru;
}

static int
intel_modeset_pipe_config(struct drm_crtc *crtc,
			  struct intel_crtc_state *pipe_config)
{
	struct drm_atomic_state *state = pipe_config->base.state;
	struct intel_encoder *encoder;
	struct drm_connector *connector;
	struct drm_connector_state *connector_state;
	int base_bpp, ret = -EINVAL;
	int i;
	bool retry = true;

	clear_intel_crtc_state(pipe_config);

	pipe_config->cpu_transcoder =
		(enum transcoder) to_intel_crtc(crtc)->pipe;

	/*
	 * Sanitize sync polarity flags based on requested ones. If neither
	 * positive or negative polarity is requested, treat this as meaning
	 * negative polarity.
	 */
	if (!(pipe_config->base.adjusted_mode.flags &
	      (DRM_MODE_FLAG_PHSYNC | DRM_MODE_FLAG_NHSYNC)))
		pipe_config->base.adjusted_mode.flags |= DRM_MODE_FLAG_NHSYNC;

	if (!(pipe_config->base.adjusted_mode.flags &
	      (DRM_MODE_FLAG_PVSYNC | DRM_MODE_FLAG_NVSYNC)))
		pipe_config->base.adjusted_mode.flags |= DRM_MODE_FLAG_NVSYNC;

	base_bpp = compute_baseline_pipe_bpp(to_intel_crtc(crtc),
					     pipe_config);
	if (base_bpp < 0)
		goto fail;

	/*
	 * Determine the real pipe dimensions. Note that stereo modes can
	 * increase the actual pipe size due to the frame doubling and
	 * insertion of additional space for blanks between the frame. This
	 * is stored in the crtc timings. We use the requested mode to do this
	 * computation to clearly distinguish it from the adjusted mode, which
	 * can be changed by the connectors in the below retry loop.
	 */
	drm_crtc_get_hv_timing(&pipe_config->base.mode,
			       &pipe_config->pipe_src_w,
			       &pipe_config->pipe_src_h);

encoder_retry:
	/* Ensure the port clock defaults are reset when retrying. */
	pipe_config->port_clock = 0;
	pipe_config->pixel_multiplier = 1;

	/* Fill in default crtc timings, allow encoders to overwrite them. */
	drm_mode_set_crtcinfo(&pipe_config->base.adjusted_mode,
			      CRTC_STEREO_DOUBLE);

	/* Pass our mode to the connectors and the CRTC to give them a chance to
	 * adjust it according to limitations or connector properties, and also
	 * a chance to reject the mode entirely.
	 */
	for_each_connector_in_state(state, connector, connector_state, i) {
		if (connector_state->crtc != crtc)
			continue;

		encoder = to_intel_encoder(connector_state->best_encoder);

		if (!(encoder->compute_config(encoder, pipe_config))) {
			DRM_DEBUG_KMS("Encoder config failure\n");
			goto fail;
		}
	}

	/* Set default port clock if not overwritten by the encoder. Needs to be
	 * done afterwards in case the encoder adjusts the mode. */
	if (!pipe_config->port_clock)
		pipe_config->port_clock = pipe_config->base.adjusted_mode.crtc_clock
			* pipe_config->pixel_multiplier;

	ret = intel_crtc_compute_config(to_intel_crtc(crtc), pipe_config);
	if (ret < 0) {
		DRM_DEBUG_KMS("CRTC fixup failed\n");
		goto fail;
	}

	if (ret == RETRY) {
		if (WARN(!retry, "loop in pipe configuration computation\n")) {
			ret = -EINVAL;
			goto fail;
		}

		DRM_DEBUG_KMS("CRTC bw constrained, retrying\n");
		retry = false;
		goto encoder_retry;
	}

	/* Dithering seems to not pass-through bits correctly when it should, so
	 * only enable it on 6bpc panels. */
	pipe_config->dither = pipe_config->pipe_bpp == 6*3;
	DRM_DEBUG_KMS("hw max bpp: %i, pipe bpp: %i, dithering: %i\n",
		      base_bpp, pipe_config->pipe_bpp, pipe_config->dither);

fail:
	return ret;
}

static void
intel_modeset_update_crtc_state(struct drm_atomic_state *state)
{
	struct drm_crtc *crtc;
	struct drm_crtc_state *crtc_state;
	int i;

	/* Double check state. */
	for_each_crtc_in_state(state, crtc, crtc_state, i) {
		to_intel_crtc(crtc)->config = to_intel_crtc_state(crtc->state);

		/* Update hwmode for vblank functions */
		if (crtc->state->active)
			crtc->hwmode = crtc->state->adjusted_mode;
		else
			crtc->hwmode.crtc_clock = 0;

		/*
		 * Update legacy state to satisfy fbc code. This can
		 * be removed when fbc uses the atomic state.
		 */
		if (drm_atomic_get_existing_plane_state(state, crtc->primary)) {
			struct drm_plane_state *plane_state = crtc->primary->state;

			crtc->primary->fb = plane_state->fb;
			crtc->x = plane_state->src_x >> 16;
			crtc->y = plane_state->src_y >> 16;
		}
	}
}

static bool intel_fuzzy_clock_check(int clock1, int clock2)
{
	int diff;

	if (clock1 == clock2)
		return true;

	if (!clock1 || !clock2)
		return false;

	diff = abs(clock1 - clock2);

	if (((((diff + clock1 + clock2) * 100)) / (clock1 + clock2)) < 105)
		return true;

	return false;
}

#define for_each_intel_crtc_masked(dev, mask, intel_crtc) \
	list_for_each_entry((intel_crtc), \
			    &(dev)->mode_config.crtc_list, \
			    base.head) \
		for_each_if (mask & (1 <<(intel_crtc)->pipe))

static bool
intel_compare_m_n(unsigned int m, unsigned int n,
		  unsigned int m2, unsigned int n2,
		  bool exact)
{
	if (m == m2 && n == n2)
		return true;

	if (exact || !m || !n || !m2 || !n2)
		return false;

	BUILD_BUG_ON(DATA_LINK_M_N_MASK > INT_MAX);

	if (n > n2) {
		while (n > n2) {
			m2 <<= 1;
			n2 <<= 1;
		}
	} else if (n < n2) {
		while (n < n2) {
			m <<= 1;
			n <<= 1;
		}
	}

	if (n != n2)
		return false;

	return intel_fuzzy_clock_check(m, m2);
}

static bool
intel_compare_link_m_n(const struct intel_link_m_n *m_n,
		       struct intel_link_m_n *m2_n2,
		       bool adjust)
{
	if (m_n->tu == m2_n2->tu &&
	    intel_compare_m_n(m_n->gmch_m, m_n->gmch_n,
			      m2_n2->gmch_m, m2_n2->gmch_n, !adjust) &&
	    intel_compare_m_n(m_n->link_m, m_n->link_n,
			      m2_n2->link_m, m2_n2->link_n, !adjust)) {
		if (adjust)
			*m2_n2 = *m_n;

		return true;
	}

	return false;
}

static bool
intel_pipe_config_compare(struct drm_device *dev,
			  struct intel_crtc_state *current_config,
			  struct intel_crtc_state *pipe_config,
			  bool adjust)
{
	bool ret = true;

#define INTEL_ERR_OR_DBG_KMS(fmt, ...) \
	do { \
		if (!adjust) \
			DRM_ERROR(fmt, ##__VA_ARGS__); \
		else \
			DRM_DEBUG_KMS(fmt, ##__VA_ARGS__); \
	} while (0)

#define PIPE_CONF_CHECK_X(name)	\
	if (current_config->name != pipe_config->name) { \
		INTEL_ERR_OR_DBG_KMS("mismatch in " #name " " \
			  "(expected 0x%08x, found 0x%08x)\n", \
			  current_config->name, \
			  pipe_config->name); \
		ret = false; \
	}

#define PIPE_CONF_CHECK_I(name)	\
	if (current_config->name != pipe_config->name) { \
		INTEL_ERR_OR_DBG_KMS("mismatch in " #name " " \
			  "(expected %i, found %i)\n", \
			  current_config->name, \
			  pipe_config->name); \
		ret = false; \
	}

#define PIPE_CONF_CHECK_P(name)	\
	if (current_config->name != pipe_config->name) { \
		INTEL_ERR_OR_DBG_KMS("mismatch in " #name " " \
			  "(expected %p, found %p)\n", \
			  current_config->name, \
			  pipe_config->name); \
		ret = false; \
	}

#define PIPE_CONF_CHECK_M_N(name) \
	if (!intel_compare_link_m_n(&current_config->name, \
				    &pipe_config->name,\
				    adjust)) { \
		INTEL_ERR_OR_DBG_KMS("mismatch in " #name " " \
			  "(expected tu %i gmch %i/%i link %i/%i, " \
			  "found tu %i, gmch %i/%i link %i/%i)\n", \
			  current_config->name.tu, \
			  current_config->name.gmch_m, \
			  current_config->name.gmch_n, \
			  current_config->name.link_m, \
			  current_config->name.link_n, \
			  pipe_config->name.tu, \
			  pipe_config->name.gmch_m, \
			  pipe_config->name.gmch_n, \
			  pipe_config->name.link_m, \
			  pipe_config->name.link_n); \
		ret = false; \
	}

/* This is required for BDW+ where there is only one set of registers for
 * switching between high and low RR.
 * This macro can be used whenever a comparison has to be made between one
 * hw state and multiple sw state variables.
 */
#define PIPE_CONF_CHECK_M_N_ALT(name, alt_name) \
	if (!intel_compare_link_m_n(&current_config->name, \
				    &pipe_config->name, adjust) && \
	    !intel_compare_link_m_n(&current_config->alt_name, \
				    &pipe_config->name, adjust)) { \
		INTEL_ERR_OR_DBG_KMS("mismatch in " #name " " \
			  "(expected tu %i gmch %i/%i link %i/%i, " \
			  "or tu %i gmch %i/%i link %i/%i, " \
			  "found tu %i, gmch %i/%i link %i/%i)\n", \
			  current_config->name.tu, \
			  current_config->name.gmch_m, \
			  current_config->name.gmch_n, \
			  current_config->name.link_m, \
			  current_config->name.link_n, \
			  current_config->alt_name.tu, \
			  current_config->alt_name.gmch_m, \
			  current_config->alt_name.gmch_n, \
			  current_config->alt_name.link_m, \
			  current_config->alt_name.link_n, \
			  pipe_config->name.tu, \
			  pipe_config->name.gmch_m, \
			  pipe_config->name.gmch_n, \
			  pipe_config->name.link_m, \
			  pipe_config->name.link_n); \
		ret = false; \
	}

#define PIPE_CONF_CHECK_FLAGS(name, mask)	\
	if ((current_config->name ^ pipe_config->name) & (mask)) { \
		INTEL_ERR_OR_DBG_KMS("mismatch in " #name "(" #mask ") " \
			  "(expected %i, found %i)\n", \
			  current_config->name & (mask), \
			  pipe_config->name & (mask)); \
		ret = false; \
	}

#define PIPE_CONF_CHECK_CLOCK_FUZZY(name) \
	if (!intel_fuzzy_clock_check(current_config->name, pipe_config->name)) { \
		INTEL_ERR_OR_DBG_KMS("mismatch in " #name " " \
			  "(expected %i, found %i)\n", \
			  current_config->name, \
			  pipe_config->name); \
		ret = false; \
	}

#define PIPE_CONF_QUIRK(quirk)	\
	((current_config->quirks | pipe_config->quirks) & (quirk))

	PIPE_CONF_CHECK_I(cpu_transcoder);

	PIPE_CONF_CHECK_I(has_pch_encoder);
	PIPE_CONF_CHECK_I(fdi_lanes);
	PIPE_CONF_CHECK_M_N(fdi_m_n);

	PIPE_CONF_CHECK_I(has_dp_encoder);
	PIPE_CONF_CHECK_I(lane_count);

	if (INTEL_INFO(dev)->gen < 8) {
		PIPE_CONF_CHECK_M_N(dp_m_n);

		if (current_config->has_drrs)
			PIPE_CONF_CHECK_M_N(dp_m2_n2);
	} else
		PIPE_CONF_CHECK_M_N_ALT(dp_m_n, dp_m2_n2);

	PIPE_CONF_CHECK_I(has_dsi_encoder);

	PIPE_CONF_CHECK_I(base.adjusted_mode.crtc_hdisplay);
	PIPE_CONF_CHECK_I(base.adjusted_mode.crtc_htotal);
	PIPE_CONF_CHECK_I(base.adjusted_mode.crtc_hblank_start);
	PIPE_CONF_CHECK_I(base.adjusted_mode.crtc_hblank_end);
	PIPE_CONF_CHECK_I(base.adjusted_mode.crtc_hsync_start);
	PIPE_CONF_CHECK_I(base.adjusted_mode.crtc_hsync_end);

	PIPE_CONF_CHECK_I(base.adjusted_mode.crtc_vdisplay);
	PIPE_CONF_CHECK_I(base.adjusted_mode.crtc_vtotal);
	PIPE_CONF_CHECK_I(base.adjusted_mode.crtc_vblank_start);
	PIPE_CONF_CHECK_I(base.adjusted_mode.crtc_vblank_end);
	PIPE_CONF_CHECK_I(base.adjusted_mode.crtc_vsync_start);
	PIPE_CONF_CHECK_I(base.adjusted_mode.crtc_vsync_end);

	PIPE_CONF_CHECK_I(pixel_multiplier);
	PIPE_CONF_CHECK_I(has_hdmi_sink);
	if ((INTEL_INFO(dev)->gen < 8 && !IS_HASWELL(dev)) ||
	    IS_VALLEYVIEW(dev) || IS_CHERRYVIEW(dev))
		PIPE_CONF_CHECK_I(limited_color_range);
	PIPE_CONF_CHECK_I(has_infoframe);

	PIPE_CONF_CHECK_I(has_audio);

	PIPE_CONF_CHECK_FLAGS(base.adjusted_mode.flags,
			      DRM_MODE_FLAG_INTERLACE);

	if (!PIPE_CONF_QUIRK(PIPE_CONFIG_QUIRK_MODE_SYNC_FLAGS)) {
		PIPE_CONF_CHECK_FLAGS(base.adjusted_mode.flags,
				      DRM_MODE_FLAG_PHSYNC);
		PIPE_CONF_CHECK_FLAGS(base.adjusted_mode.flags,
				      DRM_MODE_FLAG_NHSYNC);
		PIPE_CONF_CHECK_FLAGS(base.adjusted_mode.flags,
				      DRM_MODE_FLAG_PVSYNC);
		PIPE_CONF_CHECK_FLAGS(base.adjusted_mode.flags,
				      DRM_MODE_FLAG_NVSYNC);
	}

	PIPE_CONF_CHECK_X(gmch_pfit.control);
	/* pfit ratios are autocomputed by the hw on gen4+ */
	if (INTEL_INFO(dev)->gen < 4)
		PIPE_CONF_CHECK_X(gmch_pfit.pgm_ratios);
	PIPE_CONF_CHECK_X(gmch_pfit.lvds_border_bits);

	if (!adjust) {
		PIPE_CONF_CHECK_I(pipe_src_w);
		PIPE_CONF_CHECK_I(pipe_src_h);

		PIPE_CONF_CHECK_I(pch_pfit.enabled);
		if (current_config->pch_pfit.enabled) {
			PIPE_CONF_CHECK_X(pch_pfit.pos);
			PIPE_CONF_CHECK_X(pch_pfit.size);
		}

		PIPE_CONF_CHECK_I(scaler_state.scaler_id);
	}

	/* BDW+ don't expose a synchronous way to read the state */
	if (IS_HASWELL(dev))
		PIPE_CONF_CHECK_I(ips_enabled);

	PIPE_CONF_CHECK_I(double_wide);

	PIPE_CONF_CHECK_X(ddi_pll_sel);

	PIPE_CONF_CHECK_P(shared_dpll);
	PIPE_CONF_CHECK_X(dpll_hw_state.dpll);
	PIPE_CONF_CHECK_X(dpll_hw_state.dpll_md);
	PIPE_CONF_CHECK_X(dpll_hw_state.fp0);
	PIPE_CONF_CHECK_X(dpll_hw_state.fp1);
	PIPE_CONF_CHECK_X(dpll_hw_state.wrpll);
	PIPE_CONF_CHECK_X(dpll_hw_state.spll);
	PIPE_CONF_CHECK_X(dpll_hw_state.ctrl1);
	PIPE_CONF_CHECK_X(dpll_hw_state.cfgcr1);
	PIPE_CONF_CHECK_X(dpll_hw_state.cfgcr2);

	PIPE_CONF_CHECK_X(dsi_pll.ctrl);
	PIPE_CONF_CHECK_X(dsi_pll.div);

	if (IS_G4X(dev) || INTEL_INFO(dev)->gen >= 5)
		PIPE_CONF_CHECK_I(pipe_bpp);

	PIPE_CONF_CHECK_CLOCK_FUZZY(base.adjusted_mode.crtc_clock);
	PIPE_CONF_CHECK_CLOCK_FUZZY(port_clock);

#undef PIPE_CONF_CHECK_X
#undef PIPE_CONF_CHECK_I
#undef PIPE_CONF_CHECK_P
#undef PIPE_CONF_CHECK_FLAGS
#undef PIPE_CONF_CHECK_CLOCK_FUZZY
#undef PIPE_CONF_QUIRK
#undef INTEL_ERR_OR_DBG_KMS

	return ret;
}

static void intel_pipe_config_sanity_check(struct drm_i915_private *dev_priv,
					   const struct intel_crtc_state *pipe_config)
{
	if (pipe_config->has_pch_encoder) {
		int fdi_dotclock = intel_dotclock_calculate(intel_fdi_link_freq(dev_priv, pipe_config),
							    &pipe_config->fdi_m_n);
		int dotclock = pipe_config->base.adjusted_mode.crtc_clock;

		/*
		 * FDI already provided one idea for the dotclock.
		 * Yell if the encoder disagrees.
		 */
		WARN(!intel_fuzzy_clock_check(fdi_dotclock, dotclock),
		     "FDI dotclock and encoder dotclock mismatch, fdi: %i, encoder: %i\n",
		     fdi_dotclock, dotclock);
	}
}

static void verify_wm_state(struct drm_crtc *crtc,
			    struct drm_crtc_state *new_state)
{
	struct drm_device *dev = crtc->dev;
	struct drm_i915_private *dev_priv = dev->dev_private;
	struct skl_ddb_allocation hw_ddb, *sw_ddb;
	struct skl_ddb_entry *hw_entry, *sw_entry;
	struct intel_crtc *intel_crtc = to_intel_crtc(crtc);
	const enum pipe pipe = intel_crtc->pipe;
	int plane;

	if (INTEL_INFO(dev)->gen < 9 || !new_state->active)
		return;

	skl_ddb_get_hw_state(dev_priv, &hw_ddb);
	sw_ddb = &dev_priv->wm.skl_hw.ddb;

	/* planes */
	for_each_plane(dev_priv, pipe, plane) {
		hw_entry = &hw_ddb.plane[pipe][plane];
		sw_entry = &sw_ddb->plane[pipe][plane];

		if (skl_ddb_entry_equal(hw_entry, sw_entry))
			continue;

		DRM_ERROR("mismatch in DDB state pipe %c plane %d "
			  "(expected (%u,%u), found (%u,%u))\n",
			  pipe_name(pipe), plane + 1,
			  sw_entry->start, sw_entry->end,
			  hw_entry->start, hw_entry->end);
	}

	/* cursor */
	hw_entry = &hw_ddb.plane[pipe][PLANE_CURSOR];
	sw_entry = &sw_ddb->plane[pipe][PLANE_CURSOR];

	if (!skl_ddb_entry_equal(hw_entry, sw_entry)) {
		DRM_ERROR("mismatch in DDB state pipe %c cursor "
			  "(expected (%u,%u), found (%u,%u))\n",
			  pipe_name(pipe),
			  sw_entry->start, sw_entry->end,
			  hw_entry->start, hw_entry->end);
	}
}

static void
verify_connector_state(struct drm_device *dev, struct drm_crtc *crtc)
{
	struct drm_connector *connector;

	drm_for_each_connector(connector, dev) {
		struct drm_encoder *encoder = connector->encoder;
		struct drm_connector_state *state = connector->state;

		if (state->crtc != crtc)
			continue;

		intel_connector_verify_state(to_intel_connector(connector));

		I915_STATE_WARN(state->best_encoder != encoder,
		     "connector's atomic encoder doesn't match legacy encoder\n");
	}
}

static void
verify_encoder_state(struct drm_device *dev)
{
	struct intel_encoder *encoder;
	struct intel_connector *connector;

	for_each_intel_encoder(dev, encoder) {
		bool enabled = false;
		enum pipe pipe;

		DRM_DEBUG_KMS("[ENCODER:%d:%s]\n",
			      encoder->base.base.id,
			      encoder->base.name);

		for_each_intel_connector(dev, connector) {
			if (connector->base.state->best_encoder != &encoder->base)
				continue;
			enabled = true;

			I915_STATE_WARN(connector->base.state->crtc !=
					encoder->base.crtc,
			     "connector's crtc doesn't match encoder crtc\n");
		}

		I915_STATE_WARN(!!encoder->base.crtc != enabled,
		     "encoder's enabled state mismatch "
		     "(expected %i, found %i)\n",
		     !!encoder->base.crtc, enabled);

		if (!encoder->base.crtc) {
			bool active;

			active = encoder->get_hw_state(encoder, &pipe);
			I915_STATE_WARN(active,
			     "encoder detached but still enabled on pipe %c.\n",
			     pipe_name(pipe));
		}
	}
}

static void
verify_crtc_state(struct drm_crtc *crtc,
		  struct drm_crtc_state *old_crtc_state,
		  struct drm_crtc_state *new_crtc_state)
{
	struct drm_device *dev = crtc->dev;
	struct drm_i915_private *dev_priv = dev->dev_private;
	struct intel_encoder *encoder;
	struct intel_crtc *intel_crtc = to_intel_crtc(crtc);
	struct intel_crtc_state *pipe_config, *sw_config;
	struct drm_atomic_state *old_state;
	bool active;

	old_state = old_crtc_state->state;
	__drm_atomic_helper_crtc_destroy_state(crtc, old_crtc_state);
	pipe_config = to_intel_crtc_state(old_crtc_state);
	memset(pipe_config, 0, sizeof(*pipe_config));
	pipe_config->base.crtc = crtc;
	pipe_config->base.state = old_state;

	DRM_DEBUG_KMS("[CRTC:%d]\n", crtc->base.id);

	active = dev_priv->display.get_pipe_config(intel_crtc, pipe_config);

	/* hw state is inconsistent with the pipe quirk */
	if ((intel_crtc->pipe == PIPE_A && dev_priv->quirks & QUIRK_PIPEA_FORCE) ||
	    (intel_crtc->pipe == PIPE_B && dev_priv->quirks & QUIRK_PIPEB_FORCE))
		active = new_crtc_state->active;

	I915_STATE_WARN(new_crtc_state->active != active,
	     "crtc active state doesn't match with hw state "
	     "(expected %i, found %i)\n", new_crtc_state->active, active);

	I915_STATE_WARN(intel_crtc->active != new_crtc_state->active,
	     "transitional active state does not match atomic hw state "
	     "(expected %i, found %i)\n", new_crtc_state->active, intel_crtc->active);

	for_each_encoder_on_crtc(dev, crtc, encoder) {
		enum pipe pipe;

		active = encoder->get_hw_state(encoder, &pipe);
		I915_STATE_WARN(active != new_crtc_state->active,
			"[ENCODER:%i] active %i with crtc active %i\n",
			encoder->base.base.id, active, new_crtc_state->active);

		I915_STATE_WARN(active && intel_crtc->pipe != pipe,
				"Encoder connected to wrong pipe %c\n",
				pipe_name(pipe));

		if (active)
			encoder->get_config(encoder, pipe_config);
	}

	if (!new_crtc_state->active)
		return;

	intel_pipe_config_sanity_check(dev_priv, pipe_config);

	sw_config = to_intel_crtc_state(crtc->state);
	if (!intel_pipe_config_compare(dev, sw_config,
				       pipe_config, false)) {
		I915_STATE_WARN(1, "pipe state doesn't match!\n");
		intel_dump_pipe_config(intel_crtc, pipe_config,
				       "[hw state]");
		intel_dump_pipe_config(intel_crtc, sw_config,
				       "[sw state]");
	}
}

static void
verify_single_dpll_state(struct drm_i915_private *dev_priv,
			 struct intel_shared_dpll *pll,
			 struct drm_crtc *crtc,
			 struct drm_crtc_state *new_state)
{
	struct intel_dpll_hw_state dpll_hw_state;
	unsigned crtc_mask;
	bool active;
<<<<<<< HEAD

	memset(&dpll_hw_state, 0, sizeof(dpll_hw_state));

	DRM_DEBUG_KMS("%s\n", pll->name);

	active = pll->funcs.get_hw_state(dev_priv, pll, &dpll_hw_state);

=======

	memset(&dpll_hw_state, 0, sizeof(dpll_hw_state));

	DRM_DEBUG_KMS("%s\n", pll->name);

	active = pll->funcs.get_hw_state(dev_priv, pll, &dpll_hw_state);

>>>>>>> 2e726dc4
	if (!(pll->flags & INTEL_DPLL_ALWAYS_ON)) {
		I915_STATE_WARN(!pll->on && pll->active_mask,
		     "pll in active use but not on in sw tracking\n");
		I915_STATE_WARN(pll->on && !pll->active_mask,
		     "pll is on but not used by any active crtc\n");
		I915_STATE_WARN(pll->on != active,
		     "pll on state mismatch (expected %i, found %i)\n",
		     pll->on, active);
	}

	if (!crtc) {
		I915_STATE_WARN(pll->active_mask & ~pll->config.crtc_mask,
				"more active pll users than references: %x vs %x\n",
				pll->active_mask, pll->config.crtc_mask);

		return;
	}

	crtc_mask = 1 << drm_crtc_index(crtc);

	if (new_state->active)
		I915_STATE_WARN(!(pll->active_mask & crtc_mask),
				"pll active mismatch (expected pipe %c in active mask 0x%02x)\n",
				pipe_name(drm_crtc_index(crtc)), pll->active_mask);
	else
		I915_STATE_WARN(pll->active_mask & crtc_mask,
				"pll active mismatch (didn't expect pipe %c in active mask 0x%02x)\n",
				pipe_name(drm_crtc_index(crtc)), pll->active_mask);

	I915_STATE_WARN(!(pll->config.crtc_mask & crtc_mask),
			"pll enabled crtcs mismatch (expected 0x%x in 0x%02x)\n",
			crtc_mask, pll->config.crtc_mask);

	I915_STATE_WARN(pll->on && memcmp(&pll->config.hw_state,
					  &dpll_hw_state,
					  sizeof(dpll_hw_state)),
			"pll hw state mismatch\n");
}

static void
verify_shared_dpll_state(struct drm_device *dev, struct drm_crtc *crtc,
			 struct drm_crtc_state *old_crtc_state,
			 struct drm_crtc_state *new_crtc_state)
{
	struct drm_i915_private *dev_priv = dev->dev_private;
	struct intel_crtc_state *old_state = to_intel_crtc_state(old_crtc_state);
	struct intel_crtc_state *new_state = to_intel_crtc_state(new_crtc_state);
<<<<<<< HEAD

	if (new_state->shared_dpll)
		verify_single_dpll_state(dev_priv, new_state->shared_dpll, crtc, new_crtc_state);

	if (old_state->shared_dpll &&
	    old_state->shared_dpll != new_state->shared_dpll) {
		unsigned crtc_mask = 1 << drm_crtc_index(crtc);
		struct intel_shared_dpll *pll = old_state->shared_dpll;

=======

	if (new_state->shared_dpll)
		verify_single_dpll_state(dev_priv, new_state->shared_dpll, crtc, new_crtc_state);

	if (old_state->shared_dpll &&
	    old_state->shared_dpll != new_state->shared_dpll) {
		unsigned crtc_mask = 1 << drm_crtc_index(crtc);
		struct intel_shared_dpll *pll = old_state->shared_dpll;

>>>>>>> 2e726dc4
		I915_STATE_WARN(pll->active_mask & crtc_mask,
				"pll active mismatch (didn't expect pipe %c in active mask)\n",
				pipe_name(drm_crtc_index(crtc)));
		I915_STATE_WARN(pll->config.crtc_mask & crtc_mask,
				"pll enabled crtcs mismatch (found %x in enabled mask)\n",
				pipe_name(drm_crtc_index(crtc)));
	}
}

static void
intel_modeset_verify_crtc(struct drm_crtc *crtc,
			 struct drm_crtc_state *old_state,
			 struct drm_crtc_state *new_state)
{
	if (!needs_modeset(new_state) &&
	    !to_intel_crtc_state(new_state)->update_pipe)
		return;

	verify_wm_state(crtc, new_state);
	verify_connector_state(crtc->dev, crtc);
	verify_crtc_state(crtc, old_state, new_state);
	verify_shared_dpll_state(crtc->dev, crtc, old_state, new_state);
}

static void
verify_disabled_dpll_state(struct drm_device *dev)
{
	struct drm_i915_private *dev_priv = dev->dev_private;
	int i;

	for (i = 0; i < dev_priv->num_shared_dpll; i++)
		verify_single_dpll_state(dev_priv, &dev_priv->shared_dplls[i], NULL, NULL);
}

static void
intel_modeset_verify_disabled(struct drm_device *dev)
{
	verify_encoder_state(dev);
	verify_connector_state(dev, NULL);
	verify_disabled_dpll_state(dev);
}

static void update_scanline_offset(struct intel_crtc *crtc)
{
	struct drm_device *dev = crtc->base.dev;

	/*
	 * The scanline counter increments at the leading edge of hsync.
	 *
	 * On most platforms it starts counting from vtotal-1 on the
	 * first active line. That means the scanline counter value is
	 * always one less than what we would expect. Ie. just after
	 * start of vblank, which also occurs at start of hsync (on the
	 * last active line), the scanline counter will read vblank_start-1.
	 *
	 * On gen2 the scanline counter starts counting from 1 instead
	 * of vtotal-1, so we have to subtract one (or rather add vtotal-1
	 * to keep the value positive), instead of adding one.
	 *
	 * On HSW+ the behaviour of the scanline counter depends on the output
	 * type. For DP ports it behaves like most other platforms, but on HDMI
	 * there's an extra 1 line difference. So we need to add two instead of
	 * one to the value.
	 */
	if (IS_GEN2(dev)) {
		const struct drm_display_mode *adjusted_mode = &crtc->config->base.adjusted_mode;
		int vtotal;

		vtotal = adjusted_mode->crtc_vtotal;
		if (adjusted_mode->flags & DRM_MODE_FLAG_INTERLACE)
			vtotal /= 2;

		crtc->scanline_offset = vtotal - 1;
	} else if (HAS_DDI(dev) &&
		   intel_pipe_has_type(crtc, INTEL_OUTPUT_HDMI)) {
		crtc->scanline_offset = 2;
	} else
		crtc->scanline_offset = 1;
}

static void intel_modeset_clear_plls(struct drm_atomic_state *state)
{
	struct drm_device *dev = state->dev;
	struct drm_i915_private *dev_priv = to_i915(dev);
	struct intel_shared_dpll_config *shared_dpll = NULL;
	struct drm_crtc *crtc;
	struct drm_crtc_state *crtc_state;
	int i;

	if (!dev_priv->display.crtc_compute_clock)
		return;

	for_each_crtc_in_state(state, crtc, crtc_state, i) {
		struct intel_crtc *intel_crtc = to_intel_crtc(crtc);
		struct intel_shared_dpll *old_dpll =
			to_intel_crtc_state(crtc->state)->shared_dpll;

		if (!needs_modeset(crtc_state))
			continue;

		to_intel_crtc_state(crtc_state)->shared_dpll = NULL;

		if (!old_dpll)
			continue;

		if (!shared_dpll)
			shared_dpll = intel_atomic_get_shared_dpll_state(state);

		intel_shared_dpll_config_put(shared_dpll, old_dpll, intel_crtc);
	}
}

/*
 * This implements the workaround described in the "notes" section of the mode
 * set sequence documentation. When going from no pipes or single pipe to
 * multiple pipes, and planes are enabled after the pipe, we need to wait at
 * least 2 vblanks on the first pipe before enabling planes on the second pipe.
 */
static int haswell_mode_set_planes_workaround(struct drm_atomic_state *state)
{
	struct drm_crtc_state *crtc_state;
	struct intel_crtc *intel_crtc;
	struct drm_crtc *crtc;
	struct intel_crtc_state *first_crtc_state = NULL;
	struct intel_crtc_state *other_crtc_state = NULL;
	enum pipe first_pipe = INVALID_PIPE, enabled_pipe = INVALID_PIPE;
	int i;

	/* look at all crtc's that are going to be enabled in during modeset */
	for_each_crtc_in_state(state, crtc, crtc_state, i) {
		intel_crtc = to_intel_crtc(crtc);

		if (!crtc_state->active || !needs_modeset(crtc_state))
			continue;

		if (first_crtc_state) {
			other_crtc_state = to_intel_crtc_state(crtc_state);
			break;
		} else {
			first_crtc_state = to_intel_crtc_state(crtc_state);
			first_pipe = intel_crtc->pipe;
		}
	}

	/* No workaround needed? */
	if (!first_crtc_state)
		return 0;

	/* w/a possibly needed, check how many crtc's are already enabled. */
	for_each_intel_crtc(state->dev, intel_crtc) {
		struct intel_crtc_state *pipe_config;

		pipe_config = intel_atomic_get_crtc_state(state, intel_crtc);
		if (IS_ERR(pipe_config))
			return PTR_ERR(pipe_config);

		pipe_config->hsw_workaround_pipe = INVALID_PIPE;

		if (!pipe_config->base.active ||
		    needs_modeset(&pipe_config->base))
			continue;

		/* 2 or more enabled crtcs means no need for w/a */
		if (enabled_pipe != INVALID_PIPE)
			return 0;

		enabled_pipe = intel_crtc->pipe;
	}

	if (enabled_pipe != INVALID_PIPE)
		first_crtc_state->hsw_workaround_pipe = enabled_pipe;
	else if (other_crtc_state)
		other_crtc_state->hsw_workaround_pipe = first_pipe;

	return 0;
}

static int intel_modeset_all_pipes(struct drm_atomic_state *state)
{
	struct drm_crtc *crtc;
	struct drm_crtc_state *crtc_state;
	int ret = 0;

	/* add all active pipes to the state */
	for_each_crtc(state->dev, crtc) {
		crtc_state = drm_atomic_get_crtc_state(state, crtc);
		if (IS_ERR(crtc_state))
			return PTR_ERR(crtc_state);

		if (!crtc_state->active || needs_modeset(crtc_state))
			continue;

		crtc_state->mode_changed = true;

		ret = drm_atomic_add_affected_connectors(state, crtc);
		if (ret)
			break;

		ret = drm_atomic_add_affected_planes(state, crtc);
		if (ret)
			break;
	}

	return ret;
}

static int intel_modeset_checks(struct drm_atomic_state *state)
{
	struct intel_atomic_state *intel_state = to_intel_atomic_state(state);
	struct drm_i915_private *dev_priv = state->dev->dev_private;
	struct drm_crtc *crtc;
	struct drm_crtc_state *crtc_state;
	int ret = 0, i;

	if (!check_digital_port_conflicts(state)) {
		DRM_DEBUG_KMS("rejecting conflicting digital port configuration\n");
		return -EINVAL;
	}

	intel_state->modeset = true;
	intel_state->active_crtcs = dev_priv->active_crtcs;

	for_each_crtc_in_state(state, crtc, crtc_state, i) {
		if (crtc_state->active)
			intel_state->active_crtcs |= 1 << i;
		else
			intel_state->active_crtcs &= ~(1 << i);
	}

	/*
	 * See if the config requires any additional preparation, e.g.
	 * to adjust global state with pipes off.  We need to do this
	 * here so we can get the modeset_pipe updated config for the new
	 * mode set on this crtc.  For other crtcs we need to use the
	 * adjusted_mode bits in the crtc directly.
	 */
	if (dev_priv->display.modeset_calc_cdclk) {
		ret = dev_priv->display.modeset_calc_cdclk(state);

		if (!ret && intel_state->dev_cdclk != dev_priv->cdclk_freq)
			ret = intel_modeset_all_pipes(state);

		if (ret < 0)
			return ret;

		DRM_DEBUG_KMS("New cdclk calculated to be atomic %u, actual %u\n",
			      intel_state->cdclk, intel_state->dev_cdclk);
	} else
		to_intel_atomic_state(state)->cdclk = dev_priv->atomic_cdclk_freq;

	intel_modeset_clear_plls(state);

	if (IS_HASWELL(dev_priv))
		return haswell_mode_set_planes_workaround(state);

	return 0;
}

/*
 * Handle calculation of various watermark data at the end of the atomic check
 * phase.  The code here should be run after the per-crtc and per-plane 'check'
 * handlers to ensure that all derived state has been updated.
 */
static void calc_watermark_data(struct drm_atomic_state *state)
{
	struct drm_device *dev = state->dev;
	struct intel_atomic_state *intel_state = to_intel_atomic_state(state);
	struct drm_crtc *crtc;
	struct drm_crtc_state *cstate;
	struct drm_plane *plane;
	struct drm_plane_state *pstate;

	/*
	 * Calculate watermark configuration details now that derived
	 * plane/crtc state is all properly updated.
	 */
	drm_for_each_crtc(crtc, dev) {
		cstate = drm_atomic_get_existing_crtc_state(state, crtc) ?:
			crtc->state;

		if (cstate->active)
			intel_state->wm_config.num_pipes_active++;
	}
	drm_for_each_legacy_plane(plane, dev) {
		pstate = drm_atomic_get_existing_plane_state(state, plane) ?:
			plane->state;

		if (!to_intel_plane_state(pstate)->visible)
			continue;

		intel_state->wm_config.sprites_enabled = true;
		if (pstate->crtc_w != pstate->src_w >> 16 ||
		    pstate->crtc_h != pstate->src_h >> 16)
			intel_state->wm_config.sprites_scaled = true;
	}
}

/**
 * intel_atomic_check - validate state object
 * @dev: drm device
 * @state: state to validate
 */
static int intel_atomic_check(struct drm_device *dev,
			      struct drm_atomic_state *state)
{
	struct drm_i915_private *dev_priv = to_i915(dev);
	struct intel_atomic_state *intel_state = to_intel_atomic_state(state);
	struct drm_crtc *crtc;
	struct drm_crtc_state *crtc_state;
	int ret, i;
	bool any_ms = false;

	ret = drm_atomic_helper_check_modeset(dev, state);
	if (ret)
		return ret;

	for_each_crtc_in_state(state, crtc, crtc_state, i) {
		struct intel_crtc_state *pipe_config =
			to_intel_crtc_state(crtc_state);

		/* Catch I915_MODE_FLAG_INHERITED */
		if (crtc_state->mode.private_flags != crtc->state->mode.private_flags)
			crtc_state->mode_changed = true;

		if (!crtc_state->enable) {
			if (needs_modeset(crtc_state))
				any_ms = true;
			continue;
		}

		if (!needs_modeset(crtc_state))
			continue;

		/* FIXME: For only active_changed we shouldn't need to do any
		 * state recomputation at all. */

		ret = drm_atomic_add_affected_connectors(state, crtc);
		if (ret)
			return ret;

		ret = intel_modeset_pipe_config(crtc, pipe_config);
		if (ret) {
			intel_dump_pipe_config(to_intel_crtc(crtc),
					       pipe_config, "[failed]");
			return ret;
		}

		if (i915.fastboot &&
		    intel_pipe_config_compare(dev,
					to_intel_crtc_state(crtc->state),
					pipe_config, true)) {
			crtc_state->mode_changed = false;
			to_intel_crtc_state(crtc_state)->update_pipe = true;
		}

		if (needs_modeset(crtc_state)) {
			any_ms = true;

			ret = drm_atomic_add_affected_planes(state, crtc);
			if (ret)
				return ret;
		}

		intel_dump_pipe_config(to_intel_crtc(crtc), pipe_config,
				       needs_modeset(crtc_state) ?
				       "[modeset]" : "[fastset]");
	}

	if (any_ms) {
		ret = intel_modeset_checks(state);

		if (ret)
			return ret;
	} else
		intel_state->cdclk = dev_priv->cdclk_freq;

	ret = drm_atomic_helper_check_planes(dev, state);
	if (ret)
		return ret;

	intel_fbc_choose_crtc(dev_priv, state);
	calc_watermark_data(state);

	return 0;
}

static int intel_atomic_prepare_commit(struct drm_device *dev,
				       struct drm_atomic_state *state,
				       bool nonblock)
{
	struct drm_i915_private *dev_priv = dev->dev_private;
	struct drm_plane_state *plane_state;
	struct drm_crtc_state *crtc_state;
	struct drm_plane *plane;
	struct drm_crtc *crtc;
	int i, ret;

	if (nonblock) {
		DRM_DEBUG_KMS("i915 does not yet support nonblocking commit\n");
		return -EINVAL;
	}

	for_each_crtc_in_state(state, crtc, crtc_state, i) {
		if (state->legacy_cursor_update)
			continue;

		ret = intel_crtc_wait_for_pending_flips(crtc);
		if (ret)
			return ret;

		if (atomic_read(&to_intel_crtc(crtc)->unpin_work_count) >= 2)
			flush_workqueue(dev_priv->wq);
	}

	ret = mutex_lock_interruptible(&dev->struct_mutex);
	if (ret)
		return ret;

	ret = drm_atomic_helper_prepare_planes(dev, state);
	mutex_unlock(&dev->struct_mutex);

<<<<<<< HEAD
	if (!ret && !async) {
=======
	if (!ret && !nonblock) {
>>>>>>> 2e726dc4
		for_each_plane_in_state(state, plane, plane_state, i) {
			struct intel_plane_state *intel_plane_state =
				to_intel_plane_state(plane_state);

			if (!intel_plane_state->wait_req)
				continue;

			ret = __i915_wait_request(intel_plane_state->wait_req,
						  true, NULL, NULL);
			if (ret) {
				/* Any hang should be swallowed by the wait */
				WARN_ON(ret == -EIO);
				mutex_lock(&dev->struct_mutex);
				drm_atomic_helper_cleanup_planes(dev, state);
				mutex_unlock(&dev->struct_mutex);
				break;
			}
		}
	}

	return ret;
}

static void intel_atomic_wait_for_vblanks(struct drm_device *dev,
					  struct drm_i915_private *dev_priv,
					  unsigned crtc_mask)
{
	unsigned last_vblank_count[I915_MAX_PIPES];
	enum pipe pipe;
	int ret;

	if (!crtc_mask)
		return;

	for_each_pipe(dev_priv, pipe) {
		struct drm_crtc *crtc = dev_priv->pipe_to_crtc_mapping[pipe];

		if (!((1 << pipe) & crtc_mask))
			continue;

		ret = drm_crtc_vblank_get(crtc);
		if (WARN_ON(ret != 0)) {
			crtc_mask &= ~(1 << pipe);
			continue;
		}

		last_vblank_count[pipe] = drm_crtc_vblank_count(crtc);
	}

	for_each_pipe(dev_priv, pipe) {
		struct drm_crtc *crtc = dev_priv->pipe_to_crtc_mapping[pipe];
		long lret;

		if (!((1 << pipe) & crtc_mask))
			continue;

		lret = wait_event_timeout(dev->vblank[pipe].queue,
				last_vblank_count[pipe] !=
					drm_crtc_vblank_count(crtc),
				msecs_to_jiffies(50));

		WARN(!lret, "pipe %c vblank wait timed out\n", pipe_name(pipe));

		drm_crtc_vblank_put(crtc);
	}
}

static bool needs_vblank_wait(struct intel_crtc_state *crtc_state)
{
	/* fb updated, need to unpin old fb */
	if (crtc_state->fb_changed)
		return true;

	/* wm changes, need vblank before final wm's */
	if (crtc_state->update_wm_post)
		return true;

	/*
	 * cxsr is re-enabled after vblank.
	 * This is already handled by crtc_state->update_wm_post,
	 * but added for clarity.
	 */
	if (crtc_state->disable_cxsr)
		return true;

	return false;
}

/**
 * intel_atomic_commit - commit validated state object
 * @dev: DRM device
 * @state: the top-level driver state object
 * @nonblock: nonblocking commit
 *
 * This function commits a top-level state object that has been validated
 * with drm_atomic_helper_check().
 *
 * FIXME:  Atomic modeset support for i915 is not yet complete.  At the moment
 * we can only handle plane-related operations and do not yet support
 * nonblocking commit.
 *
 * RETURNS
 * Zero for success or -errno.
 */
static int intel_atomic_commit(struct drm_device *dev,
			       struct drm_atomic_state *state,
			       bool nonblock)
{
	struct intel_atomic_state *intel_state = to_intel_atomic_state(state);
	struct drm_i915_private *dev_priv = dev->dev_private;
	struct drm_crtc_state *old_crtc_state;
	struct drm_crtc *crtc;
	struct intel_crtc_state *intel_cstate;
	int ret = 0, i;
	bool hw_check = intel_state->modeset;
	unsigned long put_domains[I915_MAX_PIPES] = {};
	unsigned crtc_vblank_mask = 0;

	ret = intel_atomic_prepare_commit(dev, state, nonblock);
	if (ret) {
		DRM_DEBUG_ATOMIC("Preparing state failed with %i\n", ret);
		return ret;
	}

	drm_atomic_helper_swap_state(dev, state);
	dev_priv->wm.config = intel_state->wm_config;
	intel_shared_dpll_commit(state);

	if (intel_state->modeset) {
		memcpy(dev_priv->min_pixclk, intel_state->min_pixclk,
		       sizeof(intel_state->min_pixclk));
		dev_priv->active_crtcs = intel_state->active_crtcs;
		dev_priv->atomic_cdclk_freq = intel_state->cdclk;

		intel_display_power_get(dev_priv, POWER_DOMAIN_MODESET);
	}

	for_each_crtc_in_state(state, crtc, old_crtc_state, i) {
		struct intel_crtc *intel_crtc = to_intel_crtc(crtc);

		if (needs_modeset(crtc->state) ||
		    to_intel_crtc_state(crtc->state)->update_pipe) {
			hw_check = true;

			put_domains[to_intel_crtc(crtc)->pipe] =
				modeset_get_crtc_power_domains(crtc,
					to_intel_crtc_state(crtc->state));
		}

		if (!needs_modeset(crtc->state))
			continue;

		intel_pre_plane_update(to_intel_crtc_state(old_crtc_state));

		if (old_crtc_state->active) {
			intel_crtc_disable_planes(crtc, old_crtc_state->plane_mask);
			dev_priv->display.crtc_disable(crtc);
			intel_crtc->active = false;
			intel_fbc_disable(intel_crtc);
			intel_disable_shared_dpll(intel_crtc);

			/*
			 * Underruns don't always raise
			 * interrupts, so check manually.
			 */
			intel_check_cpu_fifo_underruns(dev_priv);
			intel_check_pch_fifo_underruns(dev_priv);

			if (!crtc->state->active)
				intel_update_watermarks(crtc);
		}
	}

	/* Only after disabling all output pipelines that will be changed can we
	 * update the the output configuration. */
	intel_modeset_update_crtc_state(state);

	if (intel_state->modeset) {
		drm_atomic_helper_update_legacy_modeset_state(state->dev, state);

		if (dev_priv->display.modeset_commit_cdclk &&
		    intel_state->dev_cdclk != dev_priv->cdclk_freq)
			dev_priv->display.modeset_commit_cdclk(state);

		intel_modeset_verify_disabled(dev);
	}

	/* Now enable the clocks, plane, pipe, and connectors that we set up. */
	for_each_crtc_in_state(state, crtc, old_crtc_state, i) {
		struct intel_crtc *intel_crtc = to_intel_crtc(crtc);
		bool modeset = needs_modeset(crtc->state);
		struct intel_crtc_state *pipe_config =
			to_intel_crtc_state(crtc->state);
		bool update_pipe = !modeset && pipe_config->update_pipe;

		if (modeset && crtc->state->active) {
			update_scanline_offset(to_intel_crtc(crtc));
			dev_priv->display.crtc_enable(crtc);
		}

		if (!modeset)
			intel_pre_plane_update(to_intel_crtc_state(old_crtc_state));

		if (crtc->state->active &&
		    drm_atomic_get_existing_plane_state(state, crtc->primary))
			intel_fbc_enable(intel_crtc);

		if (crtc->state->active &&
		    (crtc->state->planes_changed || update_pipe))
			drm_atomic_helper_commit_planes_on_crtc(old_crtc_state);

		if (pipe_config->base.active && needs_vblank_wait(pipe_config))
			crtc_vblank_mask |= 1 << i;
	}

	/* FIXME: add subpixel order */

	if (!state->legacy_cursor_update)
		intel_atomic_wait_for_vblanks(dev, dev_priv, crtc_vblank_mask);

	/*
	 * Now that the vblank has passed, we can go ahead and program the
	 * optimal watermarks on platforms that need two-step watermark
	 * programming.
	 *
	 * TODO: Move this (and other cleanup) to an async worker eventually.
	 */
	for_each_crtc_in_state(state, crtc, old_crtc_state, i) {
		intel_cstate = to_intel_crtc_state(crtc->state);

		if (dev_priv->display.optimize_watermarks)
			dev_priv->display.optimize_watermarks(intel_cstate);
	}

	for_each_crtc_in_state(state, crtc, old_crtc_state, i) {
		intel_post_plane_update(to_intel_crtc_state(old_crtc_state));

		if (put_domains[i])
			modeset_put_power_domains(dev_priv, put_domains[i]);

		intel_modeset_verify_crtc(crtc, old_crtc_state, crtc->state);
	}

	if (intel_state->modeset)
		intel_display_power_put(dev_priv, POWER_DOMAIN_MODESET);

	mutex_lock(&dev->struct_mutex);
	drm_atomic_helper_cleanup_planes(dev, state);
	mutex_unlock(&dev->struct_mutex);

	drm_atomic_state_free(state);

	/* As one of the primary mmio accessors, KMS has a high likelihood
	 * of triggering bugs in unclaimed access. After we finish
	 * modesetting, see if an error has been flagged, and if so
	 * enable debugging for the next modeset - and hope we catch
	 * the culprit.
	 *
	 * XXX note that we assume display power is on at this point.
	 * This might hold true now but we need to add pm helper to check
	 * unclaimed only when the hardware is on, as atomic commits
	 * can happen also when the device is completely off.
	 */
	intel_uncore_arm_unclaimed_mmio_detection(dev_priv);

	return 0;
}

void intel_crtc_restore_mode(struct drm_crtc *crtc)
{
	struct drm_device *dev = crtc->dev;
	struct drm_atomic_state *state;
	struct drm_crtc_state *crtc_state;
	int ret;

	state = drm_atomic_state_alloc(dev);
	if (!state) {
		DRM_DEBUG_KMS("[CRTC:%d] crtc restore failed, out of memory",
			      crtc->base.id);
		return;
	}

	state->acquire_ctx = drm_modeset_legacy_acquire_ctx(crtc);

retry:
	crtc_state = drm_atomic_get_crtc_state(state, crtc);
	ret = PTR_ERR_OR_ZERO(crtc_state);
	if (!ret) {
		if (!crtc_state->active)
			goto out;

		crtc_state->mode_changed = true;
		ret = drm_atomic_commit(state);
	}

	if (ret == -EDEADLK) {
		drm_atomic_state_clear(state);
		drm_modeset_backoff(state->acquire_ctx);
		goto retry;
	}

	if (ret)
out:
		drm_atomic_state_free(state);
}

#undef for_each_intel_crtc_masked

static const struct drm_crtc_funcs intel_crtc_funcs = {
	.gamma_set = drm_atomic_helper_legacy_gamma_set,
	.set_config = drm_atomic_helper_set_config,
	.set_property = drm_atomic_helper_crtc_set_property,
	.destroy = intel_crtc_destroy,
	.page_flip = intel_crtc_page_flip,
	.atomic_duplicate_state = intel_crtc_duplicate_state,
	.atomic_destroy_state = intel_crtc_destroy_state,
};

/**
 * intel_prepare_plane_fb - Prepare fb for usage on plane
 * @plane: drm plane to prepare for
 * @fb: framebuffer to prepare for presentation
 *
 * Prepares a framebuffer for usage on a display plane.  Generally this
 * involves pinning the underlying object and updating the frontbuffer tracking
 * bits.  Some older platforms need special physical address handling for
 * cursor planes.
 *
 * Must be called with struct_mutex held.
 *
 * Returns 0 on success, negative error code on failure.
 */
int
intel_prepare_plane_fb(struct drm_plane *plane,
		       const struct drm_plane_state *new_state)
{
	struct drm_device *dev = plane->dev;
	struct drm_framebuffer *fb = new_state->fb;
	struct intel_plane *intel_plane = to_intel_plane(plane);
	struct drm_i915_gem_object *obj = intel_fb_obj(fb);
	struct drm_i915_gem_object *old_obj = intel_fb_obj(plane->state->fb);
	int ret = 0;

	if (!obj && !old_obj)
		return 0;

	if (old_obj) {
		struct drm_crtc_state *crtc_state =
			drm_atomic_get_existing_crtc_state(new_state->state, plane->state->crtc);

		/* Big Hammer, we also need to ensure that any pending
		 * MI_WAIT_FOR_EVENT inside a user batch buffer on the
		 * current scanout is retired before unpinning the old
		 * framebuffer. Note that we rely on userspace rendering
		 * into the buffer attached to the pipe they are waiting
		 * on. If not, userspace generates a GPU hang with IPEHR
		 * point to the MI_WAIT_FOR_EVENT.
		 *
		 * This should only fail upon a hung GPU, in which case we
		 * can safely continue.
		 */
		if (needs_modeset(crtc_state))
			ret = i915_gem_object_wait_rendering(old_obj, true);
		if (ret) {
			/* GPU hangs should have been swallowed by the wait */
			WARN_ON(ret == -EIO);
			return ret;
		}
	}

	/* For framebuffer backed by dmabuf, wait for fence */
	if (obj && obj->base.dma_buf) {
		long lret;

		lret = reservation_object_wait_timeout_rcu(obj->base.dma_buf->resv,
							   false, true,
							   MAX_SCHEDULE_TIMEOUT);
		if (lret == -ERESTARTSYS)
			return lret;

		WARN(lret < 0, "waiting returns %li\n", lret);
	}

	if (!obj) {
		ret = 0;
	} else if (plane->type == DRM_PLANE_TYPE_CURSOR &&
	    INTEL_INFO(dev)->cursor_needs_physical) {
		int align = IS_I830(dev) ? 16 * 1024 : 256;
		ret = i915_gem_object_attach_phys(obj, align);
		if (ret)
			DRM_DEBUG_KMS("failed to attach phys object\n");
	} else {
		ret = intel_pin_and_fence_fb_obj(fb, new_state->rotation);
	}

	if (ret == 0) {
		if (obj) {
			struct intel_plane_state *plane_state =
				to_intel_plane_state(new_state);

			i915_gem_request_assign(&plane_state->wait_req,
						obj->last_write_req);
		}

		i915_gem_track_fb(old_obj, obj, intel_plane->frontbuffer_bit);
	}

	return ret;
}

/**
 * intel_cleanup_plane_fb - Cleans up an fb after plane use
 * @plane: drm plane to clean up for
 * @fb: old framebuffer that was on plane
 *
 * Cleans up a framebuffer that has just been removed from a plane.
 *
 * Must be called with struct_mutex held.
 */
void
intel_cleanup_plane_fb(struct drm_plane *plane,
		       const struct drm_plane_state *old_state)
{
	struct drm_device *dev = plane->dev;
	struct intel_plane *intel_plane = to_intel_plane(plane);
	struct intel_plane_state *old_intel_state;
	struct drm_i915_gem_object *old_obj = intel_fb_obj(old_state->fb);
	struct drm_i915_gem_object *obj = intel_fb_obj(plane->state->fb);

	old_intel_state = to_intel_plane_state(old_state);

	if (!obj && !old_obj)
		return;

	if (old_obj && (plane->type != DRM_PLANE_TYPE_CURSOR ||
	    !INTEL_INFO(dev)->cursor_needs_physical))
		intel_unpin_fb_obj(old_state->fb, old_state->rotation);

	/* prepare_fb aborted? */
	if ((old_obj && (old_obj->frontbuffer_bits & intel_plane->frontbuffer_bit)) ||
	    (obj && !(obj->frontbuffer_bits & intel_plane->frontbuffer_bit)))
		i915_gem_track_fb(old_obj, obj, intel_plane->frontbuffer_bit);

	i915_gem_request_assign(&old_intel_state->wait_req, NULL);
}

int
skl_max_scale(struct intel_crtc *intel_crtc, struct intel_crtc_state *crtc_state)
{
	int max_scale;
	struct drm_device *dev;
	struct drm_i915_private *dev_priv;
	int crtc_clock, cdclk;

	if (!intel_crtc || !crtc_state->base.enable)
		return DRM_PLANE_HELPER_NO_SCALING;

	dev = intel_crtc->base.dev;
	dev_priv = dev->dev_private;
	crtc_clock = crtc_state->base.adjusted_mode.crtc_clock;
	cdclk = to_intel_atomic_state(crtc_state->base.state)->cdclk;

	if (WARN_ON_ONCE(!crtc_clock || cdclk < crtc_clock))
		return DRM_PLANE_HELPER_NO_SCALING;

	/*
	 * skl max scale is lower of:
	 *    close to 3 but not 3, -1 is for that purpose
	 *            or
	 *    cdclk/crtc_clock
	 */
	max_scale = min((1 << 16) * 3 - 1, (1 << 8) * ((cdclk << 8) / crtc_clock));

	return max_scale;
}

static int
intel_check_primary_plane(struct drm_plane *plane,
			  struct intel_crtc_state *crtc_state,
			  struct intel_plane_state *state)
{
	struct drm_crtc *crtc = state->base.crtc;
	struct drm_framebuffer *fb = state->base.fb;
	int min_scale = DRM_PLANE_HELPER_NO_SCALING;
	int max_scale = DRM_PLANE_HELPER_NO_SCALING;
	bool can_position = false;

	if (INTEL_INFO(plane->dev)->gen >= 9) {
		/* use scaler when colorkey is not required */
		if (state->ckey.flags == I915_SET_COLORKEY_NONE) {
			min_scale = 1;
			max_scale = skl_max_scale(to_intel_crtc(crtc), crtc_state);
		}
		can_position = true;
	}

	return drm_plane_helper_check_update(plane, crtc, fb, &state->src,
					     &state->dst, &state->clip,
					     min_scale, max_scale,
					     can_position, true,
					     &state->visible);
}

static void intel_begin_crtc_commit(struct drm_crtc *crtc,
				    struct drm_crtc_state *old_crtc_state)
{
	struct drm_device *dev = crtc->dev;
	struct intel_crtc *intel_crtc = to_intel_crtc(crtc);
	struct intel_crtc_state *old_intel_state =
		to_intel_crtc_state(old_crtc_state);
	bool modeset = needs_modeset(crtc->state);

	/* Perform vblank evasion around commit operation */
	intel_pipe_update_start(intel_crtc);

	if (modeset)
		return;

	if (crtc->state->color_mgmt_changed || to_intel_crtc_state(crtc->state)->update_pipe) {
		intel_color_set_csc(crtc->state);
		intel_color_load_luts(crtc->state);
	}

	if (to_intel_crtc_state(crtc->state)->update_pipe)
		intel_update_pipe_config(intel_crtc, old_intel_state);
	else if (INTEL_INFO(dev)->gen >= 9)
		skl_detach_scalers(intel_crtc);
}

static void intel_finish_crtc_commit(struct drm_crtc *crtc,
				     struct drm_crtc_state *old_crtc_state)
{
	struct intel_crtc *intel_crtc = to_intel_crtc(crtc);

	intel_pipe_update_end(intel_crtc);
}

/**
 * intel_plane_destroy - destroy a plane
 * @plane: plane to destroy
 *
 * Common destruction function for all types of planes (primary, cursor,
 * sprite).
 */
void intel_plane_destroy(struct drm_plane *plane)
{
	struct intel_plane *intel_plane = to_intel_plane(plane);
	drm_plane_cleanup(plane);
	kfree(intel_plane);
}

const struct drm_plane_funcs intel_plane_funcs = {
	.update_plane = drm_atomic_helper_update_plane,
	.disable_plane = drm_atomic_helper_disable_plane,
	.destroy = intel_plane_destroy,
	.set_property = drm_atomic_helper_plane_set_property,
	.atomic_get_property = intel_plane_atomic_get_property,
	.atomic_set_property = intel_plane_atomic_set_property,
	.atomic_duplicate_state = intel_plane_duplicate_state,
	.atomic_destroy_state = intel_plane_destroy_state,

};

static struct drm_plane *intel_primary_plane_create(struct drm_device *dev,
						    int pipe)
{
	struct intel_plane *primary = NULL;
	struct intel_plane_state *state = NULL;
	const uint32_t *intel_primary_formats;
	unsigned int num_formats;
	int ret;

	primary = kzalloc(sizeof(*primary), GFP_KERNEL);
	if (!primary)
		goto fail;

	state = intel_create_plane_state(&primary->base);
	if (!state)
		goto fail;
	primary->base.state = &state->base;

	primary->can_scale = false;
	primary->max_downscale = 1;
	if (INTEL_INFO(dev)->gen >= 9) {
		primary->can_scale = true;
		state->scaler_id = -1;
	}
	primary->pipe = pipe;
	primary->plane = pipe;
	primary->frontbuffer_bit = INTEL_FRONTBUFFER_PRIMARY(pipe);
	primary->check_plane = intel_check_primary_plane;
	if (HAS_FBC(dev) && INTEL_INFO(dev)->gen < 4)
		primary->plane = !pipe;

	if (INTEL_INFO(dev)->gen >= 9) {
		intel_primary_formats = skl_primary_formats;
		num_formats = ARRAY_SIZE(skl_primary_formats);

		primary->update_plane = skylake_update_primary_plane;
		primary->disable_plane = skylake_disable_primary_plane;
	} else if (HAS_PCH_SPLIT(dev)) {
		intel_primary_formats = i965_primary_formats;
		num_formats = ARRAY_SIZE(i965_primary_formats);

		primary->update_plane = ironlake_update_primary_plane;
		primary->disable_plane = i9xx_disable_primary_plane;
	} else if (INTEL_INFO(dev)->gen >= 4) {
		intel_primary_formats = i965_primary_formats;
		num_formats = ARRAY_SIZE(i965_primary_formats);

		primary->update_plane = i9xx_update_primary_plane;
		primary->disable_plane = i9xx_disable_primary_plane;
	} else {
		intel_primary_formats = i8xx_primary_formats;
		num_formats = ARRAY_SIZE(i8xx_primary_formats);

		primary->update_plane = i9xx_update_primary_plane;
		primary->disable_plane = i9xx_disable_primary_plane;
	}

	ret = drm_universal_plane_init(dev, &primary->base, 0,
				       &intel_plane_funcs,
				       intel_primary_formats, num_formats,
				       DRM_PLANE_TYPE_PRIMARY, NULL);
	if (ret)
		goto fail;

	if (INTEL_INFO(dev)->gen >= 4)
		intel_create_rotation_property(dev, primary);

	drm_plane_helper_add(&primary->base, &intel_plane_helper_funcs);

	return &primary->base;

fail:
	kfree(state);
	kfree(primary);

	return NULL;
}

void intel_create_rotation_property(struct drm_device *dev, struct intel_plane *plane)
{
	if (!dev->mode_config.rotation_property) {
		unsigned long flags = BIT(DRM_ROTATE_0) |
			BIT(DRM_ROTATE_180);

		if (INTEL_INFO(dev)->gen >= 9)
			flags |= BIT(DRM_ROTATE_90) | BIT(DRM_ROTATE_270);

		dev->mode_config.rotation_property =
			drm_mode_create_rotation_property(dev, flags);
	}
	if (dev->mode_config.rotation_property)
		drm_object_attach_property(&plane->base.base,
				dev->mode_config.rotation_property,
				plane->base.state->rotation);
}

static int
intel_check_cursor_plane(struct drm_plane *plane,
			 struct intel_crtc_state *crtc_state,
			 struct intel_plane_state *state)
{
	struct drm_crtc *crtc = crtc_state->base.crtc;
	struct drm_framebuffer *fb = state->base.fb;
	struct drm_i915_gem_object *obj = intel_fb_obj(fb);
	enum pipe pipe = to_intel_plane(plane)->pipe;
	unsigned stride;
	int ret;

	ret = drm_plane_helper_check_update(plane, crtc, fb, &state->src,
					    &state->dst, &state->clip,
					    DRM_PLANE_HELPER_NO_SCALING,
					    DRM_PLANE_HELPER_NO_SCALING,
					    true, true, &state->visible);
	if (ret)
		return ret;

	/* if we want to turn off the cursor ignore width and height */
	if (!obj)
		return 0;

	/* Check for which cursor types we support */
	if (!cursor_size_ok(plane->dev, state->base.crtc_w, state->base.crtc_h)) {
		DRM_DEBUG("Cursor dimension %dx%d not supported\n",
			  state->base.crtc_w, state->base.crtc_h);
		return -EINVAL;
	}

	stride = roundup_pow_of_two(state->base.crtc_w) * 4;
	if (obj->base.size < stride * state->base.crtc_h) {
		DRM_DEBUG_KMS("buffer is too small\n");
		return -ENOMEM;
	}

	if (fb->modifier[0] != DRM_FORMAT_MOD_NONE) {
		DRM_DEBUG_KMS("cursor cannot be tiled\n");
		return -EINVAL;
	}

	/*
	 * There's something wrong with the cursor on CHV pipe C.
	 * If it straddles the left edge of the screen then
	 * moving it away from the edge or disabling it often
	 * results in a pipe underrun, and often that can lead to
	 * dead pipe (constant underrun reported, and it scans
	 * out just a solid color). To recover from that, the
	 * display power well must be turned off and on again.
	 * Refuse the put the cursor into that compromised position.
	 */
	if (IS_CHERRYVIEW(plane->dev) && pipe == PIPE_C &&
	    state->visible && state->base.crtc_x < 0) {
		DRM_DEBUG_KMS("CHV cursor C not allowed to straddle the left screen edge\n");
		return -EINVAL;
	}

	return 0;
}

static void
intel_disable_cursor_plane(struct drm_plane *plane,
			   struct drm_crtc *crtc)
{
	struct intel_crtc *intel_crtc = to_intel_crtc(crtc);

	intel_crtc->cursor_addr = 0;
	intel_crtc_update_cursor(crtc, NULL);
}

static void
intel_update_cursor_plane(struct drm_plane *plane,
			  const struct intel_crtc_state *crtc_state,
			  const struct intel_plane_state *state)
{
	struct drm_crtc *crtc = crtc_state->base.crtc;
	struct intel_crtc *intel_crtc = to_intel_crtc(crtc);
	struct drm_device *dev = plane->dev;
	struct drm_i915_gem_object *obj = intel_fb_obj(state->base.fb);
	uint32_t addr;

	if (!obj)
		addr = 0;
	else if (!INTEL_INFO(dev)->cursor_needs_physical)
		addr = i915_gem_obj_ggtt_offset(obj);
	else
		addr = obj->phys_handle->busaddr;

	intel_crtc->cursor_addr = addr;
	intel_crtc_update_cursor(crtc, state);
}

static struct drm_plane *intel_cursor_plane_create(struct drm_device *dev,
						   int pipe)
{
	struct intel_plane *cursor = NULL;
	struct intel_plane_state *state = NULL;
	int ret;

	cursor = kzalloc(sizeof(*cursor), GFP_KERNEL);
	if (!cursor)
		goto fail;

	state = intel_create_plane_state(&cursor->base);
	if (!state)
		goto fail;
	cursor->base.state = &state->base;

	cursor->can_scale = false;
	cursor->max_downscale = 1;
	cursor->pipe = pipe;
	cursor->plane = pipe;
	cursor->frontbuffer_bit = INTEL_FRONTBUFFER_CURSOR(pipe);
	cursor->check_plane = intel_check_cursor_plane;
	cursor->update_plane = intel_update_cursor_plane;
	cursor->disable_plane = intel_disable_cursor_plane;

	ret = drm_universal_plane_init(dev, &cursor->base, 0,
				       &intel_plane_funcs,
				       intel_cursor_formats,
				       ARRAY_SIZE(intel_cursor_formats),
				       DRM_PLANE_TYPE_CURSOR, NULL);
	if (ret)
		goto fail;

	if (INTEL_INFO(dev)->gen >= 4) {
		if (!dev->mode_config.rotation_property)
			dev->mode_config.rotation_property =
				drm_mode_create_rotation_property(dev,
							BIT(DRM_ROTATE_0) |
							BIT(DRM_ROTATE_180));
		if (dev->mode_config.rotation_property)
			drm_object_attach_property(&cursor->base.base,
				dev->mode_config.rotation_property,
				state->base.rotation);
	}

	if (INTEL_INFO(dev)->gen >=9)
		state->scaler_id = -1;

	drm_plane_helper_add(&cursor->base, &intel_plane_helper_funcs);

	return &cursor->base;

fail:
	kfree(state);
	kfree(cursor);

	return NULL;
}

static void skl_init_scalers(struct drm_device *dev, struct intel_crtc *intel_crtc,
	struct intel_crtc_state *crtc_state)
{
	int i;
	struct intel_scaler *intel_scaler;
	struct intel_crtc_scaler_state *scaler_state = &crtc_state->scaler_state;

	for (i = 0; i < intel_crtc->num_scalers; i++) {
		intel_scaler = &scaler_state->scalers[i];
		intel_scaler->in_use = 0;
		intel_scaler->mode = PS_SCALER_MODE_DYN;
	}

	scaler_state->scaler_id = -1;
}

static void intel_crtc_init(struct drm_device *dev, int pipe)
{
	struct drm_i915_private *dev_priv = dev->dev_private;
	struct intel_crtc *intel_crtc;
	struct intel_crtc_state *crtc_state = NULL;
	struct drm_plane *primary = NULL;
	struct drm_plane *cursor = NULL;
	int ret;

	intel_crtc = kzalloc(sizeof(*intel_crtc), GFP_KERNEL);
	if (intel_crtc == NULL)
		return;

	crtc_state = kzalloc(sizeof(*crtc_state), GFP_KERNEL);
	if (!crtc_state)
		goto fail;
	intel_crtc->config = crtc_state;
	intel_crtc->base.state = &crtc_state->base;
	crtc_state->base.crtc = &intel_crtc->base;

	/* initialize shared scalers */
	if (INTEL_INFO(dev)->gen >= 9) {
		if (pipe == PIPE_C)
			intel_crtc->num_scalers = 1;
		else
			intel_crtc->num_scalers = SKL_NUM_SCALERS;

		skl_init_scalers(dev, intel_crtc, crtc_state);
	}

	primary = intel_primary_plane_create(dev, pipe);
	if (!primary)
		goto fail;

	cursor = intel_cursor_plane_create(dev, pipe);
	if (!cursor)
		goto fail;

	ret = drm_crtc_init_with_planes(dev, &intel_crtc->base, primary,
					cursor, &intel_crtc_funcs, NULL);
	if (ret)
		goto fail;

	/*
	 * On gen2/3 only plane A can do fbc, but the panel fitter and lvds port
	 * is hooked to pipe B. Hence we want plane A feeding pipe B.
	 */
	intel_crtc->pipe = pipe;
	intel_crtc->plane = pipe;
	if (HAS_FBC(dev) && INTEL_INFO(dev)->gen < 4) {
		DRM_DEBUG_KMS("swapping pipes & planes for FBC\n");
		intel_crtc->plane = !pipe;
	}

	intel_crtc->cursor_base = ~0;
	intel_crtc->cursor_cntl = ~0;
	intel_crtc->cursor_size = ~0;

	intel_crtc->wm.cxsr_allowed = true;

	BUG_ON(pipe >= ARRAY_SIZE(dev_priv->plane_to_crtc_mapping) ||
	       dev_priv->plane_to_crtc_mapping[intel_crtc->plane] != NULL);
	dev_priv->plane_to_crtc_mapping[intel_crtc->plane] = &intel_crtc->base;
	dev_priv->pipe_to_crtc_mapping[intel_crtc->pipe] = &intel_crtc->base;

	drm_crtc_helper_add(&intel_crtc->base, &intel_helper_funcs);

	intel_color_init(&intel_crtc->base);

	WARN_ON(drm_crtc_index(&intel_crtc->base) != intel_crtc->pipe);
	return;

fail:
	if (primary)
		drm_plane_cleanup(primary);
	if (cursor)
		drm_plane_cleanup(cursor);
	kfree(crtc_state);
	kfree(intel_crtc);
}

enum pipe intel_get_pipe_from_connector(struct intel_connector *connector)
{
	struct drm_encoder *encoder = connector->base.encoder;
	struct drm_device *dev = connector->base.dev;

	WARN_ON(!drm_modeset_is_locked(&dev->mode_config.connection_mutex));

	if (!encoder || WARN_ON(!encoder->crtc))
		return INVALID_PIPE;

	return to_intel_crtc(encoder->crtc)->pipe;
}

int intel_get_pipe_from_crtc_id(struct drm_device *dev, void *data,
				struct drm_file *file)
{
	struct drm_i915_get_pipe_from_crtc_id *pipe_from_crtc_id = data;
	struct drm_crtc *drmmode_crtc;
	struct intel_crtc *crtc;

	drmmode_crtc = drm_crtc_find(dev, pipe_from_crtc_id->crtc_id);

	if (!drmmode_crtc) {
		DRM_ERROR("no such CRTC id\n");
		return -ENOENT;
	}

	crtc = to_intel_crtc(drmmode_crtc);
	pipe_from_crtc_id->pipe = crtc->pipe;

	return 0;
}

static int intel_encoder_clones(struct intel_encoder *encoder)
{
	struct drm_device *dev = encoder->base.dev;
	struct intel_encoder *source_encoder;
	int index_mask = 0;
	int entry = 0;

	for_each_intel_encoder(dev, source_encoder) {
		if (encoders_cloneable(encoder, source_encoder))
			index_mask |= (1 << entry);

		entry++;
	}

	return index_mask;
}

static bool has_edp_a(struct drm_device *dev)
{
	struct drm_i915_private *dev_priv = dev->dev_private;

	if (!IS_MOBILE(dev))
		return false;

	if ((I915_READ(DP_A) & DP_DETECTED) == 0)
		return false;

	if (IS_GEN5(dev) && (I915_READ(FUSE_STRAP) & ILK_eDP_A_DISABLE))
		return false;

	return true;
}

static bool intel_crt_present(struct drm_device *dev)
{
	struct drm_i915_private *dev_priv = dev->dev_private;

	if (INTEL_INFO(dev)->gen >= 9)
		return false;

	if (IS_HSW_ULT(dev) || IS_BDW_ULT(dev))
		return false;

	if (IS_CHERRYVIEW(dev))
		return false;

	if (HAS_PCH_LPT_H(dev) && I915_READ(SFUSE_STRAP) & SFUSE_STRAP_CRT_DISABLED)
		return false;

	/* DDI E can't be used if DDI A requires 4 lanes */
	if (HAS_DDI(dev) && I915_READ(DDI_BUF_CTL(PORT_A)) & DDI_A_4_LANES)
		return false;

	if (!dev_priv->vbt.int_crt_support)
		return false;

	return true;
}

static void intel_setup_outputs(struct drm_device *dev)
{
	struct drm_i915_private *dev_priv = dev->dev_private;
	struct intel_encoder *encoder;
	bool dpd_is_edp = false;

	intel_lvds_init(dev);

	if (intel_crt_present(dev))
		intel_crt_init(dev);

	if (IS_BROXTON(dev)) {
		/*
		 * FIXME: Broxton doesn't support port detection via the
		 * DDI_BUF_CTL_A or SFUSE_STRAP registers, find another way to
		 * detect the ports.
		 */
		intel_ddi_init(dev, PORT_A);
		intel_ddi_init(dev, PORT_B);
		intel_ddi_init(dev, PORT_C);

		intel_dsi_init(dev);
	} else if (HAS_DDI(dev)) {
		int found;

		/*
		 * Haswell uses DDI functions to detect digital outputs.
		 * On SKL pre-D0 the strap isn't connected, so we assume
		 * it's there.
		 */
		found = I915_READ(DDI_BUF_CTL(PORT_A)) & DDI_INIT_DISPLAY_DETECTED;
		/* WaIgnoreDDIAStrap: skl */
		if (found || IS_SKYLAKE(dev) || IS_KABYLAKE(dev))
			intel_ddi_init(dev, PORT_A);

		/* DDI B, C and D detection is indicated by the SFUSE_STRAP
		 * register */
		found = I915_READ(SFUSE_STRAP);

		if (found & SFUSE_STRAP_DDIB_DETECTED)
			intel_ddi_init(dev, PORT_B);
		if (found & SFUSE_STRAP_DDIC_DETECTED)
			intel_ddi_init(dev, PORT_C);
		if (found & SFUSE_STRAP_DDID_DETECTED)
			intel_ddi_init(dev, PORT_D);
		/*
		 * On SKL we don't have a way to detect DDI-E so we rely on VBT.
		 */
		if ((IS_SKYLAKE(dev) || IS_KABYLAKE(dev)) &&
		    (dev_priv->vbt.ddi_port_info[PORT_E].supports_dp ||
		     dev_priv->vbt.ddi_port_info[PORT_E].supports_dvi ||
		     dev_priv->vbt.ddi_port_info[PORT_E].supports_hdmi))
			intel_ddi_init(dev, PORT_E);

	} else if (HAS_PCH_SPLIT(dev)) {
		int found;
		dpd_is_edp = intel_dp_is_edp(dev, PORT_D);

		if (has_edp_a(dev))
			intel_dp_init(dev, DP_A, PORT_A);

		if (I915_READ(PCH_HDMIB) & SDVO_DETECTED) {
			/* PCH SDVOB multiplex with HDMIB */
			found = intel_sdvo_init(dev, PCH_SDVOB, PORT_B);
			if (!found)
				intel_hdmi_init(dev, PCH_HDMIB, PORT_B);
			if (!found && (I915_READ(PCH_DP_B) & DP_DETECTED))
				intel_dp_init(dev, PCH_DP_B, PORT_B);
		}

		if (I915_READ(PCH_HDMIC) & SDVO_DETECTED)
			intel_hdmi_init(dev, PCH_HDMIC, PORT_C);

		if (!dpd_is_edp && I915_READ(PCH_HDMID) & SDVO_DETECTED)
			intel_hdmi_init(dev, PCH_HDMID, PORT_D);

		if (I915_READ(PCH_DP_C) & DP_DETECTED)
			intel_dp_init(dev, PCH_DP_C, PORT_C);

		if (I915_READ(PCH_DP_D) & DP_DETECTED)
			intel_dp_init(dev, PCH_DP_D, PORT_D);
	} else if (IS_VALLEYVIEW(dev) || IS_CHERRYVIEW(dev)) {
		/*
		 * The DP_DETECTED bit is the latched state of the DDC
		 * SDA pin at boot. However since eDP doesn't require DDC
		 * (no way to plug in a DP->HDMI dongle) the DDC pins for
		 * eDP ports may have been muxed to an alternate function.
		 * Thus we can't rely on the DP_DETECTED bit alone to detect
		 * eDP ports. Consult the VBT as well as DP_DETECTED to
		 * detect eDP ports.
		 */
		if (I915_READ(VLV_HDMIB) & SDVO_DETECTED &&
		    !intel_dp_is_edp(dev, PORT_B))
			intel_hdmi_init(dev, VLV_HDMIB, PORT_B);
		if (I915_READ(VLV_DP_B) & DP_DETECTED ||
		    intel_dp_is_edp(dev, PORT_B))
			intel_dp_init(dev, VLV_DP_B, PORT_B);

		if (I915_READ(VLV_HDMIC) & SDVO_DETECTED &&
		    !intel_dp_is_edp(dev, PORT_C))
			intel_hdmi_init(dev, VLV_HDMIC, PORT_C);
		if (I915_READ(VLV_DP_C) & DP_DETECTED ||
		    intel_dp_is_edp(dev, PORT_C))
			intel_dp_init(dev, VLV_DP_C, PORT_C);

		if (IS_CHERRYVIEW(dev)) {
			/* eDP not supported on port D, so don't check VBT */
			if (I915_READ(CHV_HDMID) & SDVO_DETECTED)
				intel_hdmi_init(dev, CHV_HDMID, PORT_D);
			if (I915_READ(CHV_DP_D) & DP_DETECTED)
				intel_dp_init(dev, CHV_DP_D, PORT_D);
		}

		intel_dsi_init(dev);
	} else if (!IS_GEN2(dev) && !IS_PINEVIEW(dev)) {
		bool found = false;

		if (I915_READ(GEN3_SDVOB) & SDVO_DETECTED) {
			DRM_DEBUG_KMS("probing SDVOB\n");
			found = intel_sdvo_init(dev, GEN3_SDVOB, PORT_B);
			if (!found && IS_G4X(dev)) {
				DRM_DEBUG_KMS("probing HDMI on SDVOB\n");
				intel_hdmi_init(dev, GEN4_HDMIB, PORT_B);
			}

			if (!found && IS_G4X(dev))
				intel_dp_init(dev, DP_B, PORT_B);
		}

		/* Before G4X SDVOC doesn't have its own detect register */

		if (I915_READ(GEN3_SDVOB) & SDVO_DETECTED) {
			DRM_DEBUG_KMS("probing SDVOC\n");
			found = intel_sdvo_init(dev, GEN3_SDVOC, PORT_C);
		}

		if (!found && (I915_READ(GEN3_SDVOC) & SDVO_DETECTED)) {

			if (IS_G4X(dev)) {
				DRM_DEBUG_KMS("probing HDMI on SDVOC\n");
				intel_hdmi_init(dev, GEN4_HDMIC, PORT_C);
			}
			if (IS_G4X(dev))
				intel_dp_init(dev, DP_C, PORT_C);
		}

		if (IS_G4X(dev) &&
		    (I915_READ(DP_D) & DP_DETECTED))
			intel_dp_init(dev, DP_D, PORT_D);
	} else if (IS_GEN2(dev))
		intel_dvo_init(dev);

	if (SUPPORTS_TV(dev))
		intel_tv_init(dev);

	intel_psr_init(dev);

	for_each_intel_encoder(dev, encoder) {
		encoder->base.possible_crtcs = encoder->crtc_mask;
		encoder->base.possible_clones =
			intel_encoder_clones(encoder);
	}

	intel_init_pch_refclk(dev);

	drm_helper_move_panel_connectors_to_head(dev);
}

static void intel_user_framebuffer_destroy(struct drm_framebuffer *fb)
{
	struct drm_device *dev = fb->dev;
	struct intel_framebuffer *intel_fb = to_intel_framebuffer(fb);

	drm_framebuffer_cleanup(fb);
	mutex_lock(&dev->struct_mutex);
	WARN_ON(!intel_fb->obj->framebuffer_references--);
	drm_gem_object_unreference(&intel_fb->obj->base);
	mutex_unlock(&dev->struct_mutex);
	kfree(intel_fb);
}

static int intel_user_framebuffer_create_handle(struct drm_framebuffer *fb,
						struct drm_file *file,
						unsigned int *handle)
{
	struct intel_framebuffer *intel_fb = to_intel_framebuffer(fb);
	struct drm_i915_gem_object *obj = intel_fb->obj;

	if (obj->userptr.mm) {
		DRM_DEBUG("attempting to use a userptr for a framebuffer, denied\n");
		return -EINVAL;
	}

	return drm_gem_handle_create(file, &obj->base, handle);
}

static int intel_user_framebuffer_dirty(struct drm_framebuffer *fb,
					struct drm_file *file,
					unsigned flags, unsigned color,
					struct drm_clip_rect *clips,
					unsigned num_clips)
{
	struct drm_device *dev = fb->dev;
	struct intel_framebuffer *intel_fb = to_intel_framebuffer(fb);
	struct drm_i915_gem_object *obj = intel_fb->obj;

	mutex_lock(&dev->struct_mutex);
	intel_fb_obj_flush(obj, false, ORIGIN_DIRTYFB);
	mutex_unlock(&dev->struct_mutex);

	return 0;
}

static const struct drm_framebuffer_funcs intel_fb_funcs = {
	.destroy = intel_user_framebuffer_destroy,
	.create_handle = intel_user_framebuffer_create_handle,
	.dirty = intel_user_framebuffer_dirty,
};

static
u32 intel_fb_pitch_limit(struct drm_device *dev, uint64_t fb_modifier,
			 uint32_t pixel_format)
{
	u32 gen = INTEL_INFO(dev)->gen;

	if (gen >= 9) {
		int cpp = drm_format_plane_cpp(pixel_format, 0);

		/* "The stride in bytes must not exceed the of the size of 8K
		 *  pixels and 32K bytes."
		 */
		return min(8192 * cpp, 32768);
	} else if (gen >= 5 && !IS_VALLEYVIEW(dev) && !IS_CHERRYVIEW(dev)) {
		return 32*1024;
	} else if (gen >= 4) {
		if (fb_modifier == I915_FORMAT_MOD_X_TILED)
			return 16*1024;
		else
			return 32*1024;
	} else if (gen >= 3) {
		if (fb_modifier == I915_FORMAT_MOD_X_TILED)
			return 8*1024;
		else
			return 16*1024;
	} else {
		/* XXX DSPC is limited to 4k tiled */
		return 8*1024;
	}
}

static int intel_framebuffer_init(struct drm_device *dev,
				  struct intel_framebuffer *intel_fb,
				  struct drm_mode_fb_cmd2 *mode_cmd,
				  struct drm_i915_gem_object *obj)
{
	struct drm_i915_private *dev_priv = to_i915(dev);
	unsigned int aligned_height;
	int ret;
	u32 pitch_limit, stride_alignment;

	WARN_ON(!mutex_is_locked(&dev->struct_mutex));

	if (mode_cmd->flags & DRM_MODE_FB_MODIFIERS) {
		/* Enforce that fb modifier and tiling mode match, but only for
		 * X-tiled. This is needed for FBC. */
		if (!!(obj->tiling_mode == I915_TILING_X) !=
		    !!(mode_cmd->modifier[0] == I915_FORMAT_MOD_X_TILED)) {
			DRM_DEBUG("tiling_mode doesn't match fb modifier\n");
			return -EINVAL;
		}
	} else {
		if (obj->tiling_mode == I915_TILING_X)
			mode_cmd->modifier[0] = I915_FORMAT_MOD_X_TILED;
		else if (obj->tiling_mode == I915_TILING_Y) {
			DRM_DEBUG("No Y tiling for legacy addfb\n");
			return -EINVAL;
		}
	}

	/* Passed in modifier sanity checking. */
	switch (mode_cmd->modifier[0]) {
	case I915_FORMAT_MOD_Y_TILED:
	case I915_FORMAT_MOD_Yf_TILED:
		if (INTEL_INFO(dev)->gen < 9) {
			DRM_DEBUG("Unsupported tiling 0x%llx!\n",
				  mode_cmd->modifier[0]);
			return -EINVAL;
		}
	case DRM_FORMAT_MOD_NONE:
	case I915_FORMAT_MOD_X_TILED:
		break;
	default:
		DRM_DEBUG("Unsupported fb modifier 0x%llx!\n",
			  mode_cmd->modifier[0]);
		return -EINVAL;
	}

	stride_alignment = intel_fb_stride_alignment(dev_priv,
						     mode_cmd->modifier[0],
						     mode_cmd->pixel_format);
	if (mode_cmd->pitches[0] & (stride_alignment - 1)) {
		DRM_DEBUG("pitch (%d) must be at least %u byte aligned\n",
			  mode_cmd->pitches[0], stride_alignment);
		return -EINVAL;
	}

	pitch_limit = intel_fb_pitch_limit(dev, mode_cmd->modifier[0],
					   mode_cmd->pixel_format);
	if (mode_cmd->pitches[0] > pitch_limit) {
		DRM_DEBUG("%s pitch (%u) must be at less than %d\n",
			  mode_cmd->modifier[0] != DRM_FORMAT_MOD_NONE ?
			  "tiled" : "linear",
			  mode_cmd->pitches[0], pitch_limit);
		return -EINVAL;
	}

	if (mode_cmd->modifier[0] == I915_FORMAT_MOD_X_TILED &&
	    mode_cmd->pitches[0] != obj->stride) {
		DRM_DEBUG("pitch (%d) must match tiling stride (%d)\n",
			  mode_cmd->pitches[0], obj->stride);
		return -EINVAL;
	}

	/* Reject formats not supported by any plane early. */
	switch (mode_cmd->pixel_format) {
	case DRM_FORMAT_C8:
	case DRM_FORMAT_RGB565:
	case DRM_FORMAT_XRGB8888:
	case DRM_FORMAT_ARGB8888:
		break;
	case DRM_FORMAT_XRGB1555:
		if (INTEL_INFO(dev)->gen > 3) {
			DRM_DEBUG("unsupported pixel format: %s\n",
				  drm_get_format_name(mode_cmd->pixel_format));
			return -EINVAL;
		}
		break;
	case DRM_FORMAT_ABGR8888:
		if (!IS_VALLEYVIEW(dev) && !IS_CHERRYVIEW(dev) &&
		    INTEL_INFO(dev)->gen < 9) {
			DRM_DEBUG("unsupported pixel format: %s\n",
				  drm_get_format_name(mode_cmd->pixel_format));
			return -EINVAL;
		}
		break;
	case DRM_FORMAT_XBGR8888:
	case DRM_FORMAT_XRGB2101010:
	case DRM_FORMAT_XBGR2101010:
		if (INTEL_INFO(dev)->gen < 4) {
			DRM_DEBUG("unsupported pixel format: %s\n",
				  drm_get_format_name(mode_cmd->pixel_format));
			return -EINVAL;
		}
		break;
	case DRM_FORMAT_ABGR2101010:
		if (!IS_VALLEYVIEW(dev) && !IS_CHERRYVIEW(dev)) {
			DRM_DEBUG("unsupported pixel format: %s\n",
				  drm_get_format_name(mode_cmd->pixel_format));
			return -EINVAL;
		}
		break;
	case DRM_FORMAT_YUYV:
	case DRM_FORMAT_UYVY:
	case DRM_FORMAT_YVYU:
	case DRM_FORMAT_VYUY:
		if (INTEL_INFO(dev)->gen < 5) {
			DRM_DEBUG("unsupported pixel format: %s\n",
				  drm_get_format_name(mode_cmd->pixel_format));
			return -EINVAL;
		}
		break;
	default:
		DRM_DEBUG("unsupported pixel format: %s\n",
			  drm_get_format_name(mode_cmd->pixel_format));
		return -EINVAL;
	}

	/* FIXME need to adjust LINOFF/TILEOFF accordingly. */
	if (mode_cmd->offsets[0] != 0)
		return -EINVAL;

	aligned_height = intel_fb_align_height(dev, mode_cmd->height,
					       mode_cmd->pixel_format,
					       mode_cmd->modifier[0]);
	/* FIXME drm helper for size checks (especially planar formats)? */
	if (obj->base.size < aligned_height * mode_cmd->pitches[0])
		return -EINVAL;

	drm_helper_mode_fill_fb_struct(&intel_fb->base, mode_cmd);
	intel_fb->obj = obj;

	intel_fill_fb_info(dev_priv, &intel_fb->base);

	ret = drm_framebuffer_init(dev, &intel_fb->base, &intel_fb_funcs);
	if (ret) {
		DRM_ERROR("framebuffer init failed %d\n", ret);
		return ret;
	}

	intel_fb->obj->framebuffer_references++;

	return 0;
}

static struct drm_framebuffer *
intel_user_framebuffer_create(struct drm_device *dev,
			      struct drm_file *filp,
			      const struct drm_mode_fb_cmd2 *user_mode_cmd)
{
	struct drm_framebuffer *fb;
	struct drm_i915_gem_object *obj;
	struct drm_mode_fb_cmd2 mode_cmd = *user_mode_cmd;

	obj = to_intel_bo(drm_gem_object_lookup(dev, filp,
						mode_cmd.handles[0]));
	if (&obj->base == NULL)
		return ERR_PTR(-ENOENT);

	fb = intel_framebuffer_create(dev, &mode_cmd, obj);
	if (IS_ERR(fb))
		drm_gem_object_unreference_unlocked(&obj->base);

	return fb;
}

#ifndef CONFIG_DRM_FBDEV_EMULATION
static inline void intel_fbdev_output_poll_changed(struct drm_device *dev)
{
}
#endif

static const struct drm_mode_config_funcs intel_mode_funcs = {
	.fb_create = intel_user_framebuffer_create,
	.output_poll_changed = intel_fbdev_output_poll_changed,
	.atomic_check = intel_atomic_check,
	.atomic_commit = intel_atomic_commit,
	.atomic_state_alloc = intel_atomic_state_alloc,
	.atomic_state_clear = intel_atomic_state_clear,
};

/**
 * intel_init_display_hooks - initialize the display modesetting hooks
 * @dev_priv: device private
 */
void intel_init_display_hooks(struct drm_i915_private *dev_priv)
{
	if (INTEL_INFO(dev_priv)->gen >= 9) {
		dev_priv->display.get_pipe_config = haswell_get_pipe_config;
		dev_priv->display.get_initial_plane_config =
			skylake_get_initial_plane_config;
		dev_priv->display.crtc_compute_clock =
			haswell_crtc_compute_clock;
		dev_priv->display.crtc_enable = haswell_crtc_enable;
		dev_priv->display.crtc_disable = haswell_crtc_disable;
	} else if (HAS_DDI(dev_priv)) {
		dev_priv->display.get_pipe_config = haswell_get_pipe_config;
		dev_priv->display.get_initial_plane_config =
			ironlake_get_initial_plane_config;
		dev_priv->display.crtc_compute_clock =
			haswell_crtc_compute_clock;
		dev_priv->display.crtc_enable = haswell_crtc_enable;
		dev_priv->display.crtc_disable = haswell_crtc_disable;
	} else if (HAS_PCH_SPLIT(dev_priv)) {
		dev_priv->display.get_pipe_config = ironlake_get_pipe_config;
		dev_priv->display.get_initial_plane_config =
			ironlake_get_initial_plane_config;
		dev_priv->display.crtc_compute_clock =
			ironlake_crtc_compute_clock;
		dev_priv->display.crtc_enable = ironlake_crtc_enable;
		dev_priv->display.crtc_disable = ironlake_crtc_disable;
	} else if (IS_CHERRYVIEW(dev_priv)) {
		dev_priv->display.get_pipe_config = i9xx_get_pipe_config;
		dev_priv->display.get_initial_plane_config =
			i9xx_get_initial_plane_config;
		dev_priv->display.crtc_compute_clock = chv_crtc_compute_clock;
		dev_priv->display.crtc_enable = valleyview_crtc_enable;
		dev_priv->display.crtc_disable = i9xx_crtc_disable;
	} else if (IS_VALLEYVIEW(dev_priv)) {
		dev_priv->display.get_pipe_config = i9xx_get_pipe_config;
		dev_priv->display.get_initial_plane_config =
			i9xx_get_initial_plane_config;
		dev_priv->display.crtc_compute_clock = vlv_crtc_compute_clock;
		dev_priv->display.crtc_enable = valleyview_crtc_enable;
		dev_priv->display.crtc_disable = i9xx_crtc_disable;
	} else if (IS_G4X(dev_priv)) {
		dev_priv->display.get_pipe_config = i9xx_get_pipe_config;
		dev_priv->display.get_initial_plane_config =
			i9xx_get_initial_plane_config;
		dev_priv->display.crtc_compute_clock = g4x_crtc_compute_clock;
		dev_priv->display.crtc_enable = i9xx_crtc_enable;
		dev_priv->display.crtc_disable = i9xx_crtc_disable;
	} else if (IS_PINEVIEW(dev_priv)) {
		dev_priv->display.get_pipe_config = i9xx_get_pipe_config;
		dev_priv->display.get_initial_plane_config =
			i9xx_get_initial_plane_config;
		dev_priv->display.crtc_compute_clock = pnv_crtc_compute_clock;
		dev_priv->display.crtc_enable = i9xx_crtc_enable;
		dev_priv->display.crtc_disable = i9xx_crtc_disable;
	} else if (!IS_GEN2(dev_priv)) {
		dev_priv->display.get_pipe_config = i9xx_get_pipe_config;
		dev_priv->display.get_initial_plane_config =
			i9xx_get_initial_plane_config;
		dev_priv->display.crtc_compute_clock = i9xx_crtc_compute_clock;
		dev_priv->display.crtc_enable = i9xx_crtc_enable;
		dev_priv->display.crtc_disable = i9xx_crtc_disable;
	} else {
		dev_priv->display.get_pipe_config = i9xx_get_pipe_config;
		dev_priv->display.get_initial_plane_config =
			i9xx_get_initial_plane_config;
		dev_priv->display.crtc_compute_clock = i8xx_crtc_compute_clock;
		dev_priv->display.crtc_enable = i9xx_crtc_enable;
		dev_priv->display.crtc_disable = i9xx_crtc_disable;
	}

	/* Returns the core display clock speed */
	if (IS_SKYLAKE(dev_priv) || IS_KABYLAKE(dev_priv))
		dev_priv->display.get_display_clock_speed =
			skylake_get_display_clock_speed;
	else if (IS_BROXTON(dev_priv))
		dev_priv->display.get_display_clock_speed =
			broxton_get_display_clock_speed;
	else if (IS_BROADWELL(dev_priv))
		dev_priv->display.get_display_clock_speed =
			broadwell_get_display_clock_speed;
	else if (IS_HASWELL(dev_priv))
		dev_priv->display.get_display_clock_speed =
			haswell_get_display_clock_speed;
	else if (IS_VALLEYVIEW(dev_priv) || IS_CHERRYVIEW(dev_priv))
		dev_priv->display.get_display_clock_speed =
			valleyview_get_display_clock_speed;
	else if (IS_GEN5(dev_priv))
		dev_priv->display.get_display_clock_speed =
			ilk_get_display_clock_speed;
	else if (IS_I945G(dev_priv) || IS_BROADWATER(dev_priv) ||
		 IS_GEN6(dev_priv) || IS_IVYBRIDGE(dev_priv))
		dev_priv->display.get_display_clock_speed =
			i945_get_display_clock_speed;
	else if (IS_GM45(dev_priv))
		dev_priv->display.get_display_clock_speed =
			gm45_get_display_clock_speed;
	else if (IS_CRESTLINE(dev_priv))
		dev_priv->display.get_display_clock_speed =
			i965gm_get_display_clock_speed;
	else if (IS_PINEVIEW(dev_priv))
		dev_priv->display.get_display_clock_speed =
			pnv_get_display_clock_speed;
	else if (IS_G33(dev_priv) || IS_G4X(dev_priv))
		dev_priv->display.get_display_clock_speed =
			g33_get_display_clock_speed;
	else if (IS_I915G(dev_priv))
		dev_priv->display.get_display_clock_speed =
			i915_get_display_clock_speed;
	else if (IS_I945GM(dev_priv) || IS_845G(dev_priv))
		dev_priv->display.get_display_clock_speed =
			i9xx_misc_get_display_clock_speed;
	else if (IS_I915GM(dev_priv))
		dev_priv->display.get_display_clock_speed =
			i915gm_get_display_clock_speed;
	else if (IS_I865G(dev_priv))
		dev_priv->display.get_display_clock_speed =
			i865_get_display_clock_speed;
	else if (IS_I85X(dev_priv))
		dev_priv->display.get_display_clock_speed =
			i85x_get_display_clock_speed;
	else { /* 830 */
		WARN(!IS_I830(dev_priv), "Unknown platform. Assuming 133 MHz CDCLK\n");
		dev_priv->display.get_display_clock_speed =
			i830_get_display_clock_speed;
	}

	if (IS_GEN5(dev_priv)) {
		dev_priv->display.fdi_link_train = ironlake_fdi_link_train;
	} else if (IS_GEN6(dev_priv)) {
		dev_priv->display.fdi_link_train = gen6_fdi_link_train;
	} else if (IS_IVYBRIDGE(dev_priv)) {
		/* FIXME: detect B0+ stepping and use auto training */
		dev_priv->display.fdi_link_train = ivb_manual_fdi_link_train;
	} else if (IS_HASWELL(dev_priv) || IS_BROADWELL(dev_priv)) {
		dev_priv->display.fdi_link_train = hsw_fdi_link_train;
		if (IS_BROADWELL(dev_priv)) {
			dev_priv->display.modeset_commit_cdclk =
				broadwell_modeset_commit_cdclk;
			dev_priv->display.modeset_calc_cdclk =
				broadwell_modeset_calc_cdclk;
		}
	} else if (IS_VALLEYVIEW(dev_priv) || IS_CHERRYVIEW(dev_priv)) {
		dev_priv->display.modeset_commit_cdclk =
			valleyview_modeset_commit_cdclk;
		dev_priv->display.modeset_calc_cdclk =
			valleyview_modeset_calc_cdclk;
	} else if (IS_BROXTON(dev_priv)) {
		dev_priv->display.modeset_commit_cdclk =
			broxton_modeset_commit_cdclk;
		dev_priv->display.modeset_calc_cdclk =
			broxton_modeset_calc_cdclk;
	}

	switch (INTEL_INFO(dev_priv)->gen) {
	case 2:
		dev_priv->display.queue_flip = intel_gen2_queue_flip;
		break;

	case 3:
		dev_priv->display.queue_flip = intel_gen3_queue_flip;
		break;

	case 4:
	case 5:
		dev_priv->display.queue_flip = intel_gen4_queue_flip;
		break;

	case 6:
		dev_priv->display.queue_flip = intel_gen6_queue_flip;
		break;
	case 7:
	case 8: /* FIXME(BDW): Check that the gen8 RCS flip works. */
		dev_priv->display.queue_flip = intel_gen7_queue_flip;
		break;
	case 9:
		/* Drop through - unsupported since execlist only. */
	default:
		/* Default just returns -ENODEV to indicate unsupported */
		dev_priv->display.queue_flip = intel_default_queue_flip;
	}
}

/*
 * Some BIOSes insist on assuming the GPU's pipe A is enabled at suspend,
 * resume, or other times.  This quirk makes sure that's the case for
 * affected systems.
 */
static void quirk_pipea_force(struct drm_device *dev)
{
	struct drm_i915_private *dev_priv = dev->dev_private;

	dev_priv->quirks |= QUIRK_PIPEA_FORCE;
	DRM_INFO("applying pipe a force quirk\n");
}

static void quirk_pipeb_force(struct drm_device *dev)
{
	struct drm_i915_private *dev_priv = dev->dev_private;

	dev_priv->quirks |= QUIRK_PIPEB_FORCE;
	DRM_INFO("applying pipe b force quirk\n");
}

/*
 * Some machines (Lenovo U160) do not work with SSC on LVDS for some reason
 */
static void quirk_ssc_force_disable(struct drm_device *dev)
{
	struct drm_i915_private *dev_priv = dev->dev_private;
	dev_priv->quirks |= QUIRK_LVDS_SSC_DISABLE;
	DRM_INFO("applying lvds SSC disable quirk\n");
}

/*
 * A machine (e.g. Acer Aspire 5734Z) may need to invert the panel backlight
 * brightness value
 */
static void quirk_invert_brightness(struct drm_device *dev)
{
	struct drm_i915_private *dev_priv = dev->dev_private;
	dev_priv->quirks |= QUIRK_INVERT_BRIGHTNESS;
	DRM_INFO("applying inverted panel brightness quirk\n");
}

/* Some VBT's incorrectly indicate no backlight is present */
static void quirk_backlight_present(struct drm_device *dev)
{
	struct drm_i915_private *dev_priv = dev->dev_private;
	dev_priv->quirks |= QUIRK_BACKLIGHT_PRESENT;
	DRM_INFO("applying backlight present quirk\n");
}

struct intel_quirk {
	int device;
	int subsystem_vendor;
	int subsystem_device;
	void (*hook)(struct drm_device *dev);
};

/* For systems that don't have a meaningful PCI subdevice/subvendor ID */
struct intel_dmi_quirk {
	void (*hook)(struct drm_device *dev);
	const struct dmi_system_id (*dmi_id_list)[];
};

static int intel_dmi_reverse_brightness(const struct dmi_system_id *id)
{
	DRM_INFO("Backlight polarity reversed on %s\n", id->ident);
	return 1;
}

static const struct intel_dmi_quirk intel_dmi_quirks[] = {
	{
		.dmi_id_list = &(const struct dmi_system_id[]) {
			{
				.callback = intel_dmi_reverse_brightness,
				.ident = "NCR Corporation",
				.matches = {DMI_MATCH(DMI_SYS_VENDOR, "NCR Corporation"),
					    DMI_MATCH(DMI_PRODUCT_NAME, ""),
				},
			},
			{ }  /* terminating entry */
		},
		.hook = quirk_invert_brightness,
	},
};

static struct intel_quirk intel_quirks[] = {
	/* Toshiba Protege R-205, S-209 needs pipe A force quirk */
	{ 0x2592, 0x1179, 0x0001, quirk_pipea_force },

	/* ThinkPad T60 needs pipe A force quirk (bug #16494) */
	{ 0x2782, 0x17aa, 0x201a, quirk_pipea_force },

	/* 830 needs to leave pipe A & dpll A up */
	{ 0x3577, PCI_ANY_ID, PCI_ANY_ID, quirk_pipea_force },

	/* 830 needs to leave pipe B & dpll B up */
	{ 0x3577, PCI_ANY_ID, PCI_ANY_ID, quirk_pipeb_force },

	/* Lenovo U160 cannot use SSC on LVDS */
	{ 0x0046, 0x17aa, 0x3920, quirk_ssc_force_disable },

	/* Sony Vaio Y cannot use SSC on LVDS */
	{ 0x0046, 0x104d, 0x9076, quirk_ssc_force_disable },

	/* Acer Aspire 5734Z must invert backlight brightness */
	{ 0x2a42, 0x1025, 0x0459, quirk_invert_brightness },

	/* Acer/eMachines G725 */
	{ 0x2a42, 0x1025, 0x0210, quirk_invert_brightness },

	/* Acer/eMachines e725 */
	{ 0x2a42, 0x1025, 0x0212, quirk_invert_brightness },

	/* Acer/Packard Bell NCL20 */
	{ 0x2a42, 0x1025, 0x034b, quirk_invert_brightness },

	/* Acer Aspire 4736Z */
	{ 0x2a42, 0x1025, 0x0260, quirk_invert_brightness },

	/* Acer Aspire 5336 */
	{ 0x2a42, 0x1025, 0x048a, quirk_invert_brightness },

	/* Acer C720 and C720P Chromebooks (Celeron 2955U) have backlights */
	{ 0x0a06, 0x1025, 0x0a11, quirk_backlight_present },

	/* Acer C720 Chromebook (Core i3 4005U) */
	{ 0x0a16, 0x1025, 0x0a11, quirk_backlight_present },

	/* Apple Macbook 2,1 (Core 2 T7400) */
	{ 0x27a2, 0x8086, 0x7270, quirk_backlight_present },

	/* Apple Macbook 4,1 */
	{ 0x2a02, 0x106b, 0x00a1, quirk_backlight_present },

	/* Toshiba CB35 Chromebook (Celeron 2955U) */
	{ 0x0a06, 0x1179, 0x0a88, quirk_backlight_present },

	/* HP Chromebook 14 (Celeron 2955U) */
	{ 0x0a06, 0x103c, 0x21ed, quirk_backlight_present },

	/* Dell Chromebook 11 */
	{ 0x0a06, 0x1028, 0x0a35, quirk_backlight_present },

	/* Dell Chromebook 11 (2015 version) */
	{ 0x0a16, 0x1028, 0x0a35, quirk_backlight_present },
};

static void intel_init_quirks(struct drm_device *dev)
{
	struct pci_dev *d = dev->pdev;
	int i;

	for (i = 0; i < ARRAY_SIZE(intel_quirks); i++) {
		struct intel_quirk *q = &intel_quirks[i];

		if (d->device == q->device &&
		    (d->subsystem_vendor == q->subsystem_vendor ||
		     q->subsystem_vendor == PCI_ANY_ID) &&
		    (d->subsystem_device == q->subsystem_device ||
		     q->subsystem_device == PCI_ANY_ID))
			q->hook(dev);
	}
	for (i = 0; i < ARRAY_SIZE(intel_dmi_quirks); i++) {
		if (dmi_check_system(*intel_dmi_quirks[i].dmi_id_list) != 0)
			intel_dmi_quirks[i].hook(dev);
	}
}

/* Disable the VGA plane that we never use */
static void i915_disable_vga(struct drm_device *dev)
{
	struct drm_i915_private *dev_priv = dev->dev_private;
	u8 sr1;
	i915_reg_t vga_reg = i915_vgacntrl_reg(dev);

	/* WaEnableVGAAccessThroughIOPort:ctg,elk,ilk,snb,ivb,vlv,hsw */
	vga_get_uninterruptible(dev->pdev, VGA_RSRC_LEGACY_IO);
	outb(SR01, VGA_SR_INDEX);
	sr1 = inb(VGA_SR_DATA);
	outb(sr1 | 1<<5, VGA_SR_DATA);
	vga_put(dev->pdev, VGA_RSRC_LEGACY_IO);
	udelay(300);

	I915_WRITE(vga_reg, VGA_DISP_DISABLE);
	POSTING_READ(vga_reg);
}

void intel_modeset_init_hw(struct drm_device *dev)
{
	struct drm_i915_private *dev_priv = dev->dev_private;

	intel_update_cdclk(dev);

	dev_priv->atomic_cdclk_freq = dev_priv->cdclk_freq;

	intel_init_clock_gating(dev);
	intel_enable_gt_powersave(dev_priv);
}

/*
 * Calculate what we think the watermarks should be for the state we've read
 * out of the hardware and then immediately program those watermarks so that
 * we ensure the hardware settings match our internal state.
 *
 * We can calculate what we think WM's should be by creating a duplicate of the
 * current state (which was constructed during hardware readout) and running it
 * through the atomic check code to calculate new watermark values in the
 * state object.
 */
static void sanitize_watermarks(struct drm_device *dev)
{
	struct drm_i915_private *dev_priv = to_i915(dev);
	struct drm_atomic_state *state;
	struct drm_crtc *crtc;
	struct drm_crtc_state *cstate;
	struct drm_modeset_acquire_ctx ctx;
	int ret;
	int i;

	/* Only supported on platforms that use atomic watermark design */
	if (!dev_priv->display.optimize_watermarks)
		return;

	/*
	 * We need to hold connection_mutex before calling duplicate_state so
	 * that the connector loop is protected.
	 */
	drm_modeset_acquire_init(&ctx, 0);
retry:
	ret = drm_modeset_lock_all_ctx(dev, &ctx);
	if (ret == -EDEADLK) {
		drm_modeset_backoff(&ctx);
		goto retry;
	} else if (WARN_ON(ret)) {
		goto fail;
	}

	state = drm_atomic_helper_duplicate_state(dev, &ctx);
	if (WARN_ON(IS_ERR(state)))
		goto fail;

	/*
	 * Hardware readout is the only time we don't want to calculate
	 * intermediate watermarks (since we don't trust the current
	 * watermarks).
	 */
	to_intel_atomic_state(state)->skip_intermediate_wm = true;

	ret = intel_atomic_check(dev, state);
	if (ret) {
		/*
		 * If we fail here, it means that the hardware appears to be
		 * programmed in a way that shouldn't be possible, given our
		 * understanding of watermark requirements.  This might mean a
		 * mistake in the hardware readout code or a mistake in the
		 * watermark calculations for a given platform.  Raise a WARN
		 * so that this is noticeable.
		 *
		 * If this actually happens, we'll have to just leave the
		 * BIOS-programmed watermarks untouched and hope for the best.
		 */
		WARN(true, "Could not determine valid watermarks for inherited state\n");
		goto fail;
	}

	/* Write calculated watermark values back */
	to_i915(dev)->wm.config = to_intel_atomic_state(state)->wm_config;
	for_each_crtc_in_state(state, crtc, cstate, i) {
		struct intel_crtc_state *cs = to_intel_crtc_state(cstate);

		cs->wm.need_postvbl_update = true;
		dev_priv->display.optimize_watermarks(cs);
	}

	drm_atomic_state_free(state);
fail:
	drm_modeset_drop_locks(&ctx);
	drm_modeset_acquire_fini(&ctx);
}

void intel_modeset_init(struct drm_device *dev)
{
	struct drm_i915_private *dev_priv = to_i915(dev);
	struct i915_ggtt *ggtt = &dev_priv->ggtt;
	int sprite, ret;
	enum pipe pipe;
	struct intel_crtc *crtc;

	drm_mode_config_init(dev);

	dev->mode_config.min_width = 0;
	dev->mode_config.min_height = 0;

	dev->mode_config.preferred_depth = 24;
	dev->mode_config.prefer_shadow = 1;

	dev->mode_config.allow_fb_modifiers = true;

	dev->mode_config.funcs = &intel_mode_funcs;

	intel_init_quirks(dev);

	intel_init_pm(dev);

	if (INTEL_INFO(dev)->num_pipes == 0)
		return;

	/*
	 * There may be no VBT; and if the BIOS enabled SSC we can
	 * just keep using it to avoid unnecessary flicker.  Whereas if the
	 * BIOS isn't using it, don't assume it will work even if the VBT
	 * indicates as much.
	 */
	if (HAS_PCH_IBX(dev) || HAS_PCH_CPT(dev)) {
		bool bios_lvds_use_ssc = !!(I915_READ(PCH_DREF_CONTROL) &
					    DREF_SSC1_ENABLE);

		if (dev_priv->vbt.lvds_use_ssc != bios_lvds_use_ssc) {
			DRM_DEBUG_KMS("SSC %sabled by BIOS, overriding VBT which says %sabled\n",
				     bios_lvds_use_ssc ? "en" : "dis",
				     dev_priv->vbt.lvds_use_ssc ? "en" : "dis");
			dev_priv->vbt.lvds_use_ssc = bios_lvds_use_ssc;
		}
	}

	if (IS_GEN2(dev)) {
		dev->mode_config.max_width = 2048;
		dev->mode_config.max_height = 2048;
	} else if (IS_GEN3(dev)) {
		dev->mode_config.max_width = 4096;
		dev->mode_config.max_height = 4096;
	} else {
		dev->mode_config.max_width = 8192;
		dev->mode_config.max_height = 8192;
	}

	if (IS_845G(dev) || IS_I865G(dev)) {
		dev->mode_config.cursor_width = IS_845G(dev) ? 64 : 512;
		dev->mode_config.cursor_height = 1023;
	} else if (IS_GEN2(dev)) {
		dev->mode_config.cursor_width = GEN2_CURSOR_WIDTH;
		dev->mode_config.cursor_height = GEN2_CURSOR_HEIGHT;
	} else {
		dev->mode_config.cursor_width = MAX_CURSOR_WIDTH;
		dev->mode_config.cursor_height = MAX_CURSOR_HEIGHT;
	}

	dev->mode_config.fb_base = ggtt->mappable_base;

	DRM_DEBUG_KMS("%d display pipe%s available.\n",
		      INTEL_INFO(dev)->num_pipes,
		      INTEL_INFO(dev)->num_pipes > 1 ? "s" : "");

	for_each_pipe(dev_priv, pipe) {
		intel_crtc_init(dev, pipe);
		for_each_sprite(dev_priv, pipe, sprite) {
			ret = intel_plane_init(dev, pipe, sprite);
			if (ret)
				DRM_DEBUG_KMS("pipe %c sprite %c init failed: %d\n",
					      pipe_name(pipe), sprite_name(pipe, sprite), ret);
		}
	}

	intel_update_czclk(dev_priv);
	intel_update_rawclk(dev_priv);
	intel_update_cdclk(dev);

	intel_shared_dpll_init(dev);

	/* Just disable it once at startup */
	i915_disable_vga(dev);
	intel_setup_outputs(dev);

	drm_modeset_lock_all(dev);
	intel_modeset_setup_hw_state(dev);
	drm_modeset_unlock_all(dev);

	for_each_intel_crtc(dev, crtc) {
		struct intel_initial_plane_config plane_config = {};

		if (!crtc->active)
			continue;

		/*
		 * Note that reserving the BIOS fb up front prevents us
		 * from stuffing other stolen allocations like the ring
		 * on top.  This prevents some ugliness at boot time, and
		 * can even allow for smooth boot transitions if the BIOS
		 * fb is large enough for the active pipe configuration.
		 */
		dev_priv->display.get_initial_plane_config(crtc,
							   &plane_config);

		/*
		 * If the fb is shared between multiple heads, we'll
		 * just get the first one.
		 */
		intel_find_initial_plane_obj(crtc, &plane_config);
	}

	/*
	 * Make sure hardware watermarks really match the state we read out.
	 * Note that we need to do this after reconstructing the BIOS fb's
	 * since the watermark calculation done here will use pstate->fb.
	 */
	sanitize_watermarks(dev);
}

static void intel_enable_pipe_a(struct drm_device *dev)
{
	struct intel_connector *connector;
	struct drm_connector *crt = NULL;
	struct intel_load_detect_pipe load_detect_temp;
	struct drm_modeset_acquire_ctx *ctx = dev->mode_config.acquire_ctx;

	/* We can't just switch on the pipe A, we need to set things up with a
	 * proper mode and output configuration. As a gross hack, enable pipe A
	 * by enabling the load detect pipe once. */
	for_each_intel_connector(dev, connector) {
		if (connector->encoder->type == INTEL_OUTPUT_ANALOG) {
			crt = &connector->base;
			break;
		}
	}

	if (!crt)
		return;

	if (intel_get_load_detect_pipe(crt, NULL, &load_detect_temp, ctx))
		intel_release_load_detect_pipe(crt, &load_detect_temp, ctx);
}

static bool
intel_check_plane_mapping(struct intel_crtc *crtc)
{
	struct drm_device *dev = crtc->base.dev;
	struct drm_i915_private *dev_priv = dev->dev_private;
	u32 val;

	if (INTEL_INFO(dev)->num_pipes == 1)
		return true;

	val = I915_READ(DSPCNTR(!crtc->plane));

	if ((val & DISPLAY_PLANE_ENABLE) &&
	    (!!(val & DISPPLANE_SEL_PIPE_MASK) == crtc->pipe))
		return false;

	return true;
}

static bool intel_crtc_has_encoders(struct intel_crtc *crtc)
{
	struct drm_device *dev = crtc->base.dev;
	struct intel_encoder *encoder;

	for_each_encoder_on_crtc(dev, &crtc->base, encoder)
		return true;

	return false;
}

static bool intel_encoder_has_connectors(struct intel_encoder *encoder)
{
	struct drm_device *dev = encoder->base.dev;
	struct intel_connector *connector;

	for_each_connector_on_encoder(dev, &encoder->base, connector)
		return true;

	return false;
}

static void intel_sanitize_crtc(struct intel_crtc *crtc)
{
	struct drm_device *dev = crtc->base.dev;
	struct drm_i915_private *dev_priv = dev->dev_private;
	enum transcoder cpu_transcoder = crtc->config->cpu_transcoder;

	/* Clear any frame start delays used for debugging left by the BIOS */
	if (!transcoder_is_dsi(cpu_transcoder)) {
		i915_reg_t reg = PIPECONF(cpu_transcoder);

		I915_WRITE(reg,
			   I915_READ(reg) & ~PIPECONF_FRAME_START_DELAY_MASK);
	}

	/* restore vblank interrupts to correct state */
	drm_crtc_vblank_reset(&crtc->base);
	if (crtc->active) {
		struct intel_plane *plane;

		drm_crtc_vblank_on(&crtc->base);

		/* Disable everything but the primary plane */
		for_each_intel_plane_on_crtc(dev, crtc, plane) {
			if (plane->base.type == DRM_PLANE_TYPE_PRIMARY)
				continue;

			plane->disable_plane(&plane->base, &crtc->base);
		}
	}

	/* We need to sanitize the plane -> pipe mapping first because this will
	 * disable the crtc (and hence change the state) if it is wrong. Note
	 * that gen4+ has a fixed plane -> pipe mapping.  */
	if (INTEL_INFO(dev)->gen < 4 && !intel_check_plane_mapping(crtc)) {
		bool plane;

		DRM_DEBUG_KMS("[CRTC:%d] wrong plane connection detected!\n",
			      crtc->base.base.id);

		/* Pipe has the wrong plane attached and the plane is active.
		 * Temporarily change the plane mapping and disable everything
		 * ...  */
		plane = crtc->plane;
		to_intel_plane_state(crtc->base.primary->state)->visible = true;
		crtc->plane = !plane;
		intel_crtc_disable_noatomic(&crtc->base);
		crtc->plane = plane;
	}

	if (dev_priv->quirks & QUIRK_PIPEA_FORCE &&
	    crtc->pipe == PIPE_A && !crtc->active) {
		/* BIOS forgot to enable pipe A, this mostly happens after
		 * resume. Force-enable the pipe to fix this, the update_dpms
		 * call below we restore the pipe to the right state, but leave
		 * the required bits on. */
		intel_enable_pipe_a(dev);
	}

	/* Adjust the state of the output pipe according to whether we
	 * have active connectors/encoders. */
	if (crtc->active && !intel_crtc_has_encoders(crtc))
		intel_crtc_disable_noatomic(&crtc->base);

	if (crtc->active || HAS_GMCH_DISPLAY(dev)) {
		/*
		 * We start out with underrun reporting disabled to avoid races.
		 * For correct bookkeeping mark this on active crtcs.
		 *
		 * Also on gmch platforms we dont have any hardware bits to
		 * disable the underrun reporting. Which means we need to start
		 * out with underrun reporting disabled also on inactive pipes,
		 * since otherwise we'll complain about the garbage we read when
		 * e.g. coming up after runtime pm.
		 *
		 * No protection against concurrent access is required - at
		 * worst a fifo underrun happens which also sets this to false.
		 */
		crtc->cpu_fifo_underrun_disabled = true;
		crtc->pch_fifo_underrun_disabled = true;
	}
}

static void intel_sanitize_encoder(struct intel_encoder *encoder)
{
	struct intel_connector *connector;
	struct drm_device *dev = encoder->base.dev;

	/* We need to check both for a crtc link (meaning that the
	 * encoder is active and trying to read from a pipe) and the
	 * pipe itself being active. */
	bool has_active_crtc = encoder->base.crtc &&
		to_intel_crtc(encoder->base.crtc)->active;

	if (intel_encoder_has_connectors(encoder) && !has_active_crtc) {
		DRM_DEBUG_KMS("[ENCODER:%d:%s] has active connectors but no active pipe!\n",
			      encoder->base.base.id,
			      encoder->base.name);

		/* Connector is active, but has no active pipe. This is
		 * fallout from our resume register restoring. Disable
		 * the encoder manually again. */
		if (encoder->base.crtc) {
			DRM_DEBUG_KMS("[ENCODER:%d:%s] manually disabled\n",
				      encoder->base.base.id,
				      encoder->base.name);
			encoder->disable(encoder);
			if (encoder->post_disable)
				encoder->post_disable(encoder);
		}
		encoder->base.crtc = NULL;

		/* Inconsistent output/port/pipe state happens presumably due to
		 * a bug in one of the get_hw_state functions. Or someplace else
		 * in our code, like the register restore mess on resume. Clamp
		 * things to off as a safer default. */
		for_each_intel_connector(dev, connector) {
			if (connector->encoder != encoder)
				continue;
			connector->base.dpms = DRM_MODE_DPMS_OFF;
			connector->base.encoder = NULL;
		}
	}
	/* Enabled encoders without active connectors will be fixed in
	 * the crtc fixup. */
}

void i915_redisable_vga_power_on(struct drm_device *dev)
{
	struct drm_i915_private *dev_priv = dev->dev_private;
	i915_reg_t vga_reg = i915_vgacntrl_reg(dev);

	if (!(I915_READ(vga_reg) & VGA_DISP_DISABLE)) {
		DRM_DEBUG_KMS("Something enabled VGA plane, disabling it\n");
		i915_disable_vga(dev);
	}
}

void i915_redisable_vga(struct drm_device *dev)
{
	struct drm_i915_private *dev_priv = dev->dev_private;

	/* This function can be called both from intel_modeset_setup_hw_state or
	 * at a very early point in our resume sequence, where the power well
	 * structures are not yet restored. Since this function is at a very
	 * paranoid "someone might have enabled VGA while we were not looking"
	 * level, just check if the power well is enabled instead of trying to
	 * follow the "don't touch the power well if we don't need it" policy
	 * the rest of the driver uses. */
	if (!intel_display_power_get_if_enabled(dev_priv, POWER_DOMAIN_VGA))
		return;

	i915_redisable_vga_power_on(dev);

	intel_display_power_put(dev_priv, POWER_DOMAIN_VGA);
}

static bool primary_get_hw_state(struct intel_plane *plane)
{
	struct drm_i915_private *dev_priv = to_i915(plane->base.dev);

	return I915_READ(DSPCNTR(plane->plane)) & DISPLAY_PLANE_ENABLE;
}

/* FIXME read out full plane state for all planes */
static void readout_plane_state(struct intel_crtc *crtc)
{
	struct drm_plane *primary = crtc->base.primary;
	struct intel_plane_state *plane_state =
		to_intel_plane_state(primary->state);

	plane_state->visible = crtc->active &&
		primary_get_hw_state(to_intel_plane(primary));

	if (plane_state->visible)
		crtc->base.state->plane_mask |= 1 << drm_plane_index(primary);
}

static void intel_modeset_readout_hw_state(struct drm_device *dev)
{
	struct drm_i915_private *dev_priv = dev->dev_private;
	enum pipe pipe;
	struct intel_crtc *crtc;
	struct intel_encoder *encoder;
	struct intel_connector *connector;
	int i;

	dev_priv->active_crtcs = 0;

	for_each_intel_crtc(dev, crtc) {
		struct intel_crtc_state *crtc_state = crtc->config;
		int pixclk = 0;

		__drm_atomic_helper_crtc_destroy_state(&crtc->base, &crtc_state->base);
		memset(crtc_state, 0, sizeof(*crtc_state));
		crtc_state->base.crtc = &crtc->base;

		crtc_state->base.active = crtc_state->base.enable =
			dev_priv->display.get_pipe_config(crtc, crtc_state);

		crtc->base.enabled = crtc_state->base.enable;
		crtc->active = crtc_state->base.active;

		if (crtc_state->base.active) {
			dev_priv->active_crtcs |= 1 << crtc->pipe;

			if (IS_BROADWELL(dev_priv)) {
				pixclk = ilk_pipe_pixel_rate(crtc_state);

				/* pixel rate mustn't exceed 95% of cdclk with IPS on BDW */
				if (crtc_state->ips_enabled)
					pixclk = DIV_ROUND_UP(pixclk * 100, 95);
			} else if (IS_VALLEYVIEW(dev_priv) ||
				   IS_CHERRYVIEW(dev_priv) ||
				   IS_BROXTON(dev_priv))
				pixclk = crtc_state->base.adjusted_mode.crtc_clock;
			else
				WARN_ON(dev_priv->display.modeset_calc_cdclk);
		}

		dev_priv->min_pixclk[crtc->pipe] = pixclk;

		readout_plane_state(crtc);

		DRM_DEBUG_KMS("[CRTC:%d] hw state readout: %s\n",
			      crtc->base.base.id,
			      crtc->active ? "enabled" : "disabled");
	}

	for (i = 0; i < dev_priv->num_shared_dpll; i++) {
		struct intel_shared_dpll *pll = &dev_priv->shared_dplls[i];

		pll->on = pll->funcs.get_hw_state(dev_priv, pll,
						  &pll->config.hw_state);
		pll->config.crtc_mask = 0;
		for_each_intel_crtc(dev, crtc) {
			if (crtc->active && crtc->config->shared_dpll == pll)
				pll->config.crtc_mask |= 1 << crtc->pipe;
		}
		pll->active_mask = pll->config.crtc_mask;

		DRM_DEBUG_KMS("%s hw state readout: crtc_mask 0x%08x, on %i\n",
			      pll->name, pll->config.crtc_mask, pll->on);
	}

	for_each_intel_encoder(dev, encoder) {
		pipe = 0;

		if (encoder->get_hw_state(encoder, &pipe)) {
			crtc = to_intel_crtc(dev_priv->pipe_to_crtc_mapping[pipe]);
			encoder->base.crtc = &crtc->base;
			encoder->get_config(encoder, crtc->config);
		} else {
			encoder->base.crtc = NULL;
		}

		DRM_DEBUG_KMS("[ENCODER:%d:%s] hw state readout: %s, pipe %c\n",
			      encoder->base.base.id,
			      encoder->base.name,
			      encoder->base.crtc ? "enabled" : "disabled",
			      pipe_name(pipe));
	}

	for_each_intel_connector(dev, connector) {
		if (connector->get_hw_state(connector)) {
			connector->base.dpms = DRM_MODE_DPMS_ON;

			encoder = connector->encoder;
			connector->base.encoder = &encoder->base;

			if (encoder->base.crtc &&
			    encoder->base.crtc->state->active) {
				/*
				 * This has to be done during hardware readout
				 * because anything calling .crtc_disable may
				 * rely on the connector_mask being accurate.
				 */
				encoder->base.crtc->state->connector_mask |=
					1 << drm_connector_index(&connector->base);
				encoder->base.crtc->state->encoder_mask |=
					1 << drm_encoder_index(&encoder->base);
			}

		} else {
			connector->base.dpms = DRM_MODE_DPMS_OFF;
			connector->base.encoder = NULL;
		}
		DRM_DEBUG_KMS("[CONNECTOR:%d:%s] hw state readout: %s\n",
			      connector->base.base.id,
			      connector->base.name,
			      connector->base.encoder ? "enabled" : "disabled");
	}

	for_each_intel_crtc(dev, crtc) {
		crtc->base.hwmode = crtc->config->base.adjusted_mode;

		memset(&crtc->base.mode, 0, sizeof(crtc->base.mode));
		if (crtc->base.state->active) {
			intel_mode_from_pipe_config(&crtc->base.mode, crtc->config);
			intel_mode_from_pipe_config(&crtc->base.state->adjusted_mode, crtc->config);
			WARN_ON(drm_atomic_set_mode_for_crtc(crtc->base.state, &crtc->base.mode));

			/*
			 * The initial mode needs to be set in order to keep
			 * the atomic core happy. It wants a valid mode if the
			 * crtc's enabled, so we do the above call.
			 *
			 * At this point some state updated by the connectors
			 * in their ->detect() callback has not run yet, so
			 * no recalculation can be done yet.
			 *
			 * Even if we could do a recalculation and modeset
			 * right now it would cause a double modeset if
			 * fbdev or userspace chooses a different initial mode.
			 *
			 * If that happens, someone indicated they wanted a
			 * mode change, which means it's safe to do a full
			 * recalculation.
			 */
			crtc->base.state->mode.private_flags = I915_MODE_FLAG_INHERITED;

			drm_calc_timestamping_constants(&crtc->base, &crtc->base.hwmode);
			update_scanline_offset(crtc);
		}

		intel_pipe_config_sanity_check(dev_priv, crtc->config);
	}
}

/* Scan out the current hw modeset state,
 * and sanitizes it to the current state
 */
static void
intel_modeset_setup_hw_state(struct drm_device *dev)
{
	struct drm_i915_private *dev_priv = dev->dev_private;
	enum pipe pipe;
	struct intel_crtc *crtc;
	struct intel_encoder *encoder;
	int i;

	intel_modeset_readout_hw_state(dev);

	/* HW state is read out, now we need to sanitize this mess. */
	for_each_intel_encoder(dev, encoder) {
		intel_sanitize_encoder(encoder);
	}

	for_each_pipe(dev_priv, pipe) {
		crtc = to_intel_crtc(dev_priv->pipe_to_crtc_mapping[pipe]);
		intel_sanitize_crtc(crtc);
		intel_dump_pipe_config(crtc, crtc->config,
				       "[setup_hw_state]");
	}

	intel_modeset_update_connector_atomic_state(dev);

	for (i = 0; i < dev_priv->num_shared_dpll; i++) {
		struct intel_shared_dpll *pll = &dev_priv->shared_dplls[i];

		if (!pll->on || pll->active_mask)
			continue;

		DRM_DEBUG_KMS("%s enabled but not in use, disabling\n", pll->name);

		pll->funcs.disable(dev_priv, pll);
		pll->on = false;
	}

	if (IS_VALLEYVIEW(dev) || IS_CHERRYVIEW(dev))
		vlv_wm_get_hw_state(dev);
	else if (IS_GEN9(dev))
		skl_wm_get_hw_state(dev);
	else if (HAS_PCH_SPLIT(dev))
		ilk_wm_get_hw_state(dev);

	for_each_intel_crtc(dev, crtc) {
		unsigned long put_domains;

		put_domains = modeset_get_crtc_power_domains(&crtc->base, crtc->config);
		if (WARN_ON(put_domains))
			modeset_put_power_domains(dev_priv, put_domains);
	}
	intel_display_set_init_power(dev_priv, false);

	intel_fbc_init_pipe_state(dev_priv);
}

void intel_display_resume(struct drm_device *dev)
{
	struct drm_i915_private *dev_priv = to_i915(dev);
	struct drm_atomic_state *state = dev_priv->modeset_restore_state;
	struct drm_modeset_acquire_ctx ctx;
	int ret;
	bool setup = false;

	dev_priv->modeset_restore_state = NULL;

	/*
	 * This is a cludge because with real atomic modeset mode_config.mutex
	 * won't be taken. Unfortunately some probed state like
	 * audio_codec_enable is still protected by mode_config.mutex, so lock
	 * it here for now.
	 */
	mutex_lock(&dev->mode_config.mutex);
	drm_modeset_acquire_init(&ctx, 0);

retry:
	ret = drm_modeset_lock_all_ctx(dev, &ctx);

	if (ret == 0 && !setup) {
		setup = true;

		intel_modeset_setup_hw_state(dev);
		i915_redisable_vga(dev);
	}

	if (ret == 0 && state) {
		struct drm_crtc_state *crtc_state;
		struct drm_crtc *crtc;
		int i;

		state->acquire_ctx = &ctx;

		for_each_crtc_in_state(state, crtc, crtc_state, i) {
			/*
			 * Force recalculation even if we restore
			 * current state. With fast modeset this may not result
			 * in a modeset when the state is compatible.
			 */
			crtc_state->mode_changed = true;
		}

		ret = drm_atomic_commit(state);
	}

	if (ret == -EDEADLK) {
		drm_modeset_backoff(&ctx);
		goto retry;
	}

	drm_modeset_drop_locks(&ctx);
	drm_modeset_acquire_fini(&ctx);
	mutex_unlock(&dev->mode_config.mutex);

	if (ret) {
		DRM_ERROR("Restoring old state failed with %i\n", ret);
		drm_atomic_state_free(state);
	}
}

void intel_modeset_gem_init(struct drm_device *dev)
{
	struct drm_i915_private *dev_priv = to_i915(dev);
	struct drm_crtc *c;
	struct drm_i915_gem_object *obj;
	int ret;

	intel_init_gt_powersave(dev_priv);

	intel_modeset_init_hw(dev);

	intel_setup_overlay(dev);

	/*
	 * Make sure any fbs we allocated at startup are properly
	 * pinned & fenced.  When we do the allocation it's too early
	 * for this.
	 */
	for_each_crtc(dev, c) {
		obj = intel_fb_obj(c->primary->fb);
		if (obj == NULL)
			continue;

		mutex_lock(&dev->struct_mutex);
		ret = intel_pin_and_fence_fb_obj(c->primary->fb,
						 c->primary->state->rotation);
		mutex_unlock(&dev->struct_mutex);
		if (ret) {
			DRM_ERROR("failed to pin boot fb on pipe %d\n",
				  to_intel_crtc(c)->pipe);
			drm_framebuffer_unreference(c->primary->fb);
			c->primary->fb = NULL;
			c->primary->crtc = c->primary->state->crtc = NULL;
			update_state_fb(c->primary);
			c->state->plane_mask &= ~(1 << drm_plane_index(c->primary));
		}
	}

	intel_backlight_register(dev);
}

void intel_connector_unregister(struct intel_connector *intel_connector)
{
	struct drm_connector *connector = &intel_connector->base;

	intel_panel_destroy_backlight(connector);
	drm_connector_unregister(connector);
}

void intel_modeset_cleanup(struct drm_device *dev)
{
	struct drm_i915_private *dev_priv = dev->dev_private;
	struct intel_connector *connector;

	intel_disable_gt_powersave(dev_priv);

	intel_backlight_unregister(dev);

	/*
	 * Interrupts and polling as the first thing to avoid creating havoc.
	 * Too much stuff here (turning of connectors, ...) would
	 * experience fancy races otherwise.
	 */
	intel_irq_uninstall(dev_priv);

	/*
	 * Due to the hpd irq storm handling the hotplug work can re-arm the
	 * poll handlers. Hence disable polling after hpd handling is shut down.
	 */
	drm_kms_helper_poll_fini(dev);

	intel_unregister_dsm_handler();

	intel_fbc_global_disable(dev_priv);

	/* flush any delayed tasks or pending work */
	flush_scheduled_work();

	/* destroy the backlight and sysfs files before encoders/connectors */
	for_each_intel_connector(dev, connector)
		connector->unregister(connector);

	drm_mode_config_cleanup(dev);

	intel_cleanup_overlay(dev);

	intel_cleanup_gt_powersave(dev_priv);

	intel_teardown_gmbus(dev);
}

/*
 * Return which encoder is currently attached for connector.
 */
struct drm_encoder *intel_best_encoder(struct drm_connector *connector)
{
	return &intel_attached_encoder(connector)->base;
}

void intel_connector_attach_encoder(struct intel_connector *connector,
				    struct intel_encoder *encoder)
{
	connector->encoder = encoder;
	drm_mode_connector_attach_encoder(&connector->base,
					  &encoder->base);
}

/*
 * set vga decode state - true == enable VGA decode
 */
int intel_modeset_vga_set_state(struct drm_device *dev, bool state)
{
	struct drm_i915_private *dev_priv = dev->dev_private;
	unsigned reg = INTEL_INFO(dev)->gen >= 6 ? SNB_GMCH_CTRL : INTEL_GMCH_CTRL;
	u16 gmch_ctrl;

	if (pci_read_config_word(dev_priv->bridge_dev, reg, &gmch_ctrl)) {
		DRM_ERROR("failed to read control word\n");
		return -EIO;
	}

	if (!!(gmch_ctrl & INTEL_GMCH_VGA_DISABLE) == !state)
		return 0;

	if (state)
		gmch_ctrl &= ~INTEL_GMCH_VGA_DISABLE;
	else
		gmch_ctrl |= INTEL_GMCH_VGA_DISABLE;

	if (pci_write_config_word(dev_priv->bridge_dev, reg, gmch_ctrl)) {
		DRM_ERROR("failed to write control word\n");
		return -EIO;
	}

	return 0;
}

struct intel_display_error_state {

	u32 power_well_driver;

	int num_transcoders;

	struct intel_cursor_error_state {
		u32 control;
		u32 position;
		u32 base;
		u32 size;
	} cursor[I915_MAX_PIPES];

	struct intel_pipe_error_state {
		bool power_domain_on;
		u32 source;
		u32 stat;
	} pipe[I915_MAX_PIPES];

	struct intel_plane_error_state {
		u32 control;
		u32 stride;
		u32 size;
		u32 pos;
		u32 addr;
		u32 surface;
		u32 tile_offset;
	} plane[I915_MAX_PIPES];

	struct intel_transcoder_error_state {
		bool power_domain_on;
		enum transcoder cpu_transcoder;

		u32 conf;

		u32 htotal;
		u32 hblank;
		u32 hsync;
		u32 vtotal;
		u32 vblank;
		u32 vsync;
	} transcoder[4];
};

struct intel_display_error_state *
intel_display_capture_error_state(struct drm_i915_private *dev_priv)
{
	struct intel_display_error_state *error;
	int transcoders[] = {
		TRANSCODER_A,
		TRANSCODER_B,
		TRANSCODER_C,
		TRANSCODER_EDP,
	};
	int i;

	if (INTEL_INFO(dev_priv)->num_pipes == 0)
		return NULL;

	error = kzalloc(sizeof(*error), GFP_ATOMIC);
	if (error == NULL)
		return NULL;

	if (IS_HASWELL(dev_priv) || IS_BROADWELL(dev_priv))
		error->power_well_driver = I915_READ(HSW_PWR_WELL_DRIVER);

	for_each_pipe(dev_priv, i) {
		error->pipe[i].power_domain_on =
			__intel_display_power_is_enabled(dev_priv,
							 POWER_DOMAIN_PIPE(i));
		if (!error->pipe[i].power_domain_on)
			continue;

		error->cursor[i].control = I915_READ(CURCNTR(i));
		error->cursor[i].position = I915_READ(CURPOS(i));
		error->cursor[i].base = I915_READ(CURBASE(i));

		error->plane[i].control = I915_READ(DSPCNTR(i));
		error->plane[i].stride = I915_READ(DSPSTRIDE(i));
		if (INTEL_GEN(dev_priv) <= 3) {
			error->plane[i].size = I915_READ(DSPSIZE(i));
			error->plane[i].pos = I915_READ(DSPPOS(i));
		}
		if (INTEL_GEN(dev_priv) <= 7 && !IS_HASWELL(dev_priv))
			error->plane[i].addr = I915_READ(DSPADDR(i));
		if (INTEL_GEN(dev_priv) >= 4) {
			error->plane[i].surface = I915_READ(DSPSURF(i));
			error->plane[i].tile_offset = I915_READ(DSPTILEOFF(i));
		}

		error->pipe[i].source = I915_READ(PIPESRC(i));

		if (HAS_GMCH_DISPLAY(dev_priv))
			error->pipe[i].stat = I915_READ(PIPESTAT(i));
	}

	/* Note: this does not include DSI transcoders. */
<<<<<<< HEAD
	error->num_transcoders = INTEL_INFO(dev_priv)->num_pipes;
=======
	error->num_transcoders = INTEL_INFO(dev)->num_pipes;
>>>>>>> 2e726dc4
	if (HAS_DDI(dev_priv))
		error->num_transcoders++; /* Account for eDP. */

	for (i = 0; i < error->num_transcoders; i++) {
		enum transcoder cpu_transcoder = transcoders[i];

		error->transcoder[i].power_domain_on =
			__intel_display_power_is_enabled(dev_priv,
				POWER_DOMAIN_TRANSCODER(cpu_transcoder));
		if (!error->transcoder[i].power_domain_on)
			continue;

		error->transcoder[i].cpu_transcoder = cpu_transcoder;

		error->transcoder[i].conf = I915_READ(PIPECONF(cpu_transcoder));
		error->transcoder[i].htotal = I915_READ(HTOTAL(cpu_transcoder));
		error->transcoder[i].hblank = I915_READ(HBLANK(cpu_transcoder));
		error->transcoder[i].hsync = I915_READ(HSYNC(cpu_transcoder));
		error->transcoder[i].vtotal = I915_READ(VTOTAL(cpu_transcoder));
		error->transcoder[i].vblank = I915_READ(VBLANK(cpu_transcoder));
		error->transcoder[i].vsync = I915_READ(VSYNC(cpu_transcoder));
	}

	return error;
}

#define err_printf(e, ...) i915_error_printf(e, __VA_ARGS__)

void
intel_display_print_error_state(struct drm_i915_error_state_buf *m,
				struct drm_device *dev,
				struct intel_display_error_state *error)
{
	struct drm_i915_private *dev_priv = dev->dev_private;
	int i;

	if (!error)
		return;

	err_printf(m, "Num Pipes: %d\n", INTEL_INFO(dev)->num_pipes);
	if (IS_HASWELL(dev) || IS_BROADWELL(dev))
		err_printf(m, "PWR_WELL_CTL2: %08x\n",
			   error->power_well_driver);
	for_each_pipe(dev_priv, i) {
		err_printf(m, "Pipe [%d]:\n", i);
		err_printf(m, "  Power: %s\n",
			   onoff(error->pipe[i].power_domain_on));
		err_printf(m, "  SRC: %08x\n", error->pipe[i].source);
		err_printf(m, "  STAT: %08x\n", error->pipe[i].stat);

		err_printf(m, "Plane [%d]:\n", i);
		err_printf(m, "  CNTR: %08x\n", error->plane[i].control);
		err_printf(m, "  STRIDE: %08x\n", error->plane[i].stride);
		if (INTEL_INFO(dev)->gen <= 3) {
			err_printf(m, "  SIZE: %08x\n", error->plane[i].size);
			err_printf(m, "  POS: %08x\n", error->plane[i].pos);
		}
		if (INTEL_INFO(dev)->gen <= 7 && !IS_HASWELL(dev))
			err_printf(m, "  ADDR: %08x\n", error->plane[i].addr);
		if (INTEL_INFO(dev)->gen >= 4) {
			err_printf(m, "  SURF: %08x\n", error->plane[i].surface);
			err_printf(m, "  TILEOFF: %08x\n", error->plane[i].tile_offset);
		}

		err_printf(m, "Cursor [%d]:\n", i);
		err_printf(m, "  CNTR: %08x\n", error->cursor[i].control);
		err_printf(m, "  POS: %08x\n", error->cursor[i].position);
		err_printf(m, "  BASE: %08x\n", error->cursor[i].base);
	}

	for (i = 0; i < error->num_transcoders; i++) {
		err_printf(m, "CPU transcoder: %s\n",
			   transcoder_name(error->transcoder[i].cpu_transcoder));
		err_printf(m, "  Power: %s\n",
			   onoff(error->transcoder[i].power_domain_on));
		err_printf(m, "  CONF: %08x\n", error->transcoder[i].conf);
		err_printf(m, "  HTOTAL: %08x\n", error->transcoder[i].htotal);
		err_printf(m, "  HBLANK: %08x\n", error->transcoder[i].hblank);
		err_printf(m, "  HSYNC: %08x\n", error->transcoder[i].hsync);
		err_printf(m, "  VTOTAL: %08x\n", error->transcoder[i].vtotal);
		err_printf(m, "  VBLANK: %08x\n", error->transcoder[i].vblank);
		err_printf(m, "  VSYNC: %08x\n", error->transcoder[i].vsync);
	}
}<|MERGE_RESOLUTION|>--- conflicted
+++ resolved
@@ -185,10 +185,7 @@
 static int
 intel_vlv_hrawclk(struct drm_i915_private *dev_priv)
 {
-<<<<<<< HEAD
 	/* RAWCLK_FREQ_VLV register updated from power well code */
-=======
->>>>>>> 2e726dc4
 	return vlv_get_cck_clock_hpll(dev_priv, "hrawclk",
 				      CCK_DISPLAY_REF_CLOCK_CONTROL);
 }
@@ -222,11 +219,7 @@
 	}
 }
 
-<<<<<<< HEAD
 void intel_update_rawclk(struct drm_i915_private *dev_priv)
-=======
-static void intel_update_rawclk(struct drm_i915_private *dev_priv)
->>>>>>> 2e726dc4
 {
 	if (HAS_PCH_SPLIT(dev_priv))
 		dev_priv->rawclk_freq = intel_pch_rawclk(dev_priv);
@@ -2317,11 +2310,7 @@
 	return ret;
 }
 
-<<<<<<< HEAD
 void intel_unpin_fb_obj(struct drm_framebuffer *fb, unsigned int rotation)
-=======
-static void intel_unpin_fb_obj(struct drm_framebuffer *fb, unsigned int rotation)
->>>>>>> 2e726dc4
 {
 	struct drm_i915_gem_object *obj = intel_fb_obj(fb);
 	struct i915_ggtt_view view;
@@ -5474,7 +5463,6 @@
 		return false;
 
 	/* TODO: Check for a valid CDCLK rate */
-<<<<<<< HEAD
 
 	if (!(I915_READ(DBUF_CTL) & DBUF_POWER_REQUEST)) {
 		DRM_DEBUG_DRIVER("CDCLK enabled, but DBUF power not requested\n");
@@ -5496,29 +5484,6 @@
 	return broxton_cdclk_is_enabled(dev_priv);
 }
 
-=======
-
-	if (!(I915_READ(DBUF_CTL) & DBUF_POWER_REQUEST)) {
-		DRM_DEBUG_DRIVER("CDCLK enabled, but DBUF power not requested\n");
-
-		return false;
-	}
-
-	if (!(I915_READ(DBUF_CTL) & DBUF_POWER_STATE)) {
-		DRM_DEBUG_DRIVER("CDCLK enabled, but DBUF power hasn't settled\n");
-
-		return false;
-	}
-
-	return true;
-}
-
-bool broxton_cdclk_verify_state(struct drm_i915_private *dev_priv)
-{
-	return broxton_cdclk_is_enabled(dev_priv);
-}
-
->>>>>>> 2e726dc4
 void broxton_init_cdclk(struct drm_i915_private *dev_priv)
 {
 	/* check if cd clock is enabled */
@@ -7232,7 +7197,6 @@
 	if (!pipe_config->has_dsi_encoder)
 		pipe_config->dpll_hw_state.dpll |= DPLL_VCO_ENABLE |
 			DPLL_EXT_BUFFER_ENABLE_VLV;
-<<<<<<< HEAD
 
 	pipe_config->dpll_hw_state.dpll_md =
 		(pipe_config->pixel_multiplier - 1) << DPLL_MD_UDI_MULTIPLIER_SHIFT;
@@ -7246,21 +7210,6 @@
 	if (crtc->pipe != PIPE_A)
 		pipe_config->dpll_hw_state.dpll |= DPLL_INTEGRATED_CRI_CLK_VLV;
 
-=======
-
-	pipe_config->dpll_hw_state.dpll_md =
-		(pipe_config->pixel_multiplier - 1) << DPLL_MD_UDI_MULTIPLIER_SHIFT;
-}
-
-static void chv_compute_dpll(struct intel_crtc *crtc,
-			     struct intel_crtc_state *pipe_config)
-{
-	pipe_config->dpll_hw_state.dpll = DPLL_SSC_REF_CLK_CHV |
-		DPLL_REF_CLK_ENABLE_VLV | DPLL_VGA_MODE_DIS;
-	if (crtc->pipe != PIPE_A)
-		pipe_config->dpll_hw_state.dpll |= DPLL_INTEGRATED_CRI_CLK_VLV;
-
->>>>>>> 2e726dc4
 	/* DPLL not used with DSI, but still need the rest set up */
 	if (!pipe_config->has_dsi_encoder)
 		pipe_config->dpll_hw_state.dpll |= DPLL_VCO_ENABLE;
@@ -7879,7 +7828,6 @@
 		limit = &intel_limits_i8xx_dvo;
 	} else {
 		limit = &intel_limits_i8xx_dac;
-<<<<<<< HEAD
 	}
 
 	if (!crtc_state->clock_set &&
@@ -7891,19 +7839,6 @@
 
 	i8xx_compute_dpll(crtc, crtc_state, NULL);
 
-=======
-	}
-
-	if (!crtc_state->clock_set &&
-	    !i9xx_find_best_dpll(limit, crtc_state, crtc_state->port_clock,
-				 refclk, NULL, &crtc_state->dpll)) {
-		DRM_ERROR("Couldn't find PLL settings for mode!\n");
-		return -EINVAL;
-	}
-
-	i8xx_compute_dpll(crtc, crtc_state, NULL);
-
->>>>>>> 2e726dc4
 	return 0;
 }
 
@@ -7970,7 +7905,6 @@
 		limit = &intel_limits_pineview_lvds;
 	} else {
 		limit = &intel_limits_pineview_sdvo;
-<<<<<<< HEAD
 	}
 
 	if (!crtc_state->clock_set &&
@@ -7980,17 +7914,6 @@
 		return -EINVAL;
 	}
 
-=======
-	}
-
-	if (!crtc_state->clock_set &&
-	    !pnv_find_best_dpll(limit, crtc_state, crtc_state->port_clock,
-				refclk, NULL, &crtc_state->dpll)) {
-		DRM_ERROR("Couldn't find PLL settings for mode!\n");
-		return -EINVAL;
-	}
-
->>>>>>> 2e726dc4
 	i9xx_compute_dpll(crtc, crtc_state, NULL);
 
 	return 0;
@@ -11330,11 +11253,7 @@
 	if (engine == NULL)
 		return true;
 
-<<<<<<< HEAD
 	if (INTEL_GEN(engine->i915) < 5)
-=======
-	if (INTEL_INFO(engine->dev)->gen < 5)
->>>>>>> 2e726dc4
 		return false;
 
 	if (i915.use_mmio_flip < 0)
@@ -12059,7 +11978,6 @@
 		ret = dev_priv->display.compute_pipe_wm(pipe_config);
 		if (ret) {
 			DRM_DEBUG_KMS("Target pipe watermarks are invalid\n");
-<<<<<<< HEAD
 			return ret;
 		}
 	}
@@ -12081,29 +11999,6 @@
 			DRM_DEBUG_KMS("No valid intermediate pipe watermarks are possible\n");
 			return ret;
 		}
-=======
-			return ret;
-		}
-	}
-
-	if (dev_priv->display.compute_intermediate_wm &&
-	    !to_intel_atomic_state(state)->skip_intermediate_wm) {
-		if (WARN_ON(!dev_priv->display.compute_pipe_wm))
-			return 0;
-
-		/*
-		 * Calculate 'intermediate' watermarks that satisfy both the
-		 * old state and the new state.  We can program these
-		 * immediately.
-		 */
-		ret = dev_priv->display.compute_intermediate_wm(crtc->dev,
-								intel_crtc,
-								pipe_config);
-		if (ret) {
-			DRM_DEBUG_KMS("No valid intermediate pipe watermarks are possible\n");
-			return ret;
-		}
->>>>>>> 2e726dc4
 	}
 
 	if (INTEL_INFO(dev)->gen >= 9) {
@@ -13086,7 +12981,6 @@
 	struct intel_dpll_hw_state dpll_hw_state;
 	unsigned crtc_mask;
 	bool active;
-<<<<<<< HEAD
 
 	memset(&dpll_hw_state, 0, sizeof(dpll_hw_state));
 
@@ -13094,15 +12988,6 @@
 
 	active = pll->funcs.get_hw_state(dev_priv, pll, &dpll_hw_state);
 
-=======
-
-	memset(&dpll_hw_state, 0, sizeof(dpll_hw_state));
-
-	DRM_DEBUG_KMS("%s\n", pll->name);
-
-	active = pll->funcs.get_hw_state(dev_priv, pll, &dpll_hw_state);
-
->>>>>>> 2e726dc4
 	if (!(pll->flags & INTEL_DPLL_ALWAYS_ON)) {
 		I915_STATE_WARN(!pll->on && pll->active_mask,
 		     "pll in active use but not on in sw tracking\n");
@@ -13150,7 +13035,6 @@
 	struct drm_i915_private *dev_priv = dev->dev_private;
 	struct intel_crtc_state *old_state = to_intel_crtc_state(old_crtc_state);
 	struct intel_crtc_state *new_state = to_intel_crtc_state(new_crtc_state);
-<<<<<<< HEAD
 
 	if (new_state->shared_dpll)
 		verify_single_dpll_state(dev_priv, new_state->shared_dpll, crtc, new_crtc_state);
@@ -13160,17 +13044,6 @@
 		unsigned crtc_mask = 1 << drm_crtc_index(crtc);
 		struct intel_shared_dpll *pll = old_state->shared_dpll;
 
-=======
-
-	if (new_state->shared_dpll)
-		verify_single_dpll_state(dev_priv, new_state->shared_dpll, crtc, new_crtc_state);
-
-	if (old_state->shared_dpll &&
-	    old_state->shared_dpll != new_state->shared_dpll) {
-		unsigned crtc_mask = 1 << drm_crtc_index(crtc);
-		struct intel_shared_dpll *pll = old_state->shared_dpll;
-
->>>>>>> 2e726dc4
 		I915_STATE_WARN(pll->active_mask & crtc_mask,
 				"pll active mismatch (didn't expect pipe %c in active mask)\n",
 				pipe_name(drm_crtc_index(crtc)));
@@ -13592,11 +13465,7 @@
 	ret = drm_atomic_helper_prepare_planes(dev, state);
 	mutex_unlock(&dev->struct_mutex);
 
-<<<<<<< HEAD
-	if (!ret && !async) {
-=======
 	if (!ret && !nonblock) {
->>>>>>> 2e726dc4
 		for_each_plane_in_state(state, plane, plane_state, i) {
 			struct intel_plane_state *intel_plane_state =
 				to_intel_plane_state(plane_state);
@@ -15587,7 +15456,6 @@
 	}
 
 	intel_update_czclk(dev_priv);
-	intel_update_rawclk(dev_priv);
 	intel_update_cdclk(dev);
 
 	intel_shared_dpll_init(dev);
@@ -16380,11 +16248,7 @@
 	}
 
 	/* Note: this does not include DSI transcoders. */
-<<<<<<< HEAD
 	error->num_transcoders = INTEL_INFO(dev_priv)->num_pipes;
-=======
-	error->num_transcoders = INTEL_INFO(dev)->num_pipes;
->>>>>>> 2e726dc4
 	if (HAS_DDI(dev_priv))
 		error->num_transcoders++; /* Account for eDP. */
 
