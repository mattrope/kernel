/*
 * Copyright © 2006-2007 Intel Corporation
 *
 * Permission is hereby granted, free of charge, to any person obtaining a
 * copy of this software and associated documentation files (the "Software"),
 * to deal in the Software without restriction, including without limitation
 * the rights to use, copy, modify, merge, publish, distribute, sublicense,
 * and/or sell copies of the Software, and to permit persons to whom the
 * Software is furnished to do so, subject to the following conditions:
 *
 * The above copyright notice and this permission notice (including the next
 * paragraph) shall be included in all copies or substantial portions of the
 * Software.
 *
 * THE SOFTWARE IS PROVIDED "AS IS", WITHOUT WARRANTY OF ANY KIND, EXPRESS OR
 * IMPLIED, INCLUDING BUT NOT LIMITED TO THE WARRANTIES OF MERCHANTABILITY,
 * FITNESS FOR A PARTICULAR PURPOSE AND NONINFRINGEMENT.  IN NO EVENT SHALL
 * THE AUTHORS OR COPYRIGHT HOLDERS BE LIABLE FOR ANY CLAIM, DAMAGES OR OTHER
 * LIABILITY, WHETHER IN AN ACTION OF CONTRACT, TORT OR OTHERWISE, ARISING
 * FROM, OUT OF OR IN CONNECTION WITH THE SOFTWARE OR THE USE OR OTHER
 * DEALINGS IN THE SOFTWARE.
 *
 * Authors:
 *	Eric Anholt <eric@anholt.net>
 */

#include <linux/dmi.h>
#include <linux/module.h>
#include <linux/input.h>
#include <linux/i2c.h>
#include <linux/kernel.h>
#include <linux/slab.h>
#include <linux/vgaarb.h>
#include <drm/drm_edid.h>
#include <drm/drmP.h>
#include "intel_drv.h"
#include "intel_frontbuffer.h"
#include <drm/i915_drm.h>
#include "i915_drv.h"
#include "i915_gem_clflush.h"
#include "intel_dsi.h"
#include "i915_trace.h"
#include <drm/drm_atomic.h>
#include <drm/drm_atomic_helper.h>
#include <drm/drm_dp_helper.h>
#include <drm/drm_crtc_helper.h>
#include <drm/drm_plane_helper.h>
#include <drm/drm_rect.h>
#include <drm/drm_atomic_uapi.h>
#include <linux/dma_remapping.h>
#include <linux/reservation.h>

/* Primary plane formats for gen <= 3 */
static const uint32_t i8xx_primary_formats[] = {
	DRM_FORMAT_C8,
	DRM_FORMAT_RGB565,
	DRM_FORMAT_XRGB1555,
	DRM_FORMAT_XRGB8888,
};

/* Primary plane formats for gen >= 4 */
static const uint32_t i965_primary_formats[] = {
	DRM_FORMAT_C8,
	DRM_FORMAT_RGB565,
	DRM_FORMAT_XRGB8888,
	DRM_FORMAT_XBGR8888,
	DRM_FORMAT_XRGB2101010,
	DRM_FORMAT_XBGR2101010,
};

static const uint64_t i9xx_format_modifiers[] = {
	I915_FORMAT_MOD_X_TILED,
	DRM_FORMAT_MOD_LINEAR,
	DRM_FORMAT_MOD_INVALID
};

/* Cursor formats */
static const uint32_t intel_cursor_formats[] = {
	DRM_FORMAT_ARGB8888,
};

static const uint64_t cursor_format_modifiers[] = {
	DRM_FORMAT_MOD_LINEAR,
	DRM_FORMAT_MOD_INVALID
};

static void i9xx_crtc_clock_get(struct intel_crtc *crtc,
				struct intel_crtc_state *pipe_config);
static void ironlake_pch_clock_get(struct intel_crtc *crtc,
				   struct intel_crtc_state *pipe_config);

static int intel_framebuffer_init(struct intel_framebuffer *ifb,
				  struct drm_i915_gem_object *obj,
				  struct drm_mode_fb_cmd2 *mode_cmd);
static void intel_set_pipe_timings(const struct intel_crtc_state *crtc_state);
static void intel_set_pipe_src_size(const struct intel_crtc_state *crtc_state);
static void intel_cpu_transcoder_set_m_n(struct intel_crtc *crtc,
					 struct intel_link_m_n *m_n,
					 struct intel_link_m_n *m2_n2);
static void i9xx_set_pipeconf(const struct intel_crtc_state *crtc_state);
static void ironlake_set_pipeconf(const struct intel_crtc_state *crtc_state);
static void haswell_set_pipeconf(const struct intel_crtc_state *crtc_state);
static void haswell_set_pipemisc(const struct intel_crtc_state *crtc_state);
static void vlv_prepare_pll(struct intel_crtc *crtc,
			    const struct intel_crtc_state *pipe_config);
static void chv_prepare_pll(struct intel_crtc *crtc,
			    const struct intel_crtc_state *pipe_config);
static void intel_begin_crtc_commit(struct drm_crtc *, struct drm_crtc_state *);
static void intel_finish_crtc_commit(struct drm_crtc *, struct drm_crtc_state *);
static void intel_crtc_init_scalers(struct intel_crtc *crtc,
				    struct intel_crtc_state *crtc_state);
static void skylake_pfit_enable(const struct intel_crtc_state *crtc_state);
static void ironlake_pfit_disable(const struct intel_crtc_state *old_crtc_state);
static void ironlake_pfit_enable(const struct intel_crtc_state *crtc_state);
static void intel_modeset_setup_hw_state(struct drm_device *dev,
					 struct drm_modeset_acquire_ctx *ctx);
static void intel_pre_disable_primary_noatomic(struct drm_crtc *crtc);

struct intel_limit {
	struct {
		int min, max;
	} dot, vco, n, m, m1, m2, p, p1;

	struct {
		int dot_limit;
		int p2_slow, p2_fast;
	} p2;
};

/* returns HPLL frequency in kHz */
int vlv_get_hpll_vco(struct drm_i915_private *dev_priv)
{
	int hpll_freq, vco_freq[] = { 800, 1600, 2000, 2400 };

	/* Obtain SKU information */
	mutex_lock(&dev_priv->sb_lock);
	hpll_freq = vlv_cck_read(dev_priv, CCK_FUSE_REG) &
		CCK_FUSE_HPLL_FREQ_MASK;
	mutex_unlock(&dev_priv->sb_lock);

	return vco_freq[hpll_freq] * 1000;
}

int vlv_get_cck_clock(struct drm_i915_private *dev_priv,
		      const char *name, u32 reg, int ref_freq)
{
	u32 val;
	int divider;

	mutex_lock(&dev_priv->sb_lock);
	val = vlv_cck_read(dev_priv, reg);
	mutex_unlock(&dev_priv->sb_lock);

	divider = val & CCK_FREQUENCY_VALUES;

	WARN((val & CCK_FREQUENCY_STATUS) !=
	     (divider << CCK_FREQUENCY_STATUS_SHIFT),
	     "%s change in progress\n", name);

	return DIV_ROUND_CLOSEST(ref_freq << 1, divider + 1);
}

int vlv_get_cck_clock_hpll(struct drm_i915_private *dev_priv,
			   const char *name, u32 reg)
{
	if (dev_priv->hpll_freq == 0)
		dev_priv->hpll_freq = vlv_get_hpll_vco(dev_priv);

	return vlv_get_cck_clock(dev_priv, name, reg,
				 dev_priv->hpll_freq);
}

static void intel_update_czclk(struct drm_i915_private *dev_priv)
{
	if (!(IS_VALLEYVIEW(dev_priv) || IS_CHERRYVIEW(dev_priv)))
		return;

	dev_priv->czclk_freq = vlv_get_cck_clock_hpll(dev_priv, "czclk",
						      CCK_CZ_CLOCK_CONTROL);

	DRM_DEBUG_DRIVER("CZ clock rate: %d kHz\n", dev_priv->czclk_freq);
}

static inline u32 /* units of 100MHz */
intel_fdi_link_freq(struct drm_i915_private *dev_priv,
		    const struct intel_crtc_state *pipe_config)
{
	if (HAS_DDI(dev_priv))
		return pipe_config->port_clock; /* SPLL */
	else
		return dev_priv->fdi_pll_freq;
}

static const struct intel_limit intel_limits_i8xx_dac = {
	.dot = { .min = 25000, .max = 350000 },
	.vco = { .min = 908000, .max = 1512000 },
	.n = { .min = 2, .max = 16 },
	.m = { .min = 96, .max = 140 },
	.m1 = { .min = 18, .max = 26 },
	.m2 = { .min = 6, .max = 16 },
	.p = { .min = 4, .max = 128 },
	.p1 = { .min = 2, .max = 33 },
	.p2 = { .dot_limit = 165000,
		.p2_slow = 4, .p2_fast = 2 },
};

static const struct intel_limit intel_limits_i8xx_dvo = {
	.dot = { .min = 25000, .max = 350000 },
	.vco = { .min = 908000, .max = 1512000 },
	.n = { .min = 2, .max = 16 },
	.m = { .min = 96, .max = 140 },
	.m1 = { .min = 18, .max = 26 },
	.m2 = { .min = 6, .max = 16 },
	.p = { .min = 4, .max = 128 },
	.p1 = { .min = 2, .max = 33 },
	.p2 = { .dot_limit = 165000,
		.p2_slow = 4, .p2_fast = 4 },
};

static const struct intel_limit intel_limits_i8xx_lvds = {
	.dot = { .min = 25000, .max = 350000 },
	.vco = { .min = 908000, .max = 1512000 },
	.n = { .min = 2, .max = 16 },
	.m = { .min = 96, .max = 140 },
	.m1 = { .min = 18, .max = 26 },
	.m2 = { .min = 6, .max = 16 },
	.p = { .min = 4, .max = 128 },
	.p1 = { .min = 1, .max = 6 },
	.p2 = { .dot_limit = 165000,
		.p2_slow = 14, .p2_fast = 7 },
};

static const struct intel_limit intel_limits_i9xx_sdvo = {
	.dot = { .min = 20000, .max = 400000 },
	.vco = { .min = 1400000, .max = 2800000 },
	.n = { .min = 1, .max = 6 },
	.m = { .min = 70, .max = 120 },
	.m1 = { .min = 8, .max = 18 },
	.m2 = { .min = 3, .max = 7 },
	.p = { .min = 5, .max = 80 },
	.p1 = { .min = 1, .max = 8 },
	.p2 = { .dot_limit = 200000,
		.p2_slow = 10, .p2_fast = 5 },
};

static const struct intel_limit intel_limits_i9xx_lvds = {
	.dot = { .min = 20000, .max = 400000 },
	.vco = { .min = 1400000, .max = 2800000 },
	.n = { .min = 1, .max = 6 },
	.m = { .min = 70, .max = 120 },
	.m1 = { .min = 8, .max = 18 },
	.m2 = { .min = 3, .max = 7 },
	.p = { .min = 7, .max = 98 },
	.p1 = { .min = 1, .max = 8 },
	.p2 = { .dot_limit = 112000,
		.p2_slow = 14, .p2_fast = 7 },
};


static const struct intel_limit intel_limits_g4x_sdvo = {
	.dot = { .min = 25000, .max = 270000 },
	.vco = { .min = 1750000, .max = 3500000},
	.n = { .min = 1, .max = 4 },
	.m = { .min = 104, .max = 138 },
	.m1 = { .min = 17, .max = 23 },
	.m2 = { .min = 5, .max = 11 },
	.p = { .min = 10, .max = 30 },
	.p1 = { .min = 1, .max = 3},
	.p2 = { .dot_limit = 270000,
		.p2_slow = 10,
		.p2_fast = 10
	},
};

static const struct intel_limit intel_limits_g4x_hdmi = {
	.dot = { .min = 22000, .max = 400000 },
	.vco = { .min = 1750000, .max = 3500000},
	.n = { .min = 1, .max = 4 },
	.m = { .min = 104, .max = 138 },
	.m1 = { .min = 16, .max = 23 },
	.m2 = { .min = 5, .max = 11 },
	.p = { .min = 5, .max = 80 },
	.p1 = { .min = 1, .max = 8},
	.p2 = { .dot_limit = 165000,
		.p2_slow = 10, .p2_fast = 5 },
};

static const struct intel_limit intel_limits_g4x_single_channel_lvds = {
	.dot = { .min = 20000, .max = 115000 },
	.vco = { .min = 1750000, .max = 3500000 },
	.n = { .min = 1, .max = 3 },
	.m = { .min = 104, .max = 138 },
	.m1 = { .min = 17, .max = 23 },
	.m2 = { .min = 5, .max = 11 },
	.p = { .min = 28, .max = 112 },
	.p1 = { .min = 2, .max = 8 },
	.p2 = { .dot_limit = 0,
		.p2_slow = 14, .p2_fast = 14
	},
};

static const struct intel_limit intel_limits_g4x_dual_channel_lvds = {
	.dot = { .min = 80000, .max = 224000 },
	.vco = { .min = 1750000, .max = 3500000 },
	.n = { .min = 1, .max = 3 },
	.m = { .min = 104, .max = 138 },
	.m1 = { .min = 17, .max = 23 },
	.m2 = { .min = 5, .max = 11 },
	.p = { .min = 14, .max = 42 },
	.p1 = { .min = 2, .max = 6 },
	.p2 = { .dot_limit = 0,
		.p2_slow = 7, .p2_fast = 7
	},
};

static const struct intel_limit intel_limits_pineview_sdvo = {
	.dot = { .min = 20000, .max = 400000},
	.vco = { .min = 1700000, .max = 3500000 },
	/* Pineview's Ncounter is a ring counter */
	.n = { .min = 3, .max = 6 },
	.m = { .min = 2, .max = 256 },
	/* Pineview only has one combined m divider, which we treat as m2. */
	.m1 = { .min = 0, .max = 0 },
	.m2 = { .min = 0, .max = 254 },
	.p = { .min = 5, .max = 80 },
	.p1 = { .min = 1, .max = 8 },
	.p2 = { .dot_limit = 200000,
		.p2_slow = 10, .p2_fast = 5 },
};

static const struct intel_limit intel_limits_pineview_lvds = {
	.dot = { .min = 20000, .max = 400000 },
	.vco = { .min = 1700000, .max = 3500000 },
	.n = { .min = 3, .max = 6 },
	.m = { .min = 2, .max = 256 },
	.m1 = { .min = 0, .max = 0 },
	.m2 = { .min = 0, .max = 254 },
	.p = { .min = 7, .max = 112 },
	.p1 = { .min = 1, .max = 8 },
	.p2 = { .dot_limit = 112000,
		.p2_slow = 14, .p2_fast = 14 },
};

/* Ironlake / Sandybridge
 *
 * We calculate clock using (register_value + 2) for N/M1/M2, so here
 * the range value for them is (actual_value - 2).
 */
static const struct intel_limit intel_limits_ironlake_dac = {
	.dot = { .min = 25000, .max = 350000 },
	.vco = { .min = 1760000, .max = 3510000 },
	.n = { .min = 1, .max = 5 },
	.m = { .min = 79, .max = 127 },
	.m1 = { .min = 12, .max = 22 },
	.m2 = { .min = 5, .max = 9 },
	.p = { .min = 5, .max = 80 },
	.p1 = { .min = 1, .max = 8 },
	.p2 = { .dot_limit = 225000,
		.p2_slow = 10, .p2_fast = 5 },
};

static const struct intel_limit intel_limits_ironlake_single_lvds = {
	.dot = { .min = 25000, .max = 350000 },
	.vco = { .min = 1760000, .max = 3510000 },
	.n = { .min = 1, .max = 3 },
	.m = { .min = 79, .max = 118 },
	.m1 = { .min = 12, .max = 22 },
	.m2 = { .min = 5, .max = 9 },
	.p = { .min = 28, .max = 112 },
	.p1 = { .min = 2, .max = 8 },
	.p2 = { .dot_limit = 225000,
		.p2_slow = 14, .p2_fast = 14 },
};

static const struct intel_limit intel_limits_ironlake_dual_lvds = {
	.dot = { .min = 25000, .max = 350000 },
	.vco = { .min = 1760000, .max = 3510000 },
	.n = { .min = 1, .max = 3 },
	.m = { .min = 79, .max = 127 },
	.m1 = { .min = 12, .max = 22 },
	.m2 = { .min = 5, .max = 9 },
	.p = { .min = 14, .max = 56 },
	.p1 = { .min = 2, .max = 8 },
	.p2 = { .dot_limit = 225000,
		.p2_slow = 7, .p2_fast = 7 },
};

/* LVDS 100mhz refclk limits. */
static const struct intel_limit intel_limits_ironlake_single_lvds_100m = {
	.dot = { .min = 25000, .max = 350000 },
	.vco = { .min = 1760000, .max = 3510000 },
	.n = { .min = 1, .max = 2 },
	.m = { .min = 79, .max = 126 },
	.m1 = { .min = 12, .max = 22 },
	.m2 = { .min = 5, .max = 9 },
	.p = { .min = 28, .max = 112 },
	.p1 = { .min = 2, .max = 8 },
	.p2 = { .dot_limit = 225000,
		.p2_slow = 14, .p2_fast = 14 },
};

static const struct intel_limit intel_limits_ironlake_dual_lvds_100m = {
	.dot = { .min = 25000, .max = 350000 },
	.vco = { .min = 1760000, .max = 3510000 },
	.n = { .min = 1, .max = 3 },
	.m = { .min = 79, .max = 126 },
	.m1 = { .min = 12, .max = 22 },
	.m2 = { .min = 5, .max = 9 },
	.p = { .min = 14, .max = 42 },
	.p1 = { .min = 2, .max = 6 },
	.p2 = { .dot_limit = 225000,
		.p2_slow = 7, .p2_fast = 7 },
};

static const struct intel_limit intel_limits_vlv = {
	 /*
	  * These are the data rate limits (measured in fast clocks)
	  * since those are the strictest limits we have. The fast
	  * clock and actual rate limits are more relaxed, so checking
	  * them would make no difference.
	  */
	.dot = { .min = 25000 * 5, .max = 270000 * 5 },
	.vco = { .min = 4000000, .max = 6000000 },
	.n = { .min = 1, .max = 7 },
	.m1 = { .min = 2, .max = 3 },
	.m2 = { .min = 11, .max = 156 },
	.p1 = { .min = 2, .max = 3 },
	.p2 = { .p2_slow = 2, .p2_fast = 20 }, /* slow=min, fast=max */
};

static const struct intel_limit intel_limits_chv = {
	/*
	 * These are the data rate limits (measured in fast clocks)
	 * since those are the strictest limits we have.  The fast
	 * clock and actual rate limits are more relaxed, so checking
	 * them would make no difference.
	 */
	.dot = { .min = 25000 * 5, .max = 540000 * 5},
	.vco = { .min = 4800000, .max = 6480000 },
	.n = { .min = 1, .max = 1 },
	.m1 = { .min = 2, .max = 2 },
	.m2 = { .min = 24 << 22, .max = 175 << 22 },
	.p1 = { .min = 2, .max = 4 },
	.p2 = {	.p2_slow = 1, .p2_fast = 14 },
};

static const struct intel_limit intel_limits_bxt = {
	/* FIXME: find real dot limits */
	.dot = { .min = 0, .max = INT_MAX },
	.vco = { .min = 4800000, .max = 6700000 },
	.n = { .min = 1, .max = 1 },
	.m1 = { .min = 2, .max = 2 },
	/* FIXME: find real m2 limits */
	.m2 = { .min = 2 << 22, .max = 255 << 22 },
	.p1 = { .min = 2, .max = 4 },
	.p2 = { .p2_slow = 1, .p2_fast = 20 },
};

static void
skl_wa_528(struct drm_i915_private *dev_priv, int pipe, bool enable)
{
	if (IS_SKYLAKE(dev_priv) || IS_BROXTON(dev_priv))
		return;

	if (enable)
		I915_WRITE(CHICKEN_PIPESL_1(pipe), HSW_FBCQ_DIS);
	else
		I915_WRITE(CHICKEN_PIPESL_1(pipe), 0);
}

static void
skl_wa_clkgate(struct drm_i915_private *dev_priv, int pipe, bool enable)
{
	if (IS_SKYLAKE(dev_priv) || IS_BROXTON(dev_priv))
		return;

	if (enable)
		I915_WRITE(CLKGATE_DIS_PSL(pipe),
			   DUPS1_GATING_DIS | DUPS2_GATING_DIS);
	else
		I915_WRITE(CLKGATE_DIS_PSL(pipe),
			   I915_READ(CLKGATE_DIS_PSL(pipe)) &
			   ~(DUPS1_GATING_DIS | DUPS2_GATING_DIS));
}

static bool
needs_modeset(const struct drm_crtc_state *state)
{
	return drm_atomic_crtc_needs_modeset(state);
}

/*
 * Platform specific helpers to calculate the port PLL loopback- (clock.m),
 * and post-divider (clock.p) values, pre- (clock.vco) and post-divided fast
 * (clock.dot) clock rates. This fast dot clock is fed to the port's IO logic.
 * The helpers' return value is the rate of the clock that is fed to the
 * display engine's pipe which can be the above fast dot clock rate or a
 * divided-down version of it.
 */
/* m1 is reserved as 0 in Pineview, n is a ring counter */
static int pnv_calc_dpll_params(int refclk, struct dpll *clock)
{
	clock->m = clock->m2 + 2;
	clock->p = clock->p1 * clock->p2;
	if (WARN_ON(clock->n == 0 || clock->p == 0))
		return 0;
	clock->vco = DIV_ROUND_CLOSEST(refclk * clock->m, clock->n);
	clock->dot = DIV_ROUND_CLOSEST(clock->vco, clock->p);

	return clock->dot;
}

static uint32_t i9xx_dpll_compute_m(struct dpll *dpll)
{
	return 5 * (dpll->m1 + 2) + (dpll->m2 + 2);
}

static int i9xx_calc_dpll_params(int refclk, struct dpll *clock)
{
	clock->m = i9xx_dpll_compute_m(clock);
	clock->p = clock->p1 * clock->p2;
	if (WARN_ON(clock->n + 2 == 0 || clock->p == 0))
		return 0;
	clock->vco = DIV_ROUND_CLOSEST(refclk * clock->m, clock->n + 2);
	clock->dot = DIV_ROUND_CLOSEST(clock->vco, clock->p);

	return clock->dot;
}

static int vlv_calc_dpll_params(int refclk, struct dpll *clock)
{
	clock->m = clock->m1 * clock->m2;
	clock->p = clock->p1 * clock->p2;
	if (WARN_ON(clock->n == 0 || clock->p == 0))
		return 0;
	clock->vco = DIV_ROUND_CLOSEST(refclk * clock->m, clock->n);
	clock->dot = DIV_ROUND_CLOSEST(clock->vco, clock->p);

	return clock->dot / 5;
}

int chv_calc_dpll_params(int refclk, struct dpll *clock)
{
	clock->m = clock->m1 * clock->m2;
	clock->p = clock->p1 * clock->p2;
	if (WARN_ON(clock->n == 0 || clock->p == 0))
		return 0;
	clock->vco = DIV_ROUND_CLOSEST_ULL((uint64_t)refclk * clock->m,
			clock->n << 22);
	clock->dot = DIV_ROUND_CLOSEST(clock->vco, clock->p);

	return clock->dot / 5;
}

#define INTELPllInvalid(s)   do { /* DRM_DEBUG(s); */ return false; } while (0)

/*
 * Returns whether the given set of divisors are valid for a given refclk with
 * the given connectors.
 */
static bool intel_PLL_is_valid(struct drm_i915_private *dev_priv,
			       const struct intel_limit *limit,
			       const struct dpll *clock)
{
	if (clock->n   < limit->n.min   || limit->n.max   < clock->n)
		INTELPllInvalid("n out of range\n");
	if (clock->p1  < limit->p1.min  || limit->p1.max  < clock->p1)
		INTELPllInvalid("p1 out of range\n");
	if (clock->m2  < limit->m2.min  || limit->m2.max  < clock->m2)
		INTELPllInvalid("m2 out of range\n");
	if (clock->m1  < limit->m1.min  || limit->m1.max  < clock->m1)
		INTELPllInvalid("m1 out of range\n");

	if (!IS_PINEVIEW(dev_priv) && !IS_VALLEYVIEW(dev_priv) &&
	    !IS_CHERRYVIEW(dev_priv) && !IS_GEN9_LP(dev_priv))
		if (clock->m1 <= clock->m2)
			INTELPllInvalid("m1 <= m2\n");

	if (!IS_VALLEYVIEW(dev_priv) && !IS_CHERRYVIEW(dev_priv) &&
	    !IS_GEN9_LP(dev_priv)) {
		if (clock->p < limit->p.min || limit->p.max < clock->p)
			INTELPllInvalid("p out of range\n");
		if (clock->m < limit->m.min || limit->m.max < clock->m)
			INTELPllInvalid("m out of range\n");
	}

	if (clock->vco < limit->vco.min || limit->vco.max < clock->vco)
		INTELPllInvalid("vco out of range\n");
	/* XXX: We may need to be checking "Dot clock" depending on the multiplier,
	 * connector, etc., rather than just a single range.
	 */
	if (clock->dot < limit->dot.min || limit->dot.max < clock->dot)
		INTELPllInvalid("dot out of range\n");

	return true;
}

static int
i9xx_select_p2_div(const struct intel_limit *limit,
		   const struct intel_crtc_state *crtc_state,
		   int target)
{
	struct drm_device *dev = crtc_state->base.crtc->dev;

	if (intel_crtc_has_type(crtc_state, INTEL_OUTPUT_LVDS)) {
		/*
		 * For LVDS just rely on its current settings for dual-channel.
		 * We haven't figured out how to reliably set up different
		 * single/dual channel state, if we even can.
		 */
		if (intel_is_dual_link_lvds(dev))
			return limit->p2.p2_fast;
		else
			return limit->p2.p2_slow;
	} else {
		if (target < limit->p2.dot_limit)
			return limit->p2.p2_slow;
		else
			return limit->p2.p2_fast;
	}
}

/*
 * Returns a set of divisors for the desired target clock with the given
 * refclk, or FALSE.  The returned values represent the clock equation:
 * reflck * (5 * (m1 + 2) + (m2 + 2)) / (n + 2) / p1 / p2.
 *
 * Target and reference clocks are specified in kHz.
 *
 * If match_clock is provided, then best_clock P divider must match the P
 * divider from @match_clock used for LVDS downclocking.
 */
static bool
i9xx_find_best_dpll(const struct intel_limit *limit,
		    struct intel_crtc_state *crtc_state,
		    int target, int refclk, struct dpll *match_clock,
		    struct dpll *best_clock)
{
	struct drm_device *dev = crtc_state->base.crtc->dev;
	struct dpll clock;
	int err = target;

	memset(best_clock, 0, sizeof(*best_clock));

	clock.p2 = i9xx_select_p2_div(limit, crtc_state, target);

	for (clock.m1 = limit->m1.min; clock.m1 <= limit->m1.max;
	     clock.m1++) {
		for (clock.m2 = limit->m2.min;
		     clock.m2 <= limit->m2.max; clock.m2++) {
			if (clock.m2 >= clock.m1)
				break;
			for (clock.n = limit->n.min;
			     clock.n <= limit->n.max; clock.n++) {
				for (clock.p1 = limit->p1.min;
					clock.p1 <= limit->p1.max; clock.p1++) {
					int this_err;

					i9xx_calc_dpll_params(refclk, &clock);
					if (!intel_PLL_is_valid(to_i915(dev),
								limit,
								&clock))
						continue;
					if (match_clock &&
					    clock.p != match_clock->p)
						continue;

					this_err = abs(clock.dot - target);
					if (this_err < err) {
						*best_clock = clock;
						err = this_err;
					}
				}
			}
		}
	}

	return (err != target);
}

/*
 * Returns a set of divisors for the desired target clock with the given
 * refclk, or FALSE.  The returned values represent the clock equation:
 * reflck * (5 * (m1 + 2) + (m2 + 2)) / (n + 2) / p1 / p2.
 *
 * Target and reference clocks are specified in kHz.
 *
 * If match_clock is provided, then best_clock P divider must match the P
 * divider from @match_clock used for LVDS downclocking.
 */
static bool
pnv_find_best_dpll(const struct intel_limit *limit,
		   struct intel_crtc_state *crtc_state,
		   int target, int refclk, struct dpll *match_clock,
		   struct dpll *best_clock)
{
	struct drm_device *dev = crtc_state->base.crtc->dev;
	struct dpll clock;
	int err = target;

	memset(best_clock, 0, sizeof(*best_clock));

	clock.p2 = i9xx_select_p2_div(limit, crtc_state, target);

	for (clock.m1 = limit->m1.min; clock.m1 <= limit->m1.max;
	     clock.m1++) {
		for (clock.m2 = limit->m2.min;
		     clock.m2 <= limit->m2.max; clock.m2++) {
			for (clock.n = limit->n.min;
			     clock.n <= limit->n.max; clock.n++) {
				for (clock.p1 = limit->p1.min;
					clock.p1 <= limit->p1.max; clock.p1++) {
					int this_err;

					pnv_calc_dpll_params(refclk, &clock);
					if (!intel_PLL_is_valid(to_i915(dev),
								limit,
								&clock))
						continue;
					if (match_clock &&
					    clock.p != match_clock->p)
						continue;

					this_err = abs(clock.dot - target);
					if (this_err < err) {
						*best_clock = clock;
						err = this_err;
					}
				}
			}
		}
	}

	return (err != target);
}

/*
 * Returns a set of divisors for the desired target clock with the given
 * refclk, or FALSE.  The returned values represent the clock equation:
 * reflck * (5 * (m1 + 2) + (m2 + 2)) / (n + 2) / p1 / p2.
 *
 * Target and reference clocks are specified in kHz.
 *
 * If match_clock is provided, then best_clock P divider must match the P
 * divider from @match_clock used for LVDS downclocking.
 */
static bool
g4x_find_best_dpll(const struct intel_limit *limit,
		   struct intel_crtc_state *crtc_state,
		   int target, int refclk, struct dpll *match_clock,
		   struct dpll *best_clock)
{
	struct drm_device *dev = crtc_state->base.crtc->dev;
	struct dpll clock;
	int max_n;
	bool found = false;
	/* approximately equals target * 0.00585 */
	int err_most = (target >> 8) + (target >> 9);

	memset(best_clock, 0, sizeof(*best_clock));

	clock.p2 = i9xx_select_p2_div(limit, crtc_state, target);

	max_n = limit->n.max;
	/* based on hardware requirement, prefer smaller n to precision */
	for (clock.n = limit->n.min; clock.n <= max_n; clock.n++) {
		/* based on hardware requirement, prefere larger m1,m2 */
		for (clock.m1 = limit->m1.max;
		     clock.m1 >= limit->m1.min; clock.m1--) {
			for (clock.m2 = limit->m2.max;
			     clock.m2 >= limit->m2.min; clock.m2--) {
				for (clock.p1 = limit->p1.max;
				     clock.p1 >= limit->p1.min; clock.p1--) {
					int this_err;

					i9xx_calc_dpll_params(refclk, &clock);
					if (!intel_PLL_is_valid(to_i915(dev),
								limit,
								&clock))
						continue;

					this_err = abs(clock.dot - target);
					if (this_err < err_most) {
						*best_clock = clock;
						err_most = this_err;
						max_n = clock.n;
						found = true;
					}
				}
			}
		}
	}
	return found;
}

/*
 * Check if the calculated PLL configuration is more optimal compared to the
 * best configuration and error found so far. Return the calculated error.
 */
static bool vlv_PLL_is_optimal(struct drm_device *dev, int target_freq,
			       const struct dpll *calculated_clock,
			       const struct dpll *best_clock,
			       unsigned int best_error_ppm,
			       unsigned int *error_ppm)
{
	/*
	 * For CHV ignore the error and consider only the P value.
	 * Prefer a bigger P value based on HW requirements.
	 */
	if (IS_CHERRYVIEW(to_i915(dev))) {
		*error_ppm = 0;

		return calculated_clock->p > best_clock->p;
	}

	if (WARN_ON_ONCE(!target_freq))
		return false;

	*error_ppm = div_u64(1000000ULL *
				abs(target_freq - calculated_clock->dot),
			     target_freq);
	/*
	 * Prefer a better P value over a better (smaller) error if the error
	 * is small. Ensure this preference for future configurations too by
	 * setting the error to 0.
	 */
	if (*error_ppm < 100 && calculated_clock->p > best_clock->p) {
		*error_ppm = 0;

		return true;
	}

	return *error_ppm + 10 < best_error_ppm;
}

/*
 * Returns a set of divisors for the desired target clock with the given
 * refclk, or FALSE.  The returned values represent the clock equation:
 * reflck * (5 * (m1 + 2) + (m2 + 2)) / (n + 2) / p1 / p2.
 */
static bool
vlv_find_best_dpll(const struct intel_limit *limit,
		   struct intel_crtc_state *crtc_state,
		   int target, int refclk, struct dpll *match_clock,
		   struct dpll *best_clock)
{
	struct intel_crtc *crtc = to_intel_crtc(crtc_state->base.crtc);
	struct drm_device *dev = crtc->base.dev;
	struct dpll clock;
	unsigned int bestppm = 1000000;
	/* min update 19.2 MHz */
	int max_n = min(limit->n.max, refclk / 19200);
	bool found = false;

	target *= 5; /* fast clock */

	memset(best_clock, 0, sizeof(*best_clock));

	/* based on hardware requirement, prefer smaller n to precision */
	for (clock.n = limit->n.min; clock.n <= max_n; clock.n++) {
		for (clock.p1 = limit->p1.max; clock.p1 >= limit->p1.min; clock.p1--) {
			for (clock.p2 = limit->p2.p2_fast; clock.p2 >= limit->p2.p2_slow;
			     clock.p2 -= clock.p2 > 10 ? 2 : 1) {
				clock.p = clock.p1 * clock.p2;
				/* based on hardware requirement, prefer bigger m1,m2 values */
				for (clock.m1 = limit->m1.min; clock.m1 <= limit->m1.max; clock.m1++) {
					unsigned int ppm;

					clock.m2 = DIV_ROUND_CLOSEST(target * clock.p * clock.n,
								     refclk * clock.m1);

					vlv_calc_dpll_params(refclk, &clock);

					if (!intel_PLL_is_valid(to_i915(dev),
								limit,
								&clock))
						continue;

					if (!vlv_PLL_is_optimal(dev, target,
								&clock,
								best_clock,
								bestppm, &ppm))
						continue;

					*best_clock = clock;
					bestppm = ppm;
					found = true;
				}
			}
		}
	}

	return found;
}

/*
 * Returns a set of divisors for the desired target clock with the given
 * refclk, or FALSE.  The returned values represent the clock equation:
 * reflck * (5 * (m1 + 2) + (m2 + 2)) / (n + 2) / p1 / p2.
 */
static bool
chv_find_best_dpll(const struct intel_limit *limit,
		   struct intel_crtc_state *crtc_state,
		   int target, int refclk, struct dpll *match_clock,
		   struct dpll *best_clock)
{
	struct intel_crtc *crtc = to_intel_crtc(crtc_state->base.crtc);
	struct drm_device *dev = crtc->base.dev;
	unsigned int best_error_ppm;
	struct dpll clock;
	uint64_t m2;
	int found = false;

	memset(best_clock, 0, sizeof(*best_clock));
	best_error_ppm = 1000000;

	/*
	 * Based on hardware doc, the n always set to 1, and m1 always
	 * set to 2.  If requires to support 200Mhz refclk, we need to
	 * revisit this because n may not 1 anymore.
	 */
	clock.n = 1, clock.m1 = 2;
	target *= 5;	/* fast clock */

	for (clock.p1 = limit->p1.max; clock.p1 >= limit->p1.min; clock.p1--) {
		for (clock.p2 = limit->p2.p2_fast;
				clock.p2 >= limit->p2.p2_slow;
				clock.p2 -= clock.p2 > 10 ? 2 : 1) {
			unsigned int error_ppm;

			clock.p = clock.p1 * clock.p2;

			m2 = DIV_ROUND_CLOSEST_ULL(((uint64_t)target * clock.p *
					clock.n) << 22, refclk * clock.m1);

			if (m2 > INT_MAX/clock.m1)
				continue;

			clock.m2 = m2;

			chv_calc_dpll_params(refclk, &clock);

			if (!intel_PLL_is_valid(to_i915(dev), limit, &clock))
				continue;

			if (!vlv_PLL_is_optimal(dev, target, &clock, best_clock,
						best_error_ppm, &error_ppm))
				continue;

			*best_clock = clock;
			best_error_ppm = error_ppm;
			found = true;
		}
	}

	return found;
}

bool bxt_find_best_dpll(struct intel_crtc_state *crtc_state, int target_clock,
			struct dpll *best_clock)
{
	int refclk = 100000;
	const struct intel_limit *limit = &intel_limits_bxt;

	return chv_find_best_dpll(limit, crtc_state,
				  target_clock, refclk, NULL, best_clock);
}

bool intel_crtc_active(struct intel_crtc *crtc)
{
	/* Be paranoid as we can arrive here with only partial
	 * state retrieved from the hardware during setup.
	 *
	 * We can ditch the adjusted_mode.crtc_clock check as soon
	 * as Haswell has gained clock readout/fastboot support.
	 *
	 * We can ditch the crtc->primary->state->fb check as soon as we can
	 * properly reconstruct framebuffers.
	 *
	 * FIXME: The intel_crtc->active here should be switched to
	 * crtc->state->active once we have proper CRTC states wired up
	 * for atomic.
	 */
	return crtc->active && crtc->base.primary->state->fb &&
		crtc->config->base.adjusted_mode.crtc_clock;
}

enum transcoder intel_pipe_to_cpu_transcoder(struct drm_i915_private *dev_priv,
					     enum pipe pipe)
{
	struct intel_crtc *crtc = intel_get_crtc_for_pipe(dev_priv, pipe);

	return crtc->config->cpu_transcoder;
}

static bool pipe_scanline_is_moving(struct drm_i915_private *dev_priv,
				    enum pipe pipe)
{
	i915_reg_t reg = PIPEDSL(pipe);
	u32 line1, line2;
	u32 line_mask;

	if (IS_GEN2(dev_priv))
		line_mask = DSL_LINEMASK_GEN2;
	else
		line_mask = DSL_LINEMASK_GEN3;

	line1 = I915_READ(reg) & line_mask;
	msleep(5);
	line2 = I915_READ(reg) & line_mask;

	return line1 != line2;
}

static void wait_for_pipe_scanline_moving(struct intel_crtc *crtc, bool state)
{
	struct drm_i915_private *dev_priv = to_i915(crtc->base.dev);
	enum pipe pipe = crtc->pipe;

	/* Wait for the display line to settle/start moving */
	if (wait_for(pipe_scanline_is_moving(dev_priv, pipe) == state, 100))
		DRM_ERROR("pipe %c scanline %s wait timed out\n",
			  pipe_name(pipe), onoff(state));
}

static void intel_wait_for_pipe_scanline_stopped(struct intel_crtc *crtc)
{
	wait_for_pipe_scanline_moving(crtc, false);
}

static void intel_wait_for_pipe_scanline_moving(struct intel_crtc *crtc)
{
	wait_for_pipe_scanline_moving(crtc, true);
}

static void
intel_wait_for_pipe_off(const struct intel_crtc_state *old_crtc_state)
{
	struct intel_crtc *crtc = to_intel_crtc(old_crtc_state->base.crtc);
	struct drm_i915_private *dev_priv = to_i915(crtc->base.dev);

	if (INTEL_GEN(dev_priv) >= 4) {
		enum transcoder cpu_transcoder = old_crtc_state->cpu_transcoder;
		i915_reg_t reg = PIPECONF(cpu_transcoder);

		/* Wait for the Pipe State to go off */
		if (intel_wait_for_register(dev_priv,
					    reg, I965_PIPECONF_ACTIVE, 0,
					    100))
			WARN(1, "pipe_off wait timed out\n");
	} else {
		intel_wait_for_pipe_scanline_stopped(crtc);
	}
}

/* Only for pre-ILK configs */
void assert_pll(struct drm_i915_private *dev_priv,
		enum pipe pipe, bool state)
{
	u32 val;
	bool cur_state;

	val = I915_READ(DPLL(pipe));
	cur_state = !!(val & DPLL_VCO_ENABLE);
	I915_STATE_WARN(cur_state != state,
	     "PLL state assertion failure (expected %s, current %s)\n",
			onoff(state), onoff(cur_state));
}

/* XXX: the dsi pll is shared between MIPI DSI ports */
void assert_dsi_pll(struct drm_i915_private *dev_priv, bool state)
{
	u32 val;
	bool cur_state;

	mutex_lock(&dev_priv->sb_lock);
	val = vlv_cck_read(dev_priv, CCK_REG_DSI_PLL_CONTROL);
	mutex_unlock(&dev_priv->sb_lock);

	cur_state = val & DSI_PLL_VCO_EN;
	I915_STATE_WARN(cur_state != state,
	     "DSI PLL state assertion failure (expected %s, current %s)\n",
			onoff(state), onoff(cur_state));
}

static void assert_fdi_tx(struct drm_i915_private *dev_priv,
			  enum pipe pipe, bool state)
{
	bool cur_state;
	enum transcoder cpu_transcoder = intel_pipe_to_cpu_transcoder(dev_priv,
								      pipe);

	if (HAS_DDI(dev_priv)) {
		/* DDI does not have a specific FDI_TX register */
		u32 val = I915_READ(TRANS_DDI_FUNC_CTL(cpu_transcoder));
		cur_state = !!(val & TRANS_DDI_FUNC_ENABLE);
	} else {
		u32 val = I915_READ(FDI_TX_CTL(pipe));
		cur_state = !!(val & FDI_TX_ENABLE);
	}
	I915_STATE_WARN(cur_state != state,
	     "FDI TX state assertion failure (expected %s, current %s)\n",
			onoff(state), onoff(cur_state));
}
#define assert_fdi_tx_enabled(d, p) assert_fdi_tx(d, p, true)
#define assert_fdi_tx_disabled(d, p) assert_fdi_tx(d, p, false)

static void assert_fdi_rx(struct drm_i915_private *dev_priv,
			  enum pipe pipe, bool state)
{
	u32 val;
	bool cur_state;

	val = I915_READ(FDI_RX_CTL(pipe));
	cur_state = !!(val & FDI_RX_ENABLE);
	I915_STATE_WARN(cur_state != state,
	     "FDI RX state assertion failure (expected %s, current %s)\n",
			onoff(state), onoff(cur_state));
}
#define assert_fdi_rx_enabled(d, p) assert_fdi_rx(d, p, true)
#define assert_fdi_rx_disabled(d, p) assert_fdi_rx(d, p, false)

static void assert_fdi_tx_pll_enabled(struct drm_i915_private *dev_priv,
				      enum pipe pipe)
{
	u32 val;

	/* ILK FDI PLL is always enabled */
	if (IS_GEN5(dev_priv))
		return;

	/* On Haswell, DDI ports are responsible for the FDI PLL setup */
	if (HAS_DDI(dev_priv))
		return;

	val = I915_READ(FDI_TX_CTL(pipe));
	I915_STATE_WARN(!(val & FDI_TX_PLL_ENABLE), "FDI TX PLL assertion failure, should be active but is disabled\n");
}

void assert_fdi_rx_pll(struct drm_i915_private *dev_priv,
		       enum pipe pipe, bool state)
{
	u32 val;
	bool cur_state;

	val = I915_READ(FDI_RX_CTL(pipe));
	cur_state = !!(val & FDI_RX_PLL_ENABLE);
	I915_STATE_WARN(cur_state != state,
	     "FDI RX PLL assertion failure (expected %s, current %s)\n",
			onoff(state), onoff(cur_state));
}

void assert_panel_unlocked(struct drm_i915_private *dev_priv, enum pipe pipe)
{
	i915_reg_t pp_reg;
	u32 val;
	enum pipe panel_pipe = INVALID_PIPE;
	bool locked = true;

	if (WARN_ON(HAS_DDI(dev_priv)))
		return;

	if (HAS_PCH_SPLIT(dev_priv)) {
		u32 port_sel;

		pp_reg = PP_CONTROL(0);
		port_sel = I915_READ(PP_ON_DELAYS(0)) & PANEL_PORT_SELECT_MASK;

		switch (port_sel) {
		case PANEL_PORT_SELECT_LVDS:
			intel_lvds_port_enabled(dev_priv, PCH_LVDS, &panel_pipe);
			break;
		case PANEL_PORT_SELECT_DPA:
			intel_dp_port_enabled(dev_priv, DP_A, PORT_A, &panel_pipe);
			break;
		case PANEL_PORT_SELECT_DPC:
			intel_dp_port_enabled(dev_priv, PCH_DP_C, PORT_C, &panel_pipe);
			break;
		case PANEL_PORT_SELECT_DPD:
			intel_dp_port_enabled(dev_priv, PCH_DP_D, PORT_D, &panel_pipe);
			break;
		default:
			MISSING_CASE(port_sel);
			break;
		}
	} else if (IS_VALLEYVIEW(dev_priv) || IS_CHERRYVIEW(dev_priv)) {
		/* presumably write lock depends on pipe, not port select */
		pp_reg = PP_CONTROL(pipe);
		panel_pipe = pipe;
	} else {
		u32 port_sel;

		pp_reg = PP_CONTROL(0);
		port_sel = I915_READ(PP_ON_DELAYS(0)) & PANEL_PORT_SELECT_MASK;

		WARN_ON(port_sel != PANEL_PORT_SELECT_LVDS);
		intel_lvds_port_enabled(dev_priv, LVDS, &panel_pipe);
	}

	val = I915_READ(pp_reg);
	if (!(val & PANEL_POWER_ON) ||
	    ((val & PANEL_UNLOCK_MASK) == PANEL_UNLOCK_REGS))
		locked = false;

	I915_STATE_WARN(panel_pipe == pipe && locked,
	     "panel assertion failure, pipe %c regs locked\n",
	     pipe_name(pipe));
}

void assert_pipe(struct drm_i915_private *dev_priv,
		 enum pipe pipe, bool state)
{
	bool cur_state;
	enum transcoder cpu_transcoder = intel_pipe_to_cpu_transcoder(dev_priv,
								      pipe);
	enum intel_display_power_domain power_domain;

	/* we keep both pipes enabled on 830 */
	if (IS_I830(dev_priv))
		state = true;

	power_domain = POWER_DOMAIN_TRANSCODER(cpu_transcoder);
	if (intel_display_power_get_if_enabled(dev_priv, power_domain)) {
		u32 val = I915_READ(PIPECONF(cpu_transcoder));
		cur_state = !!(val & PIPECONF_ENABLE);

		intel_display_power_put(dev_priv, power_domain);
	} else {
		cur_state = false;
	}

	I915_STATE_WARN(cur_state != state,
	     "pipe %c assertion failure (expected %s, current %s)\n",
			pipe_name(pipe), onoff(state), onoff(cur_state));
}

static void assert_plane(struct intel_plane *plane, bool state)
{
	enum pipe pipe;
	bool cur_state;

	cur_state = plane->get_hw_state(plane, &pipe);

	I915_STATE_WARN(cur_state != state,
			"%s assertion failure (expected %s, current %s)\n",
			plane->base.name, onoff(state), onoff(cur_state));
}

#define assert_plane_enabled(p) assert_plane(p, true)
#define assert_plane_disabled(p) assert_plane(p, false)

static void assert_planes_disabled(struct intel_crtc *crtc)
{
	struct drm_i915_private *dev_priv = to_i915(crtc->base.dev);
	struct intel_plane *plane;

	for_each_intel_plane_on_crtc(&dev_priv->drm, crtc, plane)
		assert_plane_disabled(plane);
}

static void assert_vblank_disabled(struct drm_crtc *crtc)
{
	if (I915_STATE_WARN_ON(drm_crtc_vblank_get(crtc) == 0))
		drm_crtc_vblank_put(crtc);
}

void assert_pch_transcoder_disabled(struct drm_i915_private *dev_priv,
				    enum pipe pipe)
{
	u32 val;
	bool enabled;

	val = I915_READ(PCH_TRANSCONF(pipe));
	enabled = !!(val & TRANS_ENABLE);
	I915_STATE_WARN(enabled,
	     "transcoder assertion failed, should be off on pipe %c but is still active\n",
	     pipe_name(pipe));
}

static void assert_pch_dp_disabled(struct drm_i915_private *dev_priv,
				   enum pipe pipe, enum port port,
				   i915_reg_t dp_reg)
{
	enum pipe port_pipe;
	bool state;

	state = intel_dp_port_enabled(dev_priv, dp_reg, port, &port_pipe);

	I915_STATE_WARN(state && port_pipe == pipe,
			"PCH DP %c enabled on transcoder %c, should be disabled\n",
			port_name(port), pipe_name(pipe));

	I915_STATE_WARN(HAS_PCH_IBX(dev_priv) && !state && port_pipe == PIPE_B,
			"IBX PCH DP %c still using transcoder B\n",
			port_name(port));
}

static void assert_pch_hdmi_disabled(struct drm_i915_private *dev_priv,
				     enum pipe pipe, enum port port,
				     i915_reg_t hdmi_reg)
{
	enum pipe port_pipe;
	bool state;

	state = intel_sdvo_port_enabled(dev_priv, hdmi_reg, &port_pipe);

	I915_STATE_WARN(state && port_pipe == pipe,
			"PCH HDMI %c enabled on transcoder %c, should be disabled\n",
			port_name(port), pipe_name(pipe));

	I915_STATE_WARN(HAS_PCH_IBX(dev_priv) && !state && port_pipe == PIPE_B,
			"IBX PCH HDMI %c still using transcoder B\n",
			port_name(port));
}

static void assert_pch_ports_disabled(struct drm_i915_private *dev_priv,
				      enum pipe pipe)
{
	enum pipe port_pipe;

	assert_pch_dp_disabled(dev_priv, pipe, PORT_B, PCH_DP_B);
	assert_pch_dp_disabled(dev_priv, pipe, PORT_C, PCH_DP_C);
	assert_pch_dp_disabled(dev_priv, pipe, PORT_D, PCH_DP_D);

	I915_STATE_WARN(intel_crt_port_enabled(dev_priv, PCH_ADPA, &port_pipe) &&
			port_pipe == pipe,
			"PCH VGA enabled on transcoder %c, should be disabled\n",
			pipe_name(pipe));

	I915_STATE_WARN(intel_lvds_port_enabled(dev_priv, PCH_LVDS, &port_pipe) &&
			port_pipe == pipe,
			"PCH LVDS enabled on transcoder %c, should be disabled\n",
			pipe_name(pipe));

	assert_pch_hdmi_disabled(dev_priv, pipe, PORT_B, PCH_HDMIB);
	assert_pch_hdmi_disabled(dev_priv, pipe, PORT_C, PCH_HDMIC);
	assert_pch_hdmi_disabled(dev_priv, pipe, PORT_D, PCH_HDMID);
}

static void _vlv_enable_pll(struct intel_crtc *crtc,
			    const struct intel_crtc_state *pipe_config)
{
	struct drm_i915_private *dev_priv = to_i915(crtc->base.dev);
	enum pipe pipe = crtc->pipe;

	I915_WRITE(DPLL(pipe), pipe_config->dpll_hw_state.dpll);
	POSTING_READ(DPLL(pipe));
	udelay(150);

	if (intel_wait_for_register(dev_priv,
				    DPLL(pipe),
				    DPLL_LOCK_VLV,
				    DPLL_LOCK_VLV,
				    1))
		DRM_ERROR("DPLL %d failed to lock\n", pipe);
}

static void vlv_enable_pll(struct intel_crtc *crtc,
			   const struct intel_crtc_state *pipe_config)
{
	struct drm_i915_private *dev_priv = to_i915(crtc->base.dev);
	enum pipe pipe = crtc->pipe;

	assert_pipe_disabled(dev_priv, pipe);

	/* PLL is protected by panel, make sure we can write it */
	assert_panel_unlocked(dev_priv, pipe);

	if (pipe_config->dpll_hw_state.dpll & DPLL_VCO_ENABLE)
		_vlv_enable_pll(crtc, pipe_config);

	I915_WRITE(DPLL_MD(pipe), pipe_config->dpll_hw_state.dpll_md);
	POSTING_READ(DPLL_MD(pipe));
}


static void _chv_enable_pll(struct intel_crtc *crtc,
			    const struct intel_crtc_state *pipe_config)
{
	struct drm_i915_private *dev_priv = to_i915(crtc->base.dev);
	enum pipe pipe = crtc->pipe;
	enum dpio_channel port = vlv_pipe_to_channel(pipe);
	u32 tmp;

	mutex_lock(&dev_priv->sb_lock);

	/* Enable back the 10bit clock to display controller */
	tmp = vlv_dpio_read(dev_priv, pipe, CHV_CMN_DW14(port));
	tmp |= DPIO_DCLKP_EN;
	vlv_dpio_write(dev_priv, pipe, CHV_CMN_DW14(port), tmp);

	mutex_unlock(&dev_priv->sb_lock);

	/*
	 * Need to wait > 100ns between dclkp clock enable bit and PLL enable.
	 */
	udelay(1);

	/* Enable PLL */
	I915_WRITE(DPLL(pipe), pipe_config->dpll_hw_state.dpll);

	/* Check PLL is locked */
	if (intel_wait_for_register(dev_priv,
				    DPLL(pipe), DPLL_LOCK_VLV, DPLL_LOCK_VLV,
				    1))
		DRM_ERROR("PLL %d failed to lock\n", pipe);
}

static void chv_enable_pll(struct intel_crtc *crtc,
			   const struct intel_crtc_state *pipe_config)
{
	struct drm_i915_private *dev_priv = to_i915(crtc->base.dev);
	enum pipe pipe = crtc->pipe;

	assert_pipe_disabled(dev_priv, pipe);

	/* PLL is protected by panel, make sure we can write it */
	assert_panel_unlocked(dev_priv, pipe);

	if (pipe_config->dpll_hw_state.dpll & DPLL_VCO_ENABLE)
		_chv_enable_pll(crtc, pipe_config);

	if (pipe != PIPE_A) {
		/*
		 * WaPixelRepeatModeFixForC0:chv
		 *
		 * DPLLCMD is AWOL. Use chicken bits to propagate
		 * the value from DPLLBMD to either pipe B or C.
		 */
		I915_WRITE(CBR4_VLV, CBR_DPLLBMD_PIPE(pipe));
		I915_WRITE(DPLL_MD(PIPE_B), pipe_config->dpll_hw_state.dpll_md);
		I915_WRITE(CBR4_VLV, 0);
		dev_priv->chv_dpll_md[pipe] = pipe_config->dpll_hw_state.dpll_md;

		/*
		 * DPLLB VGA mode also seems to cause problems.
		 * We should always have it disabled.
		 */
		WARN_ON((I915_READ(DPLL(PIPE_B)) & DPLL_VGA_MODE_DIS) == 0);
	} else {
		I915_WRITE(DPLL_MD(pipe), pipe_config->dpll_hw_state.dpll_md);
		POSTING_READ(DPLL_MD(pipe));
	}
}

static int intel_num_dvo_pipes(struct drm_i915_private *dev_priv)
{
	struct intel_crtc *crtc;
	int count = 0;

	for_each_intel_crtc(&dev_priv->drm, crtc) {
		count += crtc->base.state->active &&
			intel_crtc_has_type(crtc->config, INTEL_OUTPUT_DVO);
	}

	return count;
}

static void i9xx_enable_pll(struct intel_crtc *crtc,
			    const struct intel_crtc_state *crtc_state)
{
	struct drm_i915_private *dev_priv = to_i915(crtc->base.dev);
	i915_reg_t reg = DPLL(crtc->pipe);
	u32 dpll = crtc_state->dpll_hw_state.dpll;
	int i;

	assert_pipe_disabled(dev_priv, crtc->pipe);

	/* PLL is protected by panel, make sure we can write it */
	if (IS_MOBILE(dev_priv) && !IS_I830(dev_priv))
		assert_panel_unlocked(dev_priv, crtc->pipe);

	/* Enable DVO 2x clock on both PLLs if necessary */
	if (IS_I830(dev_priv) && intel_num_dvo_pipes(dev_priv) > 0) {
		/*
		 * It appears to be important that we don't enable this
		 * for the current pipe before otherwise configuring the
		 * PLL. No idea how this should be handled if multiple
		 * DVO outputs are enabled simultaneosly.
		 */
		dpll |= DPLL_DVO_2X_MODE;
		I915_WRITE(DPLL(!crtc->pipe),
			   I915_READ(DPLL(!crtc->pipe)) | DPLL_DVO_2X_MODE);
	}

	/*
	 * Apparently we need to have VGA mode enabled prior to changing
	 * the P1/P2 dividers. Otherwise the DPLL will keep using the old
	 * dividers, even though the register value does change.
	 */
	I915_WRITE(reg, 0);

	I915_WRITE(reg, dpll);

	/* Wait for the clocks to stabilize. */
	POSTING_READ(reg);
	udelay(150);

	if (INTEL_GEN(dev_priv) >= 4) {
		I915_WRITE(DPLL_MD(crtc->pipe),
			   crtc_state->dpll_hw_state.dpll_md);
	} else {
		/* The pixel multiplier can only be updated once the
		 * DPLL is enabled and the clocks are stable.
		 *
		 * So write it again.
		 */
		I915_WRITE(reg, dpll);
	}

	/* We do this three times for luck */
	for (i = 0; i < 3; i++) {
		I915_WRITE(reg, dpll);
		POSTING_READ(reg);
		udelay(150); /* wait for warmup */
	}
}

static void i9xx_disable_pll(const struct intel_crtc_state *crtc_state)
{
	struct intel_crtc *crtc = to_intel_crtc(crtc_state->base.crtc);
	struct drm_i915_private *dev_priv = to_i915(crtc->base.dev);
	enum pipe pipe = crtc->pipe;

	/* Disable DVO 2x clock on both PLLs if necessary */
	if (IS_I830(dev_priv) &&
	    intel_crtc_has_type(crtc_state, INTEL_OUTPUT_DVO) &&
	    !intel_num_dvo_pipes(dev_priv)) {
		I915_WRITE(DPLL(PIPE_B),
			   I915_READ(DPLL(PIPE_B)) & ~DPLL_DVO_2X_MODE);
		I915_WRITE(DPLL(PIPE_A),
			   I915_READ(DPLL(PIPE_A)) & ~DPLL_DVO_2X_MODE);
	}

	/* Don't disable pipe or pipe PLLs if needed */
	if (IS_I830(dev_priv))
		return;

	/* Make sure the pipe isn't still relying on us */
	assert_pipe_disabled(dev_priv, pipe);

	I915_WRITE(DPLL(pipe), DPLL_VGA_MODE_DIS);
	POSTING_READ(DPLL(pipe));
}

static void vlv_disable_pll(struct drm_i915_private *dev_priv, enum pipe pipe)
{
	u32 val;

	/* Make sure the pipe isn't still relying on us */
	assert_pipe_disabled(dev_priv, pipe);

	val = DPLL_INTEGRATED_REF_CLK_VLV |
		DPLL_REF_CLK_ENABLE_VLV | DPLL_VGA_MODE_DIS;
	if (pipe != PIPE_A)
		val |= DPLL_INTEGRATED_CRI_CLK_VLV;

	I915_WRITE(DPLL(pipe), val);
	POSTING_READ(DPLL(pipe));
}

static void chv_disable_pll(struct drm_i915_private *dev_priv, enum pipe pipe)
{
	enum dpio_channel port = vlv_pipe_to_channel(pipe);
	u32 val;

	/* Make sure the pipe isn't still relying on us */
	assert_pipe_disabled(dev_priv, pipe);

	val = DPLL_SSC_REF_CLK_CHV |
		DPLL_REF_CLK_ENABLE_VLV | DPLL_VGA_MODE_DIS;
	if (pipe != PIPE_A)
		val |= DPLL_INTEGRATED_CRI_CLK_VLV;

	I915_WRITE(DPLL(pipe), val);
	POSTING_READ(DPLL(pipe));

	mutex_lock(&dev_priv->sb_lock);

	/* Disable 10bit clock to display controller */
	val = vlv_dpio_read(dev_priv, pipe, CHV_CMN_DW14(port));
	val &= ~DPIO_DCLKP_EN;
	vlv_dpio_write(dev_priv, pipe, CHV_CMN_DW14(port), val);

	mutex_unlock(&dev_priv->sb_lock);
}

void vlv_wait_port_ready(struct drm_i915_private *dev_priv,
			 struct intel_digital_port *dport,
			 unsigned int expected_mask)
{
	u32 port_mask;
	i915_reg_t dpll_reg;

	switch (dport->base.port) {
	case PORT_B:
		port_mask = DPLL_PORTB_READY_MASK;
		dpll_reg = DPLL(0);
		break;
	case PORT_C:
		port_mask = DPLL_PORTC_READY_MASK;
		dpll_reg = DPLL(0);
		expected_mask <<= 4;
		break;
	case PORT_D:
		port_mask = DPLL_PORTD_READY_MASK;
		dpll_reg = DPIO_PHY_STATUS;
		break;
	default:
		BUG();
	}

	if (intel_wait_for_register(dev_priv,
				    dpll_reg, port_mask, expected_mask,
				    1000))
		WARN(1, "timed out waiting for port %c ready: got 0x%x, expected 0x%x\n",
		     port_name(dport->base.port),
		     I915_READ(dpll_reg) & port_mask, expected_mask);
}

static void ironlake_enable_pch_transcoder(const struct intel_crtc_state *crtc_state)
{
	struct intel_crtc *crtc = to_intel_crtc(crtc_state->base.crtc);
	struct drm_i915_private *dev_priv = to_i915(crtc->base.dev);
	enum pipe pipe = crtc->pipe;
	i915_reg_t reg;
	uint32_t val, pipeconf_val;

	/* Make sure PCH DPLL is enabled */
	assert_shared_dpll_enabled(dev_priv, crtc_state->shared_dpll);

	/* FDI must be feeding us bits for PCH ports */
	assert_fdi_tx_enabled(dev_priv, pipe);
	assert_fdi_rx_enabled(dev_priv, pipe);

	if (HAS_PCH_CPT(dev_priv)) {
		/* Workaround: Set the timing override bit before enabling the
		 * pch transcoder. */
		reg = TRANS_CHICKEN2(pipe);
		val = I915_READ(reg);
		val |= TRANS_CHICKEN2_TIMING_OVERRIDE;
		I915_WRITE(reg, val);
	}

	reg = PCH_TRANSCONF(pipe);
	val = I915_READ(reg);
	pipeconf_val = I915_READ(PIPECONF(pipe));

	if (HAS_PCH_IBX(dev_priv)) {
		/*
		 * Make the BPC in transcoder be consistent with
		 * that in pipeconf reg. For HDMI we must use 8bpc
		 * here for both 8bpc and 12bpc.
		 */
		val &= ~PIPECONF_BPC_MASK;
		if (intel_crtc_has_type(crtc_state, INTEL_OUTPUT_HDMI))
			val |= PIPECONF_8BPC;
		else
			val |= pipeconf_val & PIPECONF_BPC_MASK;
	}

	val &= ~TRANS_INTERLACE_MASK;
	if ((pipeconf_val & PIPECONF_INTERLACE_MASK) == PIPECONF_INTERLACED_ILK)
		if (HAS_PCH_IBX(dev_priv) &&
		    intel_crtc_has_type(crtc_state, INTEL_OUTPUT_SDVO))
			val |= TRANS_LEGACY_INTERLACED_ILK;
		else
			val |= TRANS_INTERLACED;
	else
		val |= TRANS_PROGRESSIVE;

	I915_WRITE(reg, val | TRANS_ENABLE);
	if (intel_wait_for_register(dev_priv,
				    reg, TRANS_STATE_ENABLE, TRANS_STATE_ENABLE,
				    100))
		DRM_ERROR("failed to enable transcoder %c\n", pipe_name(pipe));
}

static void lpt_enable_pch_transcoder(struct drm_i915_private *dev_priv,
				      enum transcoder cpu_transcoder)
{
	u32 val, pipeconf_val;

	/* FDI must be feeding us bits for PCH ports */
	assert_fdi_tx_enabled(dev_priv, (enum pipe) cpu_transcoder);
	assert_fdi_rx_enabled(dev_priv, PIPE_A);

	/* Workaround: set timing override bit. */
	val = I915_READ(TRANS_CHICKEN2(PIPE_A));
	val |= TRANS_CHICKEN2_TIMING_OVERRIDE;
	I915_WRITE(TRANS_CHICKEN2(PIPE_A), val);

	val = TRANS_ENABLE;
	pipeconf_val = I915_READ(PIPECONF(cpu_transcoder));

	if ((pipeconf_val & PIPECONF_INTERLACE_MASK_HSW) ==
	    PIPECONF_INTERLACED_ILK)
		val |= TRANS_INTERLACED;
	else
		val |= TRANS_PROGRESSIVE;

	I915_WRITE(LPT_TRANSCONF, val);
	if (intel_wait_for_register(dev_priv,
				    LPT_TRANSCONF,
				    TRANS_STATE_ENABLE,
				    TRANS_STATE_ENABLE,
				    100))
		DRM_ERROR("Failed to enable PCH transcoder\n");
}

static void ironlake_disable_pch_transcoder(struct drm_i915_private *dev_priv,
					    enum pipe pipe)
{
	i915_reg_t reg;
	uint32_t val;

	/* FDI relies on the transcoder */
	assert_fdi_tx_disabled(dev_priv, pipe);
	assert_fdi_rx_disabled(dev_priv, pipe);

	/* Ports must be off as well */
	assert_pch_ports_disabled(dev_priv, pipe);

	reg = PCH_TRANSCONF(pipe);
	val = I915_READ(reg);
	val &= ~TRANS_ENABLE;
	I915_WRITE(reg, val);
	/* wait for PCH transcoder off, transcoder state */
	if (intel_wait_for_register(dev_priv,
				    reg, TRANS_STATE_ENABLE, 0,
				    50))
		DRM_ERROR("failed to disable transcoder %c\n", pipe_name(pipe));

	if (HAS_PCH_CPT(dev_priv)) {
		/* Workaround: Clear the timing override chicken bit again. */
		reg = TRANS_CHICKEN2(pipe);
		val = I915_READ(reg);
		val &= ~TRANS_CHICKEN2_TIMING_OVERRIDE;
		I915_WRITE(reg, val);
	}
}

void lpt_disable_pch_transcoder(struct drm_i915_private *dev_priv)
{
	u32 val;

	val = I915_READ(LPT_TRANSCONF);
	val &= ~TRANS_ENABLE;
	I915_WRITE(LPT_TRANSCONF, val);
	/* wait for PCH transcoder off, transcoder state */
	if (intel_wait_for_register(dev_priv,
				    LPT_TRANSCONF, TRANS_STATE_ENABLE, 0,
				    50))
		DRM_ERROR("Failed to disable PCH transcoder\n");

	/* Workaround: clear timing override bit. */
	val = I915_READ(TRANS_CHICKEN2(PIPE_A));
	val &= ~TRANS_CHICKEN2_TIMING_OVERRIDE;
	I915_WRITE(TRANS_CHICKEN2(PIPE_A), val);
}

enum pipe intel_crtc_pch_transcoder(struct intel_crtc *crtc)
{
	struct drm_i915_private *dev_priv = to_i915(crtc->base.dev);

	if (HAS_PCH_LPT(dev_priv))
		return PIPE_A;
	else
		return crtc->pipe;
}

static void intel_enable_pipe(const struct intel_crtc_state *new_crtc_state)
{
	struct intel_crtc *crtc = to_intel_crtc(new_crtc_state->base.crtc);
	struct drm_i915_private *dev_priv = to_i915(crtc->base.dev);
	enum transcoder cpu_transcoder = new_crtc_state->cpu_transcoder;
	enum pipe pipe = crtc->pipe;
	i915_reg_t reg;
	u32 val;

	DRM_DEBUG_KMS("enabling pipe %c\n", pipe_name(pipe));

	assert_planes_disabled(crtc);

	/*
	 * A pipe without a PLL won't actually be able to drive bits from
	 * a plane.  On ILK+ the pipe PLLs are integrated, so we don't
	 * need the check.
	 */
	if (HAS_GMCH_DISPLAY(dev_priv)) {
		if (intel_crtc_has_type(new_crtc_state, INTEL_OUTPUT_DSI))
			assert_dsi_pll_enabled(dev_priv);
		else
			assert_pll_enabled(dev_priv, pipe);
	} else {
		if (new_crtc_state->has_pch_encoder) {
			/* if driving the PCH, we need FDI enabled */
			assert_fdi_rx_pll_enabled(dev_priv,
						  intel_crtc_pch_transcoder(crtc));
			assert_fdi_tx_pll_enabled(dev_priv,
						  (enum pipe) cpu_transcoder);
		}
		/* FIXME: assert CPU port conditions for SNB+ */
	}

	reg = PIPECONF(cpu_transcoder);
	val = I915_READ(reg);
	if (val & PIPECONF_ENABLE) {
		/* we keep both pipes enabled on 830 */
		WARN_ON(!IS_I830(dev_priv));
		return;
	}

	I915_WRITE(reg, val | PIPECONF_ENABLE);
	POSTING_READ(reg);

	/*
	 * Until the pipe starts PIPEDSL reads will return a stale value,
	 * which causes an apparent vblank timestamp jump when PIPEDSL
	 * resets to its proper value. That also messes up the frame count
	 * when it's derived from the timestamps. So let's wait for the
	 * pipe to start properly before we call drm_crtc_vblank_on()
	 */
	if (dev_priv->drm.max_vblank_count == 0)
		intel_wait_for_pipe_scanline_moving(crtc);
}

static void intel_disable_pipe(const struct intel_crtc_state *old_crtc_state)
{
	struct intel_crtc *crtc = to_intel_crtc(old_crtc_state->base.crtc);
	struct drm_i915_private *dev_priv = to_i915(crtc->base.dev);
	enum transcoder cpu_transcoder = old_crtc_state->cpu_transcoder;
	enum pipe pipe = crtc->pipe;
	i915_reg_t reg;
	u32 val;

	DRM_DEBUG_KMS("disabling pipe %c\n", pipe_name(pipe));

	/*
	 * Make sure planes won't keep trying to pump pixels to us,
	 * or we might hang the display.
	 */
	assert_planes_disabled(crtc);

	reg = PIPECONF(cpu_transcoder);
	val = I915_READ(reg);
	if ((val & PIPECONF_ENABLE) == 0)
		return;

	/*
	 * Double wide has implications for planes
	 * so best keep it disabled when not needed.
	 */
	if (old_crtc_state->double_wide)
		val &= ~PIPECONF_DOUBLE_WIDE;

	/* Don't disable pipe or pipe PLLs if needed */
	if (!IS_I830(dev_priv))
		val &= ~PIPECONF_ENABLE;

	I915_WRITE(reg, val);
	if ((val & PIPECONF_ENABLE) == 0)
		intel_wait_for_pipe_off(old_crtc_state);
}

static unsigned int intel_tile_size(const struct drm_i915_private *dev_priv)
{
	return IS_GEN2(dev_priv) ? 2048 : 4096;
}

static unsigned int
intel_tile_width_bytes(const struct drm_framebuffer *fb, int color_plane)
{
	struct drm_i915_private *dev_priv = to_i915(fb->dev);
	unsigned int cpp = fb->format->cpp[color_plane];

	switch (fb->modifier) {
	case DRM_FORMAT_MOD_LINEAR:
		return cpp;
	case I915_FORMAT_MOD_X_TILED:
		if (IS_GEN2(dev_priv))
			return 128;
		else
			return 512;
	case I915_FORMAT_MOD_Y_TILED_CCS:
		if (color_plane == 1)
			return 128;
		/* fall through */
	case I915_FORMAT_MOD_Y_TILED:
		if (IS_GEN2(dev_priv) || HAS_128_BYTE_Y_TILING(dev_priv))
			return 128;
		else
			return 512;
	case I915_FORMAT_MOD_Yf_TILED_CCS:
		if (color_plane == 1)
			return 128;
		/* fall through */
	case I915_FORMAT_MOD_Yf_TILED:
		switch (cpp) {
		case 1:
			return 64;
		case 2:
		case 4:
			return 128;
		case 8:
		case 16:
			return 256;
		default:
			MISSING_CASE(cpp);
			return cpp;
		}
		break;
	default:
		MISSING_CASE(fb->modifier);
		return cpp;
	}
}

static unsigned int
intel_tile_height(const struct drm_framebuffer *fb, int color_plane)
{
	if (fb->modifier == DRM_FORMAT_MOD_LINEAR)
		return 1;
	else
		return intel_tile_size(to_i915(fb->dev)) /
			intel_tile_width_bytes(fb, color_plane);
}

/* Return the tile dimensions in pixel units */
static void intel_tile_dims(const struct drm_framebuffer *fb, int color_plane,
			    unsigned int *tile_width,
			    unsigned int *tile_height)
{
	unsigned int tile_width_bytes = intel_tile_width_bytes(fb, color_plane);
	unsigned int cpp = fb->format->cpp[color_plane];

	*tile_width = tile_width_bytes / cpp;
	*tile_height = intel_tile_size(to_i915(fb->dev)) / tile_width_bytes;
}

unsigned int
intel_fb_align_height(const struct drm_framebuffer *fb,
		      int color_plane, unsigned int height)
{
	unsigned int tile_height = intel_tile_height(fb, color_plane);

	return ALIGN(height, tile_height);
}

unsigned int intel_rotation_info_size(const struct intel_rotation_info *rot_info)
{
	unsigned int size = 0;
	int i;

	for (i = 0 ; i < ARRAY_SIZE(rot_info->plane); i++)
		size += rot_info->plane[i].width * rot_info->plane[i].height;

	return size;
}

static void
intel_fill_fb_ggtt_view(struct i915_ggtt_view *view,
			const struct drm_framebuffer *fb,
			unsigned int rotation)
{
	view->type = I915_GGTT_VIEW_NORMAL;
	if (drm_rotation_90_or_270(rotation)) {
		view->type = I915_GGTT_VIEW_ROTATED;
		view->rotated = to_intel_framebuffer(fb)->rot_info;
	}
}

static unsigned int intel_cursor_alignment(const struct drm_i915_private *dev_priv)
{
	if (IS_I830(dev_priv))
		return 16 * 1024;
	else if (IS_I85X(dev_priv))
		return 256;
	else if (IS_I845G(dev_priv) || IS_I865G(dev_priv))
		return 32;
	else
		return 4 * 1024;
}

static unsigned int intel_linear_alignment(const struct drm_i915_private *dev_priv)
{
	if (INTEL_GEN(dev_priv) >= 9)
		return 256 * 1024;
	else if (IS_I965G(dev_priv) || IS_I965GM(dev_priv) ||
		 IS_VALLEYVIEW(dev_priv) || IS_CHERRYVIEW(dev_priv))
		return 128 * 1024;
	else if (INTEL_GEN(dev_priv) >= 4)
		return 4 * 1024;
	else
		return 0;
}

static unsigned int intel_surf_alignment(const struct drm_framebuffer *fb,
					 int color_plane)
{
	struct drm_i915_private *dev_priv = to_i915(fb->dev);

	/* AUX_DIST needs only 4K alignment */
	if (color_plane == 1)
		return 4096;

	switch (fb->modifier) {
	case DRM_FORMAT_MOD_LINEAR:
		return intel_linear_alignment(dev_priv);
	case I915_FORMAT_MOD_X_TILED:
		if (INTEL_GEN(dev_priv) >= 9)
			return 256 * 1024;
		return 0;
	case I915_FORMAT_MOD_Y_TILED_CCS:
	case I915_FORMAT_MOD_Yf_TILED_CCS:
	case I915_FORMAT_MOD_Y_TILED:
	case I915_FORMAT_MOD_Yf_TILED:
		return 1 * 1024 * 1024;
	default:
		MISSING_CASE(fb->modifier);
		return 0;
	}
}

static bool intel_plane_uses_fence(const struct intel_plane_state *plane_state)
{
	struct intel_plane *plane = to_intel_plane(plane_state->base.plane);
	struct drm_i915_private *dev_priv = to_i915(plane->base.dev);

	return INTEL_GEN(dev_priv) < 4 || plane->has_fbc;
}

struct i915_vma *
intel_pin_and_fence_fb_obj(struct drm_framebuffer *fb,
			   const struct i915_ggtt_view *view,
			   bool uses_fence,
			   unsigned long *out_flags)
{
	struct drm_device *dev = fb->dev;
	struct drm_i915_private *dev_priv = to_i915(dev);
	struct drm_i915_gem_object *obj = intel_fb_obj(fb);
	struct i915_vma *vma;
	unsigned int pinctl;
	u32 alignment;

	WARN_ON(!mutex_is_locked(&dev->struct_mutex));

	alignment = intel_surf_alignment(fb, 0);

	/* Note that the w/a also requires 64 PTE of padding following the
	 * bo. We currently fill all unused PTE with the shadow page and so
	 * we should always have valid PTE following the scanout preventing
	 * the VT-d warning.
	 */
	if (intel_scanout_needs_vtd_wa(dev_priv) && alignment < 256 * 1024)
		alignment = 256 * 1024;

	/*
	 * Global gtt pte registers are special registers which actually forward
	 * writes to a chunk of system memory. Which means that there is no risk
	 * that the register values disappear as soon as we call
	 * intel_runtime_pm_put(), so it is correct to wrap only the
	 * pin/unpin/fence and not more.
	 */
	intel_runtime_pm_get(dev_priv);

	atomic_inc(&dev_priv->gpu_error.pending_fb_pin);

	pinctl = 0;

	/* Valleyview is definitely limited to scanning out the first
	 * 512MiB. Lets presume this behaviour was inherited from the
	 * g4x display engine and that all earlier gen are similarly
	 * limited. Testing suggests that it is a little more
	 * complicated than this. For example, Cherryview appears quite
	 * happy to scanout from anywhere within its global aperture.
	 */
	if (HAS_GMCH_DISPLAY(dev_priv))
		pinctl |= PIN_MAPPABLE;

	vma = i915_gem_object_pin_to_display_plane(obj,
						   alignment, view, pinctl);
	if (IS_ERR(vma))
		goto err;

	if (uses_fence && i915_vma_is_map_and_fenceable(vma)) {
		int ret;

		/* Install a fence for tiled scan-out. Pre-i965 always needs a
		 * fence, whereas 965+ only requires a fence if using
		 * framebuffer compression.  For simplicity, we always, when
		 * possible, install a fence as the cost is not that onerous.
		 *
		 * If we fail to fence the tiled scanout, then either the
		 * modeset will reject the change (which is highly unlikely as
		 * the affected systems, all but one, do not have unmappable
		 * space) or we will not be able to enable full powersaving
		 * techniques (also likely not to apply due to various limits
		 * FBC and the like impose on the size of the buffer, which
		 * presumably we violated anyway with this unmappable buffer).
		 * Anyway, it is presumably better to stumble onwards with
		 * something and try to run the system in a "less than optimal"
		 * mode that matches the user configuration.
		 */
		ret = i915_vma_pin_fence(vma);
		if (ret != 0 && INTEL_GEN(dev_priv) < 4) {
			i915_gem_object_unpin_from_display_plane(vma);
			vma = ERR_PTR(ret);
			goto err;
		}

		if (ret == 0 && vma->fence)
			*out_flags |= PLANE_HAS_FENCE;
	}

	i915_vma_get(vma);
err:
	atomic_dec(&dev_priv->gpu_error.pending_fb_pin);

	intel_runtime_pm_put(dev_priv);
	return vma;
}

void intel_unpin_fb_vma(struct i915_vma *vma, unsigned long flags)
{
	lockdep_assert_held(&vma->vm->i915->drm.struct_mutex);

	if (flags & PLANE_HAS_FENCE)
		i915_vma_unpin_fence(vma);
	i915_gem_object_unpin_from_display_plane(vma);
	i915_vma_put(vma);
}

static int intel_fb_pitch(const struct drm_framebuffer *fb, int color_plane,
			  unsigned int rotation)
{
	if (drm_rotation_90_or_270(rotation))
		return to_intel_framebuffer(fb)->rotated[color_plane].pitch;
	else
		return fb->pitches[color_plane];
}

/*
 * Convert the x/y offsets into a linear offset.
 * Only valid with 0/180 degree rotation, which is fine since linear
 * offset is only used with linear buffers on pre-hsw and tiled buffers
 * with gen2/3, and 90/270 degree rotations isn't supported on any of them.
 */
u32 intel_fb_xy_to_linear(int x, int y,
			  const struct intel_plane_state *state,
			  int color_plane)
{
	const struct drm_framebuffer *fb = state->base.fb;
	unsigned int cpp = fb->format->cpp[color_plane];
	unsigned int pitch = state->color_plane[color_plane].stride;

	return y * pitch + x * cpp;
}

/*
 * Add the x/y offsets derived from fb->offsets[] to the user
 * specified plane src x/y offsets. The resulting x/y offsets
 * specify the start of scanout from the beginning of the gtt mapping.
 */
void intel_add_fb_offsets(int *x, int *y,
			  const struct intel_plane_state *state,
			  int color_plane)

{
	const struct intel_framebuffer *intel_fb = to_intel_framebuffer(state->base.fb);
	unsigned int rotation = state->base.rotation;

	if (drm_rotation_90_or_270(rotation)) {
		*x += intel_fb->rotated[color_plane].x;
		*y += intel_fb->rotated[color_plane].y;
	} else {
		*x += intel_fb->normal[color_plane].x;
		*y += intel_fb->normal[color_plane].y;
	}
}

static u32 intel_adjust_tile_offset(int *x, int *y,
				    unsigned int tile_width,
				    unsigned int tile_height,
				    unsigned int tile_size,
				    unsigned int pitch_tiles,
				    u32 old_offset,
				    u32 new_offset)
{
	unsigned int pitch_pixels = pitch_tiles * tile_width;
	unsigned int tiles;

	WARN_ON(old_offset & (tile_size - 1));
	WARN_ON(new_offset & (tile_size - 1));
	WARN_ON(new_offset > old_offset);

	tiles = (old_offset - new_offset) / tile_size;

	*y += tiles / pitch_tiles * tile_height;
	*x += tiles % pitch_tiles * tile_width;

	/* minimize x in case it got needlessly big */
	*y += *x / pitch_pixels * tile_height;
	*x %= pitch_pixels;

	return new_offset;
}

static u32 intel_adjust_aligned_offset(int *x, int *y,
				       const struct drm_framebuffer *fb,
				       int color_plane,
				       unsigned int rotation,
				       unsigned int pitch,
				       u32 old_offset, u32 new_offset)
{
	struct drm_i915_private *dev_priv = to_i915(fb->dev);
	unsigned int cpp = fb->format->cpp[color_plane];

	WARN_ON(new_offset > old_offset);

	if (fb->modifier != DRM_FORMAT_MOD_LINEAR) {
		unsigned int tile_size, tile_width, tile_height;
		unsigned int pitch_tiles;

		tile_size = intel_tile_size(dev_priv);
		intel_tile_dims(fb, color_plane, &tile_width, &tile_height);

		if (drm_rotation_90_or_270(rotation)) {
			pitch_tiles = pitch / tile_height;
			swap(tile_width, tile_height);
		} else {
			pitch_tiles = pitch / (tile_width * cpp);
		}

		intel_adjust_tile_offset(x, y, tile_width, tile_height,
					 tile_size, pitch_tiles,
					 old_offset, new_offset);
	} else {
		old_offset += *y * pitch + *x * cpp;

		*y = (old_offset - new_offset) / pitch;
		*x = ((old_offset - new_offset) - *y * pitch) / cpp;
	}

	return new_offset;
}

/*
 * Adjust the tile offset by moving the difference into
 * the x/y offsets.
 */
static u32 intel_plane_adjust_aligned_offset(int *x, int *y,
					     const struct intel_plane_state *state,
					     int color_plane,
					     u32 old_offset, u32 new_offset)
{
	return intel_adjust_aligned_offset(x, y, state->base.fb, color_plane,
					   state->base.rotation,
					   state->color_plane[color_plane].stride,
					   old_offset, new_offset);
}

/*
 * Computes the aligned offset to the base tile and adjusts
 * x, y. bytes per pixel is assumed to be a power-of-two.
 *
 * In the 90/270 rotated case, x and y are assumed
 * to be already rotated to match the rotated GTT view, and
 * pitch is the tile_height aligned framebuffer height.
 *
 * This function is used when computing the derived information
 * under intel_framebuffer, so using any of that information
 * here is not allowed. Anything under drm_framebuffer can be
 * used. This is why the user has to pass in the pitch since it
 * is specified in the rotated orientation.
 */
static u32 intel_compute_aligned_offset(struct drm_i915_private *dev_priv,
					int *x, int *y,
					const struct drm_framebuffer *fb,
					int color_plane,
					unsigned int pitch,
					unsigned int rotation,
					u32 alignment)
{
	uint64_t fb_modifier = fb->modifier;
	unsigned int cpp = fb->format->cpp[color_plane];
	u32 offset, offset_aligned;

	if (alignment)
		alignment--;

	if (fb_modifier != DRM_FORMAT_MOD_LINEAR) {
		unsigned int tile_size, tile_width, tile_height;
		unsigned int tile_rows, tiles, pitch_tiles;

		tile_size = intel_tile_size(dev_priv);
		intel_tile_dims(fb, color_plane, &tile_width, &tile_height);

		if (drm_rotation_90_or_270(rotation)) {
			pitch_tiles = pitch / tile_height;
			swap(tile_width, tile_height);
		} else {
			pitch_tiles = pitch / (tile_width * cpp);
		}

		tile_rows = *y / tile_height;
		*y %= tile_height;

		tiles = *x / tile_width;
		*x %= tile_width;

		offset = (tile_rows * pitch_tiles + tiles) * tile_size;
		offset_aligned = offset & ~alignment;

		intel_adjust_tile_offset(x, y, tile_width, tile_height,
					 tile_size, pitch_tiles,
					 offset, offset_aligned);
	} else {
		offset = *y * pitch + *x * cpp;
		offset_aligned = offset & ~alignment;

		*y = (offset & alignment) / pitch;
		*x = ((offset & alignment) - *y * pitch) / cpp;
	}

	return offset_aligned;
}

static u32 intel_plane_compute_aligned_offset(int *x, int *y,
					      const struct intel_plane_state *state,
					      int color_plane)
{
	struct intel_plane *intel_plane = to_intel_plane(state->base.plane);
	struct drm_i915_private *dev_priv = to_i915(intel_plane->base.dev);
	const struct drm_framebuffer *fb = state->base.fb;
	unsigned int rotation = state->base.rotation;
	int pitch = state->color_plane[color_plane].stride;
	u32 alignment;

	if (intel_plane->id == PLANE_CURSOR)
		alignment = intel_cursor_alignment(dev_priv);
	else
		alignment = intel_surf_alignment(fb, color_plane);

	return intel_compute_aligned_offset(dev_priv, x, y, fb, color_plane,
					    pitch, rotation, alignment);
}

/* Convert the fb->offset[] into x/y offsets */
static int intel_fb_offset_to_xy(int *x, int *y,
				 const struct drm_framebuffer *fb,
				 int color_plane)
{
	struct drm_i915_private *dev_priv = to_i915(fb->dev);

	if (fb->modifier != DRM_FORMAT_MOD_LINEAR &&
	    fb->offsets[color_plane] % intel_tile_size(dev_priv))
		return -EINVAL;

	*x = 0;
	*y = 0;

	intel_adjust_aligned_offset(x, y,
				    fb, color_plane, DRM_MODE_ROTATE_0,
				    fb->pitches[color_plane],
				    fb->offsets[color_plane], 0);

	return 0;
}

static unsigned int intel_fb_modifier_to_tiling(uint64_t fb_modifier)
{
	switch (fb_modifier) {
	case I915_FORMAT_MOD_X_TILED:
		return I915_TILING_X;
	case I915_FORMAT_MOD_Y_TILED:
	case I915_FORMAT_MOD_Y_TILED_CCS:
		return I915_TILING_Y;
	default:
		return I915_TILING_NONE;
	}
}

/*
 * From the Sky Lake PRM:
 * "The Color Control Surface (CCS) contains the compression status of
 *  the cache-line pairs. The compression state of the cache-line pair
 *  is specified by 2 bits in the CCS. Each CCS cache-line represents
 *  an area on the main surface of 16 x16 sets of 128 byte Y-tiled
 *  cache-line-pairs. CCS is always Y tiled."
 *
 * Since cache line pairs refers to horizontally adjacent cache lines,
 * each cache line in the CCS corresponds to an area of 32x16 cache
 * lines on the main surface. Since each pixel is 4 bytes, this gives
 * us a ratio of one byte in the CCS for each 8x16 pixels in the
 * main surface.
 */
static const struct drm_format_info ccs_formats[] = {
	{ .format = DRM_FORMAT_XRGB8888, .depth = 24, .num_planes = 2, .cpp = { 4, 1, }, .hsub = 8, .vsub = 16, },
	{ .format = DRM_FORMAT_XBGR8888, .depth = 24, .num_planes = 2, .cpp = { 4, 1, }, .hsub = 8, .vsub = 16, },
	{ .format = DRM_FORMAT_ARGB8888, .depth = 32, .num_planes = 2, .cpp = { 4, 1, }, .hsub = 8, .vsub = 16, },
	{ .format = DRM_FORMAT_ABGR8888, .depth = 32, .num_planes = 2, .cpp = { 4, 1, }, .hsub = 8, .vsub = 16, },
};

static const struct drm_format_info *
lookup_format_info(const struct drm_format_info formats[],
		   int num_formats, u32 format)
{
	int i;

	for (i = 0; i < num_formats; i++) {
		if (formats[i].format == format)
			return &formats[i];
	}

	return NULL;
}

static const struct drm_format_info *
intel_get_format_info(const struct drm_mode_fb_cmd2 *cmd)
{
	switch (cmd->modifier[0]) {
	case I915_FORMAT_MOD_Y_TILED_CCS:
	case I915_FORMAT_MOD_Yf_TILED_CCS:
		return lookup_format_info(ccs_formats,
					  ARRAY_SIZE(ccs_formats),
					  cmd->pixel_format);
	default:
		return NULL;
	}
}

bool is_ccs_modifier(u64 modifier)
{
	return modifier == I915_FORMAT_MOD_Y_TILED_CCS ||
	       modifier == I915_FORMAT_MOD_Yf_TILED_CCS;
}

static int
intel_fill_fb_info(struct drm_i915_private *dev_priv,
		   struct drm_framebuffer *fb)
{
	struct intel_framebuffer *intel_fb = to_intel_framebuffer(fb);
	struct intel_rotation_info *rot_info = &intel_fb->rot_info;
	struct drm_i915_gem_object *obj = intel_fb_obj(fb);
	u32 gtt_offset_rotated = 0;
	unsigned int max_size = 0;
	int i, num_planes = fb->format->num_planes;
	unsigned int tile_size = intel_tile_size(dev_priv);

	for (i = 0; i < num_planes; i++) {
		unsigned int width, height;
		unsigned int cpp, size;
		u32 offset;
		int x, y;
		int ret;

		cpp = fb->format->cpp[i];
		width = drm_framebuffer_plane_width(fb->width, fb, i);
		height = drm_framebuffer_plane_height(fb->height, fb, i);

		ret = intel_fb_offset_to_xy(&x, &y, fb, i);
		if (ret) {
			DRM_DEBUG_KMS("bad fb plane %d offset: 0x%x\n",
				      i, fb->offsets[i]);
			return ret;
		}

		if (is_ccs_modifier(fb->modifier) && i == 1) {
			int hsub = fb->format->hsub;
			int vsub = fb->format->vsub;
			int tile_width, tile_height;
			int main_x, main_y;
			int ccs_x, ccs_y;

			intel_tile_dims(fb, i, &tile_width, &tile_height);
			tile_width *= hsub;
			tile_height *= vsub;

			ccs_x = (x * hsub) % tile_width;
			ccs_y = (y * vsub) % tile_height;
			main_x = intel_fb->normal[0].x % tile_width;
			main_y = intel_fb->normal[0].y % tile_height;

			/*
			 * CCS doesn't have its own x/y offset register, so the intra CCS tile
			 * x/y offsets must match between CCS and the main surface.
			 */
			if (main_x != ccs_x || main_y != ccs_y) {
				DRM_DEBUG_KMS("Bad CCS x/y (main %d,%d ccs %d,%d) full (main %d,%d ccs %d,%d)\n",
					      main_x, main_y,
					      ccs_x, ccs_y,
					      intel_fb->normal[0].x,
					      intel_fb->normal[0].y,
					      x, y);
				return -EINVAL;
			}
		}

		/*
		 * The fence (if used) is aligned to the start of the object
		 * so having the framebuffer wrap around across the edge of the
		 * fenced region doesn't really work. We have no API to configure
		 * the fence start offset within the object (nor could we probably
		 * on gen2/3). So it's just easier if we just require that the
		 * fb layout agrees with the fence layout. We already check that the
		 * fb stride matches the fence stride elsewhere.
		 */
		if (i == 0 && i915_gem_object_is_tiled(obj) &&
		    (x + width) * cpp > fb->pitches[i]) {
			DRM_DEBUG_KMS("bad fb plane %d offset: 0x%x\n",
				      i, fb->offsets[i]);
			return -EINVAL;
		}

		/*
		 * First pixel of the framebuffer from
		 * the start of the normal gtt mapping.
		 */
		intel_fb->normal[i].x = x;
		intel_fb->normal[i].y = y;

		offset = intel_compute_aligned_offset(dev_priv, &x, &y, fb, i,
						      fb->pitches[i],
						      DRM_MODE_ROTATE_0,
						      tile_size);
		offset /= tile_size;

		if (fb->modifier != DRM_FORMAT_MOD_LINEAR) {
			unsigned int tile_width, tile_height;
			unsigned int pitch_tiles;
			struct drm_rect r;

			intel_tile_dims(fb, i, &tile_width, &tile_height);

			rot_info->plane[i].offset = offset;
			rot_info->plane[i].stride = DIV_ROUND_UP(fb->pitches[i], tile_width * cpp);
			rot_info->plane[i].width = DIV_ROUND_UP(x + width, tile_width);
			rot_info->plane[i].height = DIV_ROUND_UP(y + height, tile_height);

			intel_fb->rotated[i].pitch =
				rot_info->plane[i].height * tile_height;

			/* how many tiles does this plane need */
			size = rot_info->plane[i].stride * rot_info->plane[i].height;
			/*
			 * If the plane isn't horizontally tile aligned,
			 * we need one more tile.
			 */
			if (x != 0)
				size++;

			/* rotate the x/y offsets to match the GTT view */
			r.x1 = x;
			r.y1 = y;
			r.x2 = x + width;
			r.y2 = y + height;
			drm_rect_rotate(&r,
					rot_info->plane[i].width * tile_width,
					rot_info->plane[i].height * tile_height,
					DRM_MODE_ROTATE_270);
			x = r.x1;
			y = r.y1;

			/* rotate the tile dimensions to match the GTT view */
			pitch_tiles = intel_fb->rotated[i].pitch / tile_height;
			swap(tile_width, tile_height);

			/*
			 * We only keep the x/y offsets, so push all of the
			 * gtt offset into the x/y offsets.
			 */
			intel_adjust_tile_offset(&x, &y,
						 tile_width, tile_height,
						 tile_size, pitch_tiles,
						 gtt_offset_rotated * tile_size, 0);

			gtt_offset_rotated += rot_info->plane[i].width * rot_info->plane[i].height;

			/*
			 * First pixel of the framebuffer from
			 * the start of the rotated gtt mapping.
			 */
			intel_fb->rotated[i].x = x;
			intel_fb->rotated[i].y = y;
		} else {
			size = DIV_ROUND_UP((y + height) * fb->pitches[i] +
					    x * cpp, tile_size);
		}

		/* how many tiles in total needed in the bo */
		max_size = max(max_size, offset + size);
	}

	if (mul_u32_u32(max_size, tile_size) > obj->base.size) {
		DRM_DEBUG_KMS("fb too big for bo (need %llu bytes, have %zu bytes)\n",
			      mul_u32_u32(max_size, tile_size), obj->base.size);
		return -EINVAL;
	}

	return 0;
}

static int i9xx_format_to_fourcc(int format)
{
	switch (format) {
	case DISPPLANE_8BPP:
		return DRM_FORMAT_C8;
	case DISPPLANE_BGRX555:
		return DRM_FORMAT_XRGB1555;
	case DISPPLANE_BGRX565:
		return DRM_FORMAT_RGB565;
	default:
	case DISPPLANE_BGRX888:
		return DRM_FORMAT_XRGB8888;
	case DISPPLANE_RGBX888:
		return DRM_FORMAT_XBGR8888;
	case DISPPLANE_BGRX101010:
		return DRM_FORMAT_XRGB2101010;
	case DISPPLANE_RGBX101010:
		return DRM_FORMAT_XBGR2101010;
	}
}

int skl_format_to_fourcc(int format, bool rgb_order, bool alpha)
{
	switch (format) {
	case PLANE_CTL_FORMAT_RGB_565:
		return DRM_FORMAT_RGB565;
	case PLANE_CTL_FORMAT_NV12:
		return DRM_FORMAT_NV12;
	default:
	case PLANE_CTL_FORMAT_XRGB_8888:
		if (rgb_order) {
			if (alpha)
				return DRM_FORMAT_ABGR8888;
			else
				return DRM_FORMAT_XBGR8888;
		} else {
			if (alpha)
				return DRM_FORMAT_ARGB8888;
			else
				return DRM_FORMAT_XRGB8888;
		}
	case PLANE_CTL_FORMAT_XRGB_2101010:
		if (rgb_order)
			return DRM_FORMAT_XBGR2101010;
		else
			return DRM_FORMAT_XRGB2101010;
	}
}

static bool
intel_alloc_initial_plane_obj(struct intel_crtc *crtc,
			      struct intel_initial_plane_config *plane_config)
{
	struct drm_device *dev = crtc->base.dev;
	struct drm_i915_private *dev_priv = to_i915(dev);
	struct drm_i915_gem_object *obj = NULL;
	struct drm_mode_fb_cmd2 mode_cmd = { 0 };
	struct drm_framebuffer *fb = &plane_config->fb->base;
	u32 base_aligned = round_down(plane_config->base, PAGE_SIZE);
	u32 size_aligned = round_up(plane_config->base + plane_config->size,
				    PAGE_SIZE);

	size_aligned -= base_aligned;

	if (plane_config->size == 0)
		return false;

	/* If the FB is too big, just don't use it since fbdev is not very
	 * important and we should probably use that space with FBC or other
	 * features. */
	if (size_aligned * 2 > dev_priv->stolen_usable_size)
		return false;

	mutex_lock(&dev->struct_mutex);
	obj = i915_gem_object_create_stolen_for_preallocated(dev_priv,
							     base_aligned,
							     base_aligned,
							     size_aligned);
	mutex_unlock(&dev->struct_mutex);
	if (!obj)
		return false;

	if (plane_config->tiling == I915_TILING_X)
		obj->tiling_and_stride = fb->pitches[0] | I915_TILING_X;

	mode_cmd.pixel_format = fb->format->format;
	mode_cmd.width = fb->width;
	mode_cmd.height = fb->height;
	mode_cmd.pitches[0] = fb->pitches[0];
	mode_cmd.modifier[0] = fb->modifier;
	mode_cmd.flags = DRM_MODE_FB_MODIFIERS;

	if (intel_framebuffer_init(to_intel_framebuffer(fb), obj, &mode_cmd)) {
		DRM_DEBUG_KMS("intel fb init failed\n");
		goto out_unref_obj;
	}


	DRM_DEBUG_KMS("initial plane fb obj %p\n", obj);
	return true;

out_unref_obj:
	i915_gem_object_put(obj);
	return false;
}

static void
intel_set_plane_visible(struct intel_crtc_state *crtc_state,
			struct intel_plane_state *plane_state,
			bool visible)
{
	struct intel_plane *plane = to_intel_plane(plane_state->base.plane);

	plane_state->base.visible = visible;

	if (visible)
		crtc_state->base.plane_mask |= drm_plane_mask(&plane->base);
	else
		crtc_state->base.plane_mask &= ~drm_plane_mask(&plane->base);
<<<<<<< HEAD
=======
}

static void fixup_active_planes(struct intel_crtc_state *crtc_state)
{
	struct drm_i915_private *dev_priv = to_i915(crtc_state->base.crtc->dev);
	struct drm_plane *plane;
>>>>>>> d4b26e4f

	/*
	 * Active_planes aliases if multiple "primary" or cursor planes
	 * have been used on the same (or wrong) pipe. plane_mask uses
	 * unique ids, hence we can use that to reconstruct active_planes.
	 */
	crtc_state->active_planes = 0;

	drm_for_each_plane_mask(plane, &dev_priv->drm,
				crtc_state->base.plane_mask)
		crtc_state->active_planes |= BIT(to_intel_plane(plane)->id);
}

static void fixup_active_planes(struct intel_crtc_state *crtc_state)
{
	struct drm_i915_private *dev_priv = to_i915(crtc_state->base.crtc->dev);
	struct drm_plane *plane;

	/*
	 * Active_planes aliases if multiple "primary" or cursor planes
	 * have been used on the same (or wrong) pipe. plane_mask uses
	 * unique ids, hence we can use that to reconstruct active_planes.
	 */
	crtc_state->active_planes = 0;

	drm_for_each_plane_mask(plane, &dev_priv->drm,
				crtc_state->base.plane_mask)
		crtc_state->active_planes |= BIT(to_intel_plane(plane)->id);
}

static void intel_plane_disable_noatomic(struct intel_crtc *crtc,
					 struct intel_plane *plane)
{
	struct intel_crtc_state *crtc_state =
		to_intel_crtc_state(crtc->base.state);
	struct intel_plane_state *plane_state =
		to_intel_plane_state(plane->base.state);

	DRM_DEBUG_KMS("Disabling [PLANE:%d:%s] on [CRTC:%d:%s]\n",
		      plane->base.base.id, plane->base.name,
		      crtc->base.base.id, crtc->base.name);

	intel_set_plane_visible(crtc_state, plane_state, false);
	fixup_active_planes(crtc_state);

	if (plane->id == PLANE_PRIMARY)
		intel_pre_disable_primary_noatomic(&crtc->base);

	trace_intel_disable_plane(&plane->base, crtc);
	plane->disable_plane(plane, crtc);
}

static void
intel_find_initial_plane_obj(struct intel_crtc *intel_crtc,
			     struct intel_initial_plane_config *plane_config)
{
	struct drm_device *dev = intel_crtc->base.dev;
	struct drm_i915_private *dev_priv = to_i915(dev);
	struct drm_crtc *c;
	struct drm_i915_gem_object *obj;
	struct drm_plane *primary = intel_crtc->base.primary;
	struct drm_plane_state *plane_state = primary->state;
	struct intel_plane *intel_plane = to_intel_plane(primary);
	struct intel_plane_state *intel_state =
		to_intel_plane_state(plane_state);
	struct drm_framebuffer *fb;

	if (!plane_config->fb)
		return;

	if (intel_alloc_initial_plane_obj(intel_crtc, plane_config)) {
		fb = &plane_config->fb->base;
		goto valid_fb;
	}

	kfree(plane_config->fb);

	/*
	 * Failed to alloc the obj, check to see if we should share
	 * an fb with another CRTC instead
	 */
	for_each_crtc(dev, c) {
		struct intel_plane_state *state;

		if (c == &intel_crtc->base)
			continue;

		if (!to_intel_crtc(c)->active)
			continue;

		state = to_intel_plane_state(c->primary->state);
		if (!state->vma)
			continue;

		if (intel_plane_ggtt_offset(state) == plane_config->base) {
			fb = state->base.fb;
			drm_framebuffer_get(fb);
			goto valid_fb;
		}
	}

	/*
	 * We've failed to reconstruct the BIOS FB.  Current display state
	 * indicates that the primary plane is visible, but has a NULL FB,
	 * which will lead to problems later if we don't fix it up.  The
	 * simplest solution is to just disable the primary plane now and
	 * pretend the BIOS never had it enabled.
	 */
	intel_plane_disable_noatomic(intel_crtc, intel_plane);

	return;

valid_fb:
	intel_fill_fb_ggtt_view(&intel_state->view, fb,
				intel_state->base.rotation);
	intel_state->color_plane[0].stride =
		intel_fb_pitch(fb, 0, intel_state->base.rotation);

	mutex_lock(&dev->struct_mutex);
	intel_state->vma =
		intel_pin_and_fence_fb_obj(fb,
					   &intel_state->view,
					   intel_plane_uses_fence(intel_state),
					   &intel_state->flags);
	mutex_unlock(&dev->struct_mutex);
	if (IS_ERR(intel_state->vma)) {
		DRM_ERROR("failed to pin boot fb on pipe %d: %li\n",
			  intel_crtc->pipe, PTR_ERR(intel_state->vma));

		intel_state->vma = NULL;
		drm_framebuffer_put(fb);
		return;
	}

	obj = intel_fb_obj(fb);
	intel_fb_obj_flush(obj, ORIGIN_DIRTYFB);

	plane_state->src_x = 0;
	plane_state->src_y = 0;
	plane_state->src_w = fb->width << 16;
	plane_state->src_h = fb->height << 16;

	plane_state->crtc_x = 0;
	plane_state->crtc_y = 0;
	plane_state->crtc_w = fb->width;
	plane_state->crtc_h = fb->height;

	intel_state->base.src = drm_plane_state_src(plane_state);
	intel_state->base.dst = drm_plane_state_dest(plane_state);

	if (i915_gem_object_is_tiled(obj))
		dev_priv->preserve_bios_swizzle = true;

	plane_state->fb = fb;
	plane_state->crtc = &intel_crtc->base;

	atomic_or(to_intel_plane(primary)->frontbuffer_bit,
		  &obj->frontbuffer_bits);
}

static int skl_max_plane_width(const struct drm_framebuffer *fb,
			       int color_plane,
			       unsigned int rotation)
{
	int cpp = fb->format->cpp[color_plane];

	switch (fb->modifier) {
	case DRM_FORMAT_MOD_LINEAR:
	case I915_FORMAT_MOD_X_TILED:
		switch (cpp) {
		case 8:
			return 4096;
		case 4:
		case 2:
		case 1:
			return 8192;
		default:
			MISSING_CASE(cpp);
			break;
		}
		break;
	case I915_FORMAT_MOD_Y_TILED_CCS:
	case I915_FORMAT_MOD_Yf_TILED_CCS:
		/* FIXME AUX plane? */
	case I915_FORMAT_MOD_Y_TILED:
	case I915_FORMAT_MOD_Yf_TILED:
		switch (cpp) {
		case 8:
			return 2048;
		case 4:
			return 4096;
		case 2:
		case 1:
			return 8192;
		default:
			MISSING_CASE(cpp);
			break;
		}
		break;
	default:
		MISSING_CASE(fb->modifier);
	}

	return 2048;
}

static bool skl_check_main_ccs_coordinates(struct intel_plane_state *plane_state,
					   int main_x, int main_y, u32 main_offset)
{
	const struct drm_framebuffer *fb = plane_state->base.fb;
	int hsub = fb->format->hsub;
	int vsub = fb->format->vsub;
	int aux_x = plane_state->color_plane[1].x;
	int aux_y = plane_state->color_plane[1].y;
	u32 aux_offset = plane_state->color_plane[1].offset;
	u32 alignment = intel_surf_alignment(fb, 1);

	while (aux_offset >= main_offset && aux_y <= main_y) {
		int x, y;

		if (aux_x == main_x && aux_y == main_y)
			break;

		if (aux_offset == 0)
			break;

		x = aux_x / hsub;
		y = aux_y / vsub;
		aux_offset = intel_plane_adjust_aligned_offset(&x, &y, plane_state, 1,
							       aux_offset, aux_offset - alignment);
		aux_x = x * hsub + aux_x % hsub;
		aux_y = y * vsub + aux_y % vsub;
	}

	if (aux_x != main_x || aux_y != main_y)
		return false;

	plane_state->color_plane[1].offset = aux_offset;
	plane_state->color_plane[1].x = aux_x;
	plane_state->color_plane[1].y = aux_y;

	return true;
}

static int skl_check_main_surface(struct intel_plane_state *plane_state)
{
	const struct drm_framebuffer *fb = plane_state->base.fb;
	unsigned int rotation = plane_state->base.rotation;
	int x = plane_state->base.src.x1 >> 16;
	int y = plane_state->base.src.y1 >> 16;
	int w = drm_rect_width(&plane_state->base.src) >> 16;
	int h = drm_rect_height(&plane_state->base.src) >> 16;
	int max_width = skl_max_plane_width(fb, 0, rotation);
	int max_height = 4096;
	u32 alignment, offset, aux_offset = plane_state->color_plane[1].offset;

	if (w > max_width || h > max_height) {
		DRM_DEBUG_KMS("requested Y/RGB source size %dx%d too big (limit %dx%d)\n",
			      w, h, max_width, max_height);
		return -EINVAL;
	}

	intel_add_fb_offsets(&x, &y, plane_state, 0);
	offset = intel_plane_compute_aligned_offset(&x, &y, plane_state, 0);
	alignment = intel_surf_alignment(fb, 0);

	/*
	 * AUX surface offset is specified as the distance from the
	 * main surface offset, and it must be non-negative. Make
	 * sure that is what we will get.
	 */
	if (offset > aux_offset)
		offset = intel_plane_adjust_aligned_offset(&x, &y, plane_state, 0,
							   offset, aux_offset & ~(alignment - 1));

	/*
	 * When using an X-tiled surface, the plane blows up
	 * if the x offset + width exceed the stride.
	 *
	 * TODO: linear and Y-tiled seem fine, Yf untested,
	 */
	if (fb->modifier == I915_FORMAT_MOD_X_TILED) {
		int cpp = fb->format->cpp[0];

		while ((x + w) * cpp > plane_state->color_plane[0].stride) {
			if (offset == 0) {
				DRM_DEBUG_KMS("Unable to find suitable display surface offset due to X-tiling\n");
				return -EINVAL;
			}

			offset = intel_plane_adjust_aligned_offset(&x, &y, plane_state, 0,
								   offset, offset - alignment);
		}
	}

	/*
	 * CCS AUX surface doesn't have its own x/y offsets, we must make sure
	 * they match with the main surface x/y offsets.
	 */
	if (is_ccs_modifier(fb->modifier)) {
		while (!skl_check_main_ccs_coordinates(plane_state, x, y, offset)) {
			if (offset == 0)
				break;

			offset = intel_plane_adjust_aligned_offset(&x, &y, plane_state, 0,
								   offset, offset - alignment);
		}

		if (x != plane_state->color_plane[1].x || y != plane_state->color_plane[1].y) {
			DRM_DEBUG_KMS("Unable to find suitable display surface offset due to CCS\n");
			return -EINVAL;
		}
	}

	plane_state->color_plane[0].offset = offset;
	plane_state->color_plane[0].x = x;
	plane_state->color_plane[0].y = y;

	return 0;
}

static int
skl_check_nv12_surface(struct intel_plane_state *plane_state)
{
	/* Display WA #1106 */
	if (plane_state->base.rotation !=
	    (DRM_MODE_REFLECT_X | DRM_MODE_ROTATE_90) &&
	    plane_state->base.rotation != DRM_MODE_ROTATE_270)
		return 0;

	/*
	 * src coordinates are rotated here.
	 * We check height but report it as width
	 */
	if (((drm_rect_height(&plane_state->base.src) >> 16) % 4) != 0) {
		DRM_DEBUG_KMS("src width must be multiple "
			      "of 4 for rotated NV12\n");
		return -EINVAL;
	}

	return 0;
}

static int skl_check_nv12_aux_surface(struct intel_plane_state *plane_state)
{
	const struct drm_framebuffer *fb = plane_state->base.fb;
	unsigned int rotation = plane_state->base.rotation;
	int max_width = skl_max_plane_width(fb, 1, rotation);
	int max_height = 4096;
	int x = plane_state->base.src.x1 >> 17;
	int y = plane_state->base.src.y1 >> 17;
	int w = drm_rect_width(&plane_state->base.src) >> 17;
	int h = drm_rect_height(&plane_state->base.src) >> 17;
	u32 offset;

	intel_add_fb_offsets(&x, &y, plane_state, 1);
	offset = intel_plane_compute_aligned_offset(&x, &y, plane_state, 1);

	/* FIXME not quite sure how/if these apply to the chroma plane */
	if (w > max_width || h > max_height) {
		DRM_DEBUG_KMS("CbCr source size %dx%d too big (limit %dx%d)\n",
			      w, h, max_width, max_height);
		return -EINVAL;
	}

	plane_state->color_plane[1].offset = offset;
	plane_state->color_plane[1].x = x;
	plane_state->color_plane[1].y = y;

	return 0;
}

static int skl_check_ccs_aux_surface(struct intel_plane_state *plane_state)
{
	const struct drm_framebuffer *fb = plane_state->base.fb;
	int src_x = plane_state->base.src.x1 >> 16;
	int src_y = plane_state->base.src.y1 >> 16;
	int hsub = fb->format->hsub;
	int vsub = fb->format->vsub;
	int x = src_x / hsub;
	int y = src_y / vsub;
	u32 offset;

	intel_add_fb_offsets(&x, &y, plane_state, 1);
	offset = intel_plane_compute_aligned_offset(&x, &y, plane_state, 1);

	plane_state->color_plane[1].offset = offset;
	plane_state->color_plane[1].x = x * hsub + src_x % hsub;
	plane_state->color_plane[1].y = y * vsub + src_y % vsub;

	return 0;
}

int skl_check_plane_surface(struct intel_plane_state *plane_state)
{
	const struct drm_framebuffer *fb = plane_state->base.fb;
	unsigned int rotation = plane_state->base.rotation;
	int ret;

	intel_fill_fb_ggtt_view(&plane_state->view, fb, rotation);
	plane_state->color_plane[0].stride = intel_fb_pitch(fb, 0, rotation);
	plane_state->color_plane[1].stride = intel_fb_pitch(fb, 1, rotation);

	ret = intel_plane_check_stride(plane_state);
	if (ret)
		return ret;

<<<<<<< HEAD
=======
	/* HW only has 8 bits pixel precision, disable plane if invisible */
	if (!(plane_state->base.alpha >> 8))
		plane_state->base.visible = false;

>>>>>>> d4b26e4f
	if (!plane_state->base.visible)
		return 0;

	/* Rotate src coordinates to match rotated GTT view */
	if (drm_rotation_90_or_270(rotation))
		drm_rect_rotate(&plane_state->base.src,
				fb->width << 16, fb->height << 16,
				DRM_MODE_ROTATE_270);

	/*
	 * Handle the AUX surface first since
	 * the main surface setup depends on it.
	 */
	if (fb->format->format == DRM_FORMAT_NV12) {
		ret = skl_check_nv12_surface(plane_state);
		if (ret)
			return ret;
		ret = skl_check_nv12_aux_surface(plane_state);
		if (ret)
			return ret;
	} else if (is_ccs_modifier(fb->modifier)) {
		ret = skl_check_ccs_aux_surface(plane_state);
		if (ret)
			return ret;
	} else {
		plane_state->color_plane[1].offset = ~0xfff;
		plane_state->color_plane[1].x = 0;
		plane_state->color_plane[1].y = 0;
	}

	ret = skl_check_main_surface(plane_state);
	if (ret)
		return ret;

	return 0;
}

unsigned int
i9xx_plane_max_stride(struct intel_plane *plane,
		      u32 pixel_format, u64 modifier,
		      unsigned int rotation)
{
	struct drm_i915_private *dev_priv = to_i915(plane->base.dev);

	if (!HAS_GMCH_DISPLAY(dev_priv)) {
		return 32*1024;
	} else if (INTEL_GEN(dev_priv) >= 4) {
		if (modifier == I915_FORMAT_MOD_X_TILED)
			return 16*1024;
		else
			return 32*1024;
	} else if (INTEL_GEN(dev_priv) >= 3) {
		if (modifier == I915_FORMAT_MOD_X_TILED)
			return 8*1024;
		else
			return 16*1024;
	} else {
		if (plane->i9xx_plane == PLANE_C)
			return 4*1024;
		else
			return 8*1024;
	}
}

static u32 i9xx_plane_ctl(const struct intel_crtc_state *crtc_state,
			  const struct intel_plane_state *plane_state)
{
	struct drm_i915_private *dev_priv =
		to_i915(plane_state->base.plane->dev);
	struct intel_crtc *crtc = to_intel_crtc(crtc_state->base.crtc);
	const struct drm_framebuffer *fb = plane_state->base.fb;
	unsigned int rotation = plane_state->base.rotation;
	u32 dspcntr;

	dspcntr = DISPLAY_PLANE_ENABLE | DISPPLANE_GAMMA_ENABLE;

	if (IS_G4X(dev_priv) || IS_GEN5(dev_priv) ||
	    IS_GEN6(dev_priv) || IS_IVYBRIDGE(dev_priv))
		dspcntr |= DISPPLANE_TRICKLE_FEED_DISABLE;

	if (IS_HASWELL(dev_priv) || IS_BROADWELL(dev_priv))
		dspcntr |= DISPPLANE_PIPE_CSC_ENABLE;

	if (INTEL_GEN(dev_priv) < 5)
		dspcntr |= DISPPLANE_SEL_PIPE(crtc->pipe);

	switch (fb->format->format) {
	case DRM_FORMAT_C8:
		dspcntr |= DISPPLANE_8BPP;
		break;
	case DRM_FORMAT_XRGB1555:
		dspcntr |= DISPPLANE_BGRX555;
		break;
	case DRM_FORMAT_RGB565:
		dspcntr |= DISPPLANE_BGRX565;
		break;
	case DRM_FORMAT_XRGB8888:
		dspcntr |= DISPPLANE_BGRX888;
		break;
	case DRM_FORMAT_XBGR8888:
		dspcntr |= DISPPLANE_RGBX888;
		break;
	case DRM_FORMAT_XRGB2101010:
		dspcntr |= DISPPLANE_BGRX101010;
		break;
	case DRM_FORMAT_XBGR2101010:
		dspcntr |= DISPPLANE_RGBX101010;
		break;
	default:
		MISSING_CASE(fb->format->format);
		return 0;
	}

	if (INTEL_GEN(dev_priv) >= 4 &&
	    fb->modifier == I915_FORMAT_MOD_X_TILED)
		dspcntr |= DISPPLANE_TILED;

	if (rotation & DRM_MODE_ROTATE_180)
		dspcntr |= DISPPLANE_ROTATE_180;

	if (rotation & DRM_MODE_REFLECT_X)
		dspcntr |= DISPPLANE_MIRROR;

	return dspcntr;
}

int i9xx_check_plane_surface(struct intel_plane_state *plane_state)
{
	struct drm_i915_private *dev_priv =
		to_i915(plane_state->base.plane->dev);
	const struct drm_framebuffer *fb = plane_state->base.fb;
	unsigned int rotation = plane_state->base.rotation;
	int src_x = plane_state->base.src.x1 >> 16;
	int src_y = plane_state->base.src.y1 >> 16;
	u32 offset;
	int ret;

	intel_fill_fb_ggtt_view(&plane_state->view, fb, rotation);
	plane_state->color_plane[0].stride = intel_fb_pitch(fb, 0, rotation);

	ret = intel_plane_check_stride(plane_state);
	if (ret)
		return ret;

	intel_add_fb_offsets(&src_x, &src_y, plane_state, 0);

	if (INTEL_GEN(dev_priv) >= 4)
		offset = intel_plane_compute_aligned_offset(&src_x, &src_y,
							    plane_state, 0);
	else
		offset = 0;

	/* HSW/BDW do this automagically in hardware */
	if (!IS_HASWELL(dev_priv) && !IS_BROADWELL(dev_priv)) {
		int src_w = drm_rect_width(&plane_state->base.src) >> 16;
		int src_h = drm_rect_height(&plane_state->base.src) >> 16;

		if (rotation & DRM_MODE_ROTATE_180) {
			src_x += src_w - 1;
			src_y += src_h - 1;
		} else if (rotation & DRM_MODE_REFLECT_X) {
			src_x += src_w - 1;
		}
	}

	plane_state->color_plane[0].offset = offset;
	plane_state->color_plane[0].x = src_x;
	plane_state->color_plane[0].y = src_y;

	return 0;
}

static int
i9xx_plane_check(struct intel_crtc_state *crtc_state,
		 struct intel_plane_state *plane_state)
{
	int ret;

	ret = chv_plane_check_rotation(plane_state);
	if (ret)
		return ret;

	ret = drm_atomic_helper_check_plane_state(&plane_state->base,
						  &crtc_state->base,
						  DRM_PLANE_HELPER_NO_SCALING,
						  DRM_PLANE_HELPER_NO_SCALING,
						  false, true);
	if (ret)
		return ret;

	if (!plane_state->base.visible)
		return 0;

	ret = intel_plane_check_src_coordinates(plane_state);
	if (ret)
		return ret;

	ret = i9xx_check_plane_surface(plane_state);
	if (ret)
		return ret;

	plane_state->ctl = i9xx_plane_ctl(crtc_state, plane_state);

	return 0;
}

static void i9xx_update_plane(struct intel_plane *plane,
			      const struct intel_crtc_state *crtc_state,
			      const struct intel_plane_state *plane_state)
{
	struct drm_i915_private *dev_priv = to_i915(plane->base.dev);
	enum i9xx_plane_id i9xx_plane = plane->i9xx_plane;
	u32 linear_offset;
	u32 dspcntr = plane_state->ctl;
	i915_reg_t reg = DSPCNTR(i9xx_plane);
	int x = plane_state->color_plane[0].x;
	int y = plane_state->color_plane[0].y;
	unsigned long irqflags;
	u32 dspaddr_offset;

	linear_offset = intel_fb_xy_to_linear(x, y, plane_state, 0);

	if (INTEL_GEN(dev_priv) >= 4)
		dspaddr_offset = plane_state->color_plane[0].offset;
	else
		dspaddr_offset = linear_offset;

	spin_lock_irqsave(&dev_priv->uncore.lock, irqflags);

	if (INTEL_GEN(dev_priv) < 4) {
		/* pipesrc and dspsize control the size that is scaled from,
		 * which should always be the user's requested size.
		 */
		I915_WRITE_FW(DSPSIZE(i9xx_plane),
			      ((crtc_state->pipe_src_h - 1) << 16) |
			      (crtc_state->pipe_src_w - 1));
		I915_WRITE_FW(DSPPOS(i9xx_plane), 0);
	} else if (IS_CHERRYVIEW(dev_priv) && i9xx_plane == PLANE_B) {
		I915_WRITE_FW(PRIMSIZE(i9xx_plane),
			      ((crtc_state->pipe_src_h - 1) << 16) |
			      (crtc_state->pipe_src_w - 1));
		I915_WRITE_FW(PRIMPOS(i9xx_plane), 0);
		I915_WRITE_FW(PRIMCNSTALPHA(i9xx_plane), 0);
	}

	I915_WRITE_FW(reg, dspcntr);

	I915_WRITE_FW(DSPSTRIDE(i9xx_plane), plane_state->color_plane[0].stride);
	if (IS_HASWELL(dev_priv) || IS_BROADWELL(dev_priv)) {
		I915_WRITE_FW(DSPSURF(i9xx_plane),
			      intel_plane_ggtt_offset(plane_state) +
			      dspaddr_offset);
		I915_WRITE_FW(DSPOFFSET(i9xx_plane), (y << 16) | x);
	} else if (INTEL_GEN(dev_priv) >= 4) {
		I915_WRITE_FW(DSPSURF(i9xx_plane),
			      intel_plane_ggtt_offset(plane_state) +
			      dspaddr_offset);
		I915_WRITE_FW(DSPTILEOFF(i9xx_plane), (y << 16) | x);
		I915_WRITE_FW(DSPLINOFF(i9xx_plane), linear_offset);
	} else {
		I915_WRITE_FW(DSPADDR(i9xx_plane),
			      intel_plane_ggtt_offset(plane_state) +
			      dspaddr_offset);
	}
	POSTING_READ_FW(reg);

	spin_unlock_irqrestore(&dev_priv->uncore.lock, irqflags);
}

static void i9xx_disable_plane(struct intel_plane *plane,
			       struct intel_crtc *crtc)
{
	struct drm_i915_private *dev_priv = to_i915(plane->base.dev);
	enum i9xx_plane_id i9xx_plane = plane->i9xx_plane;
	unsigned long irqflags;

	spin_lock_irqsave(&dev_priv->uncore.lock, irqflags);

	I915_WRITE_FW(DSPCNTR(i9xx_plane), 0);
	if (INTEL_GEN(dev_priv) >= 4)
		I915_WRITE_FW(DSPSURF(i9xx_plane), 0);
	else
		I915_WRITE_FW(DSPADDR(i9xx_plane), 0);
	POSTING_READ_FW(DSPCNTR(i9xx_plane));

	spin_unlock_irqrestore(&dev_priv->uncore.lock, irqflags);
}

static bool i9xx_plane_get_hw_state(struct intel_plane *plane,
				    enum pipe *pipe)
{
	struct drm_i915_private *dev_priv = to_i915(plane->base.dev);
	enum intel_display_power_domain power_domain;
	enum i9xx_plane_id i9xx_plane = plane->i9xx_plane;
	bool ret;
	u32 val;

	/*
	 * Not 100% correct for planes that can move between pipes,
	 * but that's only the case for gen2-4 which don't have any
	 * display power wells.
	 */
	power_domain = POWER_DOMAIN_PIPE(plane->pipe);
	if (!intel_display_power_get_if_enabled(dev_priv, power_domain))
		return false;

	val = I915_READ(DSPCNTR(i9xx_plane));

	ret = val & DISPLAY_PLANE_ENABLE;

	if (INTEL_GEN(dev_priv) >= 5)
		*pipe = plane->pipe;
	else
		*pipe = (val & DISPPLANE_SEL_PIPE_MASK) >>
			DISPPLANE_SEL_PIPE_SHIFT;

	intel_display_power_put(dev_priv, power_domain);

	return ret;
}

static u32
intel_fb_stride_alignment(const struct drm_framebuffer *fb, int color_plane)
{
	if (fb->modifier == DRM_FORMAT_MOD_LINEAR)
		return 64;
	else
		return intel_tile_width_bytes(fb, color_plane);
}

static void skl_detach_scaler(struct intel_crtc *intel_crtc, int id)
{
	struct drm_device *dev = intel_crtc->base.dev;
	struct drm_i915_private *dev_priv = to_i915(dev);

	I915_WRITE(SKL_PS_CTRL(intel_crtc->pipe, id), 0);
	I915_WRITE(SKL_PS_WIN_POS(intel_crtc->pipe, id), 0);
	I915_WRITE(SKL_PS_WIN_SZ(intel_crtc->pipe, id), 0);
}

/*
 * This function detaches (aka. unbinds) unused scalers in hardware
 */
static void skl_detach_scalers(const struct intel_crtc_state *crtc_state)
{
	struct intel_crtc *intel_crtc = to_intel_crtc(crtc_state->base.crtc);
	const struct intel_crtc_scaler_state *scaler_state =
		&crtc_state->scaler_state;
	int i;

	/* loop through and disable scalers that aren't in use */
	for (i = 0; i < intel_crtc->num_scalers; i++) {
		if (!scaler_state->scalers[i].in_use)
			skl_detach_scaler(intel_crtc, i);
	}
}

u32 skl_plane_stride(const struct intel_plane_state *plane_state,
		     int color_plane)
{
	const struct drm_framebuffer *fb = plane_state->base.fb;
	unsigned int rotation = plane_state->base.rotation;
	u32 stride = plane_state->color_plane[color_plane].stride;

	if (color_plane >= fb->format->num_planes)
		return 0;

	/*
	 * The stride is either expressed as a multiple of 64 bytes chunks for
	 * linear buffers or in number of tiles for tiled buffers.
	 */
	if (drm_rotation_90_or_270(rotation))
		stride /= intel_tile_height(fb, color_plane);
	else
		stride /= intel_fb_stride_alignment(fb, color_plane);

	return stride;
}

static u32 skl_plane_ctl_format(uint32_t pixel_format)
{
	switch (pixel_format) {
	case DRM_FORMAT_C8:
		return PLANE_CTL_FORMAT_INDEXED;
	case DRM_FORMAT_RGB565:
		return PLANE_CTL_FORMAT_RGB_565;
	case DRM_FORMAT_XBGR8888:
	case DRM_FORMAT_ABGR8888:
		return PLANE_CTL_FORMAT_XRGB_8888 | PLANE_CTL_ORDER_RGBX;
	case DRM_FORMAT_XRGB8888:
	case DRM_FORMAT_ARGB8888:
		return PLANE_CTL_FORMAT_XRGB_8888;
	case DRM_FORMAT_XRGB2101010:
		return PLANE_CTL_FORMAT_XRGB_2101010;
	case DRM_FORMAT_XBGR2101010:
		return PLANE_CTL_ORDER_RGBX | PLANE_CTL_FORMAT_XRGB_2101010;
	case DRM_FORMAT_YUYV:
		return PLANE_CTL_FORMAT_YUV422 | PLANE_CTL_YUV422_YUYV;
	case DRM_FORMAT_YVYU:
		return PLANE_CTL_FORMAT_YUV422 | PLANE_CTL_YUV422_YVYU;
	case DRM_FORMAT_UYVY:
		return PLANE_CTL_FORMAT_YUV422 | PLANE_CTL_YUV422_UYVY;
	case DRM_FORMAT_VYUY:
		return PLANE_CTL_FORMAT_YUV422 | PLANE_CTL_YUV422_VYUY;
	case DRM_FORMAT_NV12:
		return PLANE_CTL_FORMAT_NV12;
	default:
		MISSING_CASE(pixel_format);
	}

	return 0;
}

static u32 skl_plane_ctl_alpha(const struct intel_plane_state *plane_state)
{
	if (!plane_state->base.fb->format->has_alpha)
		return PLANE_CTL_ALPHA_DISABLE;

	switch (plane_state->base.pixel_blend_mode) {
	case DRM_MODE_BLEND_PIXEL_NONE:
		return PLANE_CTL_ALPHA_DISABLE;
	case DRM_MODE_BLEND_PREMULTI:
		return PLANE_CTL_ALPHA_SW_PREMULTIPLY;
	case DRM_MODE_BLEND_COVERAGE:
		return PLANE_CTL_ALPHA_HW_PREMULTIPLY;
	default:
		MISSING_CASE(plane_state->base.pixel_blend_mode);
		return PLANE_CTL_ALPHA_DISABLE;
	}
}

static u32 glk_plane_color_ctl_alpha(const struct intel_plane_state *plane_state)
{
	if (!plane_state->base.fb->format->has_alpha)
		return PLANE_COLOR_ALPHA_DISABLE;

	switch (plane_state->base.pixel_blend_mode) {
	case DRM_MODE_BLEND_PIXEL_NONE:
		return PLANE_COLOR_ALPHA_DISABLE;
	case DRM_MODE_BLEND_PREMULTI:
		return PLANE_COLOR_ALPHA_SW_PREMULTIPLY;
	case DRM_MODE_BLEND_COVERAGE:
		return PLANE_COLOR_ALPHA_HW_PREMULTIPLY;
	default:
		MISSING_CASE(plane_state->base.pixel_blend_mode);
		return PLANE_COLOR_ALPHA_DISABLE;
	}
}

static u32 skl_plane_ctl_tiling(uint64_t fb_modifier)
{
	switch (fb_modifier) {
	case DRM_FORMAT_MOD_LINEAR:
		break;
	case I915_FORMAT_MOD_X_TILED:
		return PLANE_CTL_TILED_X;
	case I915_FORMAT_MOD_Y_TILED:
		return PLANE_CTL_TILED_Y;
	case I915_FORMAT_MOD_Y_TILED_CCS:
		return PLANE_CTL_TILED_Y | PLANE_CTL_RENDER_DECOMPRESSION_ENABLE;
	case I915_FORMAT_MOD_Yf_TILED:
		return PLANE_CTL_TILED_YF;
	case I915_FORMAT_MOD_Yf_TILED_CCS:
		return PLANE_CTL_TILED_YF | PLANE_CTL_RENDER_DECOMPRESSION_ENABLE;
	default:
		MISSING_CASE(fb_modifier);
	}

	return 0;
}

static u32 skl_plane_ctl_rotate(unsigned int rotate)
{
	switch (rotate) {
	case DRM_MODE_ROTATE_0:
		break;
	/*
	 * DRM_MODE_ROTATE_ is counter clockwise to stay compatible with Xrandr
	 * while i915 HW rotation is clockwise, thats why this swapping.
	 */
	case DRM_MODE_ROTATE_90:
		return PLANE_CTL_ROTATE_270;
	case DRM_MODE_ROTATE_180:
		return PLANE_CTL_ROTATE_180;
	case DRM_MODE_ROTATE_270:
		return PLANE_CTL_ROTATE_90;
	default:
		MISSING_CASE(rotate);
	}

	return 0;
}

static u32 cnl_plane_ctl_flip(unsigned int reflect)
{
	switch (reflect) {
	case 0:
		break;
	case DRM_MODE_REFLECT_X:
		return PLANE_CTL_FLIP_HORIZONTAL;
	case DRM_MODE_REFLECT_Y:
	default:
		MISSING_CASE(reflect);
	}

	return 0;
}

u32 skl_plane_ctl(const struct intel_crtc_state *crtc_state,
		  const struct intel_plane_state *plane_state)
{
	struct drm_i915_private *dev_priv =
		to_i915(plane_state->base.plane->dev);
	const struct drm_framebuffer *fb = plane_state->base.fb;
	unsigned int rotation = plane_state->base.rotation;
	const struct drm_intel_sprite_colorkey *key = &plane_state->ckey;
	u32 plane_ctl;

	plane_ctl = PLANE_CTL_ENABLE;

	if (INTEL_GEN(dev_priv) < 10 && !IS_GEMINILAKE(dev_priv)) {
		plane_ctl |= skl_plane_ctl_alpha(plane_state);
		plane_ctl |=
			PLANE_CTL_PIPE_GAMMA_ENABLE |
			PLANE_CTL_PIPE_CSC_ENABLE |
			PLANE_CTL_PLANE_GAMMA_DISABLE;

		if (plane_state->base.color_encoding == DRM_COLOR_YCBCR_BT709)
			plane_ctl |= PLANE_CTL_YUV_TO_RGB_CSC_FORMAT_BT709;

		if (plane_state->base.color_range == DRM_COLOR_YCBCR_FULL_RANGE)
			plane_ctl |= PLANE_CTL_YUV_RANGE_CORRECTION_DISABLE;
	}

	plane_ctl |= skl_plane_ctl_format(fb->format->format);
	plane_ctl |= skl_plane_ctl_tiling(fb->modifier);
	plane_ctl |= skl_plane_ctl_rotate(rotation & DRM_MODE_ROTATE_MASK);

	if (INTEL_GEN(dev_priv) >= 10)
		plane_ctl |= cnl_plane_ctl_flip(rotation &
						DRM_MODE_REFLECT_MASK);

	if (key->flags & I915_SET_COLORKEY_DESTINATION)
		plane_ctl |= PLANE_CTL_KEY_ENABLE_DESTINATION;
	else if (key->flags & I915_SET_COLORKEY_SOURCE)
		plane_ctl |= PLANE_CTL_KEY_ENABLE_SOURCE;

	return plane_ctl;
}

u32 glk_plane_color_ctl(const struct intel_crtc_state *crtc_state,
			const struct intel_plane_state *plane_state)
{
	struct drm_i915_private *dev_priv =
		to_i915(plane_state->base.plane->dev);
	const struct drm_framebuffer *fb = plane_state->base.fb;
	u32 plane_color_ctl = 0;

	if (INTEL_GEN(dev_priv) < 11) {
		plane_color_ctl |= PLANE_COLOR_PIPE_GAMMA_ENABLE;
		plane_color_ctl |= PLANE_COLOR_PIPE_CSC_ENABLE;
	}
	plane_color_ctl |= PLANE_COLOR_PLANE_GAMMA_DISABLE;
	plane_color_ctl |= glk_plane_color_ctl_alpha(plane_state);

	if (fb->format->is_yuv) {
		if (plane_state->base.color_encoding == DRM_COLOR_YCBCR_BT709)
			plane_color_ctl |= PLANE_COLOR_CSC_MODE_YUV709_TO_RGB709;
		else
			plane_color_ctl |= PLANE_COLOR_CSC_MODE_YUV601_TO_RGB709;

		if (plane_state->base.color_range == DRM_COLOR_YCBCR_FULL_RANGE)
			plane_color_ctl |= PLANE_COLOR_YUV_RANGE_CORRECTION_DISABLE;
	}

	return plane_color_ctl;
}

static int
__intel_display_resume(struct drm_device *dev,
		       struct drm_atomic_state *state,
		       struct drm_modeset_acquire_ctx *ctx)
{
	struct drm_crtc_state *crtc_state;
	struct drm_crtc *crtc;
	int i, ret;

	intel_modeset_setup_hw_state(dev, ctx);
	i915_redisable_vga(to_i915(dev));

	if (!state)
		return 0;

	/*
	 * We've duplicated the state, pointers to the old state are invalid.
	 *
	 * Don't attempt to use the old state until we commit the duplicated state.
	 */
	for_each_new_crtc_in_state(state, crtc, crtc_state, i) {
		/*
		 * Force recalculation even if we restore
		 * current state. With fast modeset this may not result
		 * in a modeset when the state is compatible.
		 */
		crtc_state->mode_changed = true;
	}

	/* ignore any reset values/BIOS leftovers in the WM registers */
	if (!HAS_GMCH_DISPLAY(to_i915(dev)))
		to_intel_atomic_state(state)->skip_intermediate_wm = true;

	ret = drm_atomic_helper_commit_duplicated_state(state, ctx);

	WARN_ON(ret == -EDEADLK);
	return ret;
}

static bool gpu_reset_clobbers_display(struct drm_i915_private *dev_priv)
{
	return intel_has_gpu_reset(dev_priv) &&
		INTEL_GEN(dev_priv) < 5 && !IS_G4X(dev_priv);
}

void intel_prepare_reset(struct drm_i915_private *dev_priv)
{
	struct drm_device *dev = &dev_priv->drm;
	struct drm_modeset_acquire_ctx *ctx = &dev_priv->reset_ctx;
	struct drm_atomic_state *state;
	int ret;

	/* reset doesn't touch the display */
	if (!i915_modparams.force_reset_modeset_test &&
	    !gpu_reset_clobbers_display(dev_priv))
		return;

	/* We have a modeset vs reset deadlock, defensively unbreak it. */
	set_bit(I915_RESET_MODESET, &dev_priv->gpu_error.flags);
	wake_up_all(&dev_priv->gpu_error.wait_queue);

	if (atomic_read(&dev_priv->gpu_error.pending_fb_pin)) {
		DRM_DEBUG_KMS("Modeset potentially stuck, unbreaking through wedging\n");
		i915_gem_set_wedged(dev_priv);
	}

	/*
	 * Need mode_config.mutex so that we don't
	 * trample ongoing ->detect() and whatnot.
	 */
	mutex_lock(&dev->mode_config.mutex);
	drm_modeset_acquire_init(ctx, 0);
	while (1) {
		ret = drm_modeset_lock_all_ctx(dev, ctx);
		if (ret != -EDEADLK)
			break;

		drm_modeset_backoff(ctx);
	}
	/*
	 * Disabling the crtcs gracefully seems nicer. Also the
	 * g33 docs say we should at least disable all the planes.
	 */
	state = drm_atomic_helper_duplicate_state(dev, ctx);
	if (IS_ERR(state)) {
		ret = PTR_ERR(state);
		DRM_ERROR("Duplicating state failed with %i\n", ret);
		return;
	}

	ret = drm_atomic_helper_disable_all(dev, ctx);
	if (ret) {
		DRM_ERROR("Suspending crtc's failed with %i\n", ret);
		drm_atomic_state_put(state);
		return;
	}

	dev_priv->modeset_restore_state = state;
	state->acquire_ctx = ctx;
}

void intel_finish_reset(struct drm_i915_private *dev_priv)
{
	struct drm_device *dev = &dev_priv->drm;
	struct drm_modeset_acquire_ctx *ctx = &dev_priv->reset_ctx;
	struct drm_atomic_state *state;
	int ret;

	/* reset doesn't touch the display */
	if (!test_bit(I915_RESET_MODESET, &dev_priv->gpu_error.flags))
		return;

	state = fetch_and_zero(&dev_priv->modeset_restore_state);
	if (!state)
		goto unlock;

	/* reset doesn't touch the display */
	if (!gpu_reset_clobbers_display(dev_priv)) {
		/* for testing only restore the display */
		ret = __intel_display_resume(dev, state, ctx);
		if (ret)
			DRM_ERROR("Restoring old state failed with %i\n", ret);
	} else {
		/*
		 * The display has been reset as well,
		 * so need a full re-initialization.
		 */
		intel_runtime_pm_disable_interrupts(dev_priv);
		intel_runtime_pm_enable_interrupts(dev_priv);

		intel_pps_unlock_regs_wa(dev_priv);
		intel_modeset_init_hw(dev);
		intel_init_clock_gating(dev_priv);

		spin_lock_irq(&dev_priv->irq_lock);
		if (dev_priv->display.hpd_irq_setup)
			dev_priv->display.hpd_irq_setup(dev_priv);
		spin_unlock_irq(&dev_priv->irq_lock);

		ret = __intel_display_resume(dev, state, ctx);
		if (ret)
			DRM_ERROR("Restoring old state failed with %i\n", ret);

		intel_hpd_init(dev_priv);
	}

	drm_atomic_state_put(state);
unlock:
	drm_modeset_drop_locks(ctx);
	drm_modeset_acquire_fini(ctx);
	mutex_unlock(&dev->mode_config.mutex);

	clear_bit(I915_RESET_MODESET, &dev_priv->gpu_error.flags);
}

static void intel_update_pipe_config(const struct intel_crtc_state *old_crtc_state,
				     const struct intel_crtc_state *new_crtc_state)
{
	struct intel_crtc *crtc = to_intel_crtc(new_crtc_state->base.crtc);
	struct drm_i915_private *dev_priv = to_i915(crtc->base.dev);

	/* drm_atomic_helper_update_legacy_modeset_state might not be called. */
	crtc->base.mode = new_crtc_state->base.mode;

	/*
	 * Update pipe size and adjust fitter if needed: the reason for this is
	 * that in compute_mode_changes we check the native mode (not the pfit
	 * mode) to see if we can flip rather than do a full mode set. In the
	 * fastboot case, we'll flip, but if we don't update the pipesrc and
	 * pfit state, we'll end up with a big fb scanned out into the wrong
	 * sized surface.
	 */

	I915_WRITE(PIPESRC(crtc->pipe),
		   ((new_crtc_state->pipe_src_w - 1) << 16) |
		   (new_crtc_state->pipe_src_h - 1));

	/* on skylake this is done by detaching scalers */
	if (INTEL_GEN(dev_priv) >= 9) {
		skl_detach_scalers(new_crtc_state);

		if (new_crtc_state->pch_pfit.enabled)
			skylake_pfit_enable(new_crtc_state);
	} else if (HAS_PCH_SPLIT(dev_priv)) {
		if (new_crtc_state->pch_pfit.enabled)
			ironlake_pfit_enable(new_crtc_state);
		else if (old_crtc_state->pch_pfit.enabled)
			ironlake_pfit_disable(old_crtc_state);
	}
}

static void intel_fdi_normal_train(struct intel_crtc *crtc)
{
	struct drm_device *dev = crtc->base.dev;
	struct drm_i915_private *dev_priv = to_i915(dev);
	int pipe = crtc->pipe;
	i915_reg_t reg;
	u32 temp;

	/* enable normal train */
	reg = FDI_TX_CTL(pipe);
	temp = I915_READ(reg);
	if (IS_IVYBRIDGE(dev_priv)) {
		temp &= ~FDI_LINK_TRAIN_NONE_IVB;
		temp |= FDI_LINK_TRAIN_NONE_IVB | FDI_TX_ENHANCE_FRAME_ENABLE;
	} else {
		temp &= ~FDI_LINK_TRAIN_NONE;
		temp |= FDI_LINK_TRAIN_NONE | FDI_TX_ENHANCE_FRAME_ENABLE;
	}
	I915_WRITE(reg, temp);

	reg = FDI_RX_CTL(pipe);
	temp = I915_READ(reg);
	if (HAS_PCH_CPT(dev_priv)) {
		temp &= ~FDI_LINK_TRAIN_PATTERN_MASK_CPT;
		temp |= FDI_LINK_TRAIN_NORMAL_CPT;
	} else {
		temp &= ~FDI_LINK_TRAIN_NONE;
		temp |= FDI_LINK_TRAIN_NONE;
	}
	I915_WRITE(reg, temp | FDI_RX_ENHANCE_FRAME_ENABLE);

	/* wait one idle pattern time */
	POSTING_READ(reg);
	udelay(1000);

	/* IVB wants error correction enabled */
	if (IS_IVYBRIDGE(dev_priv))
		I915_WRITE(reg, I915_READ(reg) | FDI_FS_ERRC_ENABLE |
			   FDI_FE_ERRC_ENABLE);
}

/* The FDI link training functions for ILK/Ibexpeak. */
static void ironlake_fdi_link_train(struct intel_crtc *crtc,
				    const struct intel_crtc_state *crtc_state)
{
	struct drm_device *dev = crtc->base.dev;
	struct drm_i915_private *dev_priv = to_i915(dev);
	int pipe = crtc->pipe;
	i915_reg_t reg;
	u32 temp, tries;

	/* FDI needs bits from pipe first */
	assert_pipe_enabled(dev_priv, pipe);

	/* Train 1: umask FDI RX Interrupt symbol_lock and bit_lock bit
	   for train result */
	reg = FDI_RX_IMR(pipe);
	temp = I915_READ(reg);
	temp &= ~FDI_RX_SYMBOL_LOCK;
	temp &= ~FDI_RX_BIT_LOCK;
	I915_WRITE(reg, temp);
	I915_READ(reg);
	udelay(150);

	/* enable CPU FDI TX and PCH FDI RX */
	reg = FDI_TX_CTL(pipe);
	temp = I915_READ(reg);
	temp &= ~FDI_DP_PORT_WIDTH_MASK;
	temp |= FDI_DP_PORT_WIDTH(crtc_state->fdi_lanes);
	temp &= ~FDI_LINK_TRAIN_NONE;
	temp |= FDI_LINK_TRAIN_PATTERN_1;
	I915_WRITE(reg, temp | FDI_TX_ENABLE);

	reg = FDI_RX_CTL(pipe);
	temp = I915_READ(reg);
	temp &= ~FDI_LINK_TRAIN_NONE;
	temp |= FDI_LINK_TRAIN_PATTERN_1;
	I915_WRITE(reg, temp | FDI_RX_ENABLE);

	POSTING_READ(reg);
	udelay(150);

	/* Ironlake workaround, enable clock pointer after FDI enable*/
	I915_WRITE(FDI_RX_CHICKEN(pipe), FDI_RX_PHASE_SYNC_POINTER_OVR);
	I915_WRITE(FDI_RX_CHICKEN(pipe), FDI_RX_PHASE_SYNC_POINTER_OVR |
		   FDI_RX_PHASE_SYNC_POINTER_EN);

	reg = FDI_RX_IIR(pipe);
	for (tries = 0; tries < 5; tries++) {
		temp = I915_READ(reg);
		DRM_DEBUG_KMS("FDI_RX_IIR 0x%x\n", temp);

		if ((temp & FDI_RX_BIT_LOCK)) {
			DRM_DEBUG_KMS("FDI train 1 done.\n");
			I915_WRITE(reg, temp | FDI_RX_BIT_LOCK);
			break;
		}
	}
	if (tries == 5)
		DRM_ERROR("FDI train 1 fail!\n");

	/* Train 2 */
	reg = FDI_TX_CTL(pipe);
	temp = I915_READ(reg);
	temp &= ~FDI_LINK_TRAIN_NONE;
	temp |= FDI_LINK_TRAIN_PATTERN_2;
	I915_WRITE(reg, temp);

	reg = FDI_RX_CTL(pipe);
	temp = I915_READ(reg);
	temp &= ~FDI_LINK_TRAIN_NONE;
	temp |= FDI_LINK_TRAIN_PATTERN_2;
	I915_WRITE(reg, temp);

	POSTING_READ(reg);
	udelay(150);

	reg = FDI_RX_IIR(pipe);
	for (tries = 0; tries < 5; tries++) {
		temp = I915_READ(reg);
		DRM_DEBUG_KMS("FDI_RX_IIR 0x%x\n", temp);

		if (temp & FDI_RX_SYMBOL_LOCK) {
			I915_WRITE(reg, temp | FDI_RX_SYMBOL_LOCK);
			DRM_DEBUG_KMS("FDI train 2 done.\n");
			break;
		}
	}
	if (tries == 5)
		DRM_ERROR("FDI train 2 fail!\n");

	DRM_DEBUG_KMS("FDI train done\n");

}

static const int snb_b_fdi_train_param[] = {
	FDI_LINK_TRAIN_400MV_0DB_SNB_B,
	FDI_LINK_TRAIN_400MV_6DB_SNB_B,
	FDI_LINK_TRAIN_600MV_3_5DB_SNB_B,
	FDI_LINK_TRAIN_800MV_0DB_SNB_B,
};

/* The FDI link training functions for SNB/Cougarpoint. */
static void gen6_fdi_link_train(struct intel_crtc *crtc,
				const struct intel_crtc_state *crtc_state)
{
	struct drm_device *dev = crtc->base.dev;
	struct drm_i915_private *dev_priv = to_i915(dev);
	int pipe = crtc->pipe;
	i915_reg_t reg;
	u32 temp, i, retry;

	/* Train 1: umask FDI RX Interrupt symbol_lock and bit_lock bit
	   for train result */
	reg = FDI_RX_IMR(pipe);
	temp = I915_READ(reg);
	temp &= ~FDI_RX_SYMBOL_LOCK;
	temp &= ~FDI_RX_BIT_LOCK;
	I915_WRITE(reg, temp);

	POSTING_READ(reg);
	udelay(150);

	/* enable CPU FDI TX and PCH FDI RX */
	reg = FDI_TX_CTL(pipe);
	temp = I915_READ(reg);
	temp &= ~FDI_DP_PORT_WIDTH_MASK;
	temp |= FDI_DP_PORT_WIDTH(crtc_state->fdi_lanes);
	temp &= ~FDI_LINK_TRAIN_NONE;
	temp |= FDI_LINK_TRAIN_PATTERN_1;
	temp &= ~FDI_LINK_TRAIN_VOL_EMP_MASK;
	/* SNB-B */
	temp |= FDI_LINK_TRAIN_400MV_0DB_SNB_B;
	I915_WRITE(reg, temp | FDI_TX_ENABLE);

	I915_WRITE(FDI_RX_MISC(pipe),
		   FDI_RX_TP1_TO_TP2_48 | FDI_RX_FDI_DELAY_90);

	reg = FDI_RX_CTL(pipe);
	temp = I915_READ(reg);
	if (HAS_PCH_CPT(dev_priv)) {
		temp &= ~FDI_LINK_TRAIN_PATTERN_MASK_CPT;
		temp |= FDI_LINK_TRAIN_PATTERN_1_CPT;
	} else {
		temp &= ~FDI_LINK_TRAIN_NONE;
		temp |= FDI_LINK_TRAIN_PATTERN_1;
	}
	I915_WRITE(reg, temp | FDI_RX_ENABLE);

	POSTING_READ(reg);
	udelay(150);

	for (i = 0; i < 4; i++) {
		reg = FDI_TX_CTL(pipe);
		temp = I915_READ(reg);
		temp &= ~FDI_LINK_TRAIN_VOL_EMP_MASK;
		temp |= snb_b_fdi_train_param[i];
		I915_WRITE(reg, temp);

		POSTING_READ(reg);
		udelay(500);

		for (retry = 0; retry < 5; retry++) {
			reg = FDI_RX_IIR(pipe);
			temp = I915_READ(reg);
			DRM_DEBUG_KMS("FDI_RX_IIR 0x%x\n", temp);
			if (temp & FDI_RX_BIT_LOCK) {
				I915_WRITE(reg, temp | FDI_RX_BIT_LOCK);
				DRM_DEBUG_KMS("FDI train 1 done.\n");
				break;
			}
			udelay(50);
		}
		if (retry < 5)
			break;
	}
	if (i == 4)
		DRM_ERROR("FDI train 1 fail!\n");

	/* Train 2 */
	reg = FDI_TX_CTL(pipe);
	temp = I915_READ(reg);
	temp &= ~FDI_LINK_TRAIN_NONE;
	temp |= FDI_LINK_TRAIN_PATTERN_2;
	if (IS_GEN6(dev_priv)) {
		temp &= ~FDI_LINK_TRAIN_VOL_EMP_MASK;
		/* SNB-B */
		temp |= FDI_LINK_TRAIN_400MV_0DB_SNB_B;
	}
	I915_WRITE(reg, temp);

	reg = FDI_RX_CTL(pipe);
	temp = I915_READ(reg);
	if (HAS_PCH_CPT(dev_priv)) {
		temp &= ~FDI_LINK_TRAIN_PATTERN_MASK_CPT;
		temp |= FDI_LINK_TRAIN_PATTERN_2_CPT;
	} else {
		temp &= ~FDI_LINK_TRAIN_NONE;
		temp |= FDI_LINK_TRAIN_PATTERN_2;
	}
	I915_WRITE(reg, temp);

	POSTING_READ(reg);
	udelay(150);

	for (i = 0; i < 4; i++) {
		reg = FDI_TX_CTL(pipe);
		temp = I915_READ(reg);
		temp &= ~FDI_LINK_TRAIN_VOL_EMP_MASK;
		temp |= snb_b_fdi_train_param[i];
		I915_WRITE(reg, temp);

		POSTING_READ(reg);
		udelay(500);

		for (retry = 0; retry < 5; retry++) {
			reg = FDI_RX_IIR(pipe);
			temp = I915_READ(reg);
			DRM_DEBUG_KMS("FDI_RX_IIR 0x%x\n", temp);
			if (temp & FDI_RX_SYMBOL_LOCK) {
				I915_WRITE(reg, temp | FDI_RX_SYMBOL_LOCK);
				DRM_DEBUG_KMS("FDI train 2 done.\n");
				break;
			}
			udelay(50);
		}
		if (retry < 5)
			break;
	}
	if (i == 4)
		DRM_ERROR("FDI train 2 fail!\n");

	DRM_DEBUG_KMS("FDI train done.\n");
}

/* Manual link training for Ivy Bridge A0 parts */
static void ivb_manual_fdi_link_train(struct intel_crtc *crtc,
				      const struct intel_crtc_state *crtc_state)
{
	struct drm_device *dev = crtc->base.dev;
	struct drm_i915_private *dev_priv = to_i915(dev);
	int pipe = crtc->pipe;
	i915_reg_t reg;
	u32 temp, i, j;

	/* Train 1: umask FDI RX Interrupt symbol_lock and bit_lock bit
	   for train result */
	reg = FDI_RX_IMR(pipe);
	temp = I915_READ(reg);
	temp &= ~FDI_RX_SYMBOL_LOCK;
	temp &= ~FDI_RX_BIT_LOCK;
	I915_WRITE(reg, temp);

	POSTING_READ(reg);
	udelay(150);

	DRM_DEBUG_KMS("FDI_RX_IIR before link train 0x%x\n",
		      I915_READ(FDI_RX_IIR(pipe)));

	/* Try each vswing and preemphasis setting twice before moving on */
	for (j = 0; j < ARRAY_SIZE(snb_b_fdi_train_param) * 2; j++) {
		/* disable first in case we need to retry */
		reg = FDI_TX_CTL(pipe);
		temp = I915_READ(reg);
		temp &= ~(FDI_LINK_TRAIN_AUTO | FDI_LINK_TRAIN_NONE_IVB);
		temp &= ~FDI_TX_ENABLE;
		I915_WRITE(reg, temp);

		reg = FDI_RX_CTL(pipe);
		temp = I915_READ(reg);
		temp &= ~FDI_LINK_TRAIN_AUTO;
		temp &= ~FDI_LINK_TRAIN_PATTERN_MASK_CPT;
		temp &= ~FDI_RX_ENABLE;
		I915_WRITE(reg, temp);

		/* enable CPU FDI TX and PCH FDI RX */
		reg = FDI_TX_CTL(pipe);
		temp = I915_READ(reg);
		temp &= ~FDI_DP_PORT_WIDTH_MASK;
		temp |= FDI_DP_PORT_WIDTH(crtc_state->fdi_lanes);
		temp |= FDI_LINK_TRAIN_PATTERN_1_IVB;
		temp &= ~FDI_LINK_TRAIN_VOL_EMP_MASK;
		temp |= snb_b_fdi_train_param[j/2];
		temp |= FDI_COMPOSITE_SYNC;
		I915_WRITE(reg, temp | FDI_TX_ENABLE);

		I915_WRITE(FDI_RX_MISC(pipe),
			   FDI_RX_TP1_TO_TP2_48 | FDI_RX_FDI_DELAY_90);

		reg = FDI_RX_CTL(pipe);
		temp = I915_READ(reg);
		temp |= FDI_LINK_TRAIN_PATTERN_1_CPT;
		temp |= FDI_COMPOSITE_SYNC;
		I915_WRITE(reg, temp | FDI_RX_ENABLE);

		POSTING_READ(reg);
		udelay(1); /* should be 0.5us */

		for (i = 0; i < 4; i++) {
			reg = FDI_RX_IIR(pipe);
			temp = I915_READ(reg);
			DRM_DEBUG_KMS("FDI_RX_IIR 0x%x\n", temp);

			if (temp & FDI_RX_BIT_LOCK ||
			    (I915_READ(reg) & FDI_RX_BIT_LOCK)) {
				I915_WRITE(reg, temp | FDI_RX_BIT_LOCK);
				DRM_DEBUG_KMS("FDI train 1 done, level %i.\n",
					      i);
				break;
			}
			udelay(1); /* should be 0.5us */
		}
		if (i == 4) {
			DRM_DEBUG_KMS("FDI train 1 fail on vswing %d\n", j / 2);
			continue;
		}

		/* Train 2 */
		reg = FDI_TX_CTL(pipe);
		temp = I915_READ(reg);
		temp &= ~FDI_LINK_TRAIN_NONE_IVB;
		temp |= FDI_LINK_TRAIN_PATTERN_2_IVB;
		I915_WRITE(reg, temp);

		reg = FDI_RX_CTL(pipe);
		temp = I915_READ(reg);
		temp &= ~FDI_LINK_TRAIN_PATTERN_MASK_CPT;
		temp |= FDI_LINK_TRAIN_PATTERN_2_CPT;
		I915_WRITE(reg, temp);

		POSTING_READ(reg);
		udelay(2); /* should be 1.5us */

		for (i = 0; i < 4; i++) {
			reg = FDI_RX_IIR(pipe);
			temp = I915_READ(reg);
			DRM_DEBUG_KMS("FDI_RX_IIR 0x%x\n", temp);

			if (temp & FDI_RX_SYMBOL_LOCK ||
			    (I915_READ(reg) & FDI_RX_SYMBOL_LOCK)) {
				I915_WRITE(reg, temp | FDI_RX_SYMBOL_LOCK);
				DRM_DEBUG_KMS("FDI train 2 done, level %i.\n",
					      i);
				goto train_done;
			}
			udelay(2); /* should be 1.5us */
		}
		if (i == 4)
			DRM_DEBUG_KMS("FDI train 2 fail on vswing %d\n", j / 2);
	}

train_done:
	DRM_DEBUG_KMS("FDI train done.\n");
}

static void ironlake_fdi_pll_enable(const struct intel_crtc_state *crtc_state)
{
	struct intel_crtc *intel_crtc = to_intel_crtc(crtc_state->base.crtc);
	struct drm_i915_private *dev_priv = to_i915(intel_crtc->base.dev);
	int pipe = intel_crtc->pipe;
	i915_reg_t reg;
	u32 temp;

	/* enable PCH FDI RX PLL, wait warmup plus DMI latency */
	reg = FDI_RX_CTL(pipe);
	temp = I915_READ(reg);
	temp &= ~(FDI_DP_PORT_WIDTH_MASK | (0x7 << 16));
	temp |= FDI_DP_PORT_WIDTH(crtc_state->fdi_lanes);
	temp |= (I915_READ(PIPECONF(pipe)) & PIPECONF_BPC_MASK) << 11;
	I915_WRITE(reg, temp | FDI_RX_PLL_ENABLE);

	POSTING_READ(reg);
	udelay(200);

	/* Switch from Rawclk to PCDclk */
	temp = I915_READ(reg);
	I915_WRITE(reg, temp | FDI_PCDCLK);

	POSTING_READ(reg);
	udelay(200);

	/* Enable CPU FDI TX PLL, always on for Ironlake */
	reg = FDI_TX_CTL(pipe);
	temp = I915_READ(reg);
	if ((temp & FDI_TX_PLL_ENABLE) == 0) {
		I915_WRITE(reg, temp | FDI_TX_PLL_ENABLE);

		POSTING_READ(reg);
		udelay(100);
	}
}

static void ironlake_fdi_pll_disable(struct intel_crtc *intel_crtc)
{
	struct drm_device *dev = intel_crtc->base.dev;
	struct drm_i915_private *dev_priv = to_i915(dev);
	int pipe = intel_crtc->pipe;
	i915_reg_t reg;
	u32 temp;

	/* Switch from PCDclk to Rawclk */
	reg = FDI_RX_CTL(pipe);
	temp = I915_READ(reg);
	I915_WRITE(reg, temp & ~FDI_PCDCLK);

	/* Disable CPU FDI TX PLL */
	reg = FDI_TX_CTL(pipe);
	temp = I915_READ(reg);
	I915_WRITE(reg, temp & ~FDI_TX_PLL_ENABLE);

	POSTING_READ(reg);
	udelay(100);

	reg = FDI_RX_CTL(pipe);
	temp = I915_READ(reg);
	I915_WRITE(reg, temp & ~FDI_RX_PLL_ENABLE);

	/* Wait for the clocks to turn off. */
	POSTING_READ(reg);
	udelay(100);
}

static void ironlake_fdi_disable(struct drm_crtc *crtc)
{
	struct drm_device *dev = crtc->dev;
	struct drm_i915_private *dev_priv = to_i915(dev);
	struct intel_crtc *intel_crtc = to_intel_crtc(crtc);
	int pipe = intel_crtc->pipe;
	i915_reg_t reg;
	u32 temp;

	/* disable CPU FDI tx and PCH FDI rx */
	reg = FDI_TX_CTL(pipe);
	temp = I915_READ(reg);
	I915_WRITE(reg, temp & ~FDI_TX_ENABLE);
	POSTING_READ(reg);

	reg = FDI_RX_CTL(pipe);
	temp = I915_READ(reg);
	temp &= ~(0x7 << 16);
	temp |= (I915_READ(PIPECONF(pipe)) & PIPECONF_BPC_MASK) << 11;
	I915_WRITE(reg, temp & ~FDI_RX_ENABLE);

	POSTING_READ(reg);
	udelay(100);

	/* Ironlake workaround, disable clock pointer after downing FDI */
	if (HAS_PCH_IBX(dev_priv))
		I915_WRITE(FDI_RX_CHICKEN(pipe), FDI_RX_PHASE_SYNC_POINTER_OVR);

	/* still set train pattern 1 */
	reg = FDI_TX_CTL(pipe);
	temp = I915_READ(reg);
	temp &= ~FDI_LINK_TRAIN_NONE;
	temp |= FDI_LINK_TRAIN_PATTERN_1;
	I915_WRITE(reg, temp);

	reg = FDI_RX_CTL(pipe);
	temp = I915_READ(reg);
	if (HAS_PCH_CPT(dev_priv)) {
		temp &= ~FDI_LINK_TRAIN_PATTERN_MASK_CPT;
		temp |= FDI_LINK_TRAIN_PATTERN_1_CPT;
	} else {
		temp &= ~FDI_LINK_TRAIN_NONE;
		temp |= FDI_LINK_TRAIN_PATTERN_1;
	}
	/* BPC in FDI rx is consistent with that in PIPECONF */
	temp &= ~(0x07 << 16);
	temp |= (I915_READ(PIPECONF(pipe)) & PIPECONF_BPC_MASK) << 11;
	I915_WRITE(reg, temp);

	POSTING_READ(reg);
	udelay(100);
}

bool intel_has_pending_fb_unpin(struct drm_i915_private *dev_priv)
{
	struct drm_crtc *crtc;
	bool cleanup_done;

	drm_for_each_crtc(crtc, &dev_priv->drm) {
		struct drm_crtc_commit *commit;
		spin_lock(&crtc->commit_lock);
		commit = list_first_entry_or_null(&crtc->commit_list,
						  struct drm_crtc_commit, commit_entry);
		cleanup_done = commit ?
			try_wait_for_completion(&commit->cleanup_done) : true;
		spin_unlock(&crtc->commit_lock);

		if (cleanup_done)
			continue;

		drm_crtc_wait_one_vblank(crtc);

		return true;
	}

	return false;
}

void lpt_disable_iclkip(struct drm_i915_private *dev_priv)
{
	u32 temp;

	I915_WRITE(PIXCLK_GATE, PIXCLK_GATE_GATE);

	mutex_lock(&dev_priv->sb_lock);

	temp = intel_sbi_read(dev_priv, SBI_SSCCTL6, SBI_ICLK);
	temp |= SBI_SSCCTL_DISABLE;
	intel_sbi_write(dev_priv, SBI_SSCCTL6, temp, SBI_ICLK);

	mutex_unlock(&dev_priv->sb_lock);
}

/* Program iCLKIP clock to the desired frequency */
static void lpt_program_iclkip(struct intel_crtc *crtc)
{
	struct drm_i915_private *dev_priv = to_i915(crtc->base.dev);
	int clock = crtc->config->base.adjusted_mode.crtc_clock;
	u32 divsel, phaseinc, auxdiv, phasedir = 0;
	u32 temp;

	lpt_disable_iclkip(dev_priv);

	/* The iCLK virtual clock root frequency is in MHz,
	 * but the adjusted_mode->crtc_clock in in KHz. To get the
	 * divisors, it is necessary to divide one by another, so we
	 * convert the virtual clock precision to KHz here for higher
	 * precision.
	 */
	for (auxdiv = 0; auxdiv < 2; auxdiv++) {
		u32 iclk_virtual_root_freq = 172800 * 1000;
		u32 iclk_pi_range = 64;
		u32 desired_divisor;

		desired_divisor = DIV_ROUND_CLOSEST(iclk_virtual_root_freq,
						    clock << auxdiv);
		divsel = (desired_divisor / iclk_pi_range) - 2;
		phaseinc = desired_divisor % iclk_pi_range;

		/*
		 * Near 20MHz is a corner case which is
		 * out of range for the 7-bit divisor
		 */
		if (divsel <= 0x7f)
			break;
	}

	/* This should not happen with any sane values */
	WARN_ON(SBI_SSCDIVINTPHASE_DIVSEL(divsel) &
		~SBI_SSCDIVINTPHASE_DIVSEL_MASK);
	WARN_ON(SBI_SSCDIVINTPHASE_DIR(phasedir) &
		~SBI_SSCDIVINTPHASE_INCVAL_MASK);

	DRM_DEBUG_KMS("iCLKIP clock: found settings for %dKHz refresh rate: auxdiv=%x, divsel=%x, phasedir=%x, phaseinc=%x\n",
			clock,
			auxdiv,
			divsel,
			phasedir,
			phaseinc);

	mutex_lock(&dev_priv->sb_lock);

	/* Program SSCDIVINTPHASE6 */
	temp = intel_sbi_read(dev_priv, SBI_SSCDIVINTPHASE6, SBI_ICLK);
	temp &= ~SBI_SSCDIVINTPHASE_DIVSEL_MASK;
	temp |= SBI_SSCDIVINTPHASE_DIVSEL(divsel);
	temp &= ~SBI_SSCDIVINTPHASE_INCVAL_MASK;
	temp |= SBI_SSCDIVINTPHASE_INCVAL(phaseinc);
	temp |= SBI_SSCDIVINTPHASE_DIR(phasedir);
	temp |= SBI_SSCDIVINTPHASE_PROPAGATE;
	intel_sbi_write(dev_priv, SBI_SSCDIVINTPHASE6, temp, SBI_ICLK);

	/* Program SSCAUXDIV */
	temp = intel_sbi_read(dev_priv, SBI_SSCAUXDIV6, SBI_ICLK);
	temp &= ~SBI_SSCAUXDIV_FINALDIV2SEL(1);
	temp |= SBI_SSCAUXDIV_FINALDIV2SEL(auxdiv);
	intel_sbi_write(dev_priv, SBI_SSCAUXDIV6, temp, SBI_ICLK);

	/* Enable modulator and associated divider */
	temp = intel_sbi_read(dev_priv, SBI_SSCCTL6, SBI_ICLK);
	temp &= ~SBI_SSCCTL_DISABLE;
	intel_sbi_write(dev_priv, SBI_SSCCTL6, temp, SBI_ICLK);

	mutex_unlock(&dev_priv->sb_lock);

	/* Wait for initialization time */
	udelay(24);

	I915_WRITE(PIXCLK_GATE, PIXCLK_GATE_UNGATE);
}

int lpt_get_iclkip(struct drm_i915_private *dev_priv)
{
	u32 divsel, phaseinc, auxdiv;
	u32 iclk_virtual_root_freq = 172800 * 1000;
	u32 iclk_pi_range = 64;
	u32 desired_divisor;
	u32 temp;

	if ((I915_READ(PIXCLK_GATE) & PIXCLK_GATE_UNGATE) == 0)
		return 0;

	mutex_lock(&dev_priv->sb_lock);

	temp = intel_sbi_read(dev_priv, SBI_SSCCTL6, SBI_ICLK);
	if (temp & SBI_SSCCTL_DISABLE) {
		mutex_unlock(&dev_priv->sb_lock);
		return 0;
	}

	temp = intel_sbi_read(dev_priv, SBI_SSCDIVINTPHASE6, SBI_ICLK);
	divsel = (temp & SBI_SSCDIVINTPHASE_DIVSEL_MASK) >>
		SBI_SSCDIVINTPHASE_DIVSEL_SHIFT;
	phaseinc = (temp & SBI_SSCDIVINTPHASE_INCVAL_MASK) >>
		SBI_SSCDIVINTPHASE_INCVAL_SHIFT;

	temp = intel_sbi_read(dev_priv, SBI_SSCAUXDIV6, SBI_ICLK);
	auxdiv = (temp & SBI_SSCAUXDIV_FINALDIV2SEL_MASK) >>
		SBI_SSCAUXDIV_FINALDIV2SEL_SHIFT;

	mutex_unlock(&dev_priv->sb_lock);

	desired_divisor = (divsel + 2) * iclk_pi_range + phaseinc;

	return DIV_ROUND_CLOSEST(iclk_virtual_root_freq,
				 desired_divisor << auxdiv);
}

static void ironlake_pch_transcoder_set_timings(const struct intel_crtc_state *crtc_state,
						enum pipe pch_transcoder)
{
	struct intel_crtc *crtc = to_intel_crtc(crtc_state->base.crtc);
	struct drm_i915_private *dev_priv = to_i915(crtc->base.dev);
	enum transcoder cpu_transcoder = crtc_state->cpu_transcoder;

	I915_WRITE(PCH_TRANS_HTOTAL(pch_transcoder),
		   I915_READ(HTOTAL(cpu_transcoder)));
	I915_WRITE(PCH_TRANS_HBLANK(pch_transcoder),
		   I915_READ(HBLANK(cpu_transcoder)));
	I915_WRITE(PCH_TRANS_HSYNC(pch_transcoder),
		   I915_READ(HSYNC(cpu_transcoder)));

	I915_WRITE(PCH_TRANS_VTOTAL(pch_transcoder),
		   I915_READ(VTOTAL(cpu_transcoder)));
	I915_WRITE(PCH_TRANS_VBLANK(pch_transcoder),
		   I915_READ(VBLANK(cpu_transcoder)));
	I915_WRITE(PCH_TRANS_VSYNC(pch_transcoder),
		   I915_READ(VSYNC(cpu_transcoder)));
	I915_WRITE(PCH_TRANS_VSYNCSHIFT(pch_transcoder),
		   I915_READ(VSYNCSHIFT(cpu_transcoder)));
}

static void cpt_set_fdi_bc_bifurcation(struct drm_device *dev, bool enable)
{
	struct drm_i915_private *dev_priv = to_i915(dev);
	uint32_t temp;

	temp = I915_READ(SOUTH_CHICKEN1);
	if (!!(temp & FDI_BC_BIFURCATION_SELECT) == enable)
		return;

	WARN_ON(I915_READ(FDI_RX_CTL(PIPE_B)) & FDI_RX_ENABLE);
	WARN_ON(I915_READ(FDI_RX_CTL(PIPE_C)) & FDI_RX_ENABLE);

	temp &= ~FDI_BC_BIFURCATION_SELECT;
	if (enable)
		temp |= FDI_BC_BIFURCATION_SELECT;

	DRM_DEBUG_KMS("%sabling fdi C rx\n", enable ? "en" : "dis");
	I915_WRITE(SOUTH_CHICKEN1, temp);
	POSTING_READ(SOUTH_CHICKEN1);
}

static void ivybridge_update_fdi_bc_bifurcation(struct intel_crtc *intel_crtc)
{
	struct drm_device *dev = intel_crtc->base.dev;

	switch (intel_crtc->pipe) {
	case PIPE_A:
		break;
	case PIPE_B:
		if (intel_crtc->config->fdi_lanes > 2)
			cpt_set_fdi_bc_bifurcation(dev, false);
		else
			cpt_set_fdi_bc_bifurcation(dev, true);

		break;
	case PIPE_C:
		cpt_set_fdi_bc_bifurcation(dev, true);

		break;
	default:
		BUG();
	}
}

/*
 * Finds the encoder associated with the given CRTC. This can only be
 * used when we know that the CRTC isn't feeding multiple encoders!
 */
static struct intel_encoder *
intel_get_crtc_new_encoder(const struct intel_atomic_state *state,
			   const struct intel_crtc_state *crtc_state)
{
	struct intel_crtc *crtc = to_intel_crtc(crtc_state->base.crtc);
	const struct drm_connector_state *connector_state;
	const struct drm_connector *connector;
	struct intel_encoder *encoder = NULL;
	int num_encoders = 0;
	int i;

	for_each_new_connector_in_state(&state->base, connector, connector_state, i) {
		if (connector_state->crtc != &crtc->base)
			continue;

		encoder = to_intel_encoder(connector_state->best_encoder);
		num_encoders++;
	}

	WARN(num_encoders != 1, "%d encoders for pipe %c\n",
	     num_encoders, pipe_name(crtc->pipe));

	return encoder;
}

/*
 * Enable PCH resources required for PCH ports:
 *   - PCH PLLs
 *   - FDI training & RX/TX
 *   - update transcoder timings
 *   - DP transcoding bits
 *   - transcoder
 */
static void ironlake_pch_enable(const struct intel_atomic_state *state,
				const struct intel_crtc_state *crtc_state)
{
	struct intel_crtc *crtc = to_intel_crtc(crtc_state->base.crtc);
	struct drm_device *dev = crtc->base.dev;
	struct drm_i915_private *dev_priv = to_i915(dev);
	int pipe = crtc->pipe;
	u32 temp;

	assert_pch_transcoder_disabled(dev_priv, pipe);

	if (IS_IVYBRIDGE(dev_priv))
		ivybridge_update_fdi_bc_bifurcation(crtc);

	/* Write the TU size bits before fdi link training, so that error
	 * detection works. */
	I915_WRITE(FDI_RX_TUSIZE1(pipe),
		   I915_READ(PIPE_DATA_M1(pipe)) & TU_SIZE_MASK);

	/* For PCH output, training FDI link */
	dev_priv->display.fdi_link_train(crtc, crtc_state);

	/* We need to program the right clock selection before writing the pixel
	 * mutliplier into the DPLL. */
	if (HAS_PCH_CPT(dev_priv)) {
		u32 sel;

		temp = I915_READ(PCH_DPLL_SEL);
		temp |= TRANS_DPLL_ENABLE(pipe);
		sel = TRANS_DPLLB_SEL(pipe);
		if (crtc_state->shared_dpll ==
		    intel_get_shared_dpll_by_id(dev_priv, DPLL_ID_PCH_PLL_B))
			temp |= sel;
		else
			temp &= ~sel;
		I915_WRITE(PCH_DPLL_SEL, temp);
	}

	/* XXX: pch pll's can be enabled any time before we enable the PCH
	 * transcoder, and we actually should do this to not upset any PCH
	 * transcoder that already use the clock when we share it.
	 *
	 * Note that enable_shared_dpll tries to do the right thing, but
	 * get_shared_dpll unconditionally resets the pll - we need that to have
	 * the right LVDS enable sequence. */
	intel_enable_shared_dpll(crtc_state);

	/* set transcoder timing, panel must allow it */
	assert_panel_unlocked(dev_priv, pipe);
	ironlake_pch_transcoder_set_timings(crtc_state, pipe);

	intel_fdi_normal_train(crtc);

	/* For PCH DP, enable TRANS_DP_CTL */
	if (HAS_PCH_CPT(dev_priv) &&
	    intel_crtc_has_dp_encoder(crtc_state)) {
		const struct drm_display_mode *adjusted_mode =
			&crtc_state->base.adjusted_mode;
		u32 bpc = (I915_READ(PIPECONF(pipe)) & PIPECONF_BPC_MASK) >> 5;
		i915_reg_t reg = TRANS_DP_CTL(pipe);
		enum port port;

		temp = I915_READ(reg);
		temp &= ~(TRANS_DP_PORT_SEL_MASK |
			  TRANS_DP_SYNC_MASK |
			  TRANS_DP_BPC_MASK);
		temp |= TRANS_DP_OUTPUT_ENABLE;
		temp |= bpc << 9; /* same format but at 11:9 */

		if (adjusted_mode->flags & DRM_MODE_FLAG_PHSYNC)
			temp |= TRANS_DP_HSYNC_ACTIVE_HIGH;
		if (adjusted_mode->flags & DRM_MODE_FLAG_PVSYNC)
			temp |= TRANS_DP_VSYNC_ACTIVE_HIGH;

		port = intel_get_crtc_new_encoder(state, crtc_state)->port;
		WARN_ON(port < PORT_B || port > PORT_D);
		temp |= TRANS_DP_PORT_SEL(port);

		I915_WRITE(reg, temp);
	}

	ironlake_enable_pch_transcoder(crtc_state);
}

static void lpt_pch_enable(const struct intel_atomic_state *state,
			   const struct intel_crtc_state *crtc_state)
{
	struct intel_crtc *crtc = to_intel_crtc(crtc_state->base.crtc);
	struct drm_i915_private *dev_priv = to_i915(crtc->base.dev);
	enum transcoder cpu_transcoder = crtc_state->cpu_transcoder;

	assert_pch_transcoder_disabled(dev_priv, PIPE_A);

	lpt_program_iclkip(crtc);

	/* Set transcoder timing. */
	ironlake_pch_transcoder_set_timings(crtc_state, PIPE_A);

	lpt_enable_pch_transcoder(dev_priv, cpu_transcoder);
}

static void cpt_verify_modeset(struct drm_device *dev, int pipe)
{
	struct drm_i915_private *dev_priv = to_i915(dev);
	i915_reg_t dslreg = PIPEDSL(pipe);
	u32 temp;

	temp = I915_READ(dslreg);
	udelay(500);
	if (wait_for(I915_READ(dslreg) != temp, 5)) {
		if (wait_for(I915_READ(dslreg) != temp, 5))
			DRM_ERROR("mode set failed: pipe %c stuck\n", pipe_name(pipe));
	}
}

/*
 * The hardware phase 0.0 refers to the center of the pixel.
 * We want to start from the top/left edge which is phase
 * -0.5. That matches how the hardware calculates the scaling
 * factors (from top-left of the first pixel to bottom-right
 * of the last pixel, as opposed to the pixel centers).
 *
 * For 4:2:0 subsampled chroma planes we obviously have to
 * adjust that so that the chroma sample position lands in
 * the right spot.
 *
 * Note that for packed YCbCr 4:2:2 formats there is no way to
 * control chroma siting. The hardware simply replicates the
 * chroma samples for both of the luma samples, and thus we don't
 * actually get the expected MPEG2 chroma siting convention :(
 * The same behaviour is observed on pre-SKL platforms as well.
 */
u16 skl_scaler_calc_phase(int sub, bool chroma_cosited)
{
	int phase = -0x8000;
	u16 trip = 0;

	if (chroma_cosited)
		phase += (sub - 1) * 0x8000 / sub;

	if (phase < 0)
		phase = 0x10000 + phase;
	else
		trip = PS_PHASE_TRIP;

	return ((phase >> 2) & PS_PHASE_MASK) | trip;
}

static int
skl_update_scaler(struct intel_crtc_state *crtc_state, bool force_detach,
		  unsigned int scaler_user, int *scaler_id,
		  int src_w, int src_h, int dst_w, int dst_h,
		  bool plane_scaler_check,
		  uint32_t pixel_format)
{
	struct intel_crtc_scaler_state *scaler_state =
		&crtc_state->scaler_state;
	struct intel_crtc *intel_crtc =
		to_intel_crtc(crtc_state->base.crtc);
	struct drm_i915_private *dev_priv = to_i915(intel_crtc->base.dev);
	const struct drm_display_mode *adjusted_mode =
		&crtc_state->base.adjusted_mode;
	int need_scaling;

	/*
	 * Src coordinates are already rotated by 270 degrees for
	 * the 90/270 degree plane rotation cases (to match the
	 * GTT mapping), hence no need to account for rotation here.
	 */
	need_scaling = src_w != dst_w || src_h != dst_h;

	if (plane_scaler_check)
		if (pixel_format == DRM_FORMAT_NV12)
			need_scaling = true;

	if (crtc_state->ycbcr420 && scaler_user == SKL_CRTC_INDEX)
		need_scaling = true;

	/*
	 * Scaling/fitting not supported in IF-ID mode in GEN9+
	 * TODO: Interlace fetch mode doesn't support YUV420 planar formats.
	 * Once NV12 is enabled, handle it here while allocating scaler
	 * for NV12.
	 */
	if (INTEL_GEN(dev_priv) >= 9 && crtc_state->base.enable &&
	    need_scaling && adjusted_mode->flags & DRM_MODE_FLAG_INTERLACE) {
		DRM_DEBUG_KMS("Pipe/Plane scaling not supported with IF-ID mode\n");
		return -EINVAL;
	}

	/*
	 * if plane is being disabled or scaler is no more required or force detach
	 *  - free scaler binded to this plane/crtc
	 *  - in order to do this, update crtc->scaler_usage
	 *
	 * Here scaler state in crtc_state is set free so that
	 * scaler can be assigned to other user. Actual register
	 * update to free the scaler is done in plane/panel-fit programming.
	 * For this purpose crtc/plane_state->scaler_id isn't reset here.
	 */
	if (force_detach || !need_scaling) {
		if (*scaler_id >= 0) {
			scaler_state->scaler_users &= ~(1 << scaler_user);
			scaler_state->scalers[*scaler_id].in_use = 0;

			DRM_DEBUG_KMS("scaler_user index %u.%u: "
				"Staged freeing scaler id %d scaler_users = 0x%x\n",
				intel_crtc->pipe, scaler_user, *scaler_id,
				scaler_state->scaler_users);
			*scaler_id = -1;
		}
		return 0;
	}

	if (plane_scaler_check && pixel_format == DRM_FORMAT_NV12 &&
	    (src_h < SKL_MIN_YUV_420_SRC_H || src_w < SKL_MIN_YUV_420_SRC_W)) {
		DRM_DEBUG_KMS("NV12: src dimensions not met\n");
		return -EINVAL;
	}

	/* range checks */
	if (src_w < SKL_MIN_SRC_W || src_h < SKL_MIN_SRC_H ||
	    dst_w < SKL_MIN_DST_W || dst_h < SKL_MIN_DST_H ||
	    (IS_GEN11(dev_priv) &&
	     (src_w > ICL_MAX_SRC_W || src_h > ICL_MAX_SRC_H ||
	      dst_w > ICL_MAX_DST_W || dst_h > ICL_MAX_DST_H)) ||
	    (!IS_GEN11(dev_priv) &&
	     (src_w > SKL_MAX_SRC_W || src_h > SKL_MAX_SRC_H ||
	      dst_w > SKL_MAX_DST_W || dst_h > SKL_MAX_DST_H)))	{
		DRM_DEBUG_KMS("scaler_user index %u.%u: src %ux%u dst %ux%u "
			"size is out of scaler range\n",
			intel_crtc->pipe, scaler_user, src_w, src_h, dst_w, dst_h);
		return -EINVAL;
	}

	/* mark this plane as a scaler user in crtc_state */
	scaler_state->scaler_users |= (1 << scaler_user);
	DRM_DEBUG_KMS("scaler_user index %u.%u: "
		"staged scaling request for %ux%u->%ux%u scaler_users = 0x%x\n",
		intel_crtc->pipe, scaler_user, src_w, src_h, dst_w, dst_h,
		scaler_state->scaler_users);

	return 0;
}

/**
 * skl_update_scaler_crtc - Stages update to scaler state for a given crtc.
 *
 * @state: crtc's scaler state
 *
 * Return
 *     0 - scaler_usage updated successfully
 *    error - requested scaling cannot be supported or other error condition
 */
int skl_update_scaler_crtc(struct intel_crtc_state *state)
{
	const struct drm_display_mode *adjusted_mode = &state->base.adjusted_mode;

	return skl_update_scaler(state, !state->base.active, SKL_CRTC_INDEX,
				 &state->scaler_state.scaler_id,
				 state->pipe_src_w, state->pipe_src_h,
				 adjusted_mode->crtc_hdisplay,
				 adjusted_mode->crtc_vdisplay, false, 0);
}

/**
 * skl_update_scaler_plane - Stages update to scaler state for a given plane.
 * @crtc_state: crtc's scaler state
 * @plane_state: atomic plane state to update
 *
 * Return
 *     0 - scaler_usage updated successfully
 *    error - requested scaling cannot be supported or other error condition
 */
static int skl_update_scaler_plane(struct intel_crtc_state *crtc_state,
				   struct intel_plane_state *plane_state)
{

	struct intel_plane *intel_plane =
		to_intel_plane(plane_state->base.plane);
	struct drm_framebuffer *fb = plane_state->base.fb;
	int ret;

	bool force_detach = !fb || !plane_state->base.visible;

	ret = skl_update_scaler(crtc_state, force_detach,
				drm_plane_index(&intel_plane->base),
				&plane_state->scaler_id,
				drm_rect_width(&plane_state->base.src) >> 16,
				drm_rect_height(&plane_state->base.src) >> 16,
				drm_rect_width(&plane_state->base.dst),
				drm_rect_height(&plane_state->base.dst),
				fb ? true : false, fb ? fb->format->format : 0);

	if (ret || plane_state->scaler_id < 0)
		return ret;

	/* check colorkey */
	if (plane_state->ckey.flags) {
		DRM_DEBUG_KMS("[PLANE:%d:%s] scaling with color key not allowed",
			      intel_plane->base.base.id,
			      intel_plane->base.name);
		return -EINVAL;
	}

	/* Check src format */
	switch (fb->format->format) {
	case DRM_FORMAT_RGB565:
	case DRM_FORMAT_XBGR8888:
	case DRM_FORMAT_XRGB8888:
	case DRM_FORMAT_ABGR8888:
	case DRM_FORMAT_ARGB8888:
	case DRM_FORMAT_XRGB2101010:
	case DRM_FORMAT_XBGR2101010:
	case DRM_FORMAT_YUYV:
	case DRM_FORMAT_YVYU:
	case DRM_FORMAT_UYVY:
	case DRM_FORMAT_VYUY:
	case DRM_FORMAT_NV12:
		break;
	default:
		DRM_DEBUG_KMS("[PLANE:%d:%s] FB:%d unsupported scaling format 0x%x\n",
			      intel_plane->base.base.id, intel_plane->base.name,
			      fb->base.id, fb->format->format);
		return -EINVAL;
	}

	return 0;
}

static void skylake_scaler_disable(struct intel_crtc *crtc)
{
	int i;

	for (i = 0; i < crtc->num_scalers; i++)
		skl_detach_scaler(crtc, i);
}

static void skylake_pfit_enable(const struct intel_crtc_state *crtc_state)
{
	struct intel_crtc *crtc = to_intel_crtc(crtc_state->base.crtc);
	struct drm_i915_private *dev_priv = to_i915(crtc->base.dev);
	enum pipe pipe = crtc->pipe;
	const struct intel_crtc_scaler_state *scaler_state =
		&crtc_state->scaler_state;

	if (crtc_state->pch_pfit.enabled) {
		u16 uv_rgb_hphase, uv_rgb_vphase;
		int id;

		if (WARN_ON(crtc_state->scaler_state.scaler_id < 0))
			return;

		uv_rgb_hphase = skl_scaler_calc_phase(1, false);
		uv_rgb_vphase = skl_scaler_calc_phase(1, false);

		id = scaler_state->scaler_id;
		I915_WRITE(SKL_PS_CTRL(pipe, id), PS_SCALER_EN |
			PS_FILTER_MEDIUM | scaler_state->scalers[id].mode);
		I915_WRITE_FW(SKL_PS_VPHASE(pipe, id),
			      PS_Y_PHASE(0) | PS_UV_RGB_PHASE(uv_rgb_vphase));
		I915_WRITE_FW(SKL_PS_HPHASE(pipe, id),
			      PS_Y_PHASE(0) | PS_UV_RGB_PHASE(uv_rgb_hphase));
		I915_WRITE(SKL_PS_WIN_POS(pipe, id), crtc_state->pch_pfit.pos);
		I915_WRITE(SKL_PS_WIN_SZ(pipe, id), crtc_state->pch_pfit.size);
	}
}

static void ironlake_pfit_enable(const struct intel_crtc_state *crtc_state)
{
	struct intel_crtc *crtc = to_intel_crtc(crtc_state->base.crtc);
	struct drm_i915_private *dev_priv = to_i915(crtc->base.dev);
	int pipe = crtc->pipe;

	if (crtc_state->pch_pfit.enabled) {
		/* Force use of hard-coded filter coefficients
		 * as some pre-programmed values are broken,
		 * e.g. x201.
		 */
		if (IS_IVYBRIDGE(dev_priv) || IS_HASWELL(dev_priv))
			I915_WRITE(PF_CTL(pipe), PF_ENABLE | PF_FILTER_MED_3x3 |
						 PF_PIPE_SEL_IVB(pipe));
		else
			I915_WRITE(PF_CTL(pipe), PF_ENABLE | PF_FILTER_MED_3x3);
		I915_WRITE(PF_WIN_POS(pipe), crtc_state->pch_pfit.pos);
		I915_WRITE(PF_WIN_SZ(pipe), crtc_state->pch_pfit.size);
	}
}

void hsw_enable_ips(const struct intel_crtc_state *crtc_state)
{
	struct intel_crtc *crtc = to_intel_crtc(crtc_state->base.crtc);
	struct drm_device *dev = crtc->base.dev;
	struct drm_i915_private *dev_priv = to_i915(dev);

	if (!crtc_state->ips_enabled)
		return;

	/*
	 * We can only enable IPS after we enable a plane and wait for a vblank
	 * This function is called from post_plane_update, which is run after
	 * a vblank wait.
	 */
	WARN_ON(!(crtc_state->active_planes & ~BIT(PLANE_CURSOR)));

	if (IS_BROADWELL(dev_priv)) {
		mutex_lock(&dev_priv->pcu_lock);
		WARN_ON(sandybridge_pcode_write(dev_priv, DISPLAY_IPS_CONTROL,
						IPS_ENABLE | IPS_PCODE_CONTROL));
		mutex_unlock(&dev_priv->pcu_lock);
		/* Quoting Art Runyan: "its not safe to expect any particular
		 * value in IPS_CTL bit 31 after enabling IPS through the
		 * mailbox." Moreover, the mailbox may return a bogus state,
		 * so we need to just enable it and continue on.
		 */
	} else {
		I915_WRITE(IPS_CTL, IPS_ENABLE);
		/* The bit only becomes 1 in the next vblank, so this wait here
		 * is essentially intel_wait_for_vblank. If we don't have this
		 * and don't wait for vblanks until the end of crtc_enable, then
		 * the HW state readout code will complain that the expected
		 * IPS_CTL value is not the one we read. */
		if (intel_wait_for_register(dev_priv,
					    IPS_CTL, IPS_ENABLE, IPS_ENABLE,
					    50))
			DRM_ERROR("Timed out waiting for IPS enable\n");
	}
}

void hsw_disable_ips(const struct intel_crtc_state *crtc_state)
{
	struct intel_crtc *crtc = to_intel_crtc(crtc_state->base.crtc);
	struct drm_device *dev = crtc->base.dev;
	struct drm_i915_private *dev_priv = to_i915(dev);

	if (!crtc_state->ips_enabled)
		return;

	if (IS_BROADWELL(dev_priv)) {
		mutex_lock(&dev_priv->pcu_lock);
		WARN_ON(sandybridge_pcode_write(dev_priv, DISPLAY_IPS_CONTROL, 0));
		mutex_unlock(&dev_priv->pcu_lock);
		/*
		 * Wait for PCODE to finish disabling IPS. The BSpec specified
		 * 42ms timeout value leads to occasional timeouts so use 100ms
		 * instead.
		 */
		if (intel_wait_for_register(dev_priv,
					    IPS_CTL, IPS_ENABLE, 0,
					    100))
			DRM_ERROR("Timed out waiting for IPS disable\n");
	} else {
		I915_WRITE(IPS_CTL, 0);
		POSTING_READ(IPS_CTL);
	}

	/* We need to wait for a vblank before we can disable the plane. */
	intel_wait_for_vblank(dev_priv, crtc->pipe);
}

static void intel_crtc_dpms_overlay_disable(struct intel_crtc *intel_crtc)
{
	if (intel_crtc->overlay) {
		struct drm_device *dev = intel_crtc->base.dev;

		mutex_lock(&dev->struct_mutex);
		(void) intel_overlay_switch_off(intel_crtc->overlay);
		mutex_unlock(&dev->struct_mutex);
	}

	/* Let userspace switch the overlay on again. In most cases userspace
	 * has to recompute where to put it anyway.
	 */
}

/**
 * intel_post_enable_primary - Perform operations after enabling primary plane
 * @crtc: the CRTC whose primary plane was just enabled
 * @new_crtc_state: the enabling state
 *
 * Performs potentially sleeping operations that must be done after the primary
 * plane is enabled, such as updating FBC and IPS.  Note that this may be
 * called due to an explicit primary plane update, or due to an implicit
 * re-enable that is caused when a sprite plane is updated to no longer
 * completely hide the primary plane.
 */
static void
intel_post_enable_primary(struct drm_crtc *crtc,
			  const struct intel_crtc_state *new_crtc_state)
{
	struct drm_device *dev = crtc->dev;
	struct drm_i915_private *dev_priv = to_i915(dev);
	struct intel_crtc *intel_crtc = to_intel_crtc(crtc);
	int pipe = intel_crtc->pipe;

	/*
	 * Gen2 reports pipe underruns whenever all planes are disabled.
	 * So don't enable underrun reporting before at least some planes
	 * are enabled.
	 * FIXME: Need to fix the logic to work when we turn off all planes
	 * but leave the pipe running.
	 */
	if (IS_GEN2(dev_priv))
		intel_set_cpu_fifo_underrun_reporting(dev_priv, pipe, true);

	/* Underruns don't always raise interrupts, so check manually. */
	intel_check_cpu_fifo_underruns(dev_priv);
	intel_check_pch_fifo_underruns(dev_priv);
}

/* FIXME get rid of this and use pre_plane_update */
static void
intel_pre_disable_primary_noatomic(struct drm_crtc *crtc)
{
	struct drm_device *dev = crtc->dev;
	struct drm_i915_private *dev_priv = to_i915(dev);
	struct intel_crtc *intel_crtc = to_intel_crtc(crtc);
	int pipe = intel_crtc->pipe;

	/*
	 * Gen2 reports pipe underruns whenever all planes are disabled.
	 * So disable underrun reporting before all the planes get disabled.
	 */
	if (IS_GEN2(dev_priv))
		intel_set_cpu_fifo_underrun_reporting(dev_priv, pipe, false);

	hsw_disable_ips(to_intel_crtc_state(crtc->state));

	/*
	 * Vblank time updates from the shadow to live plane control register
	 * are blocked if the memory self-refresh mode is active at that
	 * moment. So to make sure the plane gets truly disabled, disable
	 * first the self-refresh mode. The self-refresh enable bit in turn
	 * will be checked/applied by the HW only at the next frame start
	 * event which is after the vblank start event, so we need to have a
	 * wait-for-vblank between disabling the plane and the pipe.
	 */
	if (HAS_GMCH_DISPLAY(dev_priv) &&
	    intel_set_memory_cxsr(dev_priv, false))
		intel_wait_for_vblank(dev_priv, pipe);
}

static bool hsw_pre_update_disable_ips(const struct intel_crtc_state *old_crtc_state,
				       const struct intel_crtc_state *new_crtc_state)
{
	if (!old_crtc_state->ips_enabled)
		return false;

	if (needs_modeset(&new_crtc_state->base))
		return true;

	return !new_crtc_state->ips_enabled;
}

static bool hsw_post_update_enable_ips(const struct intel_crtc_state *old_crtc_state,
				       const struct intel_crtc_state *new_crtc_state)
{
	if (!new_crtc_state->ips_enabled)
		return false;

	if (needs_modeset(&new_crtc_state->base))
		return true;

	/*
	 * We can't read out IPS on broadwell, assume the worst and
	 * forcibly enable IPS on the first fastset.
	 */
	if (new_crtc_state->update_pipe &&
	    old_crtc_state->base.adjusted_mode.private_flags & I915_MODE_FLAG_INHERITED)
		return true;

	return !old_crtc_state->ips_enabled;
}

static bool needs_nv12_wa(struct drm_i915_private *dev_priv,
			  const struct intel_crtc_state *crtc_state)
{
	if (!crtc_state->nv12_planes)
		return false;

	if (IS_SKYLAKE(dev_priv) || IS_BROXTON(dev_priv))
		return false;

	if ((INTEL_GEN(dev_priv) == 9 && !IS_GEMINILAKE(dev_priv)) ||
	    IS_CANNONLAKE(dev_priv))
		return true;

	return false;
}

static void intel_post_plane_update(struct intel_crtc_state *old_crtc_state)
{
	struct intel_crtc *crtc = to_intel_crtc(old_crtc_state->base.crtc);
	struct drm_device *dev = crtc->base.dev;
	struct drm_i915_private *dev_priv = to_i915(dev);
	struct drm_atomic_state *old_state = old_crtc_state->base.state;
	struct intel_crtc_state *pipe_config =
		intel_atomic_get_new_crtc_state(to_intel_atomic_state(old_state),
						crtc);
	struct drm_plane *primary = crtc->base.primary;
	struct drm_plane_state *old_primary_state =
		drm_atomic_get_old_plane_state(old_state, primary);

	intel_frontbuffer_flip(to_i915(crtc->base.dev), pipe_config->fb_bits);

	if (pipe_config->update_wm_post && pipe_config->base.active)
		intel_update_watermarks(crtc);

	if (hsw_post_update_enable_ips(old_crtc_state, pipe_config))
		hsw_enable_ips(pipe_config);

	if (old_primary_state) {
		struct drm_plane_state *new_primary_state =
			drm_atomic_get_new_plane_state(old_state, primary);

		intel_fbc_post_update(crtc);

		if (new_primary_state->visible &&
		    (needs_modeset(&pipe_config->base) ||
		     !old_primary_state->visible))
			intel_post_enable_primary(&crtc->base, pipe_config);
	}

	/* Display WA 827 */
	if (needs_nv12_wa(dev_priv, old_crtc_state) &&
	    !needs_nv12_wa(dev_priv, pipe_config)) {
		skl_wa_clkgate(dev_priv, crtc->pipe, false);
		skl_wa_528(dev_priv, crtc->pipe, false);
	}
}

static void intel_pre_plane_update(struct intel_crtc_state *old_crtc_state,
				   struct intel_crtc_state *pipe_config)
{
	struct intel_crtc *crtc = to_intel_crtc(old_crtc_state->base.crtc);
	struct drm_device *dev = crtc->base.dev;
	struct drm_i915_private *dev_priv = to_i915(dev);
	struct drm_atomic_state *old_state = old_crtc_state->base.state;
	struct drm_plane *primary = crtc->base.primary;
	struct drm_plane_state *old_primary_state =
		drm_atomic_get_old_plane_state(old_state, primary);
	bool modeset = needs_modeset(&pipe_config->base);
	struct intel_atomic_state *old_intel_state =
		to_intel_atomic_state(old_state);

	if (hsw_pre_update_disable_ips(old_crtc_state, pipe_config))
		hsw_disable_ips(old_crtc_state);

	if (old_primary_state) {
		struct intel_plane_state *new_primary_state =
			intel_atomic_get_new_plane_state(old_intel_state,
							 to_intel_plane(primary));

		intel_fbc_pre_update(crtc, pipe_config, new_primary_state);
		/*
		 * Gen2 reports pipe underruns whenever all planes are disabled.
		 * So disable underrun reporting before all the planes get disabled.
		 */
		if (IS_GEN2(dev_priv) && old_primary_state->visible &&
		    (modeset || !new_primary_state->base.visible))
			intel_set_cpu_fifo_underrun_reporting(dev_priv, crtc->pipe, false);
	}

	/* Display WA 827 */
	if (!needs_nv12_wa(dev_priv, old_crtc_state) &&
	    needs_nv12_wa(dev_priv, pipe_config)) {
		skl_wa_clkgate(dev_priv, crtc->pipe, true);
		skl_wa_528(dev_priv, crtc->pipe, true);
	}

	/*
	 * Vblank time updates from the shadow to live plane control register
	 * are blocked if the memory self-refresh mode is active at that
	 * moment. So to make sure the plane gets truly disabled, disable
	 * first the self-refresh mode. The self-refresh enable bit in turn
	 * will be checked/applied by the HW only at the next frame start
	 * event which is after the vblank start event, so we need to have a
	 * wait-for-vblank between disabling the plane and the pipe.
	 */
	if (HAS_GMCH_DISPLAY(dev_priv) && old_crtc_state->base.active &&
	    pipe_config->disable_cxsr && intel_set_memory_cxsr(dev_priv, false))
		intel_wait_for_vblank(dev_priv, crtc->pipe);

	/*
	 * IVB workaround: must disable low power watermarks for at least
	 * one frame before enabling scaling.  LP watermarks can be re-enabled
	 * when scaling is disabled.
	 *
	 * WaCxSRDisabledForSpriteScaling:ivb
	 */
	if (pipe_config->disable_lp_wm && ilk_disable_lp_wm(dev) &&
	    old_crtc_state->base.active)
		intel_wait_for_vblank(dev_priv, crtc->pipe);

	/*
	 * If we're doing a modeset, we're done.  No need to do any pre-vblank
	 * watermark programming here.
	 */
	if (needs_modeset(&pipe_config->base))
		return;

	/*
	 * For platforms that support atomic watermarks, program the
	 * 'intermediate' watermarks immediately.  On pre-gen9 platforms, these
	 * will be the intermediate values that are safe for both pre- and
	 * post- vblank; when vblank happens, the 'active' values will be set
	 * to the final 'target' values and we'll do this again to get the
	 * optimal watermarks.  For gen9+ platforms, the values we program here
	 * will be the final target values which will get automatically latched
	 * at vblank time; no further programming will be necessary.
	 *
	 * If a platform hasn't been transitioned to atomic watermarks yet,
	 * we'll continue to update watermarks the old way, if flags tell
	 * us to.
	 */
	if (dev_priv->display.initial_watermarks != NULL)
		dev_priv->display.initial_watermarks(old_intel_state,
						     pipe_config);
	else if (pipe_config->update_wm_pre)
		intel_update_watermarks(crtc);
}

static void intel_crtc_disable_planes(struct intel_crtc *crtc, unsigned plane_mask)
{
	struct drm_device *dev = crtc->base.dev;
	struct intel_plane *plane;
	unsigned fb_bits = 0;

	intel_crtc_dpms_overlay_disable(crtc);

	for_each_intel_plane_on_crtc(dev, crtc, plane) {
		if (plane_mask & BIT(plane->id)) {
			plane->disable_plane(plane, crtc);

			fb_bits |= plane->frontbuffer_bit;
		}
	}

	intel_frontbuffer_flip(to_i915(dev), fb_bits);
}

static void intel_encoders_pre_pll_enable(struct drm_crtc *crtc,
					  struct intel_crtc_state *crtc_state,
					  struct drm_atomic_state *old_state)
{
	struct drm_connector_state *conn_state;
	struct drm_connector *conn;
	int i;

	for_each_new_connector_in_state(old_state, conn, conn_state, i) {
		struct intel_encoder *encoder =
			to_intel_encoder(conn_state->best_encoder);

		if (conn_state->crtc != crtc)
			continue;

		if (encoder->pre_pll_enable)
			encoder->pre_pll_enable(encoder, crtc_state, conn_state);
	}
}

static void intel_encoders_pre_enable(struct drm_crtc *crtc,
				      struct intel_crtc_state *crtc_state,
				      struct drm_atomic_state *old_state)
{
	struct drm_connector_state *conn_state;
	struct drm_connector *conn;
	int i;

	for_each_new_connector_in_state(old_state, conn, conn_state, i) {
		struct intel_encoder *encoder =
			to_intel_encoder(conn_state->best_encoder);

		if (conn_state->crtc != crtc)
			continue;

		if (encoder->pre_enable)
			encoder->pre_enable(encoder, crtc_state, conn_state);
	}
}

static void intel_encoders_enable(struct drm_crtc *crtc,
				  struct intel_crtc_state *crtc_state,
				  struct drm_atomic_state *old_state)
{
	struct drm_connector_state *conn_state;
	struct drm_connector *conn;
	int i;

	for_each_new_connector_in_state(old_state, conn, conn_state, i) {
		struct intel_encoder *encoder =
			to_intel_encoder(conn_state->best_encoder);

		if (conn_state->crtc != crtc)
			continue;

		encoder->enable(encoder, crtc_state, conn_state);
		intel_opregion_notify_encoder(encoder, true);
	}
}

static void intel_encoders_disable(struct drm_crtc *crtc,
				   struct intel_crtc_state *old_crtc_state,
				   struct drm_atomic_state *old_state)
{
	struct drm_connector_state *old_conn_state;
	struct drm_connector *conn;
	int i;

	for_each_old_connector_in_state(old_state, conn, old_conn_state, i) {
		struct intel_encoder *encoder =
			to_intel_encoder(old_conn_state->best_encoder);

		if (old_conn_state->crtc != crtc)
			continue;

		intel_opregion_notify_encoder(encoder, false);
		encoder->disable(encoder, old_crtc_state, old_conn_state);
	}
}

static void intel_encoders_post_disable(struct drm_crtc *crtc,
					struct intel_crtc_state *old_crtc_state,
					struct drm_atomic_state *old_state)
{
	struct drm_connector_state *old_conn_state;
	struct drm_connector *conn;
	int i;

	for_each_old_connector_in_state(old_state, conn, old_conn_state, i) {
		struct intel_encoder *encoder =
			to_intel_encoder(old_conn_state->best_encoder);

		if (old_conn_state->crtc != crtc)
			continue;

		if (encoder->post_disable)
			encoder->post_disable(encoder, old_crtc_state, old_conn_state);
	}
}

static void intel_encoders_post_pll_disable(struct drm_crtc *crtc,
					    struct intel_crtc_state *old_crtc_state,
					    struct drm_atomic_state *old_state)
{
	struct drm_connector_state *old_conn_state;
	struct drm_connector *conn;
	int i;

	for_each_old_connector_in_state(old_state, conn, old_conn_state, i) {
		struct intel_encoder *encoder =
			to_intel_encoder(old_conn_state->best_encoder);

		if (old_conn_state->crtc != crtc)
			continue;

		if (encoder->post_pll_disable)
			encoder->post_pll_disable(encoder, old_crtc_state, old_conn_state);
	}
}

static void ironlake_crtc_enable(struct intel_crtc_state *pipe_config,
				 struct drm_atomic_state *old_state)
{
	struct drm_crtc *crtc = pipe_config->base.crtc;
	struct drm_device *dev = crtc->dev;
	struct drm_i915_private *dev_priv = to_i915(dev);
	struct intel_crtc *intel_crtc = to_intel_crtc(crtc);
	int pipe = intel_crtc->pipe;
	struct intel_atomic_state *old_intel_state =
		to_intel_atomic_state(old_state);

	if (WARN_ON(intel_crtc->active))
		return;

	/*
	 * Sometimes spurious CPU pipe underruns happen during FDI
	 * training, at least with VGA+HDMI cloning. Suppress them.
	 *
	 * On ILK we get an occasional spurious CPU pipe underruns
	 * between eDP port A enable and vdd enable. Also PCH port
	 * enable seems to result in the occasional CPU pipe underrun.
	 *
	 * Spurious PCH underruns also occur during PCH enabling.
	 */
	intel_set_cpu_fifo_underrun_reporting(dev_priv, pipe, false);
	intel_set_pch_fifo_underrun_reporting(dev_priv, pipe, false);

	if (pipe_config->has_pch_encoder)
		intel_prepare_shared_dpll(pipe_config);

	if (intel_crtc_has_dp_encoder(pipe_config))
		intel_dp_set_m_n(intel_crtc, M1_N1);

	intel_set_pipe_timings(pipe_config);
	intel_set_pipe_src_size(pipe_config);

	if (pipe_config->has_pch_encoder) {
		intel_cpu_transcoder_set_m_n(intel_crtc,
				     &pipe_config->fdi_m_n, NULL);
	}

	ironlake_set_pipeconf(pipe_config);

	intel_crtc->active = true;

	intel_encoders_pre_enable(crtc, pipe_config, old_state);

	if (pipe_config->has_pch_encoder) {
		/* Note: FDI PLL enabling _must_ be done before we enable the
		 * cpu pipes, hence this is separate from all the other fdi/pch
		 * enabling. */
		ironlake_fdi_pll_enable(pipe_config);
	} else {
		assert_fdi_tx_disabled(dev_priv, pipe);
		assert_fdi_rx_disabled(dev_priv, pipe);
	}

	ironlake_pfit_enable(pipe_config);

	/*
	 * On ILK+ LUT must be loaded before the pipe is running but with
	 * clocks enabled
	 */
	intel_color_load_luts(&pipe_config->base);

	if (dev_priv->display.initial_watermarks != NULL)
		dev_priv->display.initial_watermarks(old_intel_state, pipe_config);
	intel_enable_pipe(pipe_config);

	if (pipe_config->has_pch_encoder)
		ironlake_pch_enable(old_intel_state, pipe_config);

	assert_vblank_disabled(crtc);
	drm_crtc_vblank_on(crtc);

	intel_encoders_enable(crtc, pipe_config, old_state);

	if (HAS_PCH_CPT(dev_priv))
		cpt_verify_modeset(dev, intel_crtc->pipe);

	/*
	 * Must wait for vblank to avoid spurious PCH FIFO underruns.
	 * And a second vblank wait is needed at least on ILK with
	 * some interlaced HDMI modes. Let's do the double wait always
	 * in case there are more corner cases we don't know about.
	 */
	if (pipe_config->has_pch_encoder) {
		intel_wait_for_vblank(dev_priv, pipe);
		intel_wait_for_vblank(dev_priv, pipe);
	}
	intel_set_cpu_fifo_underrun_reporting(dev_priv, pipe, true);
	intel_set_pch_fifo_underrun_reporting(dev_priv, pipe, true);
}

/* IPS only exists on ULT machines and is tied to pipe A. */
static bool hsw_crtc_supports_ips(struct intel_crtc *crtc)
{
	return HAS_IPS(to_i915(crtc->base.dev)) && crtc->pipe == PIPE_A;
}

static void glk_pipe_scaler_clock_gating_wa(struct drm_i915_private *dev_priv,
					    enum pipe pipe, bool apply)
{
	u32 val = I915_READ(CLKGATE_DIS_PSL(pipe));
	u32 mask = DPF_GATING_DIS | DPF_RAM_GATING_DIS | DPFR_GATING_DIS;

	if (apply)
		val |= mask;
	else
		val &= ~mask;

	I915_WRITE(CLKGATE_DIS_PSL(pipe), val);
}

static void icl_pipe_mbus_enable(struct intel_crtc *crtc)
{
	struct drm_i915_private *dev_priv = to_i915(crtc->base.dev);
	enum pipe pipe = crtc->pipe;
	uint32_t val;

	val = MBUS_DBOX_A_CREDIT(2);
	val |= MBUS_DBOX_BW_CREDIT(1);
	val |= MBUS_DBOX_B_CREDIT(8);

	I915_WRITE(PIPE_MBUS_DBOX_CTL(pipe), val);
}

static void haswell_crtc_enable(struct intel_crtc_state *pipe_config,
				struct drm_atomic_state *old_state)
{
	struct drm_crtc *crtc = pipe_config->base.crtc;
	struct drm_i915_private *dev_priv = to_i915(crtc->dev);
	struct intel_crtc *intel_crtc = to_intel_crtc(crtc);
	int pipe = intel_crtc->pipe, hsw_workaround_pipe;
	enum transcoder cpu_transcoder = pipe_config->cpu_transcoder;
	struct intel_atomic_state *old_intel_state =
		to_intel_atomic_state(old_state);
	bool psl_clkgate_wa;
	u32 pipe_chicken;

	if (WARN_ON(intel_crtc->active))
		return;

	intel_encoders_pre_pll_enable(crtc, pipe_config, old_state);

	if (pipe_config->shared_dpll)
		intel_enable_shared_dpll(pipe_config);

	if (INTEL_GEN(dev_priv) >= 11)
		icl_map_plls_to_ports(crtc, pipe_config, old_state);

	intel_encoders_pre_enable(crtc, pipe_config, old_state);

	if (intel_crtc_has_dp_encoder(pipe_config))
		intel_dp_set_m_n(intel_crtc, M1_N1);

	if (!transcoder_is_dsi(cpu_transcoder))
		intel_set_pipe_timings(pipe_config);

	intel_set_pipe_src_size(pipe_config);

	if (cpu_transcoder != TRANSCODER_EDP &&
	    !transcoder_is_dsi(cpu_transcoder)) {
		I915_WRITE(PIPE_MULT(cpu_transcoder),
			   pipe_config->pixel_multiplier - 1);
	}

	if (pipe_config->has_pch_encoder) {
		intel_cpu_transcoder_set_m_n(intel_crtc,
				     &pipe_config->fdi_m_n, NULL);
	}

	if (!transcoder_is_dsi(cpu_transcoder))
		haswell_set_pipeconf(pipe_config);

	haswell_set_pipemisc(pipe_config);

	intel_color_set_csc(&pipe_config->base);

	intel_crtc->active = true;

	/* Display WA #1180: WaDisableScalarClockGating: glk, cnl */
	psl_clkgate_wa = (IS_GEMINILAKE(dev_priv) || IS_CANNONLAKE(dev_priv)) &&
			 pipe_config->pch_pfit.enabled;
	if (psl_clkgate_wa)
		glk_pipe_scaler_clock_gating_wa(dev_priv, pipe, true);

	if (INTEL_GEN(dev_priv) >= 9)
		skylake_pfit_enable(pipe_config);
	else
		ironlake_pfit_enable(pipe_config);

	/*
	 * On ILK+ LUT must be loaded before the pipe is running but with
	 * clocks enabled
	 */
	intel_color_load_luts(&pipe_config->base);

	/*
	 * Display WA #1153: enable hardware to bypass the alpha math
	 * and rounding for per-pixel values 00 and 0xff
	 */
	if (INTEL_GEN(dev_priv) >= 11) {
		pipe_chicken = I915_READ(PIPE_CHICKEN(pipe));
		if (!(pipe_chicken & PER_PIXEL_ALPHA_BYPASS_EN))
			I915_WRITE_FW(PIPE_CHICKEN(pipe),
				      pipe_chicken | PER_PIXEL_ALPHA_BYPASS_EN);
	}

	intel_ddi_set_pipe_settings(pipe_config);
	if (!transcoder_is_dsi(cpu_transcoder))
		intel_ddi_enable_transcoder_func(pipe_config);

	if (dev_priv->display.initial_watermarks != NULL)
		dev_priv->display.initial_watermarks(old_intel_state, pipe_config);

	if (INTEL_GEN(dev_priv) >= 11)
		icl_pipe_mbus_enable(intel_crtc);

	/* XXX: Do the pipe assertions at the right place for BXT DSI. */
	if (!transcoder_is_dsi(cpu_transcoder))
		intel_enable_pipe(pipe_config);

	if (pipe_config->has_pch_encoder)
		lpt_pch_enable(old_intel_state, pipe_config);

	if (intel_crtc_has_type(pipe_config, INTEL_OUTPUT_DP_MST))
		intel_ddi_set_vc_payload_alloc(pipe_config, true);

	assert_vblank_disabled(crtc);
	drm_crtc_vblank_on(crtc);

	intel_encoders_enable(crtc, pipe_config, old_state);

	if (psl_clkgate_wa) {
		intel_wait_for_vblank(dev_priv, pipe);
		glk_pipe_scaler_clock_gating_wa(dev_priv, pipe, false);
	}

	/* If we change the relative order between pipe/planes enabling, we need
	 * to change the workaround. */
	hsw_workaround_pipe = pipe_config->hsw_workaround_pipe;
	if (IS_HASWELL(dev_priv) && hsw_workaround_pipe != INVALID_PIPE) {
		intel_wait_for_vblank(dev_priv, hsw_workaround_pipe);
		intel_wait_for_vblank(dev_priv, hsw_workaround_pipe);
	}
}

static void ironlake_pfit_disable(const struct intel_crtc_state *old_crtc_state)
{
	struct intel_crtc *crtc = to_intel_crtc(old_crtc_state->base.crtc);
	struct drm_i915_private *dev_priv = to_i915(crtc->base.dev);
	enum pipe pipe = crtc->pipe;

	/* To avoid upsetting the power well on haswell only disable the pfit if
	 * it's in use. The hw state code will make sure we get this right. */
	if (old_crtc_state->pch_pfit.enabled) {
		I915_WRITE(PF_CTL(pipe), 0);
		I915_WRITE(PF_WIN_POS(pipe), 0);
		I915_WRITE(PF_WIN_SZ(pipe), 0);
	}
}

static void ironlake_crtc_disable(struct intel_crtc_state *old_crtc_state,
				  struct drm_atomic_state *old_state)
{
	struct drm_crtc *crtc = old_crtc_state->base.crtc;
	struct drm_device *dev = crtc->dev;
	struct drm_i915_private *dev_priv = to_i915(dev);
	struct intel_crtc *intel_crtc = to_intel_crtc(crtc);
	int pipe = intel_crtc->pipe;

	/*
	 * Sometimes spurious CPU pipe underruns happen when the
	 * pipe is already disabled, but FDI RX/TX is still enabled.
	 * Happens at least with VGA+HDMI cloning. Suppress them.
	 */
	intel_set_cpu_fifo_underrun_reporting(dev_priv, pipe, false);
	intel_set_pch_fifo_underrun_reporting(dev_priv, pipe, false);

	intel_encoders_disable(crtc, old_crtc_state, old_state);

	drm_crtc_vblank_off(crtc);
	assert_vblank_disabled(crtc);

	intel_disable_pipe(old_crtc_state);

	ironlake_pfit_disable(old_crtc_state);

	if (old_crtc_state->has_pch_encoder)
		ironlake_fdi_disable(crtc);

	intel_encoders_post_disable(crtc, old_crtc_state, old_state);

	if (old_crtc_state->has_pch_encoder) {
		ironlake_disable_pch_transcoder(dev_priv, pipe);

		if (HAS_PCH_CPT(dev_priv)) {
			i915_reg_t reg;
			u32 temp;

			/* disable TRANS_DP_CTL */
			reg = TRANS_DP_CTL(pipe);
			temp = I915_READ(reg);
			temp &= ~(TRANS_DP_OUTPUT_ENABLE |
				  TRANS_DP_PORT_SEL_MASK);
			temp |= TRANS_DP_PORT_SEL_NONE;
			I915_WRITE(reg, temp);

			/* disable DPLL_SEL */
			temp = I915_READ(PCH_DPLL_SEL);
			temp &= ~(TRANS_DPLL_ENABLE(pipe) | TRANS_DPLLB_SEL(pipe));
			I915_WRITE(PCH_DPLL_SEL, temp);
		}

		ironlake_fdi_pll_disable(intel_crtc);
	}

	intel_set_cpu_fifo_underrun_reporting(dev_priv, pipe, true);
	intel_set_pch_fifo_underrun_reporting(dev_priv, pipe, true);
}

static void haswell_crtc_disable(struct intel_crtc_state *old_crtc_state,
				 struct drm_atomic_state *old_state)
{
	struct drm_crtc *crtc = old_crtc_state->base.crtc;
	struct drm_i915_private *dev_priv = to_i915(crtc->dev);
	struct intel_crtc *intel_crtc = to_intel_crtc(crtc);
	enum transcoder cpu_transcoder = old_crtc_state->cpu_transcoder;

	intel_encoders_disable(crtc, old_crtc_state, old_state);

	drm_crtc_vblank_off(crtc);
	assert_vblank_disabled(crtc);

	/* XXX: Do the pipe assertions at the right place for BXT DSI. */
	if (!transcoder_is_dsi(cpu_transcoder))
		intel_disable_pipe(old_crtc_state);

	if (intel_crtc_has_type(old_crtc_state, INTEL_OUTPUT_DP_MST))
		intel_ddi_set_vc_payload_alloc(old_crtc_state, false);

	if (!transcoder_is_dsi(cpu_transcoder))
		intel_ddi_disable_transcoder_func(old_crtc_state);

	if (INTEL_GEN(dev_priv) >= 9)
		skylake_scaler_disable(intel_crtc);
	else
		ironlake_pfit_disable(old_crtc_state);

	intel_encoders_post_disable(crtc, old_crtc_state, old_state);

	if (INTEL_GEN(dev_priv) >= 11)
		icl_unmap_plls_to_ports(crtc, old_crtc_state, old_state);
}

static void i9xx_pfit_enable(const struct intel_crtc_state *crtc_state)
{
	struct intel_crtc *crtc = to_intel_crtc(crtc_state->base.crtc);
	struct drm_i915_private *dev_priv = to_i915(crtc->base.dev);

	if (!crtc_state->gmch_pfit.control)
		return;

	/*
	 * The panel fitter should only be adjusted whilst the pipe is disabled,
	 * according to register description and PRM.
	 */
	WARN_ON(I915_READ(PFIT_CONTROL) & PFIT_ENABLE);
	assert_pipe_disabled(dev_priv, crtc->pipe);

	I915_WRITE(PFIT_PGM_RATIOS, crtc_state->gmch_pfit.pgm_ratios);
	I915_WRITE(PFIT_CONTROL, crtc_state->gmch_pfit.control);

	/* Border color in case we don't scale up to the full screen. Black by
	 * default, change to something else for debugging. */
	I915_WRITE(BCLRPAT(crtc->pipe), 0);
}

bool intel_port_is_tc(struct drm_i915_private *dev_priv, enum port port)
{
	if (IS_ICELAKE(dev_priv))
		return port >= PORT_C && port <= PORT_F;

	return false;
}

enum tc_port intel_port_to_tc(struct drm_i915_private *dev_priv, enum port port)
{
	if (!intel_port_is_tc(dev_priv, port))
		return PORT_TC_NONE;

	return port - PORT_C;
}

enum intel_display_power_domain intel_port_to_power_domain(enum port port)
{
	switch (port) {
	case PORT_A:
		return POWER_DOMAIN_PORT_DDI_A_LANES;
	case PORT_B:
		return POWER_DOMAIN_PORT_DDI_B_LANES;
	case PORT_C:
		return POWER_DOMAIN_PORT_DDI_C_LANES;
	case PORT_D:
		return POWER_DOMAIN_PORT_DDI_D_LANES;
	case PORT_E:
		return POWER_DOMAIN_PORT_DDI_E_LANES;
	case PORT_F:
		return POWER_DOMAIN_PORT_DDI_F_LANES;
	default:
		MISSING_CASE(port);
		return POWER_DOMAIN_PORT_OTHER;
	}
}

static u64 get_crtc_power_domains(struct drm_crtc *crtc,
				  struct intel_crtc_state *crtc_state)
{
	struct drm_device *dev = crtc->dev;
	struct drm_i915_private *dev_priv = to_i915(dev);
	struct drm_encoder *encoder;
	struct intel_crtc *intel_crtc = to_intel_crtc(crtc);
	enum pipe pipe = intel_crtc->pipe;
	u64 mask;
	enum transcoder transcoder = crtc_state->cpu_transcoder;

	if (!crtc_state->base.active)
		return 0;

	mask = BIT_ULL(POWER_DOMAIN_PIPE(pipe));
	mask |= BIT_ULL(POWER_DOMAIN_TRANSCODER(transcoder));
	if (crtc_state->pch_pfit.enabled ||
	    crtc_state->pch_pfit.force_thru)
		mask |= BIT_ULL(POWER_DOMAIN_PIPE_PANEL_FITTER(pipe));

	drm_for_each_encoder_mask(encoder, dev, crtc_state->base.encoder_mask) {
		struct intel_encoder *intel_encoder = to_intel_encoder(encoder);

		mask |= BIT_ULL(intel_encoder->power_domain);
	}

	if (HAS_DDI(dev_priv) && crtc_state->has_audio)
		mask |= BIT_ULL(POWER_DOMAIN_AUDIO);

	if (crtc_state->shared_dpll)
		mask |= BIT_ULL(POWER_DOMAIN_PLLS);

	return mask;
}

static u64
modeset_get_crtc_power_domains(struct drm_crtc *crtc,
			       struct intel_crtc_state *crtc_state)
{
	struct drm_i915_private *dev_priv = to_i915(crtc->dev);
	struct intel_crtc *intel_crtc = to_intel_crtc(crtc);
	enum intel_display_power_domain domain;
	u64 domains, new_domains, old_domains;

	old_domains = intel_crtc->enabled_power_domains;
	intel_crtc->enabled_power_domains = new_domains =
		get_crtc_power_domains(crtc, crtc_state);

	domains = new_domains & ~old_domains;

	for_each_power_domain(domain, domains)
		intel_display_power_get(dev_priv, domain);

	return old_domains & ~new_domains;
}

static void modeset_put_power_domains(struct drm_i915_private *dev_priv,
				      u64 domains)
{
	enum intel_display_power_domain domain;

	for_each_power_domain(domain, domains)
		intel_display_power_put(dev_priv, domain);
}

static void valleyview_crtc_enable(struct intel_crtc_state *pipe_config,
				   struct drm_atomic_state *old_state)
{
	struct intel_atomic_state *old_intel_state =
		to_intel_atomic_state(old_state);
	struct drm_crtc *crtc = pipe_config->base.crtc;
	struct drm_device *dev = crtc->dev;
	struct drm_i915_private *dev_priv = to_i915(dev);
	struct intel_crtc *intel_crtc = to_intel_crtc(crtc);
	int pipe = intel_crtc->pipe;

	if (WARN_ON(intel_crtc->active))
		return;

	if (intel_crtc_has_dp_encoder(pipe_config))
		intel_dp_set_m_n(intel_crtc, M1_N1);

	intel_set_pipe_timings(pipe_config);
	intel_set_pipe_src_size(pipe_config);

	if (IS_CHERRYVIEW(dev_priv) && pipe == PIPE_B) {
		I915_WRITE(CHV_BLEND(pipe), CHV_BLEND_LEGACY);
		I915_WRITE(CHV_CANVAS(pipe), 0);
	}

	i9xx_set_pipeconf(pipe_config);

	intel_color_set_csc(&pipe_config->base);

	intel_crtc->active = true;

	intel_set_cpu_fifo_underrun_reporting(dev_priv, pipe, true);

	intel_encoders_pre_pll_enable(crtc, pipe_config, old_state);

	if (IS_CHERRYVIEW(dev_priv)) {
		chv_prepare_pll(intel_crtc, pipe_config);
		chv_enable_pll(intel_crtc, pipe_config);
	} else {
		vlv_prepare_pll(intel_crtc, pipe_config);
		vlv_enable_pll(intel_crtc, pipe_config);
	}

	intel_encoders_pre_enable(crtc, pipe_config, old_state);

	i9xx_pfit_enable(pipe_config);

	intel_color_load_luts(&pipe_config->base);

	dev_priv->display.initial_watermarks(old_intel_state,
					     pipe_config);
	intel_enable_pipe(pipe_config);

	assert_vblank_disabled(crtc);
	drm_crtc_vblank_on(crtc);

	intel_encoders_enable(crtc, pipe_config, old_state);
}

static void i9xx_set_pll_dividers(const struct intel_crtc_state *crtc_state)
{
	struct intel_crtc *crtc = to_intel_crtc(crtc_state->base.crtc);
	struct drm_i915_private *dev_priv = to_i915(crtc->base.dev);

	I915_WRITE(FP0(crtc->pipe), crtc_state->dpll_hw_state.fp0);
	I915_WRITE(FP1(crtc->pipe), crtc_state->dpll_hw_state.fp1);
}

static void i9xx_crtc_enable(struct intel_crtc_state *pipe_config,
			     struct drm_atomic_state *old_state)
{
	struct intel_atomic_state *old_intel_state =
		to_intel_atomic_state(old_state);
	struct drm_crtc *crtc = pipe_config->base.crtc;
	struct drm_device *dev = crtc->dev;
	struct drm_i915_private *dev_priv = to_i915(dev);
	struct intel_crtc *intel_crtc = to_intel_crtc(crtc);
	enum pipe pipe = intel_crtc->pipe;

	if (WARN_ON(intel_crtc->active))
		return;

	i9xx_set_pll_dividers(pipe_config);

	if (intel_crtc_has_dp_encoder(pipe_config))
		intel_dp_set_m_n(intel_crtc, M1_N1);

	intel_set_pipe_timings(pipe_config);
	intel_set_pipe_src_size(pipe_config);

	i9xx_set_pipeconf(pipe_config);

	intel_crtc->active = true;

	if (!IS_GEN2(dev_priv))
		intel_set_cpu_fifo_underrun_reporting(dev_priv, pipe, true);

	intel_encoders_pre_enable(crtc, pipe_config, old_state);

	i9xx_enable_pll(intel_crtc, pipe_config);

	i9xx_pfit_enable(pipe_config);

	intel_color_load_luts(&pipe_config->base);

	if (dev_priv->display.initial_watermarks != NULL)
		dev_priv->display.initial_watermarks(old_intel_state,
						     pipe_config);
	else
		intel_update_watermarks(intel_crtc);
	intel_enable_pipe(pipe_config);

	assert_vblank_disabled(crtc);
	drm_crtc_vblank_on(crtc);

	intel_encoders_enable(crtc, pipe_config, old_state);
}

static void i9xx_pfit_disable(const struct intel_crtc_state *old_crtc_state)
{
	struct intel_crtc *crtc = to_intel_crtc(old_crtc_state->base.crtc);
	struct drm_i915_private *dev_priv = to_i915(crtc->base.dev);

	if (!old_crtc_state->gmch_pfit.control)
		return;

	assert_pipe_disabled(dev_priv, crtc->pipe);

	DRM_DEBUG_KMS("disabling pfit, current: 0x%08x\n",
		      I915_READ(PFIT_CONTROL));
	I915_WRITE(PFIT_CONTROL, 0);
}

static void i9xx_crtc_disable(struct intel_crtc_state *old_crtc_state,
			      struct drm_atomic_state *old_state)
{
	struct drm_crtc *crtc = old_crtc_state->base.crtc;
	struct drm_device *dev = crtc->dev;
	struct drm_i915_private *dev_priv = to_i915(dev);
	struct intel_crtc *intel_crtc = to_intel_crtc(crtc);
	int pipe = intel_crtc->pipe;

	/*
	 * On gen2 planes are double buffered but the pipe isn't, so we must
	 * wait for planes to fully turn off before disabling the pipe.
	 */
	if (IS_GEN2(dev_priv))
		intel_wait_for_vblank(dev_priv, pipe);

	intel_encoders_disable(crtc, old_crtc_state, old_state);

	drm_crtc_vblank_off(crtc);
	assert_vblank_disabled(crtc);

	intel_disable_pipe(old_crtc_state);

	i9xx_pfit_disable(old_crtc_state);

	intel_encoders_post_disable(crtc, old_crtc_state, old_state);

	if (!intel_crtc_has_type(old_crtc_state, INTEL_OUTPUT_DSI)) {
		if (IS_CHERRYVIEW(dev_priv))
			chv_disable_pll(dev_priv, pipe);
		else if (IS_VALLEYVIEW(dev_priv))
			vlv_disable_pll(dev_priv, pipe);
		else
			i9xx_disable_pll(old_crtc_state);
	}

	intel_encoders_post_pll_disable(crtc, old_crtc_state, old_state);

	if (!IS_GEN2(dev_priv))
		intel_set_cpu_fifo_underrun_reporting(dev_priv, pipe, false);

	if (!dev_priv->display.initial_watermarks)
		intel_update_watermarks(intel_crtc);

	/* clock the pipe down to 640x480@60 to potentially save power */
	if (IS_I830(dev_priv))
		i830_enable_pipe(dev_priv, pipe);
}

static void intel_crtc_disable_noatomic(struct drm_crtc *crtc,
					struct drm_modeset_acquire_ctx *ctx)
{
	struct intel_encoder *encoder;
	struct intel_crtc *intel_crtc = to_intel_crtc(crtc);
	struct drm_i915_private *dev_priv = to_i915(crtc->dev);
	enum intel_display_power_domain domain;
	struct intel_plane *plane;
	u64 domains;
	struct drm_atomic_state *state;
	struct intel_crtc_state *crtc_state;
	int ret;

	if (!intel_crtc->active)
		return;

	for_each_intel_plane_on_crtc(&dev_priv->drm, intel_crtc, plane) {
		const struct intel_plane_state *plane_state =
			to_intel_plane_state(plane->base.state);

		if (plane_state->base.visible)
			intel_plane_disable_noatomic(intel_crtc, plane);
	}

	state = drm_atomic_state_alloc(crtc->dev);
	if (!state) {
		DRM_DEBUG_KMS("failed to disable [CRTC:%d:%s], out of memory",
			      crtc->base.id, crtc->name);
		return;
	}

	state->acquire_ctx = ctx;

	/* Everything's already locked, -EDEADLK can't happen. */
	crtc_state = intel_atomic_get_crtc_state(state, intel_crtc);
	ret = drm_atomic_add_affected_connectors(state, crtc);

	WARN_ON(IS_ERR(crtc_state) || ret);

	dev_priv->display.crtc_disable(crtc_state, state);

	drm_atomic_state_put(state);

	DRM_DEBUG_KMS("[CRTC:%d:%s] hw state adjusted, was enabled, now disabled\n",
		      crtc->base.id, crtc->name);

	WARN_ON(drm_atomic_set_mode_for_crtc(crtc->state, NULL) < 0);
	crtc->state->active = false;
	intel_crtc->active = false;
	crtc->enabled = false;
	crtc->state->connector_mask = 0;
	crtc->state->encoder_mask = 0;

	for_each_encoder_on_crtc(crtc->dev, crtc, encoder)
		encoder->base.crtc = NULL;

	intel_fbc_disable(intel_crtc);
	intel_update_watermarks(intel_crtc);
	intel_disable_shared_dpll(to_intel_crtc_state(crtc->state));

	domains = intel_crtc->enabled_power_domains;
	for_each_power_domain(domain, domains)
		intel_display_power_put(dev_priv, domain);
	intel_crtc->enabled_power_domains = 0;

	dev_priv->active_crtcs &= ~(1 << intel_crtc->pipe);
	dev_priv->min_cdclk[intel_crtc->pipe] = 0;
	dev_priv->min_voltage_level[intel_crtc->pipe] = 0;
}

/*
 * turn all crtc's off, but do not adjust state
 * This has to be paired with a call to intel_modeset_setup_hw_state.
 */
int intel_display_suspend(struct drm_device *dev)
{
	struct drm_i915_private *dev_priv = to_i915(dev);
	struct drm_atomic_state *state;
	int ret;

	state = drm_atomic_helper_suspend(dev);
	ret = PTR_ERR_OR_ZERO(state);
	if (ret)
		DRM_ERROR("Suspending crtc's failed with %i\n", ret);
	else
		dev_priv->modeset_restore_state = state;
	return ret;
}

void intel_encoder_destroy(struct drm_encoder *encoder)
{
	struct intel_encoder *intel_encoder = to_intel_encoder(encoder);

	drm_encoder_cleanup(encoder);
	kfree(intel_encoder);
}

/* Cross check the actual hw state with our own modeset state tracking (and it's
 * internal consistency). */
static void intel_connector_verify_state(struct drm_crtc_state *crtc_state,
					 struct drm_connector_state *conn_state)
{
	struct intel_connector *connector = to_intel_connector(conn_state->connector);

	DRM_DEBUG_KMS("[CONNECTOR:%d:%s]\n",
		      connector->base.base.id,
		      connector->base.name);

	if (connector->get_hw_state(connector)) {
		struct intel_encoder *encoder = connector->encoder;

		I915_STATE_WARN(!crtc_state,
			 "connector enabled without attached crtc\n");

		if (!crtc_state)
			return;

		I915_STATE_WARN(!crtc_state->active,
		      "connector is active, but attached crtc isn't\n");

		if (!encoder || encoder->type == INTEL_OUTPUT_DP_MST)
			return;

		I915_STATE_WARN(conn_state->best_encoder != &encoder->base,
			"atomic encoder doesn't match attached encoder\n");

		I915_STATE_WARN(conn_state->crtc != encoder->base.crtc,
			"attached encoder crtc differs from connector crtc\n");
	} else {
		I915_STATE_WARN(crtc_state && crtc_state->active,
			"attached crtc is active, but connector isn't\n");
		I915_STATE_WARN(!crtc_state && conn_state->best_encoder,
			"best encoder set without crtc!\n");
	}
}

int intel_connector_init(struct intel_connector *connector)
{
	struct intel_digital_connector_state *conn_state;

	/*
	 * Allocate enough memory to hold intel_digital_connector_state,
	 * This might be a few bytes too many, but for connectors that don't
	 * need it we'll free the state and allocate a smaller one on the first
	 * succesful commit anyway.
	 */
	conn_state = kzalloc(sizeof(*conn_state), GFP_KERNEL);
	if (!conn_state)
		return -ENOMEM;

	__drm_atomic_helper_connector_reset(&connector->base,
					    &conn_state->base);

	return 0;
}

struct intel_connector *intel_connector_alloc(void)
{
	struct intel_connector *connector;

	connector = kzalloc(sizeof *connector, GFP_KERNEL);
	if (!connector)
		return NULL;

	if (intel_connector_init(connector) < 0) {
		kfree(connector);
		return NULL;
	}

	return connector;
}

/*
 * Free the bits allocated by intel_connector_alloc.
 * This should only be used after intel_connector_alloc has returned
 * successfully, and before drm_connector_init returns successfully.
 * Otherwise the destroy callbacks for the connector and the state should
 * take care of proper cleanup/free (see intel_connector_destroy).
 */
void intel_connector_free(struct intel_connector *connector)
{
	kfree(to_intel_digital_connector_state(connector->base.state));
	kfree(connector);
}

/*
 * Connector type independent destroy hook for drm_connector_funcs.
 */
void intel_connector_destroy(struct drm_connector *connector)
{
	struct intel_connector *intel_connector = to_intel_connector(connector);

	kfree(intel_connector->detect_edid);

	if (!IS_ERR_OR_NULL(intel_connector->edid))
		kfree(intel_connector->edid);

	intel_panel_fini(&intel_connector->panel);

	drm_connector_cleanup(connector);
	kfree(connector);
}

/* Simple connector->get_hw_state implementation for encoders that support only
 * one connector and no cloning and hence the encoder state determines the state
 * of the connector. */
bool intel_connector_get_hw_state(struct intel_connector *connector)
{
	enum pipe pipe = 0;
	struct intel_encoder *encoder = connector->encoder;

	return encoder->get_hw_state(encoder, &pipe);
}

static int pipe_required_fdi_lanes(struct intel_crtc_state *crtc_state)
{
	if (crtc_state->base.enable && crtc_state->has_pch_encoder)
		return crtc_state->fdi_lanes;

	return 0;
}

static int ironlake_check_fdi_lanes(struct drm_device *dev, enum pipe pipe,
				     struct intel_crtc_state *pipe_config)
{
	struct drm_i915_private *dev_priv = to_i915(dev);
	struct drm_atomic_state *state = pipe_config->base.state;
	struct intel_crtc *other_crtc;
	struct intel_crtc_state *other_crtc_state;

	DRM_DEBUG_KMS("checking fdi config on pipe %c, lanes %i\n",
		      pipe_name(pipe), pipe_config->fdi_lanes);
	if (pipe_config->fdi_lanes > 4) {
		DRM_DEBUG_KMS("invalid fdi lane config on pipe %c: %i lanes\n",
			      pipe_name(pipe), pipe_config->fdi_lanes);
		return -EINVAL;
	}

	if (IS_HASWELL(dev_priv) || IS_BROADWELL(dev_priv)) {
		if (pipe_config->fdi_lanes > 2) {
			DRM_DEBUG_KMS("only 2 lanes on haswell, required: %i lanes\n",
				      pipe_config->fdi_lanes);
			return -EINVAL;
		} else {
			return 0;
		}
	}

	if (INTEL_INFO(dev_priv)->num_pipes == 2)
		return 0;

	/* Ivybridge 3 pipe is really complicated */
	switch (pipe) {
	case PIPE_A:
		return 0;
	case PIPE_B:
		if (pipe_config->fdi_lanes <= 2)
			return 0;

		other_crtc = intel_get_crtc_for_pipe(dev_priv, PIPE_C);
		other_crtc_state =
			intel_atomic_get_crtc_state(state, other_crtc);
		if (IS_ERR(other_crtc_state))
			return PTR_ERR(other_crtc_state);

		if (pipe_required_fdi_lanes(other_crtc_state) > 0) {
			DRM_DEBUG_KMS("invalid shared fdi lane config on pipe %c: %i lanes\n",
				      pipe_name(pipe), pipe_config->fdi_lanes);
			return -EINVAL;
		}
		return 0;
	case PIPE_C:
		if (pipe_config->fdi_lanes > 2) {
			DRM_DEBUG_KMS("only 2 lanes on pipe %c: required %i lanes\n",
				      pipe_name(pipe), pipe_config->fdi_lanes);
			return -EINVAL;
		}

		other_crtc = intel_get_crtc_for_pipe(dev_priv, PIPE_B);
		other_crtc_state =
			intel_atomic_get_crtc_state(state, other_crtc);
		if (IS_ERR(other_crtc_state))
			return PTR_ERR(other_crtc_state);

		if (pipe_required_fdi_lanes(other_crtc_state) > 2) {
			DRM_DEBUG_KMS("fdi link B uses too many lanes to enable link C\n");
			return -EINVAL;
		}
		return 0;
	default:
		BUG();
	}
}

#define RETRY 1
static int ironlake_fdi_compute_config(struct intel_crtc *intel_crtc,
				       struct intel_crtc_state *pipe_config)
{
	struct drm_device *dev = intel_crtc->base.dev;
	const struct drm_display_mode *adjusted_mode = &pipe_config->base.adjusted_mode;
	int lane, link_bw, fdi_dotclock, ret;
	bool needs_recompute = false;

retry:
	/* FDI is a binary signal running at ~2.7GHz, encoding
	 * each output octet as 10 bits. The actual frequency
	 * is stored as a divider into a 100MHz clock, and the
	 * mode pixel clock is stored in units of 1KHz.
	 * Hence the bw of each lane in terms of the mode signal
	 * is:
	 */
	link_bw = intel_fdi_link_freq(to_i915(dev), pipe_config);

	fdi_dotclock = adjusted_mode->crtc_clock;

	lane = ironlake_get_lanes_required(fdi_dotclock, link_bw,
					   pipe_config->pipe_bpp);

	pipe_config->fdi_lanes = lane;

	intel_link_compute_m_n(pipe_config->pipe_bpp, lane, fdi_dotclock,
			       link_bw, &pipe_config->fdi_m_n, false);

	ret = ironlake_check_fdi_lanes(dev, intel_crtc->pipe, pipe_config);
	if (ret == -EINVAL && pipe_config->pipe_bpp > 6*3) {
		pipe_config->pipe_bpp -= 2*3;
		DRM_DEBUG_KMS("fdi link bw constraint, reducing pipe bpp to %i\n",
			      pipe_config->pipe_bpp);
		needs_recompute = true;
		pipe_config->bw_constrained = true;

		goto retry;
	}

	if (needs_recompute)
		return RETRY;

	return ret;
}

bool hsw_crtc_state_ips_capable(const struct intel_crtc_state *crtc_state)
{
	struct intel_crtc *crtc = to_intel_crtc(crtc_state->base.crtc);
	struct drm_i915_private *dev_priv = to_i915(crtc->base.dev);

	/* IPS only exists on ULT machines and is tied to pipe A. */
	if (!hsw_crtc_supports_ips(crtc))
		return false;

	if (!i915_modparams.enable_ips)
		return false;

	if (crtc_state->pipe_bpp > 24)
		return false;

	/*
	 * We compare against max which means we must take
	 * the increased cdclk requirement into account when
	 * calculating the new cdclk.
	 *
	 * Should measure whether using a lower cdclk w/o IPS
	 */
	if (IS_BROADWELL(dev_priv) &&
	    crtc_state->pixel_rate > dev_priv->max_cdclk_freq * 95 / 100)
		return false;

	return true;
}

static bool hsw_compute_ips_config(struct intel_crtc_state *crtc_state)
{
	struct drm_i915_private *dev_priv =
		to_i915(crtc_state->base.crtc->dev);
	struct intel_atomic_state *intel_state =
		to_intel_atomic_state(crtc_state->base.state);

	if (!hsw_crtc_state_ips_capable(crtc_state))
		return false;

	if (crtc_state->ips_force_disable)
		return false;

	/* IPS should be fine as long as at least one plane is enabled. */
	if (!(crtc_state->active_planes & ~BIT(PLANE_CURSOR)))
		return false;

	/* pixel rate mustn't exceed 95% of cdclk with IPS on BDW */
	if (IS_BROADWELL(dev_priv) &&
	    crtc_state->pixel_rate > intel_state->cdclk.logical.cdclk * 95 / 100)
		return false;

	return true;
}

static bool intel_crtc_supports_double_wide(const struct intel_crtc *crtc)
{
	const struct drm_i915_private *dev_priv = to_i915(crtc->base.dev);

	/* GDG double wide on either pipe, otherwise pipe A only */
	return INTEL_GEN(dev_priv) < 4 &&
		(crtc->pipe == PIPE_A || IS_I915G(dev_priv));
}

static uint32_t ilk_pipe_pixel_rate(const struct intel_crtc_state *pipe_config)
{
	uint32_t pixel_rate;

	pixel_rate = pipe_config->base.adjusted_mode.crtc_clock;

	/*
	 * We only use IF-ID interlacing. If we ever use
	 * PF-ID we'll need to adjust the pixel_rate here.
	 */

	if (pipe_config->pch_pfit.enabled) {
		uint64_t pipe_w, pipe_h, pfit_w, pfit_h;
		uint32_t pfit_size = pipe_config->pch_pfit.size;

		pipe_w = pipe_config->pipe_src_w;
		pipe_h = pipe_config->pipe_src_h;

		pfit_w = (pfit_size >> 16) & 0xFFFF;
		pfit_h = pfit_size & 0xFFFF;
		if (pipe_w < pfit_w)
			pipe_w = pfit_w;
		if (pipe_h < pfit_h)
			pipe_h = pfit_h;

		if (WARN_ON(!pfit_w || !pfit_h))
			return pixel_rate;

		pixel_rate = div_u64((uint64_t) pixel_rate * pipe_w * pipe_h,
				     pfit_w * pfit_h);
	}

	return pixel_rate;
}

static void intel_crtc_compute_pixel_rate(struct intel_crtc_state *crtc_state)
{
	struct drm_i915_private *dev_priv = to_i915(crtc_state->base.crtc->dev);

	if (HAS_GMCH_DISPLAY(dev_priv))
		/* FIXME calculate proper pipe pixel rate for GMCH pfit */
		crtc_state->pixel_rate =
			crtc_state->base.adjusted_mode.crtc_clock;
	else
		crtc_state->pixel_rate =
			ilk_pipe_pixel_rate(crtc_state);
}

static int intel_crtc_compute_config(struct intel_crtc *crtc,
				     struct intel_crtc_state *pipe_config)
{
	struct drm_device *dev = crtc->base.dev;
	struct drm_i915_private *dev_priv = to_i915(dev);
	const struct drm_display_mode *adjusted_mode = &pipe_config->base.adjusted_mode;
	int clock_limit = dev_priv->max_dotclk_freq;

	if (INTEL_GEN(dev_priv) < 4) {
		clock_limit = dev_priv->max_cdclk_freq * 9 / 10;

		/*
		 * Enable double wide mode when the dot clock
		 * is > 90% of the (display) core speed.
		 */
		if (intel_crtc_supports_double_wide(crtc) &&
		    adjusted_mode->crtc_clock > clock_limit) {
			clock_limit = dev_priv->max_dotclk_freq;
			pipe_config->double_wide = true;
		}
	}

	if (adjusted_mode->crtc_clock > clock_limit) {
		DRM_DEBUG_KMS("requested pixel clock (%d kHz) too high (max: %d kHz, double wide: %s)\n",
			      adjusted_mode->crtc_clock, clock_limit,
			      yesno(pipe_config->double_wide));
		return -EINVAL;
	}

	if (pipe_config->ycbcr420 && pipe_config->base.ctm) {
		/*
		 * There is only one pipe CSC unit per pipe, and we need that
		 * for output conversion from RGB->YCBCR. So if CTM is already
		 * applied we can't support YCBCR420 output.
		 */
		DRM_DEBUG_KMS("YCBCR420 and CTM together are not possible\n");
		return -EINVAL;
	}

	/*
	 * Pipe horizontal size must be even in:
	 * - DVO ganged mode
	 * - LVDS dual channel mode
	 * - Double wide pipe
	 */
	if (pipe_config->pipe_src_w & 1) {
		if (pipe_config->double_wide) {
			DRM_DEBUG_KMS("Odd pipe source width not supported with double wide pipe\n");
			return -EINVAL;
		}

		if (intel_crtc_has_type(pipe_config, INTEL_OUTPUT_LVDS) &&
		    intel_is_dual_link_lvds(dev)) {
			DRM_DEBUG_KMS("Odd pipe source width not supported with dual link LVDS\n");
			return -EINVAL;
		}
	}

	/* Cantiga+ cannot handle modes with a hsync front porch of 0.
	 * WaPruneModeWithIncorrectHsyncOffset:ctg,elk,ilk,snb,ivb,vlv,hsw.
	 */
	if ((INTEL_GEN(dev_priv) > 4 || IS_G4X(dev_priv)) &&
		adjusted_mode->crtc_hsync_start == adjusted_mode->crtc_hdisplay)
		return -EINVAL;

	intel_crtc_compute_pixel_rate(pipe_config);

	if (pipe_config->has_pch_encoder)
		return ironlake_fdi_compute_config(crtc, pipe_config);

	return 0;
}

static void
intel_reduce_m_n_ratio(uint32_t *num, uint32_t *den)
{
	while (*num > DATA_LINK_M_N_MASK ||
	       *den > DATA_LINK_M_N_MASK) {
		*num >>= 1;
		*den >>= 1;
	}
}

static void compute_m_n(unsigned int m, unsigned int n,
			uint32_t *ret_m, uint32_t *ret_n,
			bool constant_n)
{
	/*
	 * Several DP dongles in particular seem to be fussy about
	 * too large link M/N values. Give N value as 0x8000 that
	 * should be acceptable by specific devices. 0x8000 is the
	 * specified fixed N value for asynchronous clock mode,
	 * which the devices expect also in synchronous clock mode.
	 */
	if (constant_n)
		*ret_n = 0x8000;
	else
		*ret_n = min_t(unsigned int, roundup_pow_of_two(n), DATA_LINK_N_MAX);

	*ret_m = div_u64((uint64_t) m * *ret_n, n);
	intel_reduce_m_n_ratio(ret_m, ret_n);
}

void
intel_link_compute_m_n(int bits_per_pixel, int nlanes,
		       int pixel_clock, int link_clock,
		       struct intel_link_m_n *m_n,
		       bool constant_n)
{
	m_n->tu = 64;

	compute_m_n(bits_per_pixel * pixel_clock,
		    link_clock * nlanes * 8,
		    &m_n->gmch_m, &m_n->gmch_n,
		    constant_n);

	compute_m_n(pixel_clock, link_clock,
		    &m_n->link_m, &m_n->link_n,
		    constant_n);
}

static inline bool intel_panel_use_ssc(struct drm_i915_private *dev_priv)
{
	if (i915_modparams.panel_use_ssc >= 0)
		return i915_modparams.panel_use_ssc != 0;
	return dev_priv->vbt.lvds_use_ssc
		&& !(dev_priv->quirks & QUIRK_LVDS_SSC_DISABLE);
}

static uint32_t pnv_dpll_compute_fp(struct dpll *dpll)
{
	return (1 << dpll->n) << 16 | dpll->m2;
}

static uint32_t i9xx_dpll_compute_fp(struct dpll *dpll)
{
	return dpll->n << 16 | dpll->m1 << 8 | dpll->m2;
}

static void i9xx_update_pll_dividers(struct intel_crtc *crtc,
				     struct intel_crtc_state *crtc_state,
				     struct dpll *reduced_clock)
{
	struct drm_i915_private *dev_priv = to_i915(crtc->base.dev);
	u32 fp, fp2 = 0;

	if (IS_PINEVIEW(dev_priv)) {
		fp = pnv_dpll_compute_fp(&crtc_state->dpll);
		if (reduced_clock)
			fp2 = pnv_dpll_compute_fp(reduced_clock);
	} else {
		fp = i9xx_dpll_compute_fp(&crtc_state->dpll);
		if (reduced_clock)
			fp2 = i9xx_dpll_compute_fp(reduced_clock);
	}

	crtc_state->dpll_hw_state.fp0 = fp;

	if (intel_crtc_has_type(crtc_state, INTEL_OUTPUT_LVDS) &&
	    reduced_clock) {
		crtc_state->dpll_hw_state.fp1 = fp2;
	} else {
		crtc_state->dpll_hw_state.fp1 = fp;
	}
}

static void vlv_pllb_recal_opamp(struct drm_i915_private *dev_priv, enum pipe
		pipe)
{
	u32 reg_val;

	/*
	 * PLLB opamp always calibrates to max value of 0x3f, force enable it
	 * and set it to a reasonable value instead.
	 */
	reg_val = vlv_dpio_read(dev_priv, pipe, VLV_PLL_DW9(1));
	reg_val &= 0xffffff00;
	reg_val |= 0x00000030;
	vlv_dpio_write(dev_priv, pipe, VLV_PLL_DW9(1), reg_val);

	reg_val = vlv_dpio_read(dev_priv, pipe, VLV_REF_DW13);
	reg_val &= 0x00ffffff;
	reg_val |= 0x8c000000;
	vlv_dpio_write(dev_priv, pipe, VLV_REF_DW13, reg_val);

	reg_val = vlv_dpio_read(dev_priv, pipe, VLV_PLL_DW9(1));
	reg_val &= 0xffffff00;
	vlv_dpio_write(dev_priv, pipe, VLV_PLL_DW9(1), reg_val);

	reg_val = vlv_dpio_read(dev_priv, pipe, VLV_REF_DW13);
	reg_val &= 0x00ffffff;
	reg_val |= 0xb0000000;
	vlv_dpio_write(dev_priv, pipe, VLV_REF_DW13, reg_val);
}

static void intel_pch_transcoder_set_m_n(struct intel_crtc *crtc,
					 struct intel_link_m_n *m_n)
{
	struct drm_device *dev = crtc->base.dev;
	struct drm_i915_private *dev_priv = to_i915(dev);
	int pipe = crtc->pipe;

	I915_WRITE(PCH_TRANS_DATA_M1(pipe), TU_SIZE(m_n->tu) | m_n->gmch_m);
	I915_WRITE(PCH_TRANS_DATA_N1(pipe), m_n->gmch_n);
	I915_WRITE(PCH_TRANS_LINK_M1(pipe), m_n->link_m);
	I915_WRITE(PCH_TRANS_LINK_N1(pipe), m_n->link_n);
}

static void intel_cpu_transcoder_set_m_n(struct intel_crtc *crtc,
					 struct intel_link_m_n *m_n,
					 struct intel_link_m_n *m2_n2)
{
	struct drm_i915_private *dev_priv = to_i915(crtc->base.dev);
	int pipe = crtc->pipe;
	enum transcoder transcoder = crtc->config->cpu_transcoder;

	if (INTEL_GEN(dev_priv) >= 5) {
		I915_WRITE(PIPE_DATA_M1(transcoder), TU_SIZE(m_n->tu) | m_n->gmch_m);
		I915_WRITE(PIPE_DATA_N1(transcoder), m_n->gmch_n);
		I915_WRITE(PIPE_LINK_M1(transcoder), m_n->link_m);
		I915_WRITE(PIPE_LINK_N1(transcoder), m_n->link_n);
		/* M2_N2 registers to be set only for gen < 8 (M2_N2 available
		 * for gen < 8) and if DRRS is supported (to make sure the
		 * registers are not unnecessarily accessed).
		 */
		if (m2_n2 && (IS_CHERRYVIEW(dev_priv) ||
		    INTEL_GEN(dev_priv) < 8) && crtc->config->has_drrs) {
			I915_WRITE(PIPE_DATA_M2(transcoder),
					TU_SIZE(m2_n2->tu) | m2_n2->gmch_m);
			I915_WRITE(PIPE_DATA_N2(transcoder), m2_n2->gmch_n);
			I915_WRITE(PIPE_LINK_M2(transcoder), m2_n2->link_m);
			I915_WRITE(PIPE_LINK_N2(transcoder), m2_n2->link_n);
		}
	} else {
		I915_WRITE(PIPE_DATA_M_G4X(pipe), TU_SIZE(m_n->tu) | m_n->gmch_m);
		I915_WRITE(PIPE_DATA_N_G4X(pipe), m_n->gmch_n);
		I915_WRITE(PIPE_LINK_M_G4X(pipe), m_n->link_m);
		I915_WRITE(PIPE_LINK_N_G4X(pipe), m_n->link_n);
	}
}

void intel_dp_set_m_n(struct intel_crtc *crtc, enum link_m_n_set m_n)
{
	struct intel_link_m_n *dp_m_n, *dp_m2_n2 = NULL;

	if (m_n == M1_N1) {
		dp_m_n = &crtc->config->dp_m_n;
		dp_m2_n2 = &crtc->config->dp_m2_n2;
	} else if (m_n == M2_N2) {

		/*
		 * M2_N2 registers are not supported. Hence m2_n2 divider value
		 * needs to be programmed into M1_N1.
		 */
		dp_m_n = &crtc->config->dp_m2_n2;
	} else {
		DRM_ERROR("Unsupported divider value\n");
		return;
	}

	if (crtc->config->has_pch_encoder)
		intel_pch_transcoder_set_m_n(crtc, &crtc->config->dp_m_n);
	else
		intel_cpu_transcoder_set_m_n(crtc, dp_m_n, dp_m2_n2);
}

static void vlv_compute_dpll(struct intel_crtc *crtc,
			     struct intel_crtc_state *pipe_config)
{
	pipe_config->dpll_hw_state.dpll = DPLL_INTEGRATED_REF_CLK_VLV |
		DPLL_REF_CLK_ENABLE_VLV | DPLL_VGA_MODE_DIS;
	if (crtc->pipe != PIPE_A)
		pipe_config->dpll_hw_state.dpll |= DPLL_INTEGRATED_CRI_CLK_VLV;

	/* DPLL not used with DSI, but still need the rest set up */
	if (!intel_crtc_has_type(pipe_config, INTEL_OUTPUT_DSI))
		pipe_config->dpll_hw_state.dpll |= DPLL_VCO_ENABLE |
			DPLL_EXT_BUFFER_ENABLE_VLV;

	pipe_config->dpll_hw_state.dpll_md =
		(pipe_config->pixel_multiplier - 1) << DPLL_MD_UDI_MULTIPLIER_SHIFT;
}

static void chv_compute_dpll(struct intel_crtc *crtc,
			     struct intel_crtc_state *pipe_config)
{
	pipe_config->dpll_hw_state.dpll = DPLL_SSC_REF_CLK_CHV |
		DPLL_REF_CLK_ENABLE_VLV | DPLL_VGA_MODE_DIS;
	if (crtc->pipe != PIPE_A)
		pipe_config->dpll_hw_state.dpll |= DPLL_INTEGRATED_CRI_CLK_VLV;

	/* DPLL not used with DSI, but still need the rest set up */
	if (!intel_crtc_has_type(pipe_config, INTEL_OUTPUT_DSI))
		pipe_config->dpll_hw_state.dpll |= DPLL_VCO_ENABLE;

	pipe_config->dpll_hw_state.dpll_md =
		(pipe_config->pixel_multiplier - 1) << DPLL_MD_UDI_MULTIPLIER_SHIFT;
}

static void vlv_prepare_pll(struct intel_crtc *crtc,
			    const struct intel_crtc_state *pipe_config)
{
	struct drm_device *dev = crtc->base.dev;
	struct drm_i915_private *dev_priv = to_i915(dev);
	enum pipe pipe = crtc->pipe;
	u32 mdiv;
	u32 bestn, bestm1, bestm2, bestp1, bestp2;
	u32 coreclk, reg_val;

	/* Enable Refclk */
	I915_WRITE(DPLL(pipe),
		   pipe_config->dpll_hw_state.dpll &
		   ~(DPLL_VCO_ENABLE | DPLL_EXT_BUFFER_ENABLE_VLV));

	/* No need to actually set up the DPLL with DSI */
	if ((pipe_config->dpll_hw_state.dpll & DPLL_VCO_ENABLE) == 0)
		return;

	mutex_lock(&dev_priv->sb_lock);

	bestn = pipe_config->dpll.n;
	bestm1 = pipe_config->dpll.m1;
	bestm2 = pipe_config->dpll.m2;
	bestp1 = pipe_config->dpll.p1;
	bestp2 = pipe_config->dpll.p2;

	/* See eDP HDMI DPIO driver vbios notes doc */

	/* PLL B needs special handling */
	if (pipe == PIPE_B)
		vlv_pllb_recal_opamp(dev_priv, pipe);

	/* Set up Tx target for periodic Rcomp update */
	vlv_dpio_write(dev_priv, pipe, VLV_PLL_DW9_BCAST, 0x0100000f);

	/* Disable target IRef on PLL */
	reg_val = vlv_dpio_read(dev_priv, pipe, VLV_PLL_DW8(pipe));
	reg_val &= 0x00ffffff;
	vlv_dpio_write(dev_priv, pipe, VLV_PLL_DW8(pipe), reg_val);

	/* Disable fast lock */
	vlv_dpio_write(dev_priv, pipe, VLV_CMN_DW0, 0x610);

	/* Set idtafcrecal before PLL is enabled */
	mdiv = ((bestm1 << DPIO_M1DIV_SHIFT) | (bestm2 & DPIO_M2DIV_MASK));
	mdiv |= ((bestp1 << DPIO_P1_SHIFT) | (bestp2 << DPIO_P2_SHIFT));
	mdiv |= ((bestn << DPIO_N_SHIFT));
	mdiv |= (1 << DPIO_K_SHIFT);

	/*
	 * Post divider depends on pixel clock rate, DAC vs digital (and LVDS,
	 * but we don't support that).
	 * Note: don't use the DAC post divider as it seems unstable.
	 */
	mdiv |= (DPIO_POST_DIV_HDMIDP << DPIO_POST_DIV_SHIFT);
	vlv_dpio_write(dev_priv, pipe, VLV_PLL_DW3(pipe), mdiv);

	mdiv |= DPIO_ENABLE_CALIBRATION;
	vlv_dpio_write(dev_priv, pipe, VLV_PLL_DW3(pipe), mdiv);

	/* Set HBR and RBR LPF coefficients */
	if (pipe_config->port_clock == 162000 ||
	    intel_crtc_has_type(crtc->config, INTEL_OUTPUT_ANALOG) ||
	    intel_crtc_has_type(crtc->config, INTEL_OUTPUT_HDMI))
		vlv_dpio_write(dev_priv, pipe, VLV_PLL_DW10(pipe),
				 0x009f0003);
	else
		vlv_dpio_write(dev_priv, pipe, VLV_PLL_DW10(pipe),
				 0x00d0000f);

	if (intel_crtc_has_dp_encoder(pipe_config)) {
		/* Use SSC source */
		if (pipe == PIPE_A)
			vlv_dpio_write(dev_priv, pipe, VLV_PLL_DW5(pipe),
					 0x0df40000);
		else
			vlv_dpio_write(dev_priv, pipe, VLV_PLL_DW5(pipe),
					 0x0df70000);
	} else { /* HDMI or VGA */
		/* Use bend source */
		if (pipe == PIPE_A)
			vlv_dpio_write(dev_priv, pipe, VLV_PLL_DW5(pipe),
					 0x0df70000);
		else
			vlv_dpio_write(dev_priv, pipe, VLV_PLL_DW5(pipe),
					 0x0df40000);
	}

	coreclk = vlv_dpio_read(dev_priv, pipe, VLV_PLL_DW7(pipe));
	coreclk = (coreclk & 0x0000ff00) | 0x01c00000;
	if (intel_crtc_has_dp_encoder(crtc->config))
		coreclk |= 0x01000000;
	vlv_dpio_write(dev_priv, pipe, VLV_PLL_DW7(pipe), coreclk);

	vlv_dpio_write(dev_priv, pipe, VLV_PLL_DW11(pipe), 0x87871000);
	mutex_unlock(&dev_priv->sb_lock);
}

static void chv_prepare_pll(struct intel_crtc *crtc,
			    const struct intel_crtc_state *pipe_config)
{
	struct drm_device *dev = crtc->base.dev;
	struct drm_i915_private *dev_priv = to_i915(dev);
	enum pipe pipe = crtc->pipe;
	enum dpio_channel port = vlv_pipe_to_channel(pipe);
	u32 loopfilter, tribuf_calcntr;
	u32 bestn, bestm1, bestm2, bestp1, bestp2, bestm2_frac;
	u32 dpio_val;
	int vco;

	/* Enable Refclk and SSC */
	I915_WRITE(DPLL(pipe),
		   pipe_config->dpll_hw_state.dpll & ~DPLL_VCO_ENABLE);

	/* No need to actually set up the DPLL with DSI */
	if ((pipe_config->dpll_hw_state.dpll & DPLL_VCO_ENABLE) == 0)
		return;

	bestn = pipe_config->dpll.n;
	bestm2_frac = pipe_config->dpll.m2 & 0x3fffff;
	bestm1 = pipe_config->dpll.m1;
	bestm2 = pipe_config->dpll.m2 >> 22;
	bestp1 = pipe_config->dpll.p1;
	bestp2 = pipe_config->dpll.p2;
	vco = pipe_config->dpll.vco;
	dpio_val = 0;
	loopfilter = 0;

	mutex_lock(&dev_priv->sb_lock);

	/* p1 and p2 divider */
	vlv_dpio_write(dev_priv, pipe, CHV_CMN_DW13(port),
			5 << DPIO_CHV_S1_DIV_SHIFT |
			bestp1 << DPIO_CHV_P1_DIV_SHIFT |
			bestp2 << DPIO_CHV_P2_DIV_SHIFT |
			1 << DPIO_CHV_K_DIV_SHIFT);

	/* Feedback post-divider - m2 */
	vlv_dpio_write(dev_priv, pipe, CHV_PLL_DW0(port), bestm2);

	/* Feedback refclk divider - n and m1 */
	vlv_dpio_write(dev_priv, pipe, CHV_PLL_DW1(port),
			DPIO_CHV_M1_DIV_BY_2 |
			1 << DPIO_CHV_N_DIV_SHIFT);

	/* M2 fraction division */
	vlv_dpio_write(dev_priv, pipe, CHV_PLL_DW2(port), bestm2_frac);

	/* M2 fraction division enable */
	dpio_val = vlv_dpio_read(dev_priv, pipe, CHV_PLL_DW3(port));
	dpio_val &= ~(DPIO_CHV_FEEDFWD_GAIN_MASK | DPIO_CHV_FRAC_DIV_EN);
	dpio_val |= (2 << DPIO_CHV_FEEDFWD_GAIN_SHIFT);
	if (bestm2_frac)
		dpio_val |= DPIO_CHV_FRAC_DIV_EN;
	vlv_dpio_write(dev_priv, pipe, CHV_PLL_DW3(port), dpio_val);

	/* Program digital lock detect threshold */
	dpio_val = vlv_dpio_read(dev_priv, pipe, CHV_PLL_DW9(port));
	dpio_val &= ~(DPIO_CHV_INT_LOCK_THRESHOLD_MASK |
					DPIO_CHV_INT_LOCK_THRESHOLD_SEL_COARSE);
	dpio_val |= (0x5 << DPIO_CHV_INT_LOCK_THRESHOLD_SHIFT);
	if (!bestm2_frac)
		dpio_val |= DPIO_CHV_INT_LOCK_THRESHOLD_SEL_COARSE;
	vlv_dpio_write(dev_priv, pipe, CHV_PLL_DW9(port), dpio_val);

	/* Loop filter */
	if (vco == 5400000) {
		loopfilter |= (0x3 << DPIO_CHV_PROP_COEFF_SHIFT);
		loopfilter |= (0x8 << DPIO_CHV_INT_COEFF_SHIFT);
		loopfilter |= (0x1 << DPIO_CHV_GAIN_CTRL_SHIFT);
		tribuf_calcntr = 0x9;
	} else if (vco <= 6200000) {
		loopfilter |= (0x5 << DPIO_CHV_PROP_COEFF_SHIFT);
		loopfilter |= (0xB << DPIO_CHV_INT_COEFF_SHIFT);
		loopfilter |= (0x3 << DPIO_CHV_GAIN_CTRL_SHIFT);
		tribuf_calcntr = 0x9;
	} else if (vco <= 6480000) {
		loopfilter |= (0x4 << DPIO_CHV_PROP_COEFF_SHIFT);
		loopfilter |= (0x9 << DPIO_CHV_INT_COEFF_SHIFT);
		loopfilter |= (0x3 << DPIO_CHV_GAIN_CTRL_SHIFT);
		tribuf_calcntr = 0x8;
	} else {
		/* Not supported. Apply the same limits as in the max case */
		loopfilter |= (0x4 << DPIO_CHV_PROP_COEFF_SHIFT);
		loopfilter |= (0x9 << DPIO_CHV_INT_COEFF_SHIFT);
		loopfilter |= (0x3 << DPIO_CHV_GAIN_CTRL_SHIFT);
		tribuf_calcntr = 0;
	}
	vlv_dpio_write(dev_priv, pipe, CHV_PLL_DW6(port), loopfilter);

	dpio_val = vlv_dpio_read(dev_priv, pipe, CHV_PLL_DW8(port));
	dpio_val &= ~DPIO_CHV_TDC_TARGET_CNT_MASK;
	dpio_val |= (tribuf_calcntr << DPIO_CHV_TDC_TARGET_CNT_SHIFT);
	vlv_dpio_write(dev_priv, pipe, CHV_PLL_DW8(port), dpio_val);

	/* AFC Recal */
	vlv_dpio_write(dev_priv, pipe, CHV_CMN_DW14(port),
			vlv_dpio_read(dev_priv, pipe, CHV_CMN_DW14(port)) |
			DPIO_AFC_RECAL);

	mutex_unlock(&dev_priv->sb_lock);
}

/**
 * vlv_force_pll_on - forcibly enable just the PLL
 * @dev_priv: i915 private structure
 * @pipe: pipe PLL to enable
 * @dpll: PLL configuration
 *
 * Enable the PLL for @pipe using the supplied @dpll config. To be used
 * in cases where we need the PLL enabled even when @pipe is not going to
 * be enabled.
 */
int vlv_force_pll_on(struct drm_i915_private *dev_priv, enum pipe pipe,
		     const struct dpll *dpll)
{
	struct intel_crtc *crtc = intel_get_crtc_for_pipe(dev_priv, pipe);
	struct intel_crtc_state *pipe_config;

	pipe_config = kzalloc(sizeof(*pipe_config), GFP_KERNEL);
	if (!pipe_config)
		return -ENOMEM;

	pipe_config->base.crtc = &crtc->base;
	pipe_config->pixel_multiplier = 1;
	pipe_config->dpll = *dpll;

	if (IS_CHERRYVIEW(dev_priv)) {
		chv_compute_dpll(crtc, pipe_config);
		chv_prepare_pll(crtc, pipe_config);
		chv_enable_pll(crtc, pipe_config);
	} else {
		vlv_compute_dpll(crtc, pipe_config);
		vlv_prepare_pll(crtc, pipe_config);
		vlv_enable_pll(crtc, pipe_config);
	}

	kfree(pipe_config);

	return 0;
}

/**
 * vlv_force_pll_off - forcibly disable just the PLL
 * @dev_priv: i915 private structure
 * @pipe: pipe PLL to disable
 *
 * Disable the PLL for @pipe. To be used in cases where we need
 * the PLL enabled even when @pipe is not going to be enabled.
 */
void vlv_force_pll_off(struct drm_i915_private *dev_priv, enum pipe pipe)
{
	if (IS_CHERRYVIEW(dev_priv))
		chv_disable_pll(dev_priv, pipe);
	else
		vlv_disable_pll(dev_priv, pipe);
}

static void i9xx_compute_dpll(struct intel_crtc *crtc,
			      struct intel_crtc_state *crtc_state,
			      struct dpll *reduced_clock)
{
	struct drm_i915_private *dev_priv = to_i915(crtc->base.dev);
	u32 dpll;
	struct dpll *clock = &crtc_state->dpll;

	i9xx_update_pll_dividers(crtc, crtc_state, reduced_clock);

	dpll = DPLL_VGA_MODE_DIS;

	if (intel_crtc_has_type(crtc_state, INTEL_OUTPUT_LVDS))
		dpll |= DPLLB_MODE_LVDS;
	else
		dpll |= DPLLB_MODE_DAC_SERIAL;

	if (IS_I945G(dev_priv) || IS_I945GM(dev_priv) ||
	    IS_G33(dev_priv) || IS_PINEVIEW(dev_priv)) {
		dpll |= (crtc_state->pixel_multiplier - 1)
			<< SDVO_MULTIPLIER_SHIFT_HIRES;
	}

	if (intel_crtc_has_type(crtc_state, INTEL_OUTPUT_SDVO) ||
	    intel_crtc_has_type(crtc_state, INTEL_OUTPUT_HDMI))
		dpll |= DPLL_SDVO_HIGH_SPEED;

	if (intel_crtc_has_dp_encoder(crtc_state))
		dpll |= DPLL_SDVO_HIGH_SPEED;

	/* compute bitmask from p1 value */
	if (IS_PINEVIEW(dev_priv))
		dpll |= (1 << (clock->p1 - 1)) << DPLL_FPA01_P1_POST_DIV_SHIFT_PINEVIEW;
	else {
		dpll |= (1 << (clock->p1 - 1)) << DPLL_FPA01_P1_POST_DIV_SHIFT;
		if (IS_G4X(dev_priv) && reduced_clock)
			dpll |= (1 << (reduced_clock->p1 - 1)) << DPLL_FPA1_P1_POST_DIV_SHIFT;
	}
	switch (clock->p2) {
	case 5:
		dpll |= DPLL_DAC_SERIAL_P2_CLOCK_DIV_5;
		break;
	case 7:
		dpll |= DPLLB_LVDS_P2_CLOCK_DIV_7;
		break;
	case 10:
		dpll |= DPLL_DAC_SERIAL_P2_CLOCK_DIV_10;
		break;
	case 14:
		dpll |= DPLLB_LVDS_P2_CLOCK_DIV_14;
		break;
	}
	if (INTEL_GEN(dev_priv) >= 4)
		dpll |= (6 << PLL_LOAD_PULSE_PHASE_SHIFT);

	if (crtc_state->sdvo_tv_clock)
		dpll |= PLL_REF_INPUT_TVCLKINBC;
	else if (intel_crtc_has_type(crtc_state, INTEL_OUTPUT_LVDS) &&
		 intel_panel_use_ssc(dev_priv))
		dpll |= PLLB_REF_INPUT_SPREADSPECTRUMIN;
	else
		dpll |= PLL_REF_INPUT_DREFCLK;

	dpll |= DPLL_VCO_ENABLE;
	crtc_state->dpll_hw_state.dpll = dpll;

	if (INTEL_GEN(dev_priv) >= 4) {
		u32 dpll_md = (crtc_state->pixel_multiplier - 1)
			<< DPLL_MD_UDI_MULTIPLIER_SHIFT;
		crtc_state->dpll_hw_state.dpll_md = dpll_md;
	}
}

static void i8xx_compute_dpll(struct intel_crtc *crtc,
			      struct intel_crtc_state *crtc_state,
			      struct dpll *reduced_clock)
{
	struct drm_device *dev = crtc->base.dev;
	struct drm_i915_private *dev_priv = to_i915(dev);
	u32 dpll;
	struct dpll *clock = &crtc_state->dpll;

	i9xx_update_pll_dividers(crtc, crtc_state, reduced_clock);

	dpll = DPLL_VGA_MODE_DIS;

	if (intel_crtc_has_type(crtc_state, INTEL_OUTPUT_LVDS)) {
		dpll |= (1 << (clock->p1 - 1)) << DPLL_FPA01_P1_POST_DIV_SHIFT;
	} else {
		if (clock->p1 == 2)
			dpll |= PLL_P1_DIVIDE_BY_TWO;
		else
			dpll |= (clock->p1 - 2) << DPLL_FPA01_P1_POST_DIV_SHIFT;
		if (clock->p2 == 4)
			dpll |= PLL_P2_DIVIDE_BY_4;
	}

	if (!IS_I830(dev_priv) &&
	    intel_crtc_has_type(crtc_state, INTEL_OUTPUT_DVO))
		dpll |= DPLL_DVO_2X_MODE;

	if (intel_crtc_has_type(crtc_state, INTEL_OUTPUT_LVDS) &&
	    intel_panel_use_ssc(dev_priv))
		dpll |= PLLB_REF_INPUT_SPREADSPECTRUMIN;
	else
		dpll |= PLL_REF_INPUT_DREFCLK;

	dpll |= DPLL_VCO_ENABLE;
	crtc_state->dpll_hw_state.dpll = dpll;
}

static void intel_set_pipe_timings(const struct intel_crtc_state *crtc_state)
{
	struct intel_crtc *crtc = to_intel_crtc(crtc_state->base.crtc);
	struct drm_i915_private *dev_priv = to_i915(crtc->base.dev);
	enum pipe pipe = crtc->pipe;
	enum transcoder cpu_transcoder = crtc_state->cpu_transcoder;
	const struct drm_display_mode *adjusted_mode = &crtc_state->base.adjusted_mode;
	uint32_t crtc_vtotal, crtc_vblank_end;
	int vsyncshift = 0;

	/* We need to be careful not to changed the adjusted mode, for otherwise
	 * the hw state checker will get angry at the mismatch. */
	crtc_vtotal = adjusted_mode->crtc_vtotal;
	crtc_vblank_end = adjusted_mode->crtc_vblank_end;

	if (adjusted_mode->flags & DRM_MODE_FLAG_INTERLACE) {
		/* the chip adds 2 halflines automatically */
		crtc_vtotal -= 1;
		crtc_vblank_end -= 1;

		if (intel_crtc_has_type(crtc_state, INTEL_OUTPUT_SDVO))
			vsyncshift = (adjusted_mode->crtc_htotal - 1) / 2;
		else
			vsyncshift = adjusted_mode->crtc_hsync_start -
				adjusted_mode->crtc_htotal / 2;
		if (vsyncshift < 0)
			vsyncshift += adjusted_mode->crtc_htotal;
	}

	if (INTEL_GEN(dev_priv) > 3)
		I915_WRITE(VSYNCSHIFT(cpu_transcoder), vsyncshift);

	I915_WRITE(HTOTAL(cpu_transcoder),
		   (adjusted_mode->crtc_hdisplay - 1) |
		   ((adjusted_mode->crtc_htotal - 1) << 16));
	I915_WRITE(HBLANK(cpu_transcoder),
		   (adjusted_mode->crtc_hblank_start - 1) |
		   ((adjusted_mode->crtc_hblank_end - 1) << 16));
	I915_WRITE(HSYNC(cpu_transcoder),
		   (adjusted_mode->crtc_hsync_start - 1) |
		   ((adjusted_mode->crtc_hsync_end - 1) << 16));

	I915_WRITE(VTOTAL(cpu_transcoder),
		   (adjusted_mode->crtc_vdisplay - 1) |
		   ((crtc_vtotal - 1) << 16));
	I915_WRITE(VBLANK(cpu_transcoder),
		   (adjusted_mode->crtc_vblank_start - 1) |
		   ((crtc_vblank_end - 1) << 16));
	I915_WRITE(VSYNC(cpu_transcoder),
		   (adjusted_mode->crtc_vsync_start - 1) |
		   ((adjusted_mode->crtc_vsync_end - 1) << 16));

	/* Workaround: when the EDP input selection is B, the VTOTAL_B must be
	 * programmed with the VTOTAL_EDP value. Same for VTOTAL_C. This is
	 * documented on the DDI_FUNC_CTL register description, EDP Input Select
	 * bits. */
	if (IS_HASWELL(dev_priv) && cpu_transcoder == TRANSCODER_EDP &&
	    (pipe == PIPE_B || pipe == PIPE_C))
		I915_WRITE(VTOTAL(pipe), I915_READ(VTOTAL(cpu_transcoder)));

}

static void intel_set_pipe_src_size(const struct intel_crtc_state *crtc_state)
{
	struct intel_crtc *crtc = to_intel_crtc(crtc_state->base.crtc);
	struct drm_i915_private *dev_priv = to_i915(crtc->base.dev);
	enum pipe pipe = crtc->pipe;

	/* pipesrc controls the size that is scaled from, which should
	 * always be the user's requested size.
	 */
	I915_WRITE(PIPESRC(pipe),
		   ((crtc_state->pipe_src_w - 1) << 16) |
		   (crtc_state->pipe_src_h - 1));
}

static void intel_get_pipe_timings(struct intel_crtc *crtc,
				   struct intel_crtc_state *pipe_config)
{
	struct drm_device *dev = crtc->base.dev;
	struct drm_i915_private *dev_priv = to_i915(dev);
	enum transcoder cpu_transcoder = pipe_config->cpu_transcoder;
	uint32_t tmp;

	tmp = I915_READ(HTOTAL(cpu_transcoder));
	pipe_config->base.adjusted_mode.crtc_hdisplay = (tmp & 0xffff) + 1;
	pipe_config->base.adjusted_mode.crtc_htotal = ((tmp >> 16) & 0xffff) + 1;
	tmp = I915_READ(HBLANK(cpu_transcoder));
	pipe_config->base.adjusted_mode.crtc_hblank_start = (tmp & 0xffff) + 1;
	pipe_config->base.adjusted_mode.crtc_hblank_end = ((tmp >> 16) & 0xffff) + 1;
	tmp = I915_READ(HSYNC(cpu_transcoder));
	pipe_config->base.adjusted_mode.crtc_hsync_start = (tmp & 0xffff) + 1;
	pipe_config->base.adjusted_mode.crtc_hsync_end = ((tmp >> 16) & 0xffff) + 1;

	tmp = I915_READ(VTOTAL(cpu_transcoder));
	pipe_config->base.adjusted_mode.crtc_vdisplay = (tmp & 0xffff) + 1;
	pipe_config->base.adjusted_mode.crtc_vtotal = ((tmp >> 16) & 0xffff) + 1;
	tmp = I915_READ(VBLANK(cpu_transcoder));
	pipe_config->base.adjusted_mode.crtc_vblank_start = (tmp & 0xffff) + 1;
	pipe_config->base.adjusted_mode.crtc_vblank_end = ((tmp >> 16) & 0xffff) + 1;
	tmp = I915_READ(VSYNC(cpu_transcoder));
	pipe_config->base.adjusted_mode.crtc_vsync_start = (tmp & 0xffff) + 1;
	pipe_config->base.adjusted_mode.crtc_vsync_end = ((tmp >> 16) & 0xffff) + 1;

	if (I915_READ(PIPECONF(cpu_transcoder)) & PIPECONF_INTERLACE_MASK) {
		pipe_config->base.adjusted_mode.flags |= DRM_MODE_FLAG_INTERLACE;
		pipe_config->base.adjusted_mode.crtc_vtotal += 1;
		pipe_config->base.adjusted_mode.crtc_vblank_end += 1;
	}
}

static void intel_get_pipe_src_size(struct intel_crtc *crtc,
				    struct intel_crtc_state *pipe_config)
{
	struct drm_device *dev = crtc->base.dev;
	struct drm_i915_private *dev_priv = to_i915(dev);
	u32 tmp;

	tmp = I915_READ(PIPESRC(crtc->pipe));
	pipe_config->pipe_src_h = (tmp & 0xffff) + 1;
	pipe_config->pipe_src_w = ((tmp >> 16) & 0xffff) + 1;

	pipe_config->base.mode.vdisplay = pipe_config->pipe_src_h;
	pipe_config->base.mode.hdisplay = pipe_config->pipe_src_w;
}

void intel_mode_from_pipe_config(struct drm_display_mode *mode,
				 struct intel_crtc_state *pipe_config)
{
	mode->hdisplay = pipe_config->base.adjusted_mode.crtc_hdisplay;
	mode->htotal = pipe_config->base.adjusted_mode.crtc_htotal;
	mode->hsync_start = pipe_config->base.adjusted_mode.crtc_hsync_start;
	mode->hsync_end = pipe_config->base.adjusted_mode.crtc_hsync_end;

	mode->vdisplay = pipe_config->base.adjusted_mode.crtc_vdisplay;
	mode->vtotal = pipe_config->base.adjusted_mode.crtc_vtotal;
	mode->vsync_start = pipe_config->base.adjusted_mode.crtc_vsync_start;
	mode->vsync_end = pipe_config->base.adjusted_mode.crtc_vsync_end;

	mode->flags = pipe_config->base.adjusted_mode.flags;
	mode->type = DRM_MODE_TYPE_DRIVER;

	mode->clock = pipe_config->base.adjusted_mode.crtc_clock;

	mode->hsync = drm_mode_hsync(mode);
	mode->vrefresh = drm_mode_vrefresh(mode);
	drm_mode_set_name(mode);
}

static void i9xx_set_pipeconf(const struct intel_crtc_state *crtc_state)
{
	struct intel_crtc *crtc = to_intel_crtc(crtc_state->base.crtc);
	struct drm_i915_private *dev_priv = to_i915(crtc->base.dev);
	uint32_t pipeconf;

	pipeconf = 0;

	/* we keep both pipes enabled on 830 */
	if (IS_I830(dev_priv))
		pipeconf |= I915_READ(PIPECONF(crtc->pipe)) & PIPECONF_ENABLE;

	if (crtc_state->double_wide)
		pipeconf |= PIPECONF_DOUBLE_WIDE;

	/* only g4x and later have fancy bpc/dither controls */
	if (IS_G4X(dev_priv) || IS_VALLEYVIEW(dev_priv) ||
	    IS_CHERRYVIEW(dev_priv)) {
		/* Bspec claims that we can't use dithering for 30bpp pipes. */
		if (crtc_state->dither && crtc_state->pipe_bpp != 30)
			pipeconf |= PIPECONF_DITHER_EN |
				    PIPECONF_DITHER_TYPE_SP;

		switch (crtc_state->pipe_bpp) {
		case 18:
			pipeconf |= PIPECONF_6BPC;
			break;
		case 24:
			pipeconf |= PIPECONF_8BPC;
			break;
		case 30:
			pipeconf |= PIPECONF_10BPC;
			break;
		default:
			/* Case prevented by intel_choose_pipe_bpp_dither. */
			BUG();
		}
	}

	if (crtc_state->base.adjusted_mode.flags & DRM_MODE_FLAG_INTERLACE) {
		if (INTEL_GEN(dev_priv) < 4 ||
		    intel_crtc_has_type(crtc_state, INTEL_OUTPUT_SDVO))
			pipeconf |= PIPECONF_INTERLACE_W_FIELD_INDICATION;
		else
			pipeconf |= PIPECONF_INTERLACE_W_SYNC_SHIFT;
	} else
		pipeconf |= PIPECONF_PROGRESSIVE;

	if ((IS_VALLEYVIEW(dev_priv) || IS_CHERRYVIEW(dev_priv)) &&
	     crtc_state->limited_color_range)
		pipeconf |= PIPECONF_COLOR_RANGE_SELECT;

	I915_WRITE(PIPECONF(crtc->pipe), pipeconf);
	POSTING_READ(PIPECONF(crtc->pipe));
}

static int i8xx_crtc_compute_clock(struct intel_crtc *crtc,
				   struct intel_crtc_state *crtc_state)
{
	struct drm_device *dev = crtc->base.dev;
	struct drm_i915_private *dev_priv = to_i915(dev);
	const struct intel_limit *limit;
	int refclk = 48000;

	memset(&crtc_state->dpll_hw_state, 0,
	       sizeof(crtc_state->dpll_hw_state));

	if (intel_crtc_has_type(crtc_state, INTEL_OUTPUT_LVDS)) {
		if (intel_panel_use_ssc(dev_priv)) {
			refclk = dev_priv->vbt.lvds_ssc_freq;
			DRM_DEBUG_KMS("using SSC reference clock of %d kHz\n", refclk);
		}

		limit = &intel_limits_i8xx_lvds;
	} else if (intel_crtc_has_type(crtc_state, INTEL_OUTPUT_DVO)) {
		limit = &intel_limits_i8xx_dvo;
	} else {
		limit = &intel_limits_i8xx_dac;
	}

	if (!crtc_state->clock_set &&
	    !i9xx_find_best_dpll(limit, crtc_state, crtc_state->port_clock,
				 refclk, NULL, &crtc_state->dpll)) {
		DRM_ERROR("Couldn't find PLL settings for mode!\n");
		return -EINVAL;
	}

	i8xx_compute_dpll(crtc, crtc_state, NULL);

	return 0;
}

static int g4x_crtc_compute_clock(struct intel_crtc *crtc,
				  struct intel_crtc_state *crtc_state)
{
	struct drm_device *dev = crtc->base.dev;
	struct drm_i915_private *dev_priv = to_i915(dev);
	const struct intel_limit *limit;
	int refclk = 96000;

	memset(&crtc_state->dpll_hw_state, 0,
	       sizeof(crtc_state->dpll_hw_state));

	if (intel_crtc_has_type(crtc_state, INTEL_OUTPUT_LVDS)) {
		if (intel_panel_use_ssc(dev_priv)) {
			refclk = dev_priv->vbt.lvds_ssc_freq;
			DRM_DEBUG_KMS("using SSC reference clock of %d kHz\n", refclk);
		}

		if (intel_is_dual_link_lvds(dev))
			limit = &intel_limits_g4x_dual_channel_lvds;
		else
			limit = &intel_limits_g4x_single_channel_lvds;
	} else if (intel_crtc_has_type(crtc_state, INTEL_OUTPUT_HDMI) ||
		   intel_crtc_has_type(crtc_state, INTEL_OUTPUT_ANALOG)) {
		limit = &intel_limits_g4x_hdmi;
	} else if (intel_crtc_has_type(crtc_state, INTEL_OUTPUT_SDVO)) {
		limit = &intel_limits_g4x_sdvo;
	} else {
		/* The option is for other outputs */
		limit = &intel_limits_i9xx_sdvo;
	}

	if (!crtc_state->clock_set &&
	    !g4x_find_best_dpll(limit, crtc_state, crtc_state->port_clock,
				refclk, NULL, &crtc_state->dpll)) {
		DRM_ERROR("Couldn't find PLL settings for mode!\n");
		return -EINVAL;
	}

	i9xx_compute_dpll(crtc, crtc_state, NULL);

	return 0;
}

static int pnv_crtc_compute_clock(struct intel_crtc *crtc,
				  struct intel_crtc_state *crtc_state)
{
	struct drm_device *dev = crtc->base.dev;
	struct drm_i915_private *dev_priv = to_i915(dev);
	const struct intel_limit *limit;
	int refclk = 96000;

	memset(&crtc_state->dpll_hw_state, 0,
	       sizeof(crtc_state->dpll_hw_state));

	if (intel_crtc_has_type(crtc_state, INTEL_OUTPUT_LVDS)) {
		if (intel_panel_use_ssc(dev_priv)) {
			refclk = dev_priv->vbt.lvds_ssc_freq;
			DRM_DEBUG_KMS("using SSC reference clock of %d kHz\n", refclk);
		}

		limit = &intel_limits_pineview_lvds;
	} else {
		limit = &intel_limits_pineview_sdvo;
	}

	if (!crtc_state->clock_set &&
	    !pnv_find_best_dpll(limit, crtc_state, crtc_state->port_clock,
				refclk, NULL, &crtc_state->dpll)) {
		DRM_ERROR("Couldn't find PLL settings for mode!\n");
		return -EINVAL;
	}

	i9xx_compute_dpll(crtc, crtc_state, NULL);

	return 0;
}

static int i9xx_crtc_compute_clock(struct intel_crtc *crtc,
				   struct intel_crtc_state *crtc_state)
{
	struct drm_device *dev = crtc->base.dev;
	struct drm_i915_private *dev_priv = to_i915(dev);
	const struct intel_limit *limit;
	int refclk = 96000;

	memset(&crtc_state->dpll_hw_state, 0,
	       sizeof(crtc_state->dpll_hw_state));

	if (intel_crtc_has_type(crtc_state, INTEL_OUTPUT_LVDS)) {
		if (intel_panel_use_ssc(dev_priv)) {
			refclk = dev_priv->vbt.lvds_ssc_freq;
			DRM_DEBUG_KMS("using SSC reference clock of %d kHz\n", refclk);
		}

		limit = &intel_limits_i9xx_lvds;
	} else {
		limit = &intel_limits_i9xx_sdvo;
	}

	if (!crtc_state->clock_set &&
	    !i9xx_find_best_dpll(limit, crtc_state, crtc_state->port_clock,
				 refclk, NULL, &crtc_state->dpll)) {
		DRM_ERROR("Couldn't find PLL settings for mode!\n");
		return -EINVAL;
	}

	i9xx_compute_dpll(crtc, crtc_state, NULL);

	return 0;
}

static int chv_crtc_compute_clock(struct intel_crtc *crtc,
				  struct intel_crtc_state *crtc_state)
{
	int refclk = 100000;
	const struct intel_limit *limit = &intel_limits_chv;

	memset(&crtc_state->dpll_hw_state, 0,
	       sizeof(crtc_state->dpll_hw_state));

	if (!crtc_state->clock_set &&
	    !chv_find_best_dpll(limit, crtc_state, crtc_state->port_clock,
				refclk, NULL, &crtc_state->dpll)) {
		DRM_ERROR("Couldn't find PLL settings for mode!\n");
		return -EINVAL;
	}

	chv_compute_dpll(crtc, crtc_state);

	return 0;
}

static int vlv_crtc_compute_clock(struct intel_crtc *crtc,
				  struct intel_crtc_state *crtc_state)
{
	int refclk = 100000;
	const struct intel_limit *limit = &intel_limits_vlv;

	memset(&crtc_state->dpll_hw_state, 0,
	       sizeof(crtc_state->dpll_hw_state));

	if (!crtc_state->clock_set &&
	    !vlv_find_best_dpll(limit, crtc_state, crtc_state->port_clock,
				refclk, NULL, &crtc_state->dpll)) {
		DRM_ERROR("Couldn't find PLL settings for mode!\n");
		return -EINVAL;
	}

	vlv_compute_dpll(crtc, crtc_state);

	return 0;
}

static void i9xx_get_pfit_config(struct intel_crtc *crtc,
				 struct intel_crtc_state *pipe_config)
{
	struct drm_i915_private *dev_priv = to_i915(crtc->base.dev);
	uint32_t tmp;

	if (INTEL_GEN(dev_priv) <= 3 &&
	    (IS_I830(dev_priv) || !IS_MOBILE(dev_priv)))
		return;

	tmp = I915_READ(PFIT_CONTROL);
	if (!(tmp & PFIT_ENABLE))
		return;

	/* Check whether the pfit is attached to our pipe. */
	if (INTEL_GEN(dev_priv) < 4) {
		if (crtc->pipe != PIPE_B)
			return;
	} else {
		if ((tmp & PFIT_PIPE_MASK) != (crtc->pipe << PFIT_PIPE_SHIFT))
			return;
	}

	pipe_config->gmch_pfit.control = tmp;
	pipe_config->gmch_pfit.pgm_ratios = I915_READ(PFIT_PGM_RATIOS);
}

static void vlv_crtc_clock_get(struct intel_crtc *crtc,
			       struct intel_crtc_state *pipe_config)
{
	struct drm_device *dev = crtc->base.dev;
	struct drm_i915_private *dev_priv = to_i915(dev);
	int pipe = pipe_config->cpu_transcoder;
	struct dpll clock;
	u32 mdiv;
	int refclk = 100000;

	/* In case of DSI, DPLL will not be used */
	if ((pipe_config->dpll_hw_state.dpll & DPLL_VCO_ENABLE) == 0)
		return;

	mutex_lock(&dev_priv->sb_lock);
	mdiv = vlv_dpio_read(dev_priv, pipe, VLV_PLL_DW3(pipe));
	mutex_unlock(&dev_priv->sb_lock);

	clock.m1 = (mdiv >> DPIO_M1DIV_SHIFT) & 7;
	clock.m2 = mdiv & DPIO_M2DIV_MASK;
	clock.n = (mdiv >> DPIO_N_SHIFT) & 0xf;
	clock.p1 = (mdiv >> DPIO_P1_SHIFT) & 7;
	clock.p2 = (mdiv >> DPIO_P2_SHIFT) & 0x1f;

	pipe_config->port_clock = vlv_calc_dpll_params(refclk, &clock);
}

static void
i9xx_get_initial_plane_config(struct intel_crtc *crtc,
			      struct intel_initial_plane_config *plane_config)
{
	struct drm_device *dev = crtc->base.dev;
	struct drm_i915_private *dev_priv = to_i915(dev);
	struct intel_plane *plane = to_intel_plane(crtc->base.primary);
	enum i9xx_plane_id i9xx_plane = plane->i9xx_plane;
	enum pipe pipe;
	u32 val, base, offset;
	int fourcc, pixel_format;
	unsigned int aligned_height;
	struct drm_framebuffer *fb;
	struct intel_framebuffer *intel_fb;

	if (!plane->get_hw_state(plane, &pipe))
		return;

	WARN_ON(pipe != crtc->pipe);

	intel_fb = kzalloc(sizeof(*intel_fb), GFP_KERNEL);
	if (!intel_fb) {
		DRM_DEBUG_KMS("failed to alloc fb\n");
		return;
	}

	fb = &intel_fb->base;

	fb->dev = dev;

	val = I915_READ(DSPCNTR(i9xx_plane));

	if (INTEL_GEN(dev_priv) >= 4) {
		if (val & DISPPLANE_TILED) {
			plane_config->tiling = I915_TILING_X;
			fb->modifier = I915_FORMAT_MOD_X_TILED;
		}
	}

	pixel_format = val & DISPPLANE_PIXFORMAT_MASK;
	fourcc = i9xx_format_to_fourcc(pixel_format);
	fb->format = drm_format_info(fourcc);

	if (IS_HASWELL(dev_priv) || IS_BROADWELL(dev_priv)) {
		offset = I915_READ(DSPOFFSET(i9xx_plane));
		base = I915_READ(DSPSURF(i9xx_plane)) & 0xfffff000;
	} else if (INTEL_GEN(dev_priv) >= 4) {
		if (plane_config->tiling)
			offset = I915_READ(DSPTILEOFF(i9xx_plane));
		else
			offset = I915_READ(DSPLINOFF(i9xx_plane));
		base = I915_READ(DSPSURF(i9xx_plane)) & 0xfffff000;
	} else {
		base = I915_READ(DSPADDR(i9xx_plane));
	}
	plane_config->base = base;

	val = I915_READ(PIPESRC(pipe));
	fb->width = ((val >> 16) & 0xfff) + 1;
	fb->height = ((val >> 0) & 0xfff) + 1;

	val = I915_READ(DSPSTRIDE(i9xx_plane));
	fb->pitches[0] = val & 0xffffffc0;

	aligned_height = intel_fb_align_height(fb, 0, fb->height);

	plane_config->size = fb->pitches[0] * aligned_height;

	DRM_DEBUG_KMS("%s/%s with fb: size=%dx%d@%d, offset=%x, pitch %d, size 0x%x\n",
		      crtc->base.name, plane->base.name, fb->width, fb->height,
		      fb->format->cpp[0] * 8, base, fb->pitches[0],
		      plane_config->size);

	plane_config->fb = intel_fb;
}

static void chv_crtc_clock_get(struct intel_crtc *crtc,
			       struct intel_crtc_state *pipe_config)
{
	struct drm_device *dev = crtc->base.dev;
	struct drm_i915_private *dev_priv = to_i915(dev);
	int pipe = pipe_config->cpu_transcoder;
	enum dpio_channel port = vlv_pipe_to_channel(pipe);
	struct dpll clock;
	u32 cmn_dw13, pll_dw0, pll_dw1, pll_dw2, pll_dw3;
	int refclk = 100000;

	/* In case of DSI, DPLL will not be used */
	if ((pipe_config->dpll_hw_state.dpll & DPLL_VCO_ENABLE) == 0)
		return;

	mutex_lock(&dev_priv->sb_lock);
	cmn_dw13 = vlv_dpio_read(dev_priv, pipe, CHV_CMN_DW13(port));
	pll_dw0 = vlv_dpio_read(dev_priv, pipe, CHV_PLL_DW0(port));
	pll_dw1 = vlv_dpio_read(dev_priv, pipe, CHV_PLL_DW1(port));
	pll_dw2 = vlv_dpio_read(dev_priv, pipe, CHV_PLL_DW2(port));
	pll_dw3 = vlv_dpio_read(dev_priv, pipe, CHV_PLL_DW3(port));
	mutex_unlock(&dev_priv->sb_lock);

	clock.m1 = (pll_dw1 & 0x7) == DPIO_CHV_M1_DIV_BY_2 ? 2 : 0;
	clock.m2 = (pll_dw0 & 0xff) << 22;
	if (pll_dw3 & DPIO_CHV_FRAC_DIV_EN)
		clock.m2 |= pll_dw2 & 0x3fffff;
	clock.n = (pll_dw1 >> DPIO_CHV_N_DIV_SHIFT) & 0xf;
	clock.p1 = (cmn_dw13 >> DPIO_CHV_P1_DIV_SHIFT) & 0x7;
	clock.p2 = (cmn_dw13 >> DPIO_CHV_P2_DIV_SHIFT) & 0x1f;

	pipe_config->port_clock = chv_calc_dpll_params(refclk, &clock);
}

static bool i9xx_get_pipe_config(struct intel_crtc *crtc,
				 struct intel_crtc_state *pipe_config)
{
	struct drm_i915_private *dev_priv = to_i915(crtc->base.dev);
	enum intel_display_power_domain power_domain;
	uint32_t tmp;
	bool ret;

	power_domain = POWER_DOMAIN_PIPE(crtc->pipe);
	if (!intel_display_power_get_if_enabled(dev_priv, power_domain))
		return false;

	pipe_config->cpu_transcoder = (enum transcoder) crtc->pipe;
	pipe_config->shared_dpll = NULL;

	ret = false;

	tmp = I915_READ(PIPECONF(crtc->pipe));
	if (!(tmp & PIPECONF_ENABLE))
		goto out;

	if (IS_G4X(dev_priv) || IS_VALLEYVIEW(dev_priv) ||
	    IS_CHERRYVIEW(dev_priv)) {
		switch (tmp & PIPECONF_BPC_MASK) {
		case PIPECONF_6BPC:
			pipe_config->pipe_bpp = 18;
			break;
		case PIPECONF_8BPC:
			pipe_config->pipe_bpp = 24;
			break;
		case PIPECONF_10BPC:
			pipe_config->pipe_bpp = 30;
			break;
		default:
			break;
		}
	}

	if ((IS_VALLEYVIEW(dev_priv) || IS_CHERRYVIEW(dev_priv)) &&
	    (tmp & PIPECONF_COLOR_RANGE_SELECT))
		pipe_config->limited_color_range = true;

	if (INTEL_GEN(dev_priv) < 4)
		pipe_config->double_wide = tmp & PIPECONF_DOUBLE_WIDE;

	intel_get_pipe_timings(crtc, pipe_config);
	intel_get_pipe_src_size(crtc, pipe_config);

	i9xx_get_pfit_config(crtc, pipe_config);

	if (INTEL_GEN(dev_priv) >= 4) {
		/* No way to read it out on pipes B and C */
		if (IS_CHERRYVIEW(dev_priv) && crtc->pipe != PIPE_A)
			tmp = dev_priv->chv_dpll_md[crtc->pipe];
		else
			tmp = I915_READ(DPLL_MD(crtc->pipe));
		pipe_config->pixel_multiplier =
			((tmp & DPLL_MD_UDI_MULTIPLIER_MASK)
			 >> DPLL_MD_UDI_MULTIPLIER_SHIFT) + 1;
		pipe_config->dpll_hw_state.dpll_md = tmp;
	} else if (IS_I945G(dev_priv) || IS_I945GM(dev_priv) ||
		   IS_G33(dev_priv) || IS_PINEVIEW(dev_priv)) {
		tmp = I915_READ(DPLL(crtc->pipe));
		pipe_config->pixel_multiplier =
			((tmp & SDVO_MULTIPLIER_MASK)
			 >> SDVO_MULTIPLIER_SHIFT_HIRES) + 1;
	} else {
		/* Note that on i915G/GM the pixel multiplier is in the sdvo
		 * port and will be fixed up in the encoder->get_config
		 * function. */
		pipe_config->pixel_multiplier = 1;
	}
	pipe_config->dpll_hw_state.dpll = I915_READ(DPLL(crtc->pipe));
	if (!IS_VALLEYVIEW(dev_priv) && !IS_CHERRYVIEW(dev_priv)) {
		/*
		 * DPLL_DVO_2X_MODE must be enabled for both DPLLs
		 * on 830. Filter it out here so that we don't
		 * report errors due to that.
		 */
		if (IS_I830(dev_priv))
			pipe_config->dpll_hw_state.dpll &= ~DPLL_DVO_2X_MODE;

		pipe_config->dpll_hw_state.fp0 = I915_READ(FP0(crtc->pipe));
		pipe_config->dpll_hw_state.fp1 = I915_READ(FP1(crtc->pipe));
	} else {
		/* Mask out read-only status bits. */
		pipe_config->dpll_hw_state.dpll &= ~(DPLL_LOCK_VLV |
						     DPLL_PORTC_READY_MASK |
						     DPLL_PORTB_READY_MASK);
	}

	if (IS_CHERRYVIEW(dev_priv))
		chv_crtc_clock_get(crtc, pipe_config);
	else if (IS_VALLEYVIEW(dev_priv))
		vlv_crtc_clock_get(crtc, pipe_config);
	else
		i9xx_crtc_clock_get(crtc, pipe_config);

	/*
	 * Normally the dotclock is filled in by the encoder .get_config()
	 * but in case the pipe is enabled w/o any ports we need a sane
	 * default.
	 */
	pipe_config->base.adjusted_mode.crtc_clock =
		pipe_config->port_clock / pipe_config->pixel_multiplier;

	ret = true;

out:
	intel_display_power_put(dev_priv, power_domain);

	return ret;
}

static void ironlake_init_pch_refclk(struct drm_i915_private *dev_priv)
{
	struct intel_encoder *encoder;
	int i;
	u32 val, final;
	bool has_lvds = false;
	bool has_cpu_edp = false;
	bool has_panel = false;
	bool has_ck505 = false;
	bool can_ssc = false;
	bool using_ssc_source = false;

	/* We need to take the global config into account */
	for_each_intel_encoder(&dev_priv->drm, encoder) {
		switch (encoder->type) {
		case INTEL_OUTPUT_LVDS:
			has_panel = true;
			has_lvds = true;
			break;
		case INTEL_OUTPUT_EDP:
			has_panel = true;
			if (encoder->port == PORT_A)
				has_cpu_edp = true;
			break;
		default:
			break;
		}
	}

	if (HAS_PCH_IBX(dev_priv)) {
		has_ck505 = dev_priv->vbt.display_clock_mode;
		can_ssc = has_ck505;
	} else {
		has_ck505 = false;
		can_ssc = true;
	}

	/* Check if any DPLLs are using the SSC source */
	for (i = 0; i < dev_priv->num_shared_dpll; i++) {
		u32 temp = I915_READ(PCH_DPLL(i));

		if (!(temp & DPLL_VCO_ENABLE))
			continue;

		if ((temp & PLL_REF_INPUT_MASK) ==
		    PLLB_REF_INPUT_SPREADSPECTRUMIN) {
			using_ssc_source = true;
			break;
		}
	}

	DRM_DEBUG_KMS("has_panel %d has_lvds %d has_ck505 %d using_ssc_source %d\n",
		      has_panel, has_lvds, has_ck505, using_ssc_source);

	/* Ironlake: try to setup display ref clock before DPLL
	 * enabling. This is only under driver's control after
	 * PCH B stepping, previous chipset stepping should be
	 * ignoring this setting.
	 */
	val = I915_READ(PCH_DREF_CONTROL);

	/* As we must carefully and slowly disable/enable each source in turn,
	 * compute the final state we want first and check if we need to
	 * make any changes at all.
	 */
	final = val;
	final &= ~DREF_NONSPREAD_SOURCE_MASK;
	if (has_ck505)
		final |= DREF_NONSPREAD_CK505_ENABLE;
	else
		final |= DREF_NONSPREAD_SOURCE_ENABLE;

	final &= ~DREF_SSC_SOURCE_MASK;
	final &= ~DREF_CPU_SOURCE_OUTPUT_MASK;
	final &= ~DREF_SSC1_ENABLE;

	if (has_panel) {
		final |= DREF_SSC_SOURCE_ENABLE;

		if (intel_panel_use_ssc(dev_priv) && can_ssc)
			final |= DREF_SSC1_ENABLE;

		if (has_cpu_edp) {
			if (intel_panel_use_ssc(dev_priv) && can_ssc)
				final |= DREF_CPU_SOURCE_OUTPUT_DOWNSPREAD;
			else
				final |= DREF_CPU_SOURCE_OUTPUT_NONSPREAD;
		} else
			final |= DREF_CPU_SOURCE_OUTPUT_DISABLE;
	} else if (using_ssc_source) {
		final |= DREF_SSC_SOURCE_ENABLE;
		final |= DREF_SSC1_ENABLE;
	}

	if (final == val)
		return;

	/* Always enable nonspread source */
	val &= ~DREF_NONSPREAD_SOURCE_MASK;

	if (has_ck505)
		val |= DREF_NONSPREAD_CK505_ENABLE;
	else
		val |= DREF_NONSPREAD_SOURCE_ENABLE;

	if (has_panel) {
		val &= ~DREF_SSC_SOURCE_MASK;
		val |= DREF_SSC_SOURCE_ENABLE;

		/* SSC must be turned on before enabling the CPU output  */
		if (intel_panel_use_ssc(dev_priv) && can_ssc) {
			DRM_DEBUG_KMS("Using SSC on panel\n");
			val |= DREF_SSC1_ENABLE;
		} else
			val &= ~DREF_SSC1_ENABLE;

		/* Get SSC going before enabling the outputs */
		I915_WRITE(PCH_DREF_CONTROL, val);
		POSTING_READ(PCH_DREF_CONTROL);
		udelay(200);

		val &= ~DREF_CPU_SOURCE_OUTPUT_MASK;

		/* Enable CPU source on CPU attached eDP */
		if (has_cpu_edp) {
			if (intel_panel_use_ssc(dev_priv) && can_ssc) {
				DRM_DEBUG_KMS("Using SSC on eDP\n");
				val |= DREF_CPU_SOURCE_OUTPUT_DOWNSPREAD;
			} else
				val |= DREF_CPU_SOURCE_OUTPUT_NONSPREAD;
		} else
			val |= DREF_CPU_SOURCE_OUTPUT_DISABLE;

		I915_WRITE(PCH_DREF_CONTROL, val);
		POSTING_READ(PCH_DREF_CONTROL);
		udelay(200);
	} else {
		DRM_DEBUG_KMS("Disabling CPU source output\n");

		val &= ~DREF_CPU_SOURCE_OUTPUT_MASK;

		/* Turn off CPU output */
		val |= DREF_CPU_SOURCE_OUTPUT_DISABLE;

		I915_WRITE(PCH_DREF_CONTROL, val);
		POSTING_READ(PCH_DREF_CONTROL);
		udelay(200);

		if (!using_ssc_source) {
			DRM_DEBUG_KMS("Disabling SSC source\n");

			/* Turn off the SSC source */
			val &= ~DREF_SSC_SOURCE_MASK;
			val |= DREF_SSC_SOURCE_DISABLE;

			/* Turn off SSC1 */
			val &= ~DREF_SSC1_ENABLE;

			I915_WRITE(PCH_DREF_CONTROL, val);
			POSTING_READ(PCH_DREF_CONTROL);
			udelay(200);
		}
	}

	BUG_ON(val != final);
}

static void lpt_reset_fdi_mphy(struct drm_i915_private *dev_priv)
{
	uint32_t tmp;

	tmp = I915_READ(SOUTH_CHICKEN2);
	tmp |= FDI_MPHY_IOSFSB_RESET_CTL;
	I915_WRITE(SOUTH_CHICKEN2, tmp);

	if (wait_for_us(I915_READ(SOUTH_CHICKEN2) &
			FDI_MPHY_IOSFSB_RESET_STATUS, 100))
		DRM_ERROR("FDI mPHY reset assert timeout\n");

	tmp = I915_READ(SOUTH_CHICKEN2);
	tmp &= ~FDI_MPHY_IOSFSB_RESET_CTL;
	I915_WRITE(SOUTH_CHICKEN2, tmp);

	if (wait_for_us((I915_READ(SOUTH_CHICKEN2) &
			 FDI_MPHY_IOSFSB_RESET_STATUS) == 0, 100))
		DRM_ERROR("FDI mPHY reset de-assert timeout\n");
}

/* WaMPhyProgramming:hsw */
static void lpt_program_fdi_mphy(struct drm_i915_private *dev_priv)
{
	uint32_t tmp;

	tmp = intel_sbi_read(dev_priv, 0x8008, SBI_MPHY);
	tmp &= ~(0xFF << 24);
	tmp |= (0x12 << 24);
	intel_sbi_write(dev_priv, 0x8008, tmp, SBI_MPHY);

	tmp = intel_sbi_read(dev_priv, 0x2008, SBI_MPHY);
	tmp |= (1 << 11);
	intel_sbi_write(dev_priv, 0x2008, tmp, SBI_MPHY);

	tmp = intel_sbi_read(dev_priv, 0x2108, SBI_MPHY);
	tmp |= (1 << 11);
	intel_sbi_write(dev_priv, 0x2108, tmp, SBI_MPHY);

	tmp = intel_sbi_read(dev_priv, 0x206C, SBI_MPHY);
	tmp |= (1 << 24) | (1 << 21) | (1 << 18);
	intel_sbi_write(dev_priv, 0x206C, tmp, SBI_MPHY);

	tmp = intel_sbi_read(dev_priv, 0x216C, SBI_MPHY);
	tmp |= (1 << 24) | (1 << 21) | (1 << 18);
	intel_sbi_write(dev_priv, 0x216C, tmp, SBI_MPHY);

	tmp = intel_sbi_read(dev_priv, 0x2080, SBI_MPHY);
	tmp &= ~(7 << 13);
	tmp |= (5 << 13);
	intel_sbi_write(dev_priv, 0x2080, tmp, SBI_MPHY);

	tmp = intel_sbi_read(dev_priv, 0x2180, SBI_MPHY);
	tmp &= ~(7 << 13);
	tmp |= (5 << 13);
	intel_sbi_write(dev_priv, 0x2180, tmp, SBI_MPHY);

	tmp = intel_sbi_read(dev_priv, 0x208C, SBI_MPHY);
	tmp &= ~0xFF;
	tmp |= 0x1C;
	intel_sbi_write(dev_priv, 0x208C, tmp, SBI_MPHY);

	tmp = intel_sbi_read(dev_priv, 0x218C, SBI_MPHY);
	tmp &= ~0xFF;
	tmp |= 0x1C;
	intel_sbi_write(dev_priv, 0x218C, tmp, SBI_MPHY);

	tmp = intel_sbi_read(dev_priv, 0x2098, SBI_MPHY);
	tmp &= ~(0xFF << 16);
	tmp |= (0x1C << 16);
	intel_sbi_write(dev_priv, 0x2098, tmp, SBI_MPHY);

	tmp = intel_sbi_read(dev_priv, 0x2198, SBI_MPHY);
	tmp &= ~(0xFF << 16);
	tmp |= (0x1C << 16);
	intel_sbi_write(dev_priv, 0x2198, tmp, SBI_MPHY);

	tmp = intel_sbi_read(dev_priv, 0x20C4, SBI_MPHY);
	tmp |= (1 << 27);
	intel_sbi_write(dev_priv, 0x20C4, tmp, SBI_MPHY);

	tmp = intel_sbi_read(dev_priv, 0x21C4, SBI_MPHY);
	tmp |= (1 << 27);
	intel_sbi_write(dev_priv, 0x21C4, tmp, SBI_MPHY);

	tmp = intel_sbi_read(dev_priv, 0x20EC, SBI_MPHY);
	tmp &= ~(0xF << 28);
	tmp |= (4 << 28);
	intel_sbi_write(dev_priv, 0x20EC, tmp, SBI_MPHY);

	tmp = intel_sbi_read(dev_priv, 0x21EC, SBI_MPHY);
	tmp &= ~(0xF << 28);
	tmp |= (4 << 28);
	intel_sbi_write(dev_priv, 0x21EC, tmp, SBI_MPHY);
}

/* Implements 3 different sequences from BSpec chapter "Display iCLK
 * Programming" based on the parameters passed:
 * - Sequence to enable CLKOUT_DP
 * - Sequence to enable CLKOUT_DP without spread
 * - Sequence to enable CLKOUT_DP for FDI usage and configure PCH FDI I/O
 */
static void lpt_enable_clkout_dp(struct drm_i915_private *dev_priv,
				 bool with_spread, bool with_fdi)
{
	uint32_t reg, tmp;

	if (WARN(with_fdi && !with_spread, "FDI requires downspread\n"))
		with_spread = true;
	if (WARN(HAS_PCH_LPT_LP(dev_priv) &&
	    with_fdi, "LP PCH doesn't have FDI\n"))
		with_fdi = false;

	mutex_lock(&dev_priv->sb_lock);

	tmp = intel_sbi_read(dev_priv, SBI_SSCCTL, SBI_ICLK);
	tmp &= ~SBI_SSCCTL_DISABLE;
	tmp |= SBI_SSCCTL_PATHALT;
	intel_sbi_write(dev_priv, SBI_SSCCTL, tmp, SBI_ICLK);

	udelay(24);

	if (with_spread) {
		tmp = intel_sbi_read(dev_priv, SBI_SSCCTL, SBI_ICLK);
		tmp &= ~SBI_SSCCTL_PATHALT;
		intel_sbi_write(dev_priv, SBI_SSCCTL, tmp, SBI_ICLK);

		if (with_fdi) {
			lpt_reset_fdi_mphy(dev_priv);
			lpt_program_fdi_mphy(dev_priv);
		}
	}

	reg = HAS_PCH_LPT_LP(dev_priv) ? SBI_GEN0 : SBI_DBUFF0;
	tmp = intel_sbi_read(dev_priv, reg, SBI_ICLK);
	tmp |= SBI_GEN0_CFG_BUFFENABLE_DISABLE;
	intel_sbi_write(dev_priv, reg, tmp, SBI_ICLK);

	mutex_unlock(&dev_priv->sb_lock);
}

/* Sequence to disable CLKOUT_DP */
static void lpt_disable_clkout_dp(struct drm_i915_private *dev_priv)
{
	uint32_t reg, tmp;

	mutex_lock(&dev_priv->sb_lock);

	reg = HAS_PCH_LPT_LP(dev_priv) ? SBI_GEN0 : SBI_DBUFF0;
	tmp = intel_sbi_read(dev_priv, reg, SBI_ICLK);
	tmp &= ~SBI_GEN0_CFG_BUFFENABLE_DISABLE;
	intel_sbi_write(dev_priv, reg, tmp, SBI_ICLK);

	tmp = intel_sbi_read(dev_priv, SBI_SSCCTL, SBI_ICLK);
	if (!(tmp & SBI_SSCCTL_DISABLE)) {
		if (!(tmp & SBI_SSCCTL_PATHALT)) {
			tmp |= SBI_SSCCTL_PATHALT;
			intel_sbi_write(dev_priv, SBI_SSCCTL, tmp, SBI_ICLK);
			udelay(32);
		}
		tmp |= SBI_SSCCTL_DISABLE;
		intel_sbi_write(dev_priv, SBI_SSCCTL, tmp, SBI_ICLK);
	}

	mutex_unlock(&dev_priv->sb_lock);
}

#define BEND_IDX(steps) ((50 + (steps)) / 5)

static const uint16_t sscdivintphase[] = {
	[BEND_IDX( 50)] = 0x3B23,
	[BEND_IDX( 45)] = 0x3B23,
	[BEND_IDX( 40)] = 0x3C23,
	[BEND_IDX( 35)] = 0x3C23,
	[BEND_IDX( 30)] = 0x3D23,
	[BEND_IDX( 25)] = 0x3D23,
	[BEND_IDX( 20)] = 0x3E23,
	[BEND_IDX( 15)] = 0x3E23,
	[BEND_IDX( 10)] = 0x3F23,
	[BEND_IDX(  5)] = 0x3F23,
	[BEND_IDX(  0)] = 0x0025,
	[BEND_IDX( -5)] = 0x0025,
	[BEND_IDX(-10)] = 0x0125,
	[BEND_IDX(-15)] = 0x0125,
	[BEND_IDX(-20)] = 0x0225,
	[BEND_IDX(-25)] = 0x0225,
	[BEND_IDX(-30)] = 0x0325,
	[BEND_IDX(-35)] = 0x0325,
	[BEND_IDX(-40)] = 0x0425,
	[BEND_IDX(-45)] = 0x0425,
	[BEND_IDX(-50)] = 0x0525,
};

/*
 * Bend CLKOUT_DP
 * steps -50 to 50 inclusive, in steps of 5
 * < 0 slow down the clock, > 0 speed up the clock, 0 == no bend (135MHz)
 * change in clock period = -(steps / 10) * 5.787 ps
 */
static void lpt_bend_clkout_dp(struct drm_i915_private *dev_priv, int steps)
{
	uint32_t tmp;
	int idx = BEND_IDX(steps);

	if (WARN_ON(steps % 5 != 0))
		return;

	if (WARN_ON(idx >= ARRAY_SIZE(sscdivintphase)))
		return;

	mutex_lock(&dev_priv->sb_lock);

	if (steps % 10 != 0)
		tmp = 0xAAAAAAAB;
	else
		tmp = 0x00000000;
	intel_sbi_write(dev_priv, SBI_SSCDITHPHASE, tmp, SBI_ICLK);

	tmp = intel_sbi_read(dev_priv, SBI_SSCDIVINTPHASE, SBI_ICLK);
	tmp &= 0xffff0000;
	tmp |= sscdivintphase[idx];
	intel_sbi_write(dev_priv, SBI_SSCDIVINTPHASE, tmp, SBI_ICLK);

	mutex_unlock(&dev_priv->sb_lock);
}

#undef BEND_IDX

static void lpt_init_pch_refclk(struct drm_i915_private *dev_priv)
{
	struct intel_encoder *encoder;
	bool has_vga = false;

	for_each_intel_encoder(&dev_priv->drm, encoder) {
		switch (encoder->type) {
		case INTEL_OUTPUT_ANALOG:
			has_vga = true;
			break;
		default:
			break;
		}
	}

	if (has_vga) {
		lpt_bend_clkout_dp(dev_priv, 0);
		lpt_enable_clkout_dp(dev_priv, true, true);
	} else {
		lpt_disable_clkout_dp(dev_priv);
	}
}

/*
 * Initialize reference clocks when the driver loads
 */
void intel_init_pch_refclk(struct drm_i915_private *dev_priv)
{
	if (HAS_PCH_IBX(dev_priv) || HAS_PCH_CPT(dev_priv))
		ironlake_init_pch_refclk(dev_priv);
	else if (HAS_PCH_LPT(dev_priv))
		lpt_init_pch_refclk(dev_priv);
}

static void ironlake_set_pipeconf(const struct intel_crtc_state *crtc_state)
{
	struct intel_crtc *crtc = to_intel_crtc(crtc_state->base.crtc);
	struct drm_i915_private *dev_priv = to_i915(crtc->base.dev);
	enum pipe pipe = crtc->pipe;
	uint32_t val;

	val = 0;

	switch (crtc_state->pipe_bpp) {
	case 18:
		val |= PIPECONF_6BPC;
		break;
	case 24:
		val |= PIPECONF_8BPC;
		break;
	case 30:
		val |= PIPECONF_10BPC;
		break;
	case 36:
		val |= PIPECONF_12BPC;
		break;
	default:
		/* Case prevented by intel_choose_pipe_bpp_dither. */
		BUG();
	}

	if (crtc_state->dither)
		val |= (PIPECONF_DITHER_EN | PIPECONF_DITHER_TYPE_SP);

	if (crtc_state->base.adjusted_mode.flags & DRM_MODE_FLAG_INTERLACE)
		val |= PIPECONF_INTERLACED_ILK;
	else
		val |= PIPECONF_PROGRESSIVE;

	if (crtc_state->limited_color_range)
		val |= PIPECONF_COLOR_RANGE_SELECT;

	I915_WRITE(PIPECONF(pipe), val);
	POSTING_READ(PIPECONF(pipe));
}

static void haswell_set_pipeconf(const struct intel_crtc_state *crtc_state)
{
	struct intel_crtc *crtc = to_intel_crtc(crtc_state->base.crtc);
	struct drm_i915_private *dev_priv = to_i915(crtc->base.dev);
	enum transcoder cpu_transcoder = crtc_state->cpu_transcoder;
	u32 val = 0;

	if (IS_HASWELL(dev_priv) && crtc_state->dither)
		val |= (PIPECONF_DITHER_EN | PIPECONF_DITHER_TYPE_SP);

	if (crtc_state->base.adjusted_mode.flags & DRM_MODE_FLAG_INTERLACE)
		val |= PIPECONF_INTERLACED_ILK;
	else
		val |= PIPECONF_PROGRESSIVE;

	I915_WRITE(PIPECONF(cpu_transcoder), val);
	POSTING_READ(PIPECONF(cpu_transcoder));
}

static void haswell_set_pipemisc(const struct intel_crtc_state *crtc_state)
{
	struct intel_crtc *intel_crtc = to_intel_crtc(crtc_state->base.crtc);
	struct drm_i915_private *dev_priv = to_i915(intel_crtc->base.dev);

	if (IS_BROADWELL(dev_priv) || INTEL_GEN(dev_priv) >= 9) {
		u32 val = 0;

		switch (crtc_state->pipe_bpp) {
		case 18:
			val |= PIPEMISC_DITHER_6_BPC;
			break;
		case 24:
			val |= PIPEMISC_DITHER_8_BPC;
			break;
		case 30:
			val |= PIPEMISC_DITHER_10_BPC;
			break;
		case 36:
			val |= PIPEMISC_DITHER_12_BPC;
			break;
		default:
			/* Case prevented by pipe_config_set_bpp. */
			BUG();
		}

		if (crtc_state->dither)
			val |= PIPEMISC_DITHER_ENABLE | PIPEMISC_DITHER_TYPE_SP;

		if (crtc_state->ycbcr420) {
			val |= PIPEMISC_OUTPUT_COLORSPACE_YUV |
				PIPEMISC_YUV420_ENABLE |
				PIPEMISC_YUV420_MODE_FULL_BLEND;
		}

		I915_WRITE(PIPEMISC(intel_crtc->pipe), val);
	}
}

int ironlake_get_lanes_required(int target_clock, int link_bw, int bpp)
{
	/*
	 * Account for spread spectrum to avoid
	 * oversubscribing the link. Max center spread
	 * is 2.5%; use 5% for safety's sake.
	 */
	u32 bps = target_clock * bpp * 21 / 20;
	return DIV_ROUND_UP(bps, link_bw * 8);
}

static bool ironlake_needs_fb_cb_tune(struct dpll *dpll, int factor)
{
	return i9xx_dpll_compute_m(dpll) < factor * dpll->n;
}

static void ironlake_compute_dpll(struct intel_crtc *intel_crtc,
				  struct intel_crtc_state *crtc_state,
				  struct dpll *reduced_clock)
{
	struct drm_crtc *crtc = &intel_crtc->base;
	struct drm_device *dev = crtc->dev;
	struct drm_i915_private *dev_priv = to_i915(dev);
	u32 dpll, fp, fp2;
	int factor;

	/* Enable autotuning of the PLL clock (if permissible) */
	factor = 21;
	if (intel_crtc_has_type(crtc_state, INTEL_OUTPUT_LVDS)) {
		if ((intel_panel_use_ssc(dev_priv) &&
		     dev_priv->vbt.lvds_ssc_freq == 100000) ||
		    (HAS_PCH_IBX(dev_priv) && intel_is_dual_link_lvds(dev)))
			factor = 25;
	} else if (crtc_state->sdvo_tv_clock)
		factor = 20;

	fp = i9xx_dpll_compute_fp(&crtc_state->dpll);

	if (ironlake_needs_fb_cb_tune(&crtc_state->dpll, factor))
		fp |= FP_CB_TUNE;

	if (reduced_clock) {
		fp2 = i9xx_dpll_compute_fp(reduced_clock);

		if (reduced_clock->m < factor * reduced_clock->n)
			fp2 |= FP_CB_TUNE;
	} else {
		fp2 = fp;
	}

	dpll = 0;

	if (intel_crtc_has_type(crtc_state, INTEL_OUTPUT_LVDS))
		dpll |= DPLLB_MODE_LVDS;
	else
		dpll |= DPLLB_MODE_DAC_SERIAL;

	dpll |= (crtc_state->pixel_multiplier - 1)
		<< PLL_REF_SDVO_HDMI_MULTIPLIER_SHIFT;

	if (intel_crtc_has_type(crtc_state, INTEL_OUTPUT_SDVO) ||
	    intel_crtc_has_type(crtc_state, INTEL_OUTPUT_HDMI))
		dpll |= DPLL_SDVO_HIGH_SPEED;

	if (intel_crtc_has_dp_encoder(crtc_state))
		dpll |= DPLL_SDVO_HIGH_SPEED;

	/*
	 * The high speed IO clock is only really required for
	 * SDVO/HDMI/DP, but we also enable it for CRT to make it
	 * possible to share the DPLL between CRT and HDMI. Enabling
	 * the clock needlessly does no real harm, except use up a
	 * bit of power potentially.
	 *
	 * We'll limit this to IVB with 3 pipes, since it has only two
	 * DPLLs and so DPLL sharing is the only way to get three pipes
	 * driving PCH ports at the same time. On SNB we could do this,
	 * and potentially avoid enabling the second DPLL, but it's not
	 * clear if it''s a win or loss power wise. No point in doing
	 * this on ILK at all since it has a fixed DPLL<->pipe mapping.
	 */
	if (INTEL_INFO(dev_priv)->num_pipes == 3 &&
	    intel_crtc_has_type(crtc_state, INTEL_OUTPUT_ANALOG))
		dpll |= DPLL_SDVO_HIGH_SPEED;

	/* compute bitmask from p1 value */
	dpll |= (1 << (crtc_state->dpll.p1 - 1)) << DPLL_FPA01_P1_POST_DIV_SHIFT;
	/* also FPA1 */
	dpll |= (1 << (crtc_state->dpll.p1 - 1)) << DPLL_FPA1_P1_POST_DIV_SHIFT;

	switch (crtc_state->dpll.p2) {
	case 5:
		dpll |= DPLL_DAC_SERIAL_P2_CLOCK_DIV_5;
		break;
	case 7:
		dpll |= DPLLB_LVDS_P2_CLOCK_DIV_7;
		break;
	case 10:
		dpll |= DPLL_DAC_SERIAL_P2_CLOCK_DIV_10;
		break;
	case 14:
		dpll |= DPLLB_LVDS_P2_CLOCK_DIV_14;
		break;
	}

	if (intel_crtc_has_type(crtc_state, INTEL_OUTPUT_LVDS) &&
	    intel_panel_use_ssc(dev_priv))
		dpll |= PLLB_REF_INPUT_SPREADSPECTRUMIN;
	else
		dpll |= PLL_REF_INPUT_DREFCLK;

	dpll |= DPLL_VCO_ENABLE;

	crtc_state->dpll_hw_state.dpll = dpll;
	crtc_state->dpll_hw_state.fp0 = fp;
	crtc_state->dpll_hw_state.fp1 = fp2;
}

static int ironlake_crtc_compute_clock(struct intel_crtc *crtc,
				       struct intel_crtc_state *crtc_state)
{
	struct drm_device *dev = crtc->base.dev;
	struct drm_i915_private *dev_priv = to_i915(dev);
	const struct intel_limit *limit;
	int refclk = 120000;

	memset(&crtc_state->dpll_hw_state, 0,
	       sizeof(crtc_state->dpll_hw_state));

	/* CPU eDP is the only output that doesn't need a PCH PLL of its own. */
	if (!crtc_state->has_pch_encoder)
		return 0;

	if (intel_crtc_has_type(crtc_state, INTEL_OUTPUT_LVDS)) {
		if (intel_panel_use_ssc(dev_priv)) {
			DRM_DEBUG_KMS("using SSC reference clock of %d kHz\n",
				      dev_priv->vbt.lvds_ssc_freq);
			refclk = dev_priv->vbt.lvds_ssc_freq;
		}

		if (intel_is_dual_link_lvds(dev)) {
			if (refclk == 100000)
				limit = &intel_limits_ironlake_dual_lvds_100m;
			else
				limit = &intel_limits_ironlake_dual_lvds;
		} else {
			if (refclk == 100000)
				limit = &intel_limits_ironlake_single_lvds_100m;
			else
				limit = &intel_limits_ironlake_single_lvds;
		}
	} else {
		limit = &intel_limits_ironlake_dac;
	}

	if (!crtc_state->clock_set &&
	    !g4x_find_best_dpll(limit, crtc_state, crtc_state->port_clock,
				refclk, NULL, &crtc_state->dpll)) {
		DRM_ERROR("Couldn't find PLL settings for mode!\n");
		return -EINVAL;
	}

	ironlake_compute_dpll(crtc, crtc_state, NULL);

	if (!intel_get_shared_dpll(crtc, crtc_state, NULL)) {
		DRM_DEBUG_KMS("failed to find PLL for pipe %c\n",
			      pipe_name(crtc->pipe));
		return -EINVAL;
	}

	return 0;
}

static void intel_pch_transcoder_get_m_n(struct intel_crtc *crtc,
					 struct intel_link_m_n *m_n)
{
	struct drm_device *dev = crtc->base.dev;
	struct drm_i915_private *dev_priv = to_i915(dev);
	enum pipe pipe = crtc->pipe;

	m_n->link_m = I915_READ(PCH_TRANS_LINK_M1(pipe));
	m_n->link_n = I915_READ(PCH_TRANS_LINK_N1(pipe));
	m_n->gmch_m = I915_READ(PCH_TRANS_DATA_M1(pipe))
		& ~TU_SIZE_MASK;
	m_n->gmch_n = I915_READ(PCH_TRANS_DATA_N1(pipe));
	m_n->tu = ((I915_READ(PCH_TRANS_DATA_M1(pipe))
		    & TU_SIZE_MASK) >> TU_SIZE_SHIFT) + 1;
}

static void intel_cpu_transcoder_get_m_n(struct intel_crtc *crtc,
					 enum transcoder transcoder,
					 struct intel_link_m_n *m_n,
					 struct intel_link_m_n *m2_n2)
{
	struct drm_i915_private *dev_priv = to_i915(crtc->base.dev);
	enum pipe pipe = crtc->pipe;

	if (INTEL_GEN(dev_priv) >= 5) {
		m_n->link_m = I915_READ(PIPE_LINK_M1(transcoder));
		m_n->link_n = I915_READ(PIPE_LINK_N1(transcoder));
		m_n->gmch_m = I915_READ(PIPE_DATA_M1(transcoder))
			& ~TU_SIZE_MASK;
		m_n->gmch_n = I915_READ(PIPE_DATA_N1(transcoder));
		m_n->tu = ((I915_READ(PIPE_DATA_M1(transcoder))
			    & TU_SIZE_MASK) >> TU_SIZE_SHIFT) + 1;
		/* Read M2_N2 registers only for gen < 8 (M2_N2 available for
		 * gen < 8) and if DRRS is supported (to make sure the
		 * registers are not unnecessarily read).
		 */
		if (m2_n2 && INTEL_GEN(dev_priv) < 8 &&
			crtc->config->has_drrs) {
			m2_n2->link_m = I915_READ(PIPE_LINK_M2(transcoder));
			m2_n2->link_n =	I915_READ(PIPE_LINK_N2(transcoder));
			m2_n2->gmch_m =	I915_READ(PIPE_DATA_M2(transcoder))
					& ~TU_SIZE_MASK;
			m2_n2->gmch_n =	I915_READ(PIPE_DATA_N2(transcoder));
			m2_n2->tu = ((I915_READ(PIPE_DATA_M2(transcoder))
					& TU_SIZE_MASK) >> TU_SIZE_SHIFT) + 1;
		}
	} else {
		m_n->link_m = I915_READ(PIPE_LINK_M_G4X(pipe));
		m_n->link_n = I915_READ(PIPE_LINK_N_G4X(pipe));
		m_n->gmch_m = I915_READ(PIPE_DATA_M_G4X(pipe))
			& ~TU_SIZE_MASK;
		m_n->gmch_n = I915_READ(PIPE_DATA_N_G4X(pipe));
		m_n->tu = ((I915_READ(PIPE_DATA_M_G4X(pipe))
			    & TU_SIZE_MASK) >> TU_SIZE_SHIFT) + 1;
	}
}

void intel_dp_get_m_n(struct intel_crtc *crtc,
		      struct intel_crtc_state *pipe_config)
{
	if (pipe_config->has_pch_encoder)
		intel_pch_transcoder_get_m_n(crtc, &pipe_config->dp_m_n);
	else
		intel_cpu_transcoder_get_m_n(crtc, pipe_config->cpu_transcoder,
					     &pipe_config->dp_m_n,
					     &pipe_config->dp_m2_n2);
}

static void ironlake_get_fdi_m_n_config(struct intel_crtc *crtc,
					struct intel_crtc_state *pipe_config)
{
	intel_cpu_transcoder_get_m_n(crtc, pipe_config->cpu_transcoder,
				     &pipe_config->fdi_m_n, NULL);
}

static void skylake_get_pfit_config(struct intel_crtc *crtc,
				    struct intel_crtc_state *pipe_config)
{
	struct drm_device *dev = crtc->base.dev;
	struct drm_i915_private *dev_priv = to_i915(dev);
	struct intel_crtc_scaler_state *scaler_state = &pipe_config->scaler_state;
	uint32_t ps_ctrl = 0;
	int id = -1;
	int i;

	/* find scaler attached to this pipe */
	for (i = 0; i < crtc->num_scalers; i++) {
		ps_ctrl = I915_READ(SKL_PS_CTRL(crtc->pipe, i));
		if (ps_ctrl & PS_SCALER_EN && !(ps_ctrl & PS_PLANE_SEL_MASK)) {
			id = i;
			pipe_config->pch_pfit.enabled = true;
			pipe_config->pch_pfit.pos = I915_READ(SKL_PS_WIN_POS(crtc->pipe, i));
			pipe_config->pch_pfit.size = I915_READ(SKL_PS_WIN_SZ(crtc->pipe, i));
			break;
		}
	}

	scaler_state->scaler_id = id;
	if (id >= 0) {
		scaler_state->scaler_users |= (1 << SKL_CRTC_INDEX);
	} else {
		scaler_state->scaler_users &= ~(1 << SKL_CRTC_INDEX);
	}
}

static void
skylake_get_initial_plane_config(struct intel_crtc *crtc,
				 struct intel_initial_plane_config *plane_config)
{
	struct drm_device *dev = crtc->base.dev;
	struct drm_i915_private *dev_priv = to_i915(dev);
	struct intel_plane *plane = to_intel_plane(crtc->base.primary);
	enum plane_id plane_id = plane->id;
	enum pipe pipe;
	u32 val, base, offset, stride_mult, tiling, alpha;
	int fourcc, pixel_format;
	unsigned int aligned_height;
	struct drm_framebuffer *fb;
	struct intel_framebuffer *intel_fb;

	if (!plane->get_hw_state(plane, &pipe))
		return;

	WARN_ON(pipe != crtc->pipe);

	intel_fb = kzalloc(sizeof(*intel_fb), GFP_KERNEL);
	if (!intel_fb) {
		DRM_DEBUG_KMS("failed to alloc fb\n");
		return;
	}

	fb = &intel_fb->base;

	fb->dev = dev;

	val = I915_READ(PLANE_CTL(pipe, plane_id));

	if (INTEL_GEN(dev_priv) >= 11)
		pixel_format = val & ICL_PLANE_CTL_FORMAT_MASK;
	else
		pixel_format = val & PLANE_CTL_FORMAT_MASK;

	if (INTEL_GEN(dev_priv) >= 10 || IS_GEMINILAKE(dev_priv)) {
		alpha = I915_READ(PLANE_COLOR_CTL(pipe, plane_id));
		alpha &= PLANE_COLOR_ALPHA_MASK;
	} else {
		alpha = val & PLANE_CTL_ALPHA_MASK;
	}

	fourcc = skl_format_to_fourcc(pixel_format,
				      val & PLANE_CTL_ORDER_RGBX, alpha);
	fb->format = drm_format_info(fourcc);

	tiling = val & PLANE_CTL_TILED_MASK;
	switch (tiling) {
	case PLANE_CTL_TILED_LINEAR:
		fb->modifier = DRM_FORMAT_MOD_LINEAR;
		break;
	case PLANE_CTL_TILED_X:
		plane_config->tiling = I915_TILING_X;
		fb->modifier = I915_FORMAT_MOD_X_TILED;
		break;
	case PLANE_CTL_TILED_Y:
		if (val & PLANE_CTL_RENDER_DECOMPRESSION_ENABLE)
			fb->modifier = I915_FORMAT_MOD_Y_TILED_CCS;
		else
			fb->modifier = I915_FORMAT_MOD_Y_TILED;
		break;
	case PLANE_CTL_TILED_YF:
		if (val & PLANE_CTL_RENDER_DECOMPRESSION_ENABLE)
			fb->modifier = I915_FORMAT_MOD_Yf_TILED_CCS;
		else
			fb->modifier = I915_FORMAT_MOD_Yf_TILED;
		break;
	default:
		MISSING_CASE(tiling);
		goto error;
	}

	base = I915_READ(PLANE_SURF(pipe, plane_id)) & 0xfffff000;
	plane_config->base = base;

	offset = I915_READ(PLANE_OFFSET(pipe, plane_id));

	val = I915_READ(PLANE_SIZE(pipe, plane_id));
	fb->height = ((val >> 16) & 0xfff) + 1;
	fb->width = ((val >> 0) & 0x1fff) + 1;

	val = I915_READ(PLANE_STRIDE(pipe, plane_id));
	stride_mult = intel_fb_stride_alignment(fb, 0);
	fb->pitches[0] = (val & 0x3ff) * stride_mult;

	aligned_height = intel_fb_align_height(fb, 0, fb->height);

	plane_config->size = fb->pitches[0] * aligned_height;

	DRM_DEBUG_KMS("%s/%s with fb: size=%dx%d@%d, offset=%x, pitch %d, size 0x%x\n",
		      crtc->base.name, plane->base.name, fb->width, fb->height,
		      fb->format->cpp[0] * 8, base, fb->pitches[0],
		      plane_config->size);

	plane_config->fb = intel_fb;
	return;

error:
	kfree(intel_fb);
}

static void ironlake_get_pfit_config(struct intel_crtc *crtc,
				     struct intel_crtc_state *pipe_config)
{
	struct drm_device *dev = crtc->base.dev;
	struct drm_i915_private *dev_priv = to_i915(dev);
	uint32_t tmp;

	tmp = I915_READ(PF_CTL(crtc->pipe));

	if (tmp & PF_ENABLE) {
		pipe_config->pch_pfit.enabled = true;
		pipe_config->pch_pfit.pos = I915_READ(PF_WIN_POS(crtc->pipe));
		pipe_config->pch_pfit.size = I915_READ(PF_WIN_SZ(crtc->pipe));

		/* We currently do not free assignements of panel fitters on
		 * ivb/hsw (since we don't use the higher upscaling modes which
		 * differentiates them) so just WARN about this case for now. */
		if (IS_GEN7(dev_priv)) {
			WARN_ON((tmp & PF_PIPE_SEL_MASK_IVB) !=
				PF_PIPE_SEL_IVB(crtc->pipe));
		}
	}
}

static bool ironlake_get_pipe_config(struct intel_crtc *crtc,
				     struct intel_crtc_state *pipe_config)
{
	struct drm_device *dev = crtc->base.dev;
	struct drm_i915_private *dev_priv = to_i915(dev);
	enum intel_display_power_domain power_domain;
	uint32_t tmp;
	bool ret;

	power_domain = POWER_DOMAIN_PIPE(crtc->pipe);
	if (!intel_display_power_get_if_enabled(dev_priv, power_domain))
		return false;

	pipe_config->cpu_transcoder = (enum transcoder) crtc->pipe;
	pipe_config->shared_dpll = NULL;

	ret = false;
	tmp = I915_READ(PIPECONF(crtc->pipe));
	if (!(tmp & PIPECONF_ENABLE))
		goto out;

	switch (tmp & PIPECONF_BPC_MASK) {
	case PIPECONF_6BPC:
		pipe_config->pipe_bpp = 18;
		break;
	case PIPECONF_8BPC:
		pipe_config->pipe_bpp = 24;
		break;
	case PIPECONF_10BPC:
		pipe_config->pipe_bpp = 30;
		break;
	case PIPECONF_12BPC:
		pipe_config->pipe_bpp = 36;
		break;
	default:
		break;
	}

	if (tmp & PIPECONF_COLOR_RANGE_SELECT)
		pipe_config->limited_color_range = true;

	if (I915_READ(PCH_TRANSCONF(crtc->pipe)) & TRANS_ENABLE) {
		struct intel_shared_dpll *pll;
		enum intel_dpll_id pll_id;

		pipe_config->has_pch_encoder = true;

		tmp = I915_READ(FDI_RX_CTL(crtc->pipe));
		pipe_config->fdi_lanes = ((FDI_DP_PORT_WIDTH_MASK & tmp) >>
					  FDI_DP_PORT_WIDTH_SHIFT) + 1;

		ironlake_get_fdi_m_n_config(crtc, pipe_config);

		if (HAS_PCH_IBX(dev_priv)) {
			/*
			 * The pipe->pch transcoder and pch transcoder->pll
			 * mapping is fixed.
			 */
			pll_id = (enum intel_dpll_id) crtc->pipe;
		} else {
			tmp = I915_READ(PCH_DPLL_SEL);
			if (tmp & TRANS_DPLLB_SEL(crtc->pipe))
				pll_id = DPLL_ID_PCH_PLL_B;
			else
				pll_id= DPLL_ID_PCH_PLL_A;
		}

		pipe_config->shared_dpll =
			intel_get_shared_dpll_by_id(dev_priv, pll_id);
		pll = pipe_config->shared_dpll;

		WARN_ON(!pll->info->funcs->get_hw_state(dev_priv, pll,
						&pipe_config->dpll_hw_state));

		tmp = pipe_config->dpll_hw_state.dpll;
		pipe_config->pixel_multiplier =
			((tmp & PLL_REF_SDVO_HDMI_MULTIPLIER_MASK)
			 >> PLL_REF_SDVO_HDMI_MULTIPLIER_SHIFT) + 1;

		ironlake_pch_clock_get(crtc, pipe_config);
	} else {
		pipe_config->pixel_multiplier = 1;
	}

	intel_get_pipe_timings(crtc, pipe_config);
	intel_get_pipe_src_size(crtc, pipe_config);

	ironlake_get_pfit_config(crtc, pipe_config);

	ret = true;

out:
	intel_display_power_put(dev_priv, power_domain);

	return ret;
}

static void assert_can_disable_lcpll(struct drm_i915_private *dev_priv)
{
	struct drm_device *dev = &dev_priv->drm;
	struct intel_crtc *crtc;

	for_each_intel_crtc(dev, crtc)
		I915_STATE_WARN(crtc->active, "CRTC for pipe %c enabled\n",
		     pipe_name(crtc->pipe));

	I915_STATE_WARN(I915_READ(HSW_PWR_WELL_CTL2),
			"Display power well on\n");
	I915_STATE_WARN(I915_READ(SPLL_CTL) & SPLL_PLL_ENABLE, "SPLL enabled\n");
	I915_STATE_WARN(I915_READ(WRPLL_CTL(0)) & WRPLL_PLL_ENABLE, "WRPLL1 enabled\n");
	I915_STATE_WARN(I915_READ(WRPLL_CTL(1)) & WRPLL_PLL_ENABLE, "WRPLL2 enabled\n");
	I915_STATE_WARN(I915_READ(PP_STATUS(0)) & PP_ON, "Panel power on\n");
	I915_STATE_WARN(I915_READ(BLC_PWM_CPU_CTL2) & BLM_PWM_ENABLE,
	     "CPU PWM1 enabled\n");
	if (IS_HASWELL(dev_priv))
		I915_STATE_WARN(I915_READ(HSW_BLC_PWM2_CTL) & BLM_PWM_ENABLE,
		     "CPU PWM2 enabled\n");
	I915_STATE_WARN(I915_READ(BLC_PWM_PCH_CTL1) & BLM_PCH_PWM_ENABLE,
	     "PCH PWM1 enabled\n");
	I915_STATE_WARN(I915_READ(UTIL_PIN_CTL) & UTIL_PIN_ENABLE,
	     "Utility pin enabled\n");
	I915_STATE_WARN(I915_READ(PCH_GTC_CTL) & PCH_GTC_ENABLE, "PCH GTC enabled\n");

	/*
	 * In theory we can still leave IRQs enabled, as long as only the HPD
	 * interrupts remain enabled. We used to check for that, but since it's
	 * gen-specific and since we only disable LCPLL after we fully disable
	 * the interrupts, the check below should be enough.
	 */
	I915_STATE_WARN(intel_irqs_enabled(dev_priv), "IRQs enabled\n");
}

static uint32_t hsw_read_dcomp(struct drm_i915_private *dev_priv)
{
	if (IS_HASWELL(dev_priv))
		return I915_READ(D_COMP_HSW);
	else
		return I915_READ(D_COMP_BDW);
}

static void hsw_write_dcomp(struct drm_i915_private *dev_priv, uint32_t val)
{
	if (IS_HASWELL(dev_priv)) {
		mutex_lock(&dev_priv->pcu_lock);
		if (sandybridge_pcode_write(dev_priv, GEN6_PCODE_WRITE_D_COMP,
					    val))
			DRM_DEBUG_KMS("Failed to write to D_COMP\n");
		mutex_unlock(&dev_priv->pcu_lock);
	} else {
		I915_WRITE(D_COMP_BDW, val);
		POSTING_READ(D_COMP_BDW);
	}
}

/*
 * This function implements pieces of two sequences from BSpec:
 * - Sequence for display software to disable LCPLL
 * - Sequence for display software to allow package C8+
 * The steps implemented here are just the steps that actually touch the LCPLL
 * register. Callers should take care of disabling all the display engine
 * functions, doing the mode unset, fixing interrupts, etc.
 */
static void hsw_disable_lcpll(struct drm_i915_private *dev_priv,
			      bool switch_to_fclk, bool allow_power_down)
{
	uint32_t val;

	assert_can_disable_lcpll(dev_priv);

	val = I915_READ(LCPLL_CTL);

	if (switch_to_fclk) {
		val |= LCPLL_CD_SOURCE_FCLK;
		I915_WRITE(LCPLL_CTL, val);

		if (wait_for_us(I915_READ(LCPLL_CTL) &
				LCPLL_CD_SOURCE_FCLK_DONE, 1))
			DRM_ERROR("Switching to FCLK failed\n");

		val = I915_READ(LCPLL_CTL);
	}

	val |= LCPLL_PLL_DISABLE;
	I915_WRITE(LCPLL_CTL, val);
	POSTING_READ(LCPLL_CTL);

	if (intel_wait_for_register(dev_priv, LCPLL_CTL, LCPLL_PLL_LOCK, 0, 1))
		DRM_ERROR("LCPLL still locked\n");

	val = hsw_read_dcomp(dev_priv);
	val |= D_COMP_COMP_DISABLE;
	hsw_write_dcomp(dev_priv, val);
	ndelay(100);

	if (wait_for((hsw_read_dcomp(dev_priv) & D_COMP_RCOMP_IN_PROGRESS) == 0,
		     1))
		DRM_ERROR("D_COMP RCOMP still in progress\n");

	if (allow_power_down) {
		val = I915_READ(LCPLL_CTL);
		val |= LCPLL_POWER_DOWN_ALLOW;
		I915_WRITE(LCPLL_CTL, val);
		POSTING_READ(LCPLL_CTL);
	}
}

/*
 * Fully restores LCPLL, disallowing power down and switching back to LCPLL
 * source.
 */
static void hsw_restore_lcpll(struct drm_i915_private *dev_priv)
{
	uint32_t val;

	val = I915_READ(LCPLL_CTL);

	if ((val & (LCPLL_PLL_LOCK | LCPLL_PLL_DISABLE | LCPLL_CD_SOURCE_FCLK |
		    LCPLL_POWER_DOWN_ALLOW)) == LCPLL_PLL_LOCK)
		return;

	/*
	 * Make sure we're not on PC8 state before disabling PC8, otherwise
	 * we'll hang the machine. To prevent PC8 state, just enable force_wake.
	 */
	intel_uncore_forcewake_get(dev_priv, FORCEWAKE_ALL);

	if (val & LCPLL_POWER_DOWN_ALLOW) {
		val &= ~LCPLL_POWER_DOWN_ALLOW;
		I915_WRITE(LCPLL_CTL, val);
		POSTING_READ(LCPLL_CTL);
	}

	val = hsw_read_dcomp(dev_priv);
	val |= D_COMP_COMP_FORCE;
	val &= ~D_COMP_COMP_DISABLE;
	hsw_write_dcomp(dev_priv, val);

	val = I915_READ(LCPLL_CTL);
	val &= ~LCPLL_PLL_DISABLE;
	I915_WRITE(LCPLL_CTL, val);

	if (intel_wait_for_register(dev_priv,
				    LCPLL_CTL, LCPLL_PLL_LOCK, LCPLL_PLL_LOCK,
				    5))
		DRM_ERROR("LCPLL not locked yet\n");

	if (val & LCPLL_CD_SOURCE_FCLK) {
		val = I915_READ(LCPLL_CTL);
		val &= ~LCPLL_CD_SOURCE_FCLK;
		I915_WRITE(LCPLL_CTL, val);

		if (wait_for_us((I915_READ(LCPLL_CTL) &
				 LCPLL_CD_SOURCE_FCLK_DONE) == 0, 1))
			DRM_ERROR("Switching back to LCPLL failed\n");
	}

	intel_uncore_forcewake_put(dev_priv, FORCEWAKE_ALL);

	intel_update_cdclk(dev_priv);
	intel_dump_cdclk_state(&dev_priv->cdclk.hw, "Current CDCLK");
}

/*
 * Package states C8 and deeper are really deep PC states that can only be
 * reached when all the devices on the system allow it, so even if the graphics
 * device allows PC8+, it doesn't mean the system will actually get to these
 * states. Our driver only allows PC8+ when going into runtime PM.
 *
 * The requirements for PC8+ are that all the outputs are disabled, the power
 * well is disabled and most interrupts are disabled, and these are also
 * requirements for runtime PM. When these conditions are met, we manually do
 * the other conditions: disable the interrupts, clocks and switch LCPLL refclk
 * to Fclk. If we're in PC8+ and we get an non-hotplug interrupt, we can hard
 * hang the machine.
 *
 * When we really reach PC8 or deeper states (not just when we allow it) we lose
 * the state of some registers, so when we come back from PC8+ we need to
 * restore this state. We don't get into PC8+ if we're not in RC6, so we don't
 * need to take care of the registers kept by RC6. Notice that this happens even
 * if we don't put the device in PCI D3 state (which is what currently happens
 * because of the runtime PM support).
 *
 * For more, read "Display Sequences for Package C8" on the hardware
 * documentation.
 */
void hsw_enable_pc8(struct drm_i915_private *dev_priv)
{
	uint32_t val;

	DRM_DEBUG_KMS("Enabling package C8+\n");

	if (HAS_PCH_LPT_LP(dev_priv)) {
		val = I915_READ(SOUTH_DSPCLK_GATE_D);
		val &= ~PCH_LP_PARTITION_LEVEL_DISABLE;
		I915_WRITE(SOUTH_DSPCLK_GATE_D, val);
	}

	lpt_disable_clkout_dp(dev_priv);
	hsw_disable_lcpll(dev_priv, true, true);
}

void hsw_disable_pc8(struct drm_i915_private *dev_priv)
{
	uint32_t val;

	DRM_DEBUG_KMS("Disabling package C8+\n");

	hsw_restore_lcpll(dev_priv);
	lpt_init_pch_refclk(dev_priv);

	if (HAS_PCH_LPT_LP(dev_priv)) {
		val = I915_READ(SOUTH_DSPCLK_GATE_D);
		val |= PCH_LP_PARTITION_LEVEL_DISABLE;
		I915_WRITE(SOUTH_DSPCLK_GATE_D, val);
	}
}

static int haswell_crtc_compute_clock(struct intel_crtc *crtc,
				      struct intel_crtc_state *crtc_state)
{
	struct intel_atomic_state *state =
		to_intel_atomic_state(crtc_state->base.state);

	if (!intel_crtc_has_type(crtc_state, INTEL_OUTPUT_DSI)) {
		struct intel_encoder *encoder =
			intel_get_crtc_new_encoder(state, crtc_state);

		if (!intel_get_shared_dpll(crtc, crtc_state, encoder)) {
			DRM_DEBUG_KMS("failed to find PLL for pipe %c\n",
				      pipe_name(crtc->pipe));
			return -EINVAL;
		}
	}

	return 0;
}

static void cannonlake_get_ddi_pll(struct drm_i915_private *dev_priv,
				   enum port port,
				   struct intel_crtc_state *pipe_config)
{
	enum intel_dpll_id id;
	u32 temp;

	temp = I915_READ(DPCLKA_CFGCR0) & DPCLKA_CFGCR0_DDI_CLK_SEL_MASK(port);
	id = temp >> DPCLKA_CFGCR0_DDI_CLK_SEL_SHIFT(port);

	if (WARN_ON(id < SKL_DPLL0 || id > SKL_DPLL2))
		return;

	pipe_config->shared_dpll = intel_get_shared_dpll_by_id(dev_priv, id);
}

static void icelake_get_ddi_pll(struct drm_i915_private *dev_priv,
				enum port port,
				struct intel_crtc_state *pipe_config)
{
	enum intel_dpll_id id;
	u32 temp;

	/* TODO: TBT pll not implemented. */
	switch (port) {
	case PORT_A:
	case PORT_B:
		temp = I915_READ(DPCLKA_CFGCR0_ICL) &
		       DPCLKA_CFGCR0_DDI_CLK_SEL_MASK(port);
		id = temp >> DPCLKA_CFGCR0_DDI_CLK_SEL_SHIFT(port);

		if (WARN_ON(id != DPLL_ID_ICL_DPLL0 && id != DPLL_ID_ICL_DPLL1))
			return;
		break;
	case PORT_C:
		id = DPLL_ID_ICL_MGPLL1;
		break;
	case PORT_D:
		id = DPLL_ID_ICL_MGPLL2;
		break;
	case PORT_E:
		id = DPLL_ID_ICL_MGPLL3;
		break;
	case PORT_F:
		id = DPLL_ID_ICL_MGPLL4;
		break;
	default:
		MISSING_CASE(port);
		return;
	}

	pipe_config->shared_dpll = intel_get_shared_dpll_by_id(dev_priv, id);
}

static void bxt_get_ddi_pll(struct drm_i915_private *dev_priv,
				enum port port,
				struct intel_crtc_state *pipe_config)
{
	enum intel_dpll_id id;

	switch (port) {
	case PORT_A:
		id = DPLL_ID_SKL_DPLL0;
		break;
	case PORT_B:
		id = DPLL_ID_SKL_DPLL1;
		break;
	case PORT_C:
		id = DPLL_ID_SKL_DPLL2;
		break;
	default:
		DRM_ERROR("Incorrect port type\n");
		return;
	}

	pipe_config->shared_dpll = intel_get_shared_dpll_by_id(dev_priv, id);
}

static void skylake_get_ddi_pll(struct drm_i915_private *dev_priv,
				enum port port,
				struct intel_crtc_state *pipe_config)
{
	enum intel_dpll_id id;
	u32 temp;

	temp = I915_READ(DPLL_CTRL2) & DPLL_CTRL2_DDI_CLK_SEL_MASK(port);
	id = temp >> (port * 3 + 1);

	if (WARN_ON(id < SKL_DPLL0 || id > SKL_DPLL3))
		return;

	pipe_config->shared_dpll = intel_get_shared_dpll_by_id(dev_priv, id);
}

static void haswell_get_ddi_pll(struct drm_i915_private *dev_priv,
				enum port port,
				struct intel_crtc_state *pipe_config)
{
	enum intel_dpll_id id;
	uint32_t ddi_pll_sel = I915_READ(PORT_CLK_SEL(port));

	switch (ddi_pll_sel) {
	case PORT_CLK_SEL_WRPLL1:
		id = DPLL_ID_WRPLL1;
		break;
	case PORT_CLK_SEL_WRPLL2:
		id = DPLL_ID_WRPLL2;
		break;
	case PORT_CLK_SEL_SPLL:
		id = DPLL_ID_SPLL;
		break;
	case PORT_CLK_SEL_LCPLL_810:
		id = DPLL_ID_LCPLL_810;
		break;
	case PORT_CLK_SEL_LCPLL_1350:
		id = DPLL_ID_LCPLL_1350;
		break;
	case PORT_CLK_SEL_LCPLL_2700:
		id = DPLL_ID_LCPLL_2700;
		break;
	default:
		MISSING_CASE(ddi_pll_sel);
		/* fall through */
	case PORT_CLK_SEL_NONE:
		return;
	}

	pipe_config->shared_dpll = intel_get_shared_dpll_by_id(dev_priv, id);
}

static bool hsw_get_transcoder_state(struct intel_crtc *crtc,
				     struct intel_crtc_state *pipe_config,
				     u64 *power_domain_mask)
{
	struct drm_device *dev = crtc->base.dev;
	struct drm_i915_private *dev_priv = to_i915(dev);
	enum intel_display_power_domain power_domain;
	u32 tmp;

	/*
	 * The pipe->transcoder mapping is fixed with the exception of the eDP
	 * transcoder handled below.
	 */
	pipe_config->cpu_transcoder = (enum transcoder) crtc->pipe;

	/*
	 * XXX: Do intel_display_power_get_if_enabled before reading this (for
	 * consistency and less surprising code; it's in always on power).
	 */
	tmp = I915_READ(TRANS_DDI_FUNC_CTL(TRANSCODER_EDP));
	if (tmp & TRANS_DDI_FUNC_ENABLE) {
		enum pipe trans_edp_pipe;
		switch (tmp & TRANS_DDI_EDP_INPUT_MASK) {
		default:
			WARN(1, "unknown pipe linked to edp transcoder\n");
			/* fall through */
		case TRANS_DDI_EDP_INPUT_A_ONOFF:
		case TRANS_DDI_EDP_INPUT_A_ON:
			trans_edp_pipe = PIPE_A;
			break;
		case TRANS_DDI_EDP_INPUT_B_ONOFF:
			trans_edp_pipe = PIPE_B;
			break;
		case TRANS_DDI_EDP_INPUT_C_ONOFF:
			trans_edp_pipe = PIPE_C;
			break;
		}

		if (trans_edp_pipe == crtc->pipe)
			pipe_config->cpu_transcoder = TRANSCODER_EDP;
	}

	power_domain = POWER_DOMAIN_TRANSCODER(pipe_config->cpu_transcoder);
	if (!intel_display_power_get_if_enabled(dev_priv, power_domain))
		return false;
	*power_domain_mask |= BIT_ULL(power_domain);

	tmp = I915_READ(PIPECONF(pipe_config->cpu_transcoder));

	return tmp & PIPECONF_ENABLE;
}

static bool bxt_get_dsi_transcoder_state(struct intel_crtc *crtc,
					 struct intel_crtc_state *pipe_config,
					 u64 *power_domain_mask)
{
	struct drm_device *dev = crtc->base.dev;
	struct drm_i915_private *dev_priv = to_i915(dev);
	enum intel_display_power_domain power_domain;
	enum port port;
	enum transcoder cpu_transcoder;
	u32 tmp;

	for_each_port_masked(port, BIT(PORT_A) | BIT(PORT_C)) {
		if (port == PORT_A)
			cpu_transcoder = TRANSCODER_DSI_A;
		else
			cpu_transcoder = TRANSCODER_DSI_C;

		power_domain = POWER_DOMAIN_TRANSCODER(cpu_transcoder);
		if (!intel_display_power_get_if_enabled(dev_priv, power_domain))
			continue;
		*power_domain_mask |= BIT_ULL(power_domain);

		/*
		 * The PLL needs to be enabled with a valid divider
		 * configuration, otherwise accessing DSI registers will hang
		 * the machine. See BSpec North Display Engine
		 * registers/MIPI[BXT]. We can break out here early, since we
		 * need the same DSI PLL to be enabled for both DSI ports.
		 */
		if (!bxt_dsi_pll_is_enabled(dev_priv))
			break;

		/* XXX: this works for video mode only */
		tmp = I915_READ(BXT_MIPI_PORT_CTRL(port));
		if (!(tmp & DPI_ENABLE))
			continue;

		tmp = I915_READ(MIPI_CTRL(port));
		if ((tmp & BXT_PIPE_SELECT_MASK) != BXT_PIPE_SELECT(crtc->pipe))
			continue;

		pipe_config->cpu_transcoder = cpu_transcoder;
		break;
	}

	return transcoder_is_dsi(pipe_config->cpu_transcoder);
}

static void haswell_get_ddi_port_state(struct intel_crtc *crtc,
				       struct intel_crtc_state *pipe_config)
{
	struct drm_i915_private *dev_priv = to_i915(crtc->base.dev);
	struct intel_shared_dpll *pll;
	enum port port;
	uint32_t tmp;

	tmp = I915_READ(TRANS_DDI_FUNC_CTL(pipe_config->cpu_transcoder));

	port = (tmp & TRANS_DDI_PORT_MASK) >> TRANS_DDI_PORT_SHIFT;

	if (IS_ICELAKE(dev_priv))
		icelake_get_ddi_pll(dev_priv, port, pipe_config);
	else if (IS_CANNONLAKE(dev_priv))
		cannonlake_get_ddi_pll(dev_priv, port, pipe_config);
	else if (IS_GEN9_BC(dev_priv))
		skylake_get_ddi_pll(dev_priv, port, pipe_config);
	else if (IS_GEN9_LP(dev_priv))
		bxt_get_ddi_pll(dev_priv, port, pipe_config);
	else
		haswell_get_ddi_pll(dev_priv, port, pipe_config);

	pll = pipe_config->shared_dpll;
	if (pll) {
		WARN_ON(!pll->info->funcs->get_hw_state(dev_priv, pll,
						&pipe_config->dpll_hw_state));
	}

	/*
	 * Haswell has only FDI/PCH transcoder A. It is which is connected to
	 * DDI E. So just check whether this pipe is wired to DDI E and whether
	 * the PCH transcoder is on.
	 */
	if (INTEL_GEN(dev_priv) < 9 &&
	    (port == PORT_E) && I915_READ(LPT_TRANSCONF) & TRANS_ENABLE) {
		pipe_config->has_pch_encoder = true;

		tmp = I915_READ(FDI_RX_CTL(PIPE_A));
		pipe_config->fdi_lanes = ((FDI_DP_PORT_WIDTH_MASK & tmp) >>
					  FDI_DP_PORT_WIDTH_SHIFT) + 1;

		ironlake_get_fdi_m_n_config(crtc, pipe_config);
	}
}

static bool haswell_get_pipe_config(struct intel_crtc *crtc,
				    struct intel_crtc_state *pipe_config)
{
	struct drm_i915_private *dev_priv = to_i915(crtc->base.dev);
	enum intel_display_power_domain power_domain;
	u64 power_domain_mask;
	bool active;

	intel_crtc_init_scalers(crtc, pipe_config);

	power_domain = POWER_DOMAIN_PIPE(crtc->pipe);
	if (!intel_display_power_get_if_enabled(dev_priv, power_domain))
		return false;
	power_domain_mask = BIT_ULL(power_domain);

	pipe_config->shared_dpll = NULL;

	active = hsw_get_transcoder_state(crtc, pipe_config, &power_domain_mask);

	if (IS_GEN9_LP(dev_priv) &&
	    bxt_get_dsi_transcoder_state(crtc, pipe_config, &power_domain_mask)) {
		WARN_ON(active);
		active = true;
	}

	if (!active)
		goto out;

	if (!transcoder_is_dsi(pipe_config->cpu_transcoder)) {
		haswell_get_ddi_port_state(crtc, pipe_config);
		intel_get_pipe_timings(crtc, pipe_config);
	}

	intel_get_pipe_src_size(crtc, pipe_config);

	pipe_config->gamma_mode =
		I915_READ(GAMMA_MODE(crtc->pipe)) & GAMMA_MODE_MODE_MASK;

	if (IS_BROADWELL(dev_priv) || INTEL_GEN(dev_priv) >= 9) {
		u32 tmp = I915_READ(PIPEMISC(crtc->pipe));
		bool clrspace_yuv = tmp & PIPEMISC_OUTPUT_COLORSPACE_YUV;

		if (IS_GEMINILAKE(dev_priv) || INTEL_GEN(dev_priv) >= 10) {
			bool blend_mode_420 = tmp &
					      PIPEMISC_YUV420_MODE_FULL_BLEND;

			pipe_config->ycbcr420 = tmp & PIPEMISC_YUV420_ENABLE;
			if (pipe_config->ycbcr420 != clrspace_yuv ||
			    pipe_config->ycbcr420 != blend_mode_420)
				DRM_DEBUG_KMS("Bad 4:2:0 mode (%08x)\n", tmp);
		} else if (clrspace_yuv) {
			DRM_DEBUG_KMS("YCbCr 4:2:0 Unsupported\n");
		}
	}

	power_domain = POWER_DOMAIN_PIPE_PANEL_FITTER(crtc->pipe);
	if (intel_display_power_get_if_enabled(dev_priv, power_domain)) {
		power_domain_mask |= BIT_ULL(power_domain);
		if (INTEL_GEN(dev_priv) >= 9)
			skylake_get_pfit_config(crtc, pipe_config);
		else
			ironlake_get_pfit_config(crtc, pipe_config);
	}

	if (hsw_crtc_supports_ips(crtc)) {
		if (IS_HASWELL(dev_priv))
			pipe_config->ips_enabled = I915_READ(IPS_CTL) & IPS_ENABLE;
		else {
			/*
			 * We cannot readout IPS state on broadwell, set to
			 * true so we can set it to a defined state on first
			 * commit.
			 */
			pipe_config->ips_enabled = true;
		}
	}

	if (pipe_config->cpu_transcoder != TRANSCODER_EDP &&
	    !transcoder_is_dsi(pipe_config->cpu_transcoder)) {
		pipe_config->pixel_multiplier =
			I915_READ(PIPE_MULT(pipe_config->cpu_transcoder)) + 1;
	} else {
		pipe_config->pixel_multiplier = 1;
	}

out:
	for_each_power_domain(power_domain, power_domain_mask)
		intel_display_power_put(dev_priv, power_domain);

	return active;
}

static u32 intel_cursor_base(const struct intel_plane_state *plane_state)
{
	struct drm_i915_private *dev_priv =
		to_i915(plane_state->base.plane->dev);
	const struct drm_framebuffer *fb = plane_state->base.fb;
	const struct drm_i915_gem_object *obj = intel_fb_obj(fb);
	u32 base;

	if (INTEL_INFO(dev_priv)->cursor_needs_physical)
		base = obj->phys_handle->busaddr;
	else
		base = intel_plane_ggtt_offset(plane_state);

	base += plane_state->color_plane[0].offset;

	/* ILK+ do this automagically */
	if (HAS_GMCH_DISPLAY(dev_priv) &&
	    plane_state->base.rotation & DRM_MODE_ROTATE_180)
		base += (plane_state->base.crtc_h *
			 plane_state->base.crtc_w - 1) * fb->format->cpp[0];

	return base;
}

static u32 intel_cursor_position(const struct intel_plane_state *plane_state)
{
	int x = plane_state->base.crtc_x;
	int y = plane_state->base.crtc_y;
	u32 pos = 0;

	if (x < 0) {
		pos |= CURSOR_POS_SIGN << CURSOR_X_SHIFT;
		x = -x;
	}
	pos |= x << CURSOR_X_SHIFT;

	if (y < 0) {
		pos |= CURSOR_POS_SIGN << CURSOR_Y_SHIFT;
		y = -y;
	}
	pos |= y << CURSOR_Y_SHIFT;

	return pos;
}

static bool intel_cursor_size_ok(const struct intel_plane_state *plane_state)
{
	const struct drm_mode_config *config =
		&plane_state->base.plane->dev->mode_config;
	int width = plane_state->base.crtc_w;
	int height = plane_state->base.crtc_h;

	return width > 0 && width <= config->cursor_width &&
		height > 0 && height <= config->cursor_height;
}

static int intel_cursor_check_surface(struct intel_plane_state *plane_state)
{
	const struct drm_framebuffer *fb = plane_state->base.fb;
	unsigned int rotation = plane_state->base.rotation;
	int src_x, src_y;
	u32 offset;
	int ret;

	intel_fill_fb_ggtt_view(&plane_state->view, fb, rotation);
	plane_state->color_plane[0].stride = intel_fb_pitch(fb, 0, rotation);

	ret = intel_plane_check_stride(plane_state);
	if (ret)
		return ret;

	src_x = plane_state->base.src_x >> 16;
	src_y = plane_state->base.src_y >> 16;

	intel_add_fb_offsets(&src_x, &src_y, plane_state, 0);
	offset = intel_plane_compute_aligned_offset(&src_x, &src_y,
						    plane_state, 0);

	if (src_x != 0 || src_y != 0) {
		DRM_DEBUG_KMS("Arbitrary cursor panning not supported\n");
		return -EINVAL;
	}

	plane_state->color_plane[0].offset = offset;

	return 0;
}

static int intel_check_cursor(struct intel_crtc_state *crtc_state,
			      struct intel_plane_state *plane_state)
{
	const struct drm_framebuffer *fb = plane_state->base.fb;
	int ret;

	if (fb && fb->modifier != DRM_FORMAT_MOD_LINEAR) {
		DRM_DEBUG_KMS("cursor cannot be tiled\n");
		return -EINVAL;
	}

	ret = drm_atomic_helper_check_plane_state(&plane_state->base,
						  &crtc_state->base,
						  DRM_PLANE_HELPER_NO_SCALING,
						  DRM_PLANE_HELPER_NO_SCALING,
						  true, true);
	if (ret)
		return ret;

	if (!plane_state->base.visible)
		return 0;

	ret = intel_plane_check_src_coordinates(plane_state);
	if (ret)
		return ret;

	ret = intel_cursor_check_surface(plane_state);
	if (ret)
		return ret;

	return 0;
}

static unsigned int
i845_cursor_max_stride(struct intel_plane *plane,
		       u32 pixel_format, u64 modifier,
		       unsigned int rotation)
{
	return 2048;
}

static u32 i845_cursor_ctl(const struct intel_crtc_state *crtc_state,
			   const struct intel_plane_state *plane_state)
{
	return CURSOR_ENABLE |
		CURSOR_GAMMA_ENABLE |
		CURSOR_FORMAT_ARGB |
		CURSOR_STRIDE(plane_state->color_plane[0].stride);
}

static bool i845_cursor_size_ok(const struct intel_plane_state *plane_state)
{
	int width = plane_state->base.crtc_w;

	/*
	 * 845g/865g are only limited by the width of their cursors,
	 * the height is arbitrary up to the precision of the register.
	 */
	return intel_cursor_size_ok(plane_state) && IS_ALIGNED(width, 64);
}

static int i845_check_cursor(struct intel_crtc_state *crtc_state,
			     struct intel_plane_state *plane_state)
{
	const struct drm_framebuffer *fb = plane_state->base.fb;
	int ret;

	ret = intel_check_cursor(crtc_state, plane_state);
	if (ret)
		return ret;

	/* if we want to turn off the cursor ignore width and height */
	if (!fb)
		return 0;

	/* Check for which cursor types we support */
	if (!i845_cursor_size_ok(plane_state)) {
		DRM_DEBUG("Cursor dimension %dx%d not supported\n",
			  plane_state->base.crtc_w,
			  plane_state->base.crtc_h);
		return -EINVAL;
	}

	WARN_ON(plane_state->base.visible &&
		plane_state->color_plane[0].stride != fb->pitches[0]);

	switch (fb->pitches[0]) {
	case 256:
	case 512:
	case 1024:
	case 2048:
		break;
	default:
		DRM_DEBUG_KMS("Invalid cursor stride (%u)\n",
			      fb->pitches[0]);
		return -EINVAL;
	}

	plane_state->ctl = i845_cursor_ctl(crtc_state, plane_state);

	return 0;
}

static void i845_update_cursor(struct intel_plane *plane,
			       const struct intel_crtc_state *crtc_state,
			       const struct intel_plane_state *plane_state)
{
	struct drm_i915_private *dev_priv = to_i915(plane->base.dev);
	u32 cntl = 0, base = 0, pos = 0, size = 0;
	unsigned long irqflags;

	if (plane_state && plane_state->base.visible) {
		unsigned int width = plane_state->base.crtc_w;
		unsigned int height = plane_state->base.crtc_h;

		cntl = plane_state->ctl;
		size = (height << 12) | width;

		base = intel_cursor_base(plane_state);
		pos = intel_cursor_position(plane_state);
	}

	spin_lock_irqsave(&dev_priv->uncore.lock, irqflags);

	/* On these chipsets we can only modify the base/size/stride
	 * whilst the cursor is disabled.
	 */
	if (plane->cursor.base != base ||
	    plane->cursor.size != size ||
	    plane->cursor.cntl != cntl) {
		I915_WRITE_FW(CURCNTR(PIPE_A), 0);
		I915_WRITE_FW(CURBASE(PIPE_A), base);
		I915_WRITE_FW(CURSIZE, size);
		I915_WRITE_FW(CURPOS(PIPE_A), pos);
		I915_WRITE_FW(CURCNTR(PIPE_A), cntl);

		plane->cursor.base = base;
		plane->cursor.size = size;
		plane->cursor.cntl = cntl;
	} else {
		I915_WRITE_FW(CURPOS(PIPE_A), pos);
	}

	POSTING_READ_FW(CURCNTR(PIPE_A));

	spin_unlock_irqrestore(&dev_priv->uncore.lock, irqflags);
}

static void i845_disable_cursor(struct intel_plane *plane,
				struct intel_crtc *crtc)
{
	i845_update_cursor(plane, NULL, NULL);
}

static bool i845_cursor_get_hw_state(struct intel_plane *plane,
				     enum pipe *pipe)
{
	struct drm_i915_private *dev_priv = to_i915(plane->base.dev);
	enum intel_display_power_domain power_domain;
	bool ret;

	power_domain = POWER_DOMAIN_PIPE(PIPE_A);
	if (!intel_display_power_get_if_enabled(dev_priv, power_domain))
		return false;

	ret = I915_READ(CURCNTR(PIPE_A)) & CURSOR_ENABLE;

	*pipe = PIPE_A;

	intel_display_power_put(dev_priv, power_domain);

	return ret;
}

static unsigned int
i9xx_cursor_max_stride(struct intel_plane *plane,
		       u32 pixel_format, u64 modifier,
		       unsigned int rotation)
{
	return plane->base.dev->mode_config.cursor_width * 4;
}

static u32 i9xx_cursor_ctl(const struct intel_crtc_state *crtc_state,
			   const struct intel_plane_state *plane_state)
{
	struct drm_i915_private *dev_priv =
		to_i915(plane_state->base.plane->dev);
	struct intel_crtc *crtc = to_intel_crtc(crtc_state->base.crtc);
	u32 cntl = 0;

	if (IS_GEN6(dev_priv) || IS_IVYBRIDGE(dev_priv))
		cntl |= MCURSOR_TRICKLE_FEED_DISABLE;

	if (INTEL_GEN(dev_priv) <= 10) {
		cntl |= MCURSOR_GAMMA_ENABLE;

		if (HAS_DDI(dev_priv))
			cntl |= MCURSOR_PIPE_CSC_ENABLE;
	}

	if (INTEL_GEN(dev_priv) < 5 && !IS_G4X(dev_priv))
		cntl |= MCURSOR_PIPE_SELECT(crtc->pipe);

	switch (plane_state->base.crtc_w) {
	case 64:
		cntl |= MCURSOR_MODE_64_ARGB_AX;
		break;
	case 128:
		cntl |= MCURSOR_MODE_128_ARGB_AX;
		break;
	case 256:
		cntl |= MCURSOR_MODE_256_ARGB_AX;
		break;
	default:
		MISSING_CASE(plane_state->base.crtc_w);
		return 0;
	}

	if (plane_state->base.rotation & DRM_MODE_ROTATE_180)
		cntl |= MCURSOR_ROTATE_180;

	return cntl;
}

static bool i9xx_cursor_size_ok(const struct intel_plane_state *plane_state)
{
	struct drm_i915_private *dev_priv =
		to_i915(plane_state->base.plane->dev);
	int width = plane_state->base.crtc_w;
	int height = plane_state->base.crtc_h;

	if (!intel_cursor_size_ok(plane_state))
		return false;

	/* Cursor width is limited to a few power-of-two sizes */
	switch (width) {
	case 256:
	case 128:
	case 64:
		break;
	default:
		return false;
	}

	/*
	 * IVB+ have CUR_FBC_CTL which allows an arbitrary cursor
	 * height from 8 lines up to the cursor width, when the
	 * cursor is not rotated. Everything else requires square
	 * cursors.
	 */
	if (HAS_CUR_FBC(dev_priv) &&
	    plane_state->base.rotation & DRM_MODE_ROTATE_0) {
		if (height < 8 || height > width)
			return false;
	} else {
		if (height != width)
			return false;
	}

	return true;
}

static int i9xx_check_cursor(struct intel_crtc_state *crtc_state,
			     struct intel_plane_state *plane_state)
{
	struct intel_plane *plane = to_intel_plane(plane_state->base.plane);
	struct drm_i915_private *dev_priv = to_i915(plane->base.dev);
	const struct drm_framebuffer *fb = plane_state->base.fb;
	enum pipe pipe = plane->pipe;
	int ret;

	ret = intel_check_cursor(crtc_state, plane_state);
	if (ret)
		return ret;

	/* if we want to turn off the cursor ignore width and height */
	if (!fb)
		return 0;

	/* Check for which cursor types we support */
	if (!i9xx_cursor_size_ok(plane_state)) {
		DRM_DEBUG("Cursor dimension %dx%d not supported\n",
			  plane_state->base.crtc_w,
			  plane_state->base.crtc_h);
		return -EINVAL;
	}

	WARN_ON(plane_state->base.visible &&
		plane_state->color_plane[0].stride != fb->pitches[0]);

	if (fb->pitches[0] != plane_state->base.crtc_w * fb->format->cpp[0]) {
		DRM_DEBUG_KMS("Invalid cursor stride (%u) (cursor width %d)\n",
			      fb->pitches[0], plane_state->base.crtc_w);
		return -EINVAL;
	}

	/*
	 * There's something wrong with the cursor on CHV pipe C.
	 * If it straddles the left edge of the screen then
	 * moving it away from the edge or disabling it often
	 * results in a pipe underrun, and often that can lead to
	 * dead pipe (constant underrun reported, and it scans
	 * out just a solid color). To recover from that, the
	 * display power well must be turned off and on again.
	 * Refuse the put the cursor into that compromised position.
	 */
	if (IS_CHERRYVIEW(dev_priv) && pipe == PIPE_C &&
	    plane_state->base.visible && plane_state->base.crtc_x < 0) {
		DRM_DEBUG_KMS("CHV cursor C not allowed to straddle the left screen edge\n");
		return -EINVAL;
	}

	plane_state->ctl = i9xx_cursor_ctl(crtc_state, plane_state);

	return 0;
}

static void i9xx_update_cursor(struct intel_plane *plane,
			       const struct intel_crtc_state *crtc_state,
			       const struct intel_plane_state *plane_state)
{
	struct drm_i915_private *dev_priv = to_i915(plane->base.dev);
	enum pipe pipe = plane->pipe;
	u32 cntl = 0, base = 0, pos = 0, fbc_ctl = 0;
	unsigned long irqflags;

	if (plane_state && plane_state->base.visible) {
		cntl = plane_state->ctl;

		if (plane_state->base.crtc_h != plane_state->base.crtc_w)
			fbc_ctl = CUR_FBC_CTL_EN | (plane_state->base.crtc_h - 1);

		base = intel_cursor_base(plane_state);
		pos = intel_cursor_position(plane_state);
	}

	spin_lock_irqsave(&dev_priv->uncore.lock, irqflags);

	/*
	 * On some platforms writing CURCNTR first will also
	 * cause CURPOS to be armed by the CURBASE write.
	 * Without the CURCNTR write the CURPOS write would
	 * arm itself. Thus we always start the full update
	 * with a CURCNTR write.
	 *
	 * On other platforms CURPOS always requires the
	 * CURBASE write to arm the update. Additonally
	 * a write to any of the cursor register will cancel
	 * an already armed cursor update. Thus leaving out
	 * the CURBASE write after CURPOS could lead to a
	 * cursor that doesn't appear to move, or even change
	 * shape. Thus we always write CURBASE.
	 *
	 * CURCNTR and CUR_FBC_CTL are always
	 * armed by the CURBASE write only.
	 */
	if (plane->cursor.base != base ||
	    plane->cursor.size != fbc_ctl ||
	    plane->cursor.cntl != cntl) {
		I915_WRITE_FW(CURCNTR(pipe), cntl);
		if (HAS_CUR_FBC(dev_priv))
			I915_WRITE_FW(CUR_FBC_CTL(pipe), fbc_ctl);
		I915_WRITE_FW(CURPOS(pipe), pos);
		I915_WRITE_FW(CURBASE(pipe), base);

		plane->cursor.base = base;
		plane->cursor.size = fbc_ctl;
		plane->cursor.cntl = cntl;
	} else {
		I915_WRITE_FW(CURPOS(pipe), pos);
		I915_WRITE_FW(CURBASE(pipe), base);
	}

	POSTING_READ_FW(CURBASE(pipe));

	spin_unlock_irqrestore(&dev_priv->uncore.lock, irqflags);
}

static void i9xx_disable_cursor(struct intel_plane *plane,
				struct intel_crtc *crtc)
{
	i9xx_update_cursor(plane, NULL, NULL);
}

static bool i9xx_cursor_get_hw_state(struct intel_plane *plane,
				     enum pipe *pipe)
{
	struct drm_i915_private *dev_priv = to_i915(plane->base.dev);
	enum intel_display_power_domain power_domain;
	bool ret;
	u32 val;

	/*
	 * Not 100% correct for planes that can move between pipes,
	 * but that's only the case for gen2-3 which don't have any
	 * display power wells.
	 */
	power_domain = POWER_DOMAIN_PIPE(plane->pipe);
	if (!intel_display_power_get_if_enabled(dev_priv, power_domain))
		return false;

	val = I915_READ(CURCNTR(plane->pipe));

	ret = val & MCURSOR_MODE;

	if (INTEL_GEN(dev_priv) >= 5 || IS_G4X(dev_priv))
		*pipe = plane->pipe;
	else
		*pipe = (val & MCURSOR_PIPE_SELECT_MASK) >>
			MCURSOR_PIPE_SELECT_SHIFT;

	intel_display_power_put(dev_priv, power_domain);

	return ret;
}

/* VESA 640x480x72Hz mode to set on the pipe */
static const struct drm_display_mode load_detect_mode = {
	DRM_MODE("640x480", DRM_MODE_TYPE_DEFAULT, 31500, 640, 664,
		 704, 832, 0, 480, 489, 491, 520, 0, DRM_MODE_FLAG_NHSYNC | DRM_MODE_FLAG_NVSYNC),
};

struct drm_framebuffer *
intel_framebuffer_create(struct drm_i915_gem_object *obj,
			 struct drm_mode_fb_cmd2 *mode_cmd)
{
	struct intel_framebuffer *intel_fb;
	int ret;

	intel_fb = kzalloc(sizeof(*intel_fb), GFP_KERNEL);
	if (!intel_fb)
		return ERR_PTR(-ENOMEM);

	ret = intel_framebuffer_init(intel_fb, obj, mode_cmd);
	if (ret)
		goto err;

	return &intel_fb->base;

err:
	kfree(intel_fb);
	return ERR_PTR(ret);
}

static int intel_modeset_disable_planes(struct drm_atomic_state *state,
					struct drm_crtc *crtc)
{
	struct drm_plane *plane;
	struct drm_plane_state *plane_state;
	int ret, i;

	ret = drm_atomic_add_affected_planes(state, crtc);
	if (ret)
		return ret;

	for_each_new_plane_in_state(state, plane, plane_state, i) {
		if (plane_state->crtc != crtc)
			continue;

		ret = drm_atomic_set_crtc_for_plane(plane_state, NULL);
		if (ret)
			return ret;

		drm_atomic_set_fb_for_plane(plane_state, NULL);
	}

	return 0;
}

int intel_get_load_detect_pipe(struct drm_connector *connector,
			       const struct drm_display_mode *mode,
			       struct intel_load_detect_pipe *old,
			       struct drm_modeset_acquire_ctx *ctx)
{
	struct intel_crtc *intel_crtc;
	struct intel_encoder *intel_encoder =
		intel_attached_encoder(connector);
	struct drm_crtc *possible_crtc;
	struct drm_encoder *encoder = &intel_encoder->base;
	struct drm_crtc *crtc = NULL;
	struct drm_device *dev = encoder->dev;
	struct drm_i915_private *dev_priv = to_i915(dev);
	struct drm_mode_config *config = &dev->mode_config;
	struct drm_atomic_state *state = NULL, *restore_state = NULL;
	struct drm_connector_state *connector_state;
	struct intel_crtc_state *crtc_state;
	int ret, i = -1;

	DRM_DEBUG_KMS("[CONNECTOR:%d:%s], [ENCODER:%d:%s]\n",
		      connector->base.id, connector->name,
		      encoder->base.id, encoder->name);

	old->restore_state = NULL;

	WARN_ON(!drm_modeset_is_locked(&config->connection_mutex));

	/*
	 * Algorithm gets a little messy:
	 *
	 *   - if the connector already has an assigned crtc, use it (but make
	 *     sure it's on first)
	 *
	 *   - try to find the first unused crtc that can drive this connector,
	 *     and use that if we find one
	 */

	/* See if we already have a CRTC for this connector */
	if (connector->state->crtc) {
		crtc = connector->state->crtc;

		ret = drm_modeset_lock(&crtc->mutex, ctx);
		if (ret)
			goto fail;

		/* Make sure the crtc and connector are running */
		goto found;
	}

	/* Find an unused one (if possible) */
	for_each_crtc(dev, possible_crtc) {
		i++;
		if (!(encoder->possible_crtcs & (1 << i)))
			continue;

		ret = drm_modeset_lock(&possible_crtc->mutex, ctx);
		if (ret)
			goto fail;

		if (possible_crtc->state->enable) {
			drm_modeset_unlock(&possible_crtc->mutex);
			continue;
		}

		crtc = possible_crtc;
		break;
	}

	/*
	 * If we didn't find an unused CRTC, don't use any.
	 */
	if (!crtc) {
		DRM_DEBUG_KMS("no pipe available for load-detect\n");
		ret = -ENODEV;
		goto fail;
	}

found:
	intel_crtc = to_intel_crtc(crtc);

	state = drm_atomic_state_alloc(dev);
	restore_state = drm_atomic_state_alloc(dev);
	if (!state || !restore_state) {
		ret = -ENOMEM;
		goto fail;
	}

	state->acquire_ctx = ctx;
	restore_state->acquire_ctx = ctx;

	connector_state = drm_atomic_get_connector_state(state, connector);
	if (IS_ERR(connector_state)) {
		ret = PTR_ERR(connector_state);
		goto fail;
	}

	ret = drm_atomic_set_crtc_for_connector(connector_state, crtc);
	if (ret)
		goto fail;

	crtc_state = intel_atomic_get_crtc_state(state, intel_crtc);
	if (IS_ERR(crtc_state)) {
		ret = PTR_ERR(crtc_state);
		goto fail;
	}

	crtc_state->base.active = crtc_state->base.enable = true;

	if (!mode)
		mode = &load_detect_mode;

	ret = drm_atomic_set_mode_for_crtc(&crtc_state->base, mode);
	if (ret)
		goto fail;

	ret = intel_modeset_disable_planes(state, crtc);
	if (ret)
		goto fail;

	ret = PTR_ERR_OR_ZERO(drm_atomic_get_connector_state(restore_state, connector));
	if (!ret)
		ret = PTR_ERR_OR_ZERO(drm_atomic_get_crtc_state(restore_state, crtc));
	if (!ret)
		ret = drm_atomic_add_affected_planes(restore_state, crtc);
	if (ret) {
		DRM_DEBUG_KMS("Failed to create a copy of old state to restore: %i\n", ret);
		goto fail;
	}

	ret = drm_atomic_commit(state);
	if (ret) {
		DRM_DEBUG_KMS("failed to set mode on load-detect pipe\n");
		goto fail;
	}

	old->restore_state = restore_state;
	drm_atomic_state_put(state);

	/* let the connector get through one full cycle before testing */
	intel_wait_for_vblank(dev_priv, intel_crtc->pipe);
	return true;

fail:
	if (state) {
		drm_atomic_state_put(state);
		state = NULL;
	}
	if (restore_state) {
		drm_atomic_state_put(restore_state);
		restore_state = NULL;
	}

	if (ret == -EDEADLK)
		return ret;

	return false;
}

void intel_release_load_detect_pipe(struct drm_connector *connector,
				    struct intel_load_detect_pipe *old,
				    struct drm_modeset_acquire_ctx *ctx)
{
	struct intel_encoder *intel_encoder =
		intel_attached_encoder(connector);
	struct drm_encoder *encoder = &intel_encoder->base;
	struct drm_atomic_state *state = old->restore_state;
	int ret;

	DRM_DEBUG_KMS("[CONNECTOR:%d:%s], [ENCODER:%d:%s]\n",
		      connector->base.id, connector->name,
		      encoder->base.id, encoder->name);

	if (!state)
		return;

	ret = drm_atomic_helper_commit_duplicated_state(state, ctx);
	if (ret)
		DRM_DEBUG_KMS("Couldn't release load detect pipe: %i\n", ret);
	drm_atomic_state_put(state);
}

static int i9xx_pll_refclk(struct drm_device *dev,
			   const struct intel_crtc_state *pipe_config)
{
	struct drm_i915_private *dev_priv = to_i915(dev);
	u32 dpll = pipe_config->dpll_hw_state.dpll;

	if ((dpll & PLL_REF_INPUT_MASK) == PLLB_REF_INPUT_SPREADSPECTRUMIN)
		return dev_priv->vbt.lvds_ssc_freq;
	else if (HAS_PCH_SPLIT(dev_priv))
		return 120000;
	else if (!IS_GEN2(dev_priv))
		return 96000;
	else
		return 48000;
}

/* Returns the clock of the currently programmed mode of the given pipe. */
static void i9xx_crtc_clock_get(struct intel_crtc *crtc,
				struct intel_crtc_state *pipe_config)
{
	struct drm_device *dev = crtc->base.dev;
	struct drm_i915_private *dev_priv = to_i915(dev);
	int pipe = pipe_config->cpu_transcoder;
	u32 dpll = pipe_config->dpll_hw_state.dpll;
	u32 fp;
	struct dpll clock;
	int port_clock;
	int refclk = i9xx_pll_refclk(dev, pipe_config);

	if ((dpll & DISPLAY_RATE_SELECT_FPA1) == 0)
		fp = pipe_config->dpll_hw_state.fp0;
	else
		fp = pipe_config->dpll_hw_state.fp1;

	clock.m1 = (fp & FP_M1_DIV_MASK) >> FP_M1_DIV_SHIFT;
	if (IS_PINEVIEW(dev_priv)) {
		clock.n = ffs((fp & FP_N_PINEVIEW_DIV_MASK) >> FP_N_DIV_SHIFT) - 1;
		clock.m2 = (fp & FP_M2_PINEVIEW_DIV_MASK) >> FP_M2_DIV_SHIFT;
	} else {
		clock.n = (fp & FP_N_DIV_MASK) >> FP_N_DIV_SHIFT;
		clock.m2 = (fp & FP_M2_DIV_MASK) >> FP_M2_DIV_SHIFT;
	}

	if (!IS_GEN2(dev_priv)) {
		if (IS_PINEVIEW(dev_priv))
			clock.p1 = ffs((dpll & DPLL_FPA01_P1_POST_DIV_MASK_PINEVIEW) >>
				DPLL_FPA01_P1_POST_DIV_SHIFT_PINEVIEW);
		else
			clock.p1 = ffs((dpll & DPLL_FPA01_P1_POST_DIV_MASK) >>
			       DPLL_FPA01_P1_POST_DIV_SHIFT);

		switch (dpll & DPLL_MODE_MASK) {
		case DPLLB_MODE_DAC_SERIAL:
			clock.p2 = dpll & DPLL_DAC_SERIAL_P2_CLOCK_DIV_5 ?
				5 : 10;
			break;
		case DPLLB_MODE_LVDS:
			clock.p2 = dpll & DPLLB_LVDS_P2_CLOCK_DIV_7 ?
				7 : 14;
			break;
		default:
			DRM_DEBUG_KMS("Unknown DPLL mode %08x in programmed "
				  "mode\n", (int)(dpll & DPLL_MODE_MASK));
			return;
		}

		if (IS_PINEVIEW(dev_priv))
			port_clock = pnv_calc_dpll_params(refclk, &clock);
		else
			port_clock = i9xx_calc_dpll_params(refclk, &clock);
	} else {
		u32 lvds = IS_I830(dev_priv) ? 0 : I915_READ(LVDS);
		bool is_lvds = (pipe == 1) && (lvds & LVDS_PORT_EN);

		if (is_lvds) {
			clock.p1 = ffs((dpll & DPLL_FPA01_P1_POST_DIV_MASK_I830_LVDS) >>
				       DPLL_FPA01_P1_POST_DIV_SHIFT);

			if (lvds & LVDS_CLKB_POWER_UP)
				clock.p2 = 7;
			else
				clock.p2 = 14;
		} else {
			if (dpll & PLL_P1_DIVIDE_BY_TWO)
				clock.p1 = 2;
			else {
				clock.p1 = ((dpll & DPLL_FPA01_P1_POST_DIV_MASK_I830) >>
					    DPLL_FPA01_P1_POST_DIV_SHIFT) + 2;
			}
			if (dpll & PLL_P2_DIVIDE_BY_4)
				clock.p2 = 4;
			else
				clock.p2 = 2;
		}

		port_clock = i9xx_calc_dpll_params(refclk, &clock);
	}

	/*
	 * This value includes pixel_multiplier. We will use
	 * port_clock to compute adjusted_mode.crtc_clock in the
	 * encoder's get_config() function.
	 */
	pipe_config->port_clock = port_clock;
}

int intel_dotclock_calculate(int link_freq,
			     const struct intel_link_m_n *m_n)
{
	/*
	 * The calculation for the data clock is:
	 * pixel_clock = ((m/n)*(link_clock * nr_lanes))/bpp
	 * But we want to avoid losing precison if possible, so:
	 * pixel_clock = ((m * link_clock * nr_lanes)/(n*bpp))
	 *
	 * and the link clock is simpler:
	 * link_clock = (m * link_clock) / n
	 */

	if (!m_n->link_n)
		return 0;

	return div_u64(mul_u32_u32(m_n->link_m, link_freq), m_n->link_n);
}

static void ironlake_pch_clock_get(struct intel_crtc *crtc,
				   struct intel_crtc_state *pipe_config)
{
	struct drm_i915_private *dev_priv = to_i915(crtc->base.dev);

	/* read out port_clock from the DPLL */
	i9xx_crtc_clock_get(crtc, pipe_config);

	/*
	 * In case there is an active pipe without active ports,
	 * we may need some idea for the dotclock anyway.
	 * Calculate one based on the FDI configuration.
	 */
	pipe_config->base.adjusted_mode.crtc_clock =
		intel_dotclock_calculate(intel_fdi_link_freq(dev_priv, pipe_config),
					 &pipe_config->fdi_m_n);
}

/* Returns the currently programmed mode of the given encoder. */
struct drm_display_mode *
intel_encoder_current_mode(struct intel_encoder *encoder)
{
	struct drm_i915_private *dev_priv = to_i915(encoder->base.dev);
	struct intel_crtc_state *crtc_state;
	struct drm_display_mode *mode;
	struct intel_crtc *crtc;
	enum pipe pipe;

	if (!encoder->get_hw_state(encoder, &pipe))
		return NULL;

	crtc = intel_get_crtc_for_pipe(dev_priv, pipe);

	mode = kzalloc(sizeof(*mode), GFP_KERNEL);
	if (!mode)
		return NULL;

	crtc_state = kzalloc(sizeof(*crtc_state), GFP_KERNEL);
	if (!crtc_state) {
		kfree(mode);
		return NULL;
	}

	crtc_state->base.crtc = &crtc->base;

	if (!dev_priv->display.get_pipe_config(crtc, crtc_state)) {
		kfree(crtc_state);
		kfree(mode);
		return NULL;
	}

	encoder->get_config(encoder, crtc_state);

	intel_mode_from_pipe_config(mode, crtc_state);

	kfree(crtc_state);

	return mode;
}

static void intel_crtc_destroy(struct drm_crtc *crtc)
{
	struct intel_crtc *intel_crtc = to_intel_crtc(crtc);

	drm_crtc_cleanup(crtc);
	kfree(intel_crtc);
}

/**
 * intel_wm_need_update - Check whether watermarks need updating
 * @plane: drm plane
 * @state: new plane state
 *
 * Check current plane state versus the new one to determine whether
 * watermarks need to be recalculated.
 *
 * Returns true or false.
 */
static bool intel_wm_need_update(struct drm_plane *plane,
				 struct drm_plane_state *state)
{
	struct intel_plane_state *new = to_intel_plane_state(state);
	struct intel_plane_state *cur = to_intel_plane_state(plane->state);

	/* Update watermarks on tiling or size changes. */
	if (new->base.visible != cur->base.visible)
		return true;

	if (!cur->base.fb || !new->base.fb)
		return false;

	if (cur->base.fb->modifier != new->base.fb->modifier ||
	    cur->base.rotation != new->base.rotation ||
	    drm_rect_width(&new->base.src) != drm_rect_width(&cur->base.src) ||
	    drm_rect_height(&new->base.src) != drm_rect_height(&cur->base.src) ||
	    drm_rect_width(&new->base.dst) != drm_rect_width(&cur->base.dst) ||
	    drm_rect_height(&new->base.dst) != drm_rect_height(&cur->base.dst))
		return true;

	return false;
}

static bool needs_scaling(const struct intel_plane_state *state)
{
	int src_w = drm_rect_width(&state->base.src) >> 16;
	int src_h = drm_rect_height(&state->base.src) >> 16;
	int dst_w = drm_rect_width(&state->base.dst);
	int dst_h = drm_rect_height(&state->base.dst);

	return (src_w != dst_w || src_h != dst_h);
}

int intel_plane_atomic_calc_changes(const struct intel_crtc_state *old_crtc_state,
				    struct drm_crtc_state *crtc_state,
				    const struct intel_plane_state *old_plane_state,
				    struct drm_plane_state *plane_state)
{
	struct intel_crtc_state *pipe_config = to_intel_crtc_state(crtc_state);
	struct drm_crtc *crtc = crtc_state->crtc;
	struct intel_crtc *intel_crtc = to_intel_crtc(crtc);
	struct intel_plane *plane = to_intel_plane(plane_state->plane);
	struct drm_device *dev = crtc->dev;
	struct drm_i915_private *dev_priv = to_i915(dev);
	bool mode_changed = needs_modeset(crtc_state);
	bool was_crtc_enabled = old_crtc_state->base.active;
	bool is_crtc_enabled = crtc_state->active;
	bool turn_off, turn_on, visible, was_visible;
	struct drm_framebuffer *fb = plane_state->fb;
	int ret;

	if (INTEL_GEN(dev_priv) >= 9 && plane->id != PLANE_CURSOR) {
		ret = skl_update_scaler_plane(
			to_intel_crtc_state(crtc_state),
			to_intel_plane_state(plane_state));
		if (ret)
			return ret;
	}

	was_visible = old_plane_state->base.visible;
	visible = plane_state->visible;

	if (!was_crtc_enabled && WARN_ON(was_visible))
		was_visible = false;

	/*
	 * Visibility is calculated as if the crtc was on, but
	 * after scaler setup everything depends on it being off
	 * when the crtc isn't active.
	 *
	 * FIXME this is wrong for watermarks. Watermarks should also
	 * be computed as if the pipe would be active. Perhaps move
	 * per-plane wm computation to the .check_plane() hook, and
	 * only combine the results from all planes in the current place?
	 */
	if (!is_crtc_enabled) {
		plane_state->visible = visible = false;
		to_intel_crtc_state(crtc_state)->active_planes &= ~BIT(plane->id);
	}

	if (!was_visible && !visible)
		return 0;

	if (fb != old_plane_state->base.fb)
		pipe_config->fb_changed = true;

	turn_off = was_visible && (!visible || mode_changed);
	turn_on = visible && (!was_visible || mode_changed);

	DRM_DEBUG_ATOMIC("[CRTC:%d:%s] has [PLANE:%d:%s] with fb %i\n",
			 intel_crtc->base.base.id, intel_crtc->base.name,
			 plane->base.base.id, plane->base.name,
			 fb ? fb->base.id : -1);

	DRM_DEBUG_ATOMIC("[PLANE:%d:%s] visible %i -> %i, off %i, on %i, ms %i\n",
			 plane->base.base.id, plane->base.name,
			 was_visible, visible,
			 turn_off, turn_on, mode_changed);

	if (turn_on) {
		if (INTEL_GEN(dev_priv) < 5 && !IS_G4X(dev_priv))
			pipe_config->update_wm_pre = true;

		/* must disable cxsr around plane enable/disable */
		if (plane->id != PLANE_CURSOR)
			pipe_config->disable_cxsr = true;
	} else if (turn_off) {
		if (INTEL_GEN(dev_priv) < 5 && !IS_G4X(dev_priv))
			pipe_config->update_wm_post = true;

		/* must disable cxsr around plane enable/disable */
		if (plane->id != PLANE_CURSOR)
			pipe_config->disable_cxsr = true;
	} else if (intel_wm_need_update(&plane->base, plane_state)) {
		if (INTEL_GEN(dev_priv) < 5 && !IS_G4X(dev_priv)) {
			/* FIXME bollocks */
			pipe_config->update_wm_pre = true;
			pipe_config->update_wm_post = true;
		}
	}

	if (visible || was_visible)
		pipe_config->fb_bits |= plane->frontbuffer_bit;

	/*
	 * ILK/SNB DVSACNTR/Sprite Enable
	 * IVB SPR_CTL/Sprite Enable
	 * "When in Self Refresh Big FIFO mode, a write to enable the
	 *  plane will be internally buffered and delayed while Big FIFO
	 *  mode is exiting."
	 *
	 * Which means that enabling the sprite can take an extra frame
	 * when we start in big FIFO mode (LP1+). Thus we need to drop
	 * down to LP0 and wait for vblank in order to make sure the
	 * sprite gets enabled on the next vblank after the register write.
	 * Doing otherwise would risk enabling the sprite one frame after
	 * we've already signalled flip completion. We can resume LP1+
	 * once the sprite has been enabled.
	 *
	 *
	 * WaCxSRDisabledForSpriteScaling:ivb
	 * IVB SPR_SCALE/Scaling Enable
	 * "Low Power watermarks must be disabled for at least one
	 *  frame before enabling sprite scaling, and kept disabled
	 *  until sprite scaling is disabled."
	 *
	 * ILK/SNB DVSASCALE/Scaling Enable
	 * "When in Self Refresh Big FIFO mode, scaling enable will be
	 *  masked off while Big FIFO mode is exiting."
	 *
	 * Despite the w/a only being listed for IVB we assume that
	 * the ILK/SNB note has similar ramifications, hence we apply
	 * the w/a on all three platforms.
	 */
	if (plane->id == PLANE_SPRITE0 &&
	    (IS_GEN5(dev_priv) || IS_GEN6(dev_priv) ||
	     IS_IVYBRIDGE(dev_priv)) &&
	    (turn_on || (!needs_scaling(old_plane_state) &&
			 needs_scaling(to_intel_plane_state(plane_state)))))
		pipe_config->disable_lp_wm = true;

	return 0;
}

static bool encoders_cloneable(const struct intel_encoder *a,
			       const struct intel_encoder *b)
{
	/* masks could be asymmetric, so check both ways */
	return a == b || (a->cloneable & (1 << b->type) &&
			  b->cloneable & (1 << a->type));
}

static bool check_single_encoder_cloning(struct drm_atomic_state *state,
					 struct intel_crtc *crtc,
					 struct intel_encoder *encoder)
{
	struct intel_encoder *source_encoder;
	struct drm_connector *connector;
	struct drm_connector_state *connector_state;
	int i;

	for_each_new_connector_in_state(state, connector, connector_state, i) {
		if (connector_state->crtc != &crtc->base)
			continue;

		source_encoder =
			to_intel_encoder(connector_state->best_encoder);
		if (!encoders_cloneable(encoder, source_encoder))
			return false;
	}

	return true;
}

static int intel_crtc_atomic_check(struct drm_crtc *crtc,
				   struct drm_crtc_state *crtc_state)
{
	struct drm_device *dev = crtc->dev;
	struct drm_i915_private *dev_priv = to_i915(dev);
	struct intel_crtc *intel_crtc = to_intel_crtc(crtc);
	struct intel_crtc_state *pipe_config =
		to_intel_crtc_state(crtc_state);
	struct drm_atomic_state *state = crtc_state->state;
	int ret;
	bool mode_changed = needs_modeset(crtc_state);

	if (mode_changed && !crtc_state->active)
		pipe_config->update_wm_post = true;

	if (mode_changed && crtc_state->enable &&
	    dev_priv->display.crtc_compute_clock &&
	    !WARN_ON(pipe_config->shared_dpll)) {
		ret = dev_priv->display.crtc_compute_clock(intel_crtc,
							   pipe_config);
		if (ret)
			return ret;
	}

	if (crtc_state->color_mgmt_changed) {
		ret = intel_color_check(crtc, crtc_state);
		if (ret)
			return ret;

		/*
		 * Changing color management on Intel hardware is
		 * handled as part of planes update.
		 */
		crtc_state->planes_changed = true;
	}

	ret = 0;
	if (dev_priv->display.compute_pipe_wm) {
		ret = dev_priv->display.compute_pipe_wm(pipe_config);
		if (ret) {
			DRM_DEBUG_KMS("Target pipe watermarks are invalid\n");
			return ret;
		}
	}

	if (dev_priv->display.compute_intermediate_wm &&
	    !to_intel_atomic_state(state)->skip_intermediate_wm) {
		if (WARN_ON(!dev_priv->display.compute_pipe_wm))
			return 0;

		/*
		 * Calculate 'intermediate' watermarks that satisfy both the
		 * old state and the new state.  We can program these
		 * immediately.
		 */
		ret = dev_priv->display.compute_intermediate_wm(dev,
								intel_crtc,
								pipe_config);
		if (ret) {
			DRM_DEBUG_KMS("No valid intermediate pipe watermarks are possible\n");
			return ret;
		}
	} else if (dev_priv->display.compute_intermediate_wm) {
		if (HAS_PCH_SPLIT(dev_priv) && INTEL_GEN(dev_priv) < 9)
			pipe_config->wm.ilk.intermediate = pipe_config->wm.ilk.optimal;
	}

	if (INTEL_GEN(dev_priv) >= 9) {
		if (mode_changed)
			ret = skl_update_scaler_crtc(pipe_config);

		if (!ret)
			ret = skl_check_pipe_max_pixel_rate(intel_crtc,
							    pipe_config);
		if (!ret)
			ret = intel_atomic_setup_scalers(dev_priv, intel_crtc,
							 pipe_config);
	}

	if (HAS_IPS(dev_priv))
		pipe_config->ips_enabled = hsw_compute_ips_config(pipe_config);

	return ret;
}

static const struct drm_crtc_helper_funcs intel_helper_funcs = {
	.atomic_check = intel_crtc_atomic_check,
};

static void intel_modeset_update_connector_atomic_state(struct drm_device *dev)
{
	struct intel_connector *connector;
	struct drm_connector_list_iter conn_iter;

	drm_connector_list_iter_begin(dev, &conn_iter);
	for_each_intel_connector_iter(connector, &conn_iter) {
		if (connector->base.state->crtc)
			drm_connector_put(&connector->base);

		if (connector->base.encoder) {
			connector->base.state->best_encoder =
				connector->base.encoder;
			connector->base.state->crtc =
				connector->base.encoder->crtc;

			drm_connector_get(&connector->base);
		} else {
			connector->base.state->best_encoder = NULL;
			connector->base.state->crtc = NULL;
		}
	}
	drm_connector_list_iter_end(&conn_iter);
}

static void
connected_sink_compute_bpp(struct intel_connector *connector,
			   struct intel_crtc_state *pipe_config)
{
	const struct drm_display_info *info = &connector->base.display_info;
	int bpp = pipe_config->pipe_bpp;

	DRM_DEBUG_KMS("[CONNECTOR:%d:%s] checking for sink bpp constrains\n",
		      connector->base.base.id,
		      connector->base.name);

	/* Don't use an invalid EDID bpc value */
	if (info->bpc != 0 && info->bpc * 3 < bpp) {
		DRM_DEBUG_KMS("clamping display bpp (was %d) to EDID reported max of %d\n",
			      bpp, info->bpc * 3);
		pipe_config->pipe_bpp = info->bpc * 3;
	}

	/* Clamp bpp to 8 on screens without EDID 1.4 */
	if (info->bpc == 0 && bpp > 24) {
		DRM_DEBUG_KMS("clamping display bpp (was %d) to default limit of 24\n",
			      bpp);
		pipe_config->pipe_bpp = 24;
	}
}

static int
compute_baseline_pipe_bpp(struct intel_crtc *crtc,
			  struct intel_crtc_state *pipe_config)
{
	struct drm_i915_private *dev_priv = to_i915(crtc->base.dev);
	struct drm_atomic_state *state;
	struct drm_connector *connector;
	struct drm_connector_state *connector_state;
	int bpp, i;

	if ((IS_G4X(dev_priv) || IS_VALLEYVIEW(dev_priv) ||
	    IS_CHERRYVIEW(dev_priv)))
		bpp = 10*3;
	else if (INTEL_GEN(dev_priv) >= 5)
		bpp = 12*3;
	else
		bpp = 8*3;


	pipe_config->pipe_bpp = bpp;

	state = pipe_config->base.state;

	/* Clamp display bpp to EDID value */
	for_each_new_connector_in_state(state, connector, connector_state, i) {
		if (connector_state->crtc != &crtc->base)
			continue;

		connected_sink_compute_bpp(to_intel_connector(connector),
					   pipe_config);
	}

	return bpp;
}

static void intel_dump_crtc_timings(const struct drm_display_mode *mode)
{
	DRM_DEBUG_KMS("crtc timings: %d %d %d %d %d %d %d %d %d, "
			"type: 0x%x flags: 0x%x\n",
		mode->crtc_clock,
		mode->crtc_hdisplay, mode->crtc_hsync_start,
		mode->crtc_hsync_end, mode->crtc_htotal,
		mode->crtc_vdisplay, mode->crtc_vsync_start,
		mode->crtc_vsync_end, mode->crtc_vtotal, mode->type, mode->flags);
}

static inline void
intel_dump_m_n_config(struct intel_crtc_state *pipe_config, char *id,
		      unsigned int lane_count, struct intel_link_m_n *m_n)
{
	DRM_DEBUG_KMS("%s: lanes: %i; gmch_m: %u, gmch_n: %u, link_m: %u, link_n: %u, tu: %u\n",
		      id, lane_count,
		      m_n->gmch_m, m_n->gmch_n,
		      m_n->link_m, m_n->link_n, m_n->tu);
}

#define OUTPUT_TYPE(x) [INTEL_OUTPUT_ ## x] = #x

static const char * const output_type_str[] = {
	OUTPUT_TYPE(UNUSED),
	OUTPUT_TYPE(ANALOG),
	OUTPUT_TYPE(DVO),
	OUTPUT_TYPE(SDVO),
	OUTPUT_TYPE(LVDS),
	OUTPUT_TYPE(TVOUT),
	OUTPUT_TYPE(HDMI),
	OUTPUT_TYPE(DP),
	OUTPUT_TYPE(EDP),
	OUTPUT_TYPE(DSI),
	OUTPUT_TYPE(DDI),
	OUTPUT_TYPE(DP_MST),
};

#undef OUTPUT_TYPE

static void snprintf_output_types(char *buf, size_t len,
				  unsigned int output_types)
{
	char *str = buf;
	int i;

	str[0] = '\0';

	for (i = 0; i < ARRAY_SIZE(output_type_str); i++) {
		int r;

		if ((output_types & BIT(i)) == 0)
			continue;

		r = snprintf(str, len, "%s%s",
			     str != buf ? "," : "", output_type_str[i]);
		if (r >= len)
			break;
		str += r;
		len -= r;

		output_types &= ~BIT(i);
	}

	WARN_ON_ONCE(output_types != 0);
}

static void intel_dump_pipe_config(struct intel_crtc *crtc,
				   struct intel_crtc_state *pipe_config,
				   const char *context)
{
	struct drm_device *dev = crtc->base.dev;
	struct drm_i915_private *dev_priv = to_i915(dev);
	struct drm_plane *plane;
	struct intel_plane *intel_plane;
	struct intel_plane_state *state;
	struct drm_framebuffer *fb;
	char buf[64];

	DRM_DEBUG_KMS("[CRTC:%d:%s]%s\n",
		      crtc->base.base.id, crtc->base.name, context);

	snprintf_output_types(buf, sizeof(buf), pipe_config->output_types);
	DRM_DEBUG_KMS("output_types: %s (0x%x)\n",
		      buf, pipe_config->output_types);

	DRM_DEBUG_KMS("cpu_transcoder: %s, pipe bpp: %i, dithering: %i\n",
		      transcoder_name(pipe_config->cpu_transcoder),
		      pipe_config->pipe_bpp, pipe_config->dither);

	if (pipe_config->has_pch_encoder)
		intel_dump_m_n_config(pipe_config, "fdi",
				      pipe_config->fdi_lanes,
				      &pipe_config->fdi_m_n);

	if (pipe_config->ycbcr420)
		DRM_DEBUG_KMS("YCbCr 4:2:0 output enabled\n");

	if (intel_crtc_has_dp_encoder(pipe_config)) {
		intel_dump_m_n_config(pipe_config, "dp m_n",
				pipe_config->lane_count, &pipe_config->dp_m_n);
		if (pipe_config->has_drrs)
			intel_dump_m_n_config(pipe_config, "dp m2_n2",
					      pipe_config->lane_count,
					      &pipe_config->dp_m2_n2);
	}

	DRM_DEBUG_KMS("audio: %i, infoframes: %i\n",
		      pipe_config->has_audio, pipe_config->has_infoframe);

	DRM_DEBUG_KMS("requested mode:\n");
	drm_mode_debug_printmodeline(&pipe_config->base.mode);
	DRM_DEBUG_KMS("adjusted mode:\n");
	drm_mode_debug_printmodeline(&pipe_config->base.adjusted_mode);
	intel_dump_crtc_timings(&pipe_config->base.adjusted_mode);
	DRM_DEBUG_KMS("port clock: %d, pipe src size: %dx%d, pixel rate %d\n",
		      pipe_config->port_clock,
		      pipe_config->pipe_src_w, pipe_config->pipe_src_h,
		      pipe_config->pixel_rate);

	if (INTEL_GEN(dev_priv) >= 9)
		DRM_DEBUG_KMS("num_scalers: %d, scaler_users: 0x%x, scaler_id: %d\n",
			      crtc->num_scalers,
			      pipe_config->scaler_state.scaler_users,
		              pipe_config->scaler_state.scaler_id);

	if (HAS_GMCH_DISPLAY(dev_priv))
		DRM_DEBUG_KMS("gmch pfit: control: 0x%08x, ratios: 0x%08x, lvds border: 0x%08x\n",
			      pipe_config->gmch_pfit.control,
			      pipe_config->gmch_pfit.pgm_ratios,
			      pipe_config->gmch_pfit.lvds_border_bits);
	else
		DRM_DEBUG_KMS("pch pfit: pos: 0x%08x, size: 0x%08x, %s\n",
			      pipe_config->pch_pfit.pos,
			      pipe_config->pch_pfit.size,
		              enableddisabled(pipe_config->pch_pfit.enabled));

	DRM_DEBUG_KMS("ips: %i, double wide: %i\n",
		      pipe_config->ips_enabled, pipe_config->double_wide);

	intel_dpll_dump_hw_state(dev_priv, &pipe_config->dpll_hw_state);

	DRM_DEBUG_KMS("planes on this crtc\n");
	list_for_each_entry(plane, &dev->mode_config.plane_list, head) {
		struct drm_format_name_buf format_name;
		intel_plane = to_intel_plane(plane);
		if (intel_plane->pipe != crtc->pipe)
			continue;

		state = to_intel_plane_state(plane->state);
		fb = state->base.fb;
		if (!fb) {
			DRM_DEBUG_KMS("[PLANE:%d:%s] disabled, scaler_id = %d\n",
				      plane->base.id, plane->name, state->scaler_id);
			continue;
		}

		DRM_DEBUG_KMS("[PLANE:%d:%s] FB:%d, fb = %ux%u format = %s\n",
			      plane->base.id, plane->name,
			      fb->base.id, fb->width, fb->height,
			      drm_get_format_name(fb->format->format, &format_name));
		if (INTEL_GEN(dev_priv) >= 9)
			DRM_DEBUG_KMS("\tscaler:%d src %dx%d+%d+%d dst %dx%d+%d+%d\n",
				      state->scaler_id,
				      state->base.src.x1 >> 16,
				      state->base.src.y1 >> 16,
				      drm_rect_width(&state->base.src) >> 16,
				      drm_rect_height(&state->base.src) >> 16,
				      state->base.dst.x1, state->base.dst.y1,
				      drm_rect_width(&state->base.dst),
				      drm_rect_height(&state->base.dst));
	}
}

static bool check_digital_port_conflicts(struct drm_atomic_state *state)
{
	struct drm_device *dev = state->dev;
	struct drm_connector *connector;
	struct drm_connector_list_iter conn_iter;
	unsigned int used_ports = 0;
	unsigned int used_mst_ports = 0;
	bool ret = true;

	/*
	 * Walk the connector list instead of the encoder
	 * list to detect the problem on ddi platforms
	 * where there's just one encoder per digital port.
	 */
	drm_connector_list_iter_begin(dev, &conn_iter);
	drm_for_each_connector_iter(connector, &conn_iter) {
		struct drm_connector_state *connector_state;
		struct intel_encoder *encoder;

		connector_state = drm_atomic_get_new_connector_state(state, connector);
		if (!connector_state)
			connector_state = connector->state;

		if (!connector_state->best_encoder)
			continue;

		encoder = to_intel_encoder(connector_state->best_encoder);

		WARN_ON(!connector_state->crtc);

		switch (encoder->type) {
			unsigned int port_mask;
		case INTEL_OUTPUT_DDI:
			if (WARN_ON(!HAS_DDI(to_i915(dev))))
				break;
			/* else: fall through */
		case INTEL_OUTPUT_DP:
		case INTEL_OUTPUT_HDMI:
		case INTEL_OUTPUT_EDP:
			port_mask = 1 << encoder->port;

			/* the same port mustn't appear more than once */
			if (used_ports & port_mask)
				ret = false;

			used_ports |= port_mask;
			break;
		case INTEL_OUTPUT_DP_MST:
			used_mst_ports |=
				1 << encoder->port;
			break;
		default:
			break;
		}
	}
	drm_connector_list_iter_end(&conn_iter);

	/* can't mix MST and SST/HDMI on the same port */
	if (used_ports & used_mst_ports)
		return false;

	return ret;
}

static void
clear_intel_crtc_state(struct intel_crtc_state *crtc_state)
{
	struct drm_i915_private *dev_priv =
		to_i915(crtc_state->base.crtc->dev);
	struct intel_crtc_scaler_state scaler_state;
	struct intel_dpll_hw_state dpll_hw_state;
	struct intel_shared_dpll *shared_dpll;
	struct intel_crtc_wm_state wm_state;
	bool force_thru, ips_force_disable;

	/* FIXME: before the switch to atomic started, a new pipe_config was
	 * kzalloc'd. Code that depends on any field being zero should be
	 * fixed, so that the crtc_state can be safely duplicated. For now,
	 * only fields that are know to not cause problems are preserved. */

	scaler_state = crtc_state->scaler_state;
	shared_dpll = crtc_state->shared_dpll;
	dpll_hw_state = crtc_state->dpll_hw_state;
	force_thru = crtc_state->pch_pfit.force_thru;
	ips_force_disable = crtc_state->ips_force_disable;
	if (IS_G4X(dev_priv) ||
	    IS_VALLEYVIEW(dev_priv) || IS_CHERRYVIEW(dev_priv))
		wm_state = crtc_state->wm;

	/* Keep base drm_crtc_state intact, only clear our extended struct */
	BUILD_BUG_ON(offsetof(struct intel_crtc_state, base));
	memset(&crtc_state->base + 1, 0,
	       sizeof(*crtc_state) - sizeof(crtc_state->base));

	crtc_state->scaler_state = scaler_state;
	crtc_state->shared_dpll = shared_dpll;
	crtc_state->dpll_hw_state = dpll_hw_state;
	crtc_state->pch_pfit.force_thru = force_thru;
	crtc_state->ips_force_disable = ips_force_disable;
	if (IS_G4X(dev_priv) ||
	    IS_VALLEYVIEW(dev_priv) || IS_CHERRYVIEW(dev_priv))
		crtc_state->wm = wm_state;
}

static int
intel_modeset_pipe_config(struct drm_crtc *crtc,
			  struct intel_crtc_state *pipe_config)
{
	struct drm_atomic_state *state = pipe_config->base.state;
	struct intel_encoder *encoder;
	struct drm_connector *connector;
	struct drm_connector_state *connector_state;
	int base_bpp, ret = -EINVAL;
	int i;
	bool retry = true;

	clear_intel_crtc_state(pipe_config);

	pipe_config->cpu_transcoder =
		(enum transcoder) to_intel_crtc(crtc)->pipe;

	/*
	 * Sanitize sync polarity flags based on requested ones. If neither
	 * positive or negative polarity is requested, treat this as meaning
	 * negative polarity.
	 */
	if (!(pipe_config->base.adjusted_mode.flags &
	      (DRM_MODE_FLAG_PHSYNC | DRM_MODE_FLAG_NHSYNC)))
		pipe_config->base.adjusted_mode.flags |= DRM_MODE_FLAG_NHSYNC;

	if (!(pipe_config->base.adjusted_mode.flags &
	      (DRM_MODE_FLAG_PVSYNC | DRM_MODE_FLAG_NVSYNC)))
		pipe_config->base.adjusted_mode.flags |= DRM_MODE_FLAG_NVSYNC;

	base_bpp = compute_baseline_pipe_bpp(to_intel_crtc(crtc),
					     pipe_config);
	if (base_bpp < 0)
		goto fail;

	/*
	 * Determine the real pipe dimensions. Note that stereo modes can
	 * increase the actual pipe size due to the frame doubling and
	 * insertion of additional space for blanks between the frame. This
	 * is stored in the crtc timings. We use the requested mode to do this
	 * computation to clearly distinguish it from the adjusted mode, which
	 * can be changed by the connectors in the below retry loop.
	 */
	drm_mode_get_hv_timing(&pipe_config->base.mode,
			       &pipe_config->pipe_src_w,
			       &pipe_config->pipe_src_h);

	for_each_new_connector_in_state(state, connector, connector_state, i) {
		if (connector_state->crtc != crtc)
			continue;

		encoder = to_intel_encoder(connector_state->best_encoder);

		if (!check_single_encoder_cloning(state, to_intel_crtc(crtc), encoder)) {
			DRM_DEBUG_KMS("rejecting invalid cloning configuration\n");
			goto fail;
		}

		/*
		 * Determine output_types before calling the .compute_config()
		 * hooks so that the hooks can use this information safely.
		 */
		if (encoder->compute_output_type)
			pipe_config->output_types |=
				BIT(encoder->compute_output_type(encoder, pipe_config,
								 connector_state));
		else
			pipe_config->output_types |= BIT(encoder->type);
	}

encoder_retry:
	/* Ensure the port clock defaults are reset when retrying. */
	pipe_config->port_clock = 0;
	pipe_config->pixel_multiplier = 1;

	/* Fill in default crtc timings, allow encoders to overwrite them. */
	drm_mode_set_crtcinfo(&pipe_config->base.adjusted_mode,
			      CRTC_STEREO_DOUBLE);

	/* Pass our mode to the connectors and the CRTC to give them a chance to
	 * adjust it according to limitations or connector properties, and also
	 * a chance to reject the mode entirely.
	 */
	for_each_new_connector_in_state(state, connector, connector_state, i) {
		if (connector_state->crtc != crtc)
			continue;

		encoder = to_intel_encoder(connector_state->best_encoder);

		if (!(encoder->compute_config(encoder, pipe_config, connector_state))) {
			DRM_DEBUG_KMS("Encoder config failure\n");
			goto fail;
		}
	}

	/* Set default port clock if not overwritten by the encoder. Needs to be
	 * done afterwards in case the encoder adjusts the mode. */
	if (!pipe_config->port_clock)
		pipe_config->port_clock = pipe_config->base.adjusted_mode.crtc_clock
			* pipe_config->pixel_multiplier;

	ret = intel_crtc_compute_config(to_intel_crtc(crtc), pipe_config);
	if (ret < 0) {
		DRM_DEBUG_KMS("CRTC fixup failed\n");
		goto fail;
	}

	if (ret == RETRY) {
		if (WARN(!retry, "loop in pipe configuration computation\n")) {
			ret = -EINVAL;
			goto fail;
		}

		DRM_DEBUG_KMS("CRTC bw constrained, retrying\n");
		retry = false;
		goto encoder_retry;
	}

	/* Dithering seems to not pass-through bits correctly when it should, so
	 * only enable it on 6bpc panels and when its not a compliance
	 * test requesting 6bpc video pattern.
	 */
	pipe_config->dither = (pipe_config->pipe_bpp == 6*3) &&
		!pipe_config->dither_force_disable;
	DRM_DEBUG_KMS("hw max bpp: %i, pipe bpp: %i, dithering: %i\n",
		      base_bpp, pipe_config->pipe_bpp, pipe_config->dither);

fail:
	return ret;
}

static bool intel_fuzzy_clock_check(int clock1, int clock2)
{
	int diff;

	if (clock1 == clock2)
		return true;

	if (!clock1 || !clock2)
		return false;

	diff = abs(clock1 - clock2);

	if (((((diff + clock1 + clock2) * 100)) / (clock1 + clock2)) < 105)
		return true;

	return false;
}

static bool
intel_compare_m_n(unsigned int m, unsigned int n,
		  unsigned int m2, unsigned int n2,
		  bool exact)
{
	if (m == m2 && n == n2)
		return true;

	if (exact || !m || !n || !m2 || !n2)
		return false;

	BUILD_BUG_ON(DATA_LINK_M_N_MASK > INT_MAX);

	if (n > n2) {
		while (n > n2) {
			m2 <<= 1;
			n2 <<= 1;
		}
	} else if (n < n2) {
		while (n < n2) {
			m <<= 1;
			n <<= 1;
		}
	}

	if (n != n2)
		return false;

	return intel_fuzzy_clock_check(m, m2);
}

static bool
intel_compare_link_m_n(const struct intel_link_m_n *m_n,
		       struct intel_link_m_n *m2_n2,
		       bool adjust)
{
	if (m_n->tu == m2_n2->tu &&
	    intel_compare_m_n(m_n->gmch_m, m_n->gmch_n,
			      m2_n2->gmch_m, m2_n2->gmch_n, !adjust) &&
	    intel_compare_m_n(m_n->link_m, m_n->link_n,
			      m2_n2->link_m, m2_n2->link_n, !adjust)) {
		if (adjust)
			*m2_n2 = *m_n;

		return true;
	}

	return false;
}

static void __printf(3, 4)
pipe_config_err(bool adjust, const char *name, const char *format, ...)
{
	struct va_format vaf;
	va_list args;

	va_start(args, format);
	vaf.fmt = format;
	vaf.va = &args;

	if (adjust)
		drm_dbg(DRM_UT_KMS, "mismatch in %s %pV", name, &vaf);
	else
		drm_err("mismatch in %s %pV", name, &vaf);

	va_end(args);
}

static bool
intel_pipe_config_compare(struct drm_i915_private *dev_priv,
			  struct intel_crtc_state *current_config,
			  struct intel_crtc_state *pipe_config,
			  bool adjust)
{
	bool ret = true;
	bool fixup_inherited = adjust &&
		(current_config->base.mode.private_flags & I915_MODE_FLAG_INHERITED) &&
		!(pipe_config->base.mode.private_flags & I915_MODE_FLAG_INHERITED);

#define PIPE_CONF_CHECK_X(name) do { \
	if (current_config->name != pipe_config->name) { \
		pipe_config_err(adjust, __stringify(name), \
			  "(expected 0x%08x, found 0x%08x)\n", \
			  current_config->name, \
			  pipe_config->name); \
		ret = false; \
	} \
} while (0)

#define PIPE_CONF_CHECK_I(name) do { \
	if (current_config->name != pipe_config->name) { \
		pipe_config_err(adjust, __stringify(name), \
			  "(expected %i, found %i)\n", \
			  current_config->name, \
			  pipe_config->name); \
		ret = false; \
	} \
} while (0)

#define PIPE_CONF_CHECK_BOOL(name) do { \
	if (current_config->name != pipe_config->name) { \
		pipe_config_err(adjust, __stringify(name), \
			  "(expected %s, found %s)\n", \
			  yesno(current_config->name), \
			  yesno(pipe_config->name)); \
		ret = false; \
	} \
} while (0)

/*
 * Checks state where we only read out the enabling, but not the entire
 * state itself (like full infoframes or ELD for audio). These states
 * require a full modeset on bootup to fix up.
 */
#define PIPE_CONF_CHECK_BOOL_INCOMPLETE(name) do { \
	if (!fixup_inherited || (!current_config->name && !pipe_config->name)) { \
		PIPE_CONF_CHECK_BOOL(name); \
	} else { \
		pipe_config_err(adjust, __stringify(name), \
			  "unable to verify whether state matches exactly, forcing modeset (expected %s, found %s)\n", \
			  yesno(current_config->name), \
			  yesno(pipe_config->name)); \
		ret = false; \
	} \
} while (0)

#define PIPE_CONF_CHECK_P(name) do { \
	if (current_config->name != pipe_config->name) { \
		pipe_config_err(adjust, __stringify(name), \
			  "(expected %p, found %p)\n", \
			  current_config->name, \
			  pipe_config->name); \
		ret = false; \
	} \
} while (0)

#define PIPE_CONF_CHECK_M_N(name) do { \
	if (!intel_compare_link_m_n(&current_config->name, \
				    &pipe_config->name,\
				    adjust)) { \
		pipe_config_err(adjust, __stringify(name), \
			  "(expected tu %i gmch %i/%i link %i/%i, " \
			  "found tu %i, gmch %i/%i link %i/%i)\n", \
			  current_config->name.tu, \
			  current_config->name.gmch_m, \
			  current_config->name.gmch_n, \
			  current_config->name.link_m, \
			  current_config->name.link_n, \
			  pipe_config->name.tu, \
			  pipe_config->name.gmch_m, \
			  pipe_config->name.gmch_n, \
			  pipe_config->name.link_m, \
			  pipe_config->name.link_n); \
		ret = false; \
	} \
} while (0)

/* This is required for BDW+ where there is only one set of registers for
 * switching between high and low RR.
 * This macro can be used whenever a comparison has to be made between one
 * hw state and multiple sw state variables.
 */
#define PIPE_CONF_CHECK_M_N_ALT(name, alt_name) do { \
	if (!intel_compare_link_m_n(&current_config->name, \
				    &pipe_config->name, adjust) && \
	    !intel_compare_link_m_n(&current_config->alt_name, \
				    &pipe_config->name, adjust)) { \
		pipe_config_err(adjust, __stringify(name), \
			  "(expected tu %i gmch %i/%i link %i/%i, " \
			  "or tu %i gmch %i/%i link %i/%i, " \
			  "found tu %i, gmch %i/%i link %i/%i)\n", \
			  current_config->name.tu, \
			  current_config->name.gmch_m, \
			  current_config->name.gmch_n, \
			  current_config->name.link_m, \
			  current_config->name.link_n, \
			  current_config->alt_name.tu, \
			  current_config->alt_name.gmch_m, \
			  current_config->alt_name.gmch_n, \
			  current_config->alt_name.link_m, \
			  current_config->alt_name.link_n, \
			  pipe_config->name.tu, \
			  pipe_config->name.gmch_m, \
			  pipe_config->name.gmch_n, \
			  pipe_config->name.link_m, \
			  pipe_config->name.link_n); \
		ret = false; \
	} \
} while (0)

#define PIPE_CONF_CHECK_FLAGS(name, mask) do { \
	if ((current_config->name ^ pipe_config->name) & (mask)) { \
		pipe_config_err(adjust, __stringify(name), \
			  "(%x) (expected %i, found %i)\n", \
			  (mask), \
			  current_config->name & (mask), \
			  pipe_config->name & (mask)); \
		ret = false; \
	} \
} while (0)

#define PIPE_CONF_CHECK_CLOCK_FUZZY(name) do { \
	if (!intel_fuzzy_clock_check(current_config->name, pipe_config->name)) { \
		pipe_config_err(adjust, __stringify(name), \
			  "(expected %i, found %i)\n", \
			  current_config->name, \
			  pipe_config->name); \
		ret = false; \
	} \
} while (0)

#define PIPE_CONF_QUIRK(quirk)	\
	((current_config->quirks | pipe_config->quirks) & (quirk))

	PIPE_CONF_CHECK_I(cpu_transcoder);

	PIPE_CONF_CHECK_BOOL(has_pch_encoder);
	PIPE_CONF_CHECK_I(fdi_lanes);
	PIPE_CONF_CHECK_M_N(fdi_m_n);

	PIPE_CONF_CHECK_I(lane_count);
	PIPE_CONF_CHECK_X(lane_lat_optim_mask);

	if (INTEL_GEN(dev_priv) < 8) {
		PIPE_CONF_CHECK_M_N(dp_m_n);

		if (current_config->has_drrs)
			PIPE_CONF_CHECK_M_N(dp_m2_n2);
	} else
		PIPE_CONF_CHECK_M_N_ALT(dp_m_n, dp_m2_n2);

	PIPE_CONF_CHECK_X(output_types);

	PIPE_CONF_CHECK_I(base.adjusted_mode.crtc_hdisplay);
	PIPE_CONF_CHECK_I(base.adjusted_mode.crtc_htotal);
	PIPE_CONF_CHECK_I(base.adjusted_mode.crtc_hblank_start);
	PIPE_CONF_CHECK_I(base.adjusted_mode.crtc_hblank_end);
	PIPE_CONF_CHECK_I(base.adjusted_mode.crtc_hsync_start);
	PIPE_CONF_CHECK_I(base.adjusted_mode.crtc_hsync_end);

	PIPE_CONF_CHECK_I(base.adjusted_mode.crtc_vdisplay);
	PIPE_CONF_CHECK_I(base.adjusted_mode.crtc_vtotal);
	PIPE_CONF_CHECK_I(base.adjusted_mode.crtc_vblank_start);
	PIPE_CONF_CHECK_I(base.adjusted_mode.crtc_vblank_end);
	PIPE_CONF_CHECK_I(base.adjusted_mode.crtc_vsync_start);
	PIPE_CONF_CHECK_I(base.adjusted_mode.crtc_vsync_end);

	PIPE_CONF_CHECK_I(pixel_multiplier);
	PIPE_CONF_CHECK_BOOL(has_hdmi_sink);
	if ((INTEL_GEN(dev_priv) < 8 && !IS_HASWELL(dev_priv)) ||
	    IS_VALLEYVIEW(dev_priv) || IS_CHERRYVIEW(dev_priv))
		PIPE_CONF_CHECK_BOOL(limited_color_range);

	PIPE_CONF_CHECK_BOOL(hdmi_scrambling);
	PIPE_CONF_CHECK_BOOL(hdmi_high_tmds_clock_ratio);
	PIPE_CONF_CHECK_BOOL_INCOMPLETE(has_infoframe);
	PIPE_CONF_CHECK_BOOL(ycbcr420);

	PIPE_CONF_CHECK_BOOL_INCOMPLETE(has_audio);

	PIPE_CONF_CHECK_FLAGS(base.adjusted_mode.flags,
			      DRM_MODE_FLAG_INTERLACE);

	if (!PIPE_CONF_QUIRK(PIPE_CONFIG_QUIRK_MODE_SYNC_FLAGS)) {
		PIPE_CONF_CHECK_FLAGS(base.adjusted_mode.flags,
				      DRM_MODE_FLAG_PHSYNC);
		PIPE_CONF_CHECK_FLAGS(base.adjusted_mode.flags,
				      DRM_MODE_FLAG_NHSYNC);
		PIPE_CONF_CHECK_FLAGS(base.adjusted_mode.flags,
				      DRM_MODE_FLAG_PVSYNC);
		PIPE_CONF_CHECK_FLAGS(base.adjusted_mode.flags,
				      DRM_MODE_FLAG_NVSYNC);
	}

	PIPE_CONF_CHECK_X(gmch_pfit.control);
	/* pfit ratios are autocomputed by the hw on gen4+ */
	if (INTEL_GEN(dev_priv) < 4)
		PIPE_CONF_CHECK_X(gmch_pfit.pgm_ratios);
	PIPE_CONF_CHECK_X(gmch_pfit.lvds_border_bits);

	if (!adjust) {
		PIPE_CONF_CHECK_I(pipe_src_w);
		PIPE_CONF_CHECK_I(pipe_src_h);

		PIPE_CONF_CHECK_BOOL(pch_pfit.enabled);
		if (current_config->pch_pfit.enabled) {
			PIPE_CONF_CHECK_X(pch_pfit.pos);
			PIPE_CONF_CHECK_X(pch_pfit.size);
		}

		PIPE_CONF_CHECK_I(scaler_state.scaler_id);
		PIPE_CONF_CHECK_CLOCK_FUZZY(pixel_rate);
	}

	PIPE_CONF_CHECK_BOOL(double_wide);

	PIPE_CONF_CHECK_P(shared_dpll);
	PIPE_CONF_CHECK_X(dpll_hw_state.dpll);
	PIPE_CONF_CHECK_X(dpll_hw_state.dpll_md);
	PIPE_CONF_CHECK_X(dpll_hw_state.fp0);
	PIPE_CONF_CHECK_X(dpll_hw_state.fp1);
	PIPE_CONF_CHECK_X(dpll_hw_state.wrpll);
	PIPE_CONF_CHECK_X(dpll_hw_state.spll);
	PIPE_CONF_CHECK_X(dpll_hw_state.ctrl1);
	PIPE_CONF_CHECK_X(dpll_hw_state.cfgcr1);
	PIPE_CONF_CHECK_X(dpll_hw_state.cfgcr2);
	PIPE_CONF_CHECK_X(dpll_hw_state.cfgcr0);
	PIPE_CONF_CHECK_X(dpll_hw_state.ebb0);
	PIPE_CONF_CHECK_X(dpll_hw_state.ebb4);
	PIPE_CONF_CHECK_X(dpll_hw_state.pll0);
	PIPE_CONF_CHECK_X(dpll_hw_state.pll1);
	PIPE_CONF_CHECK_X(dpll_hw_state.pll2);
	PIPE_CONF_CHECK_X(dpll_hw_state.pll3);
	PIPE_CONF_CHECK_X(dpll_hw_state.pll6);
	PIPE_CONF_CHECK_X(dpll_hw_state.pll8);
	PIPE_CONF_CHECK_X(dpll_hw_state.pll9);
	PIPE_CONF_CHECK_X(dpll_hw_state.pll10);
	PIPE_CONF_CHECK_X(dpll_hw_state.pcsdw12);
	PIPE_CONF_CHECK_X(dpll_hw_state.mg_refclkin_ctl);
	PIPE_CONF_CHECK_X(dpll_hw_state.mg_clktop2_coreclkctl1);
	PIPE_CONF_CHECK_X(dpll_hw_state.mg_clktop2_hsclkctl);
	PIPE_CONF_CHECK_X(dpll_hw_state.mg_pll_div0);
	PIPE_CONF_CHECK_X(dpll_hw_state.mg_pll_div1);
	PIPE_CONF_CHECK_X(dpll_hw_state.mg_pll_lf);
	PIPE_CONF_CHECK_X(dpll_hw_state.mg_pll_frac_lock);
	PIPE_CONF_CHECK_X(dpll_hw_state.mg_pll_ssc);
	PIPE_CONF_CHECK_X(dpll_hw_state.mg_pll_bias);
	PIPE_CONF_CHECK_X(dpll_hw_state.mg_pll_tdc_coldst_bias);

	PIPE_CONF_CHECK_X(dsi_pll.ctrl);
	PIPE_CONF_CHECK_X(dsi_pll.div);

	if (IS_G4X(dev_priv) || INTEL_GEN(dev_priv) >= 5)
		PIPE_CONF_CHECK_I(pipe_bpp);

	PIPE_CONF_CHECK_CLOCK_FUZZY(base.adjusted_mode.crtc_clock);
	PIPE_CONF_CHECK_CLOCK_FUZZY(port_clock);

	PIPE_CONF_CHECK_I(min_voltage_level);

#undef PIPE_CONF_CHECK_X
#undef PIPE_CONF_CHECK_I
#undef PIPE_CONF_CHECK_BOOL
#undef PIPE_CONF_CHECK_BOOL_INCOMPLETE
#undef PIPE_CONF_CHECK_P
#undef PIPE_CONF_CHECK_FLAGS
#undef PIPE_CONF_CHECK_CLOCK_FUZZY
#undef PIPE_CONF_QUIRK

	return ret;
}

static void intel_pipe_config_sanity_check(struct drm_i915_private *dev_priv,
					   const struct intel_crtc_state *pipe_config)
{
	if (pipe_config->has_pch_encoder) {
		int fdi_dotclock = intel_dotclock_calculate(intel_fdi_link_freq(dev_priv, pipe_config),
							    &pipe_config->fdi_m_n);
		int dotclock = pipe_config->base.adjusted_mode.crtc_clock;

		/*
		 * FDI already provided one idea for the dotclock.
		 * Yell if the encoder disagrees.
		 */
		WARN(!intel_fuzzy_clock_check(fdi_dotclock, dotclock),
		     "FDI dotclock and encoder dotclock mismatch, fdi: %i, encoder: %i\n",
		     fdi_dotclock, dotclock);
	}
}

static void verify_wm_state(struct drm_crtc *crtc,
			    struct drm_crtc_state *new_state)
{
	struct drm_i915_private *dev_priv = to_i915(crtc->dev);
	struct skl_ddb_allocation hw_ddb, *sw_ddb;
	struct skl_pipe_wm hw_wm, *sw_wm;
	struct skl_plane_wm *hw_plane_wm, *sw_plane_wm;
	struct skl_ddb_entry *hw_ddb_entry, *sw_ddb_entry;
	struct intel_crtc *intel_crtc = to_intel_crtc(crtc);
	const enum pipe pipe = intel_crtc->pipe;
	int plane, level, max_level = ilk_wm_max_level(dev_priv);

	if (INTEL_GEN(dev_priv) < 9 || !new_state->active)
		return;

	skl_pipe_wm_get_hw_state(crtc, &hw_wm);
	sw_wm = &to_intel_crtc_state(new_state)->wm.skl.optimal;

	skl_ddb_get_hw_state(dev_priv, &hw_ddb);
	sw_ddb = &dev_priv->wm.skl_hw.ddb;

	if (INTEL_GEN(dev_priv) >= 11)
		if (hw_ddb.enabled_slices != sw_ddb->enabled_slices)
			DRM_ERROR("mismatch in DBUF Slices (expected %u, got %u)\n",
				  sw_ddb->enabled_slices,
				  hw_ddb.enabled_slices);
	/* planes */
	for_each_universal_plane(dev_priv, pipe, plane) {
		hw_plane_wm = &hw_wm.planes[plane];
		sw_plane_wm = &sw_wm->planes[plane];

		/* Watermarks */
		for (level = 0; level <= max_level; level++) {
			if (skl_wm_level_equals(&hw_plane_wm->wm[level],
						&sw_plane_wm->wm[level]))
				continue;

			DRM_ERROR("mismatch in WM pipe %c plane %d level %d (expected e=%d b=%u l=%u, got e=%d b=%u l=%u)\n",
				  pipe_name(pipe), plane + 1, level,
				  sw_plane_wm->wm[level].plane_en,
				  sw_plane_wm->wm[level].plane_res_b,
				  sw_plane_wm->wm[level].plane_res_l,
				  hw_plane_wm->wm[level].plane_en,
				  hw_plane_wm->wm[level].plane_res_b,
				  hw_plane_wm->wm[level].plane_res_l);
		}

		if (!skl_wm_level_equals(&hw_plane_wm->trans_wm,
					 &sw_plane_wm->trans_wm)) {
			DRM_ERROR("mismatch in trans WM pipe %c plane %d (expected e=%d b=%u l=%u, got e=%d b=%u l=%u)\n",
				  pipe_name(pipe), plane + 1,
				  sw_plane_wm->trans_wm.plane_en,
				  sw_plane_wm->trans_wm.plane_res_b,
				  sw_plane_wm->trans_wm.plane_res_l,
				  hw_plane_wm->trans_wm.plane_en,
				  hw_plane_wm->trans_wm.plane_res_b,
				  hw_plane_wm->trans_wm.plane_res_l);
		}

		/* DDB */
		hw_ddb_entry = &hw_ddb.plane[pipe][plane];
		sw_ddb_entry = &sw_ddb->plane[pipe][plane];

		if (!skl_ddb_entry_equal(hw_ddb_entry, sw_ddb_entry)) {
			DRM_ERROR("mismatch in DDB state pipe %c plane %d (expected (%u,%u), found (%u,%u))\n",
				  pipe_name(pipe), plane + 1,
				  sw_ddb_entry->start, sw_ddb_entry->end,
				  hw_ddb_entry->start, hw_ddb_entry->end);
		}
	}

	/*
	 * cursor
	 * If the cursor plane isn't active, we may not have updated it's ddb
	 * allocation. In that case since the ddb allocation will be updated
	 * once the plane becomes visible, we can skip this check
	 */
	if (1) {
		hw_plane_wm = &hw_wm.planes[PLANE_CURSOR];
		sw_plane_wm = &sw_wm->planes[PLANE_CURSOR];

		/* Watermarks */
		for (level = 0; level <= max_level; level++) {
			if (skl_wm_level_equals(&hw_plane_wm->wm[level],
						&sw_plane_wm->wm[level]))
				continue;

			DRM_ERROR("mismatch in WM pipe %c cursor level %d (expected e=%d b=%u l=%u, got e=%d b=%u l=%u)\n",
				  pipe_name(pipe), level,
				  sw_plane_wm->wm[level].plane_en,
				  sw_plane_wm->wm[level].plane_res_b,
				  sw_plane_wm->wm[level].plane_res_l,
				  hw_plane_wm->wm[level].plane_en,
				  hw_plane_wm->wm[level].plane_res_b,
				  hw_plane_wm->wm[level].plane_res_l);
		}

		if (!skl_wm_level_equals(&hw_plane_wm->trans_wm,
					 &sw_plane_wm->trans_wm)) {
			DRM_ERROR("mismatch in trans WM pipe %c cursor (expected e=%d b=%u l=%u, got e=%d b=%u l=%u)\n",
				  pipe_name(pipe),
				  sw_plane_wm->trans_wm.plane_en,
				  sw_plane_wm->trans_wm.plane_res_b,
				  sw_plane_wm->trans_wm.plane_res_l,
				  hw_plane_wm->trans_wm.plane_en,
				  hw_plane_wm->trans_wm.plane_res_b,
				  hw_plane_wm->trans_wm.plane_res_l);
		}

		/* DDB */
		hw_ddb_entry = &hw_ddb.plane[pipe][PLANE_CURSOR];
		sw_ddb_entry = &sw_ddb->plane[pipe][PLANE_CURSOR];

		if (!skl_ddb_entry_equal(hw_ddb_entry, sw_ddb_entry)) {
			DRM_ERROR("mismatch in DDB state pipe %c cursor (expected (%u,%u), found (%u,%u))\n",
				  pipe_name(pipe),
				  sw_ddb_entry->start, sw_ddb_entry->end,
				  hw_ddb_entry->start, hw_ddb_entry->end);
		}
	}
}

static void
verify_connector_state(struct drm_device *dev,
		       struct drm_atomic_state *state,
		       struct drm_crtc *crtc)
{
	struct drm_connector *connector;
	struct drm_connector_state *new_conn_state;
	int i;

	for_each_new_connector_in_state(state, connector, new_conn_state, i) {
		struct drm_encoder *encoder = connector->encoder;
		struct drm_crtc_state *crtc_state = NULL;

		if (new_conn_state->crtc != crtc)
			continue;

		if (crtc)
			crtc_state = drm_atomic_get_new_crtc_state(state, new_conn_state->crtc);

		intel_connector_verify_state(crtc_state, new_conn_state);

		I915_STATE_WARN(new_conn_state->best_encoder != encoder,
		     "connector's atomic encoder doesn't match legacy encoder\n");
	}
}

static void
verify_encoder_state(struct drm_device *dev, struct drm_atomic_state *state)
{
	struct intel_encoder *encoder;
	struct drm_connector *connector;
	struct drm_connector_state *old_conn_state, *new_conn_state;
	int i;

	for_each_intel_encoder(dev, encoder) {
		bool enabled = false, found = false;
		enum pipe pipe;

		DRM_DEBUG_KMS("[ENCODER:%d:%s]\n",
			      encoder->base.base.id,
			      encoder->base.name);

		for_each_oldnew_connector_in_state(state, connector, old_conn_state,
						   new_conn_state, i) {
			if (old_conn_state->best_encoder == &encoder->base)
				found = true;

			if (new_conn_state->best_encoder != &encoder->base)
				continue;
			found = enabled = true;

			I915_STATE_WARN(new_conn_state->crtc !=
					encoder->base.crtc,
			     "connector's crtc doesn't match encoder crtc\n");
		}

		if (!found)
			continue;

		I915_STATE_WARN(!!encoder->base.crtc != enabled,
		     "encoder's enabled state mismatch "
		     "(expected %i, found %i)\n",
		     !!encoder->base.crtc, enabled);

		if (!encoder->base.crtc) {
			bool active;

			active = encoder->get_hw_state(encoder, &pipe);
			I915_STATE_WARN(active,
			     "encoder detached but still enabled on pipe %c.\n",
			     pipe_name(pipe));
		}
	}
}

static void
verify_crtc_state(struct drm_crtc *crtc,
		  struct drm_crtc_state *old_crtc_state,
		  struct drm_crtc_state *new_crtc_state)
{
	struct drm_device *dev = crtc->dev;
	struct drm_i915_private *dev_priv = to_i915(dev);
	struct intel_encoder *encoder;
	struct intel_crtc *intel_crtc = to_intel_crtc(crtc);
	struct intel_crtc_state *pipe_config, *sw_config;
	struct drm_atomic_state *old_state;
	bool active;

	old_state = old_crtc_state->state;
	__drm_atomic_helper_crtc_destroy_state(old_crtc_state);
	pipe_config = to_intel_crtc_state(old_crtc_state);
	memset(pipe_config, 0, sizeof(*pipe_config));
	pipe_config->base.crtc = crtc;
	pipe_config->base.state = old_state;

	DRM_DEBUG_KMS("[CRTC:%d:%s]\n", crtc->base.id, crtc->name);

	active = dev_priv->display.get_pipe_config(intel_crtc, pipe_config);

	/* we keep both pipes enabled on 830 */
	if (IS_I830(dev_priv))
		active = new_crtc_state->active;

	I915_STATE_WARN(new_crtc_state->active != active,
	     "crtc active state doesn't match with hw state "
	     "(expected %i, found %i)\n", new_crtc_state->active, active);

	I915_STATE_WARN(intel_crtc->active != new_crtc_state->active,
	     "transitional active state does not match atomic hw state "
	     "(expected %i, found %i)\n", new_crtc_state->active, intel_crtc->active);

	for_each_encoder_on_crtc(dev, crtc, encoder) {
		enum pipe pipe;

		active = encoder->get_hw_state(encoder, &pipe);
		I915_STATE_WARN(active != new_crtc_state->active,
			"[ENCODER:%i] active %i with crtc active %i\n",
			encoder->base.base.id, active, new_crtc_state->active);

		I915_STATE_WARN(active && intel_crtc->pipe != pipe,
				"Encoder connected to wrong pipe %c\n",
				pipe_name(pipe));

		if (active)
			encoder->get_config(encoder, pipe_config);
	}

	intel_crtc_compute_pixel_rate(pipe_config);

	if (!new_crtc_state->active)
		return;

	intel_pipe_config_sanity_check(dev_priv, pipe_config);

	sw_config = to_intel_crtc_state(new_crtc_state);
	if (!intel_pipe_config_compare(dev_priv, sw_config,
				       pipe_config, false)) {
		I915_STATE_WARN(1, "pipe state doesn't match!\n");
		intel_dump_pipe_config(intel_crtc, pipe_config,
				       "[hw state]");
		intel_dump_pipe_config(intel_crtc, sw_config,
				       "[sw state]");
	}
}

static void
intel_verify_planes(struct intel_atomic_state *state)
{
	struct intel_plane *plane;
	const struct intel_plane_state *plane_state;
	int i;

	for_each_new_intel_plane_in_state(state, plane,
					  plane_state, i)
		assert_plane(plane, plane_state->base.visible);
}

static void
verify_single_dpll_state(struct drm_i915_private *dev_priv,
			 struct intel_shared_dpll *pll,
			 struct drm_crtc *crtc,
			 struct drm_crtc_state *new_state)
{
	struct intel_dpll_hw_state dpll_hw_state;
	unsigned int crtc_mask;
	bool active;

	memset(&dpll_hw_state, 0, sizeof(dpll_hw_state));

	DRM_DEBUG_KMS("%s\n", pll->info->name);

	active = pll->info->funcs->get_hw_state(dev_priv, pll, &dpll_hw_state);

	if (!(pll->info->flags & INTEL_DPLL_ALWAYS_ON)) {
		I915_STATE_WARN(!pll->on && pll->active_mask,
		     "pll in active use but not on in sw tracking\n");
		I915_STATE_WARN(pll->on && !pll->active_mask,
		     "pll is on but not used by any active crtc\n");
		I915_STATE_WARN(pll->on != active,
		     "pll on state mismatch (expected %i, found %i)\n",
		     pll->on, active);
	}

	if (!crtc) {
		I915_STATE_WARN(pll->active_mask & ~pll->state.crtc_mask,
				"more active pll users than references: %x vs %x\n",
				pll->active_mask, pll->state.crtc_mask);

		return;
	}

	crtc_mask = drm_crtc_mask(crtc);

	if (new_state->active)
		I915_STATE_WARN(!(pll->active_mask & crtc_mask),
				"pll active mismatch (expected pipe %c in active mask 0x%02x)\n",
				pipe_name(drm_crtc_index(crtc)), pll->active_mask);
	else
		I915_STATE_WARN(pll->active_mask & crtc_mask,
				"pll active mismatch (didn't expect pipe %c in active mask 0x%02x)\n",
				pipe_name(drm_crtc_index(crtc)), pll->active_mask);

	I915_STATE_WARN(!(pll->state.crtc_mask & crtc_mask),
			"pll enabled crtcs mismatch (expected 0x%x in 0x%02x)\n",
			crtc_mask, pll->state.crtc_mask);

	I915_STATE_WARN(pll->on && memcmp(&pll->state.hw_state,
					  &dpll_hw_state,
					  sizeof(dpll_hw_state)),
			"pll hw state mismatch\n");
}

static void
verify_shared_dpll_state(struct drm_device *dev, struct drm_crtc *crtc,
			 struct drm_crtc_state *old_crtc_state,
			 struct drm_crtc_state *new_crtc_state)
{
	struct drm_i915_private *dev_priv = to_i915(dev);
	struct intel_crtc_state *old_state = to_intel_crtc_state(old_crtc_state);
	struct intel_crtc_state *new_state = to_intel_crtc_state(new_crtc_state);

	if (new_state->shared_dpll)
		verify_single_dpll_state(dev_priv, new_state->shared_dpll, crtc, new_crtc_state);

	if (old_state->shared_dpll &&
	    old_state->shared_dpll != new_state->shared_dpll) {
		unsigned int crtc_mask = drm_crtc_mask(crtc);
		struct intel_shared_dpll *pll = old_state->shared_dpll;

		I915_STATE_WARN(pll->active_mask & crtc_mask,
				"pll active mismatch (didn't expect pipe %c in active mask)\n",
				pipe_name(drm_crtc_index(crtc)));
		I915_STATE_WARN(pll->state.crtc_mask & crtc_mask,
				"pll enabled crtcs mismatch (found %x in enabled mask)\n",
				pipe_name(drm_crtc_index(crtc)));
	}
}

static void
intel_modeset_verify_crtc(struct drm_crtc *crtc,
			  struct drm_atomic_state *state,
			  struct drm_crtc_state *old_state,
			  struct drm_crtc_state *new_state)
{
	if (!needs_modeset(new_state) &&
	    !to_intel_crtc_state(new_state)->update_pipe)
		return;

	verify_wm_state(crtc, new_state);
	verify_connector_state(crtc->dev, state, crtc);
	verify_crtc_state(crtc, old_state, new_state);
	verify_shared_dpll_state(crtc->dev, crtc, old_state, new_state);
}

static void
verify_disabled_dpll_state(struct drm_device *dev)
{
	struct drm_i915_private *dev_priv = to_i915(dev);
	int i;

	for (i = 0; i < dev_priv->num_shared_dpll; i++)
		verify_single_dpll_state(dev_priv, &dev_priv->shared_dplls[i], NULL, NULL);
}

static void
intel_modeset_verify_disabled(struct drm_device *dev,
			      struct drm_atomic_state *state)
{
	verify_encoder_state(dev, state);
	verify_connector_state(dev, state, NULL);
	verify_disabled_dpll_state(dev);
}

static void update_scanline_offset(struct intel_crtc *crtc)
{
	struct drm_i915_private *dev_priv = to_i915(crtc->base.dev);

	/*
	 * The scanline counter increments at the leading edge of hsync.
	 *
	 * On most platforms it starts counting from vtotal-1 on the
	 * first active line. That means the scanline counter value is
	 * always one less than what we would expect. Ie. just after
	 * start of vblank, which also occurs at start of hsync (on the
	 * last active line), the scanline counter will read vblank_start-1.
	 *
	 * On gen2 the scanline counter starts counting from 1 instead
	 * of vtotal-1, so we have to subtract one (or rather add vtotal-1
	 * to keep the value positive), instead of adding one.
	 *
	 * On HSW+ the behaviour of the scanline counter depends on the output
	 * type. For DP ports it behaves like most other platforms, but on HDMI
	 * there's an extra 1 line difference. So we need to add two instead of
	 * one to the value.
	 *
	 * On VLV/CHV DSI the scanline counter would appear to increment
	 * approx. 1/3 of a scanline before start of vblank. Unfortunately
	 * that means we can't tell whether we're in vblank or not while
	 * we're on that particular line. We must still set scanline_offset
	 * to 1 so that the vblank timestamps come out correct when we query
	 * the scanline counter from within the vblank interrupt handler.
	 * However if queried just before the start of vblank we'll get an
	 * answer that's slightly in the future.
	 */
	if (IS_GEN2(dev_priv)) {
		const struct drm_display_mode *adjusted_mode = &crtc->config->base.adjusted_mode;
		int vtotal;

		vtotal = adjusted_mode->crtc_vtotal;
		if (adjusted_mode->flags & DRM_MODE_FLAG_INTERLACE)
			vtotal /= 2;

		crtc->scanline_offset = vtotal - 1;
	} else if (HAS_DDI(dev_priv) &&
		   intel_crtc_has_type(crtc->config, INTEL_OUTPUT_HDMI)) {
		crtc->scanline_offset = 2;
	} else
		crtc->scanline_offset = 1;
}

static void intel_modeset_clear_plls(struct drm_atomic_state *state)
{
	struct drm_device *dev = state->dev;
	struct drm_i915_private *dev_priv = to_i915(dev);
	struct drm_crtc *crtc;
	struct drm_crtc_state *old_crtc_state, *new_crtc_state;
	int i;

	if (!dev_priv->display.crtc_compute_clock)
		return;

	for_each_oldnew_crtc_in_state(state, crtc, old_crtc_state, new_crtc_state, i) {
		struct intel_crtc *intel_crtc = to_intel_crtc(crtc);
		struct intel_shared_dpll *old_dpll =
			to_intel_crtc_state(old_crtc_state)->shared_dpll;

		if (!needs_modeset(new_crtc_state))
			continue;

		to_intel_crtc_state(new_crtc_state)->shared_dpll = NULL;

		if (!old_dpll)
			continue;

		intel_release_shared_dpll(old_dpll, intel_crtc, state);
	}
}

/*
 * This implements the workaround described in the "notes" section of the mode
 * set sequence documentation. When going from no pipes or single pipe to
 * multiple pipes, and planes are enabled after the pipe, we need to wait at
 * least 2 vblanks on the first pipe before enabling planes on the second pipe.
 */
static int haswell_mode_set_planes_workaround(struct drm_atomic_state *state)
{
	struct drm_crtc_state *crtc_state;
	struct intel_crtc *intel_crtc;
	struct drm_crtc *crtc;
	struct intel_crtc_state *first_crtc_state = NULL;
	struct intel_crtc_state *other_crtc_state = NULL;
	enum pipe first_pipe = INVALID_PIPE, enabled_pipe = INVALID_PIPE;
	int i;

	/* look at all crtc's that are going to be enabled in during modeset */
	for_each_new_crtc_in_state(state, crtc, crtc_state, i) {
		intel_crtc = to_intel_crtc(crtc);

		if (!crtc_state->active || !needs_modeset(crtc_state))
			continue;

		if (first_crtc_state) {
			other_crtc_state = to_intel_crtc_state(crtc_state);
			break;
		} else {
			first_crtc_state = to_intel_crtc_state(crtc_state);
			first_pipe = intel_crtc->pipe;
		}
	}

	/* No workaround needed? */
	if (!first_crtc_state)
		return 0;

	/* w/a possibly needed, check how many crtc's are already enabled. */
	for_each_intel_crtc(state->dev, intel_crtc) {
		struct intel_crtc_state *pipe_config;

		pipe_config = intel_atomic_get_crtc_state(state, intel_crtc);
		if (IS_ERR(pipe_config))
			return PTR_ERR(pipe_config);

		pipe_config->hsw_workaround_pipe = INVALID_PIPE;

		if (!pipe_config->base.active ||
		    needs_modeset(&pipe_config->base))
			continue;

		/* 2 or more enabled crtcs means no need for w/a */
		if (enabled_pipe != INVALID_PIPE)
			return 0;

		enabled_pipe = intel_crtc->pipe;
	}

	if (enabled_pipe != INVALID_PIPE)
		first_crtc_state->hsw_workaround_pipe = enabled_pipe;
	else if (other_crtc_state)
		other_crtc_state->hsw_workaround_pipe = first_pipe;

	return 0;
}

static int intel_lock_all_pipes(struct drm_atomic_state *state)
{
	struct drm_crtc *crtc;

	/* Add all pipes to the state */
	for_each_crtc(state->dev, crtc) {
		struct drm_crtc_state *crtc_state;

		crtc_state = drm_atomic_get_crtc_state(state, crtc);
		if (IS_ERR(crtc_state))
			return PTR_ERR(crtc_state);
	}

	return 0;
}

static int intel_modeset_all_pipes(struct drm_atomic_state *state)
{
	struct drm_crtc *crtc;

	/*
	 * Add all pipes to the state, and force
	 * a modeset on all the active ones.
	 */
	for_each_crtc(state->dev, crtc) {
		struct drm_crtc_state *crtc_state;
		int ret;

		crtc_state = drm_atomic_get_crtc_state(state, crtc);
		if (IS_ERR(crtc_state))
			return PTR_ERR(crtc_state);

		if (!crtc_state->active || needs_modeset(crtc_state))
			continue;

		crtc_state->mode_changed = true;

		ret = drm_atomic_add_affected_connectors(state, crtc);
		if (ret)
			return ret;

		ret = drm_atomic_add_affected_planes(state, crtc);
		if (ret)
			return ret;
	}

	return 0;
}

static int intel_modeset_checks(struct drm_atomic_state *state)
{
	struct intel_atomic_state *intel_state = to_intel_atomic_state(state);
	struct drm_i915_private *dev_priv = to_i915(state->dev);
	struct drm_crtc *crtc;
	struct drm_crtc_state *old_crtc_state, *new_crtc_state;
	int ret = 0, i;

	if (!check_digital_port_conflicts(state)) {
		DRM_DEBUG_KMS("rejecting conflicting digital port configuration\n");
		return -EINVAL;
	}

	intel_state->modeset = true;
	intel_state->active_crtcs = dev_priv->active_crtcs;
	intel_state->cdclk.logical = dev_priv->cdclk.logical;
	intel_state->cdclk.actual = dev_priv->cdclk.actual;

	for_each_oldnew_crtc_in_state(state, crtc, old_crtc_state, new_crtc_state, i) {
		if (new_crtc_state->active)
			intel_state->active_crtcs |= 1 << i;
		else
			intel_state->active_crtcs &= ~(1 << i);

		if (old_crtc_state->active != new_crtc_state->active)
			intel_state->active_pipe_changes |= drm_crtc_mask(crtc);
	}

	/*
	 * See if the config requires any additional preparation, e.g.
	 * to adjust global state with pipes off.  We need to do this
	 * here so we can get the modeset_pipe updated config for the new
	 * mode set on this crtc.  For other crtcs we need to use the
	 * adjusted_mode bits in the crtc directly.
	 */
	if (dev_priv->display.modeset_calc_cdclk) {
		ret = dev_priv->display.modeset_calc_cdclk(state);
		if (ret < 0)
			return ret;

		/*
		 * Writes to dev_priv->cdclk.logical must protected by
		 * holding all the crtc locks, even if we don't end up
		 * touching the hardware
		 */
		if (intel_cdclk_changed(&dev_priv->cdclk.logical,
					&intel_state->cdclk.logical)) {
			ret = intel_lock_all_pipes(state);
			if (ret < 0)
				return ret;
		}

		/* All pipes must be switched off while we change the cdclk. */
		if (intel_cdclk_needs_modeset(&dev_priv->cdclk.actual,
					      &intel_state->cdclk.actual)) {
			ret = intel_modeset_all_pipes(state);
			if (ret < 0)
				return ret;
		}

		DRM_DEBUG_KMS("New cdclk calculated to be logical %u kHz, actual %u kHz\n",
			      intel_state->cdclk.logical.cdclk,
			      intel_state->cdclk.actual.cdclk);
		DRM_DEBUG_KMS("New voltage level calculated to be logical %u, actual %u\n",
			      intel_state->cdclk.logical.voltage_level,
			      intel_state->cdclk.actual.voltage_level);
	} else {
		to_intel_atomic_state(state)->cdclk.logical = dev_priv->cdclk.logical;
	}

	intel_modeset_clear_plls(state);

	if (IS_HASWELL(dev_priv))
		return haswell_mode_set_planes_workaround(state);

	return 0;
}

/*
 * Handle calculation of various watermark data at the end of the atomic check
 * phase.  The code here should be run after the per-crtc and per-plane 'check'
 * handlers to ensure that all derived state has been updated.
 */
static int calc_watermark_data(struct drm_atomic_state *state)
{
	struct drm_device *dev = state->dev;
	struct drm_i915_private *dev_priv = to_i915(dev);

	/* Is there platform-specific watermark information to calculate? */
	if (dev_priv->display.compute_global_watermarks)
		return dev_priv->display.compute_global_watermarks(state);

	return 0;
}

/**
 * intel_atomic_check - validate state object
 * @dev: drm device
 * @state: state to validate
 */
static int intel_atomic_check(struct drm_device *dev,
			      struct drm_atomic_state *state)
{
	struct drm_i915_private *dev_priv = to_i915(dev);
	struct intel_atomic_state *intel_state = to_intel_atomic_state(state);
	struct drm_crtc *crtc;
	struct drm_crtc_state *old_crtc_state, *crtc_state;
	int ret, i;
	bool any_ms = false;

	/* Catch I915_MODE_FLAG_INHERITED */
	for_each_oldnew_crtc_in_state(state, crtc, old_crtc_state,
				      crtc_state, i) {
		if (crtc_state->mode.private_flags !=
		    old_crtc_state->mode.private_flags)
			crtc_state->mode_changed = true;
	}

	ret = drm_atomic_helper_check_modeset(dev, state);
	if (ret)
		return ret;

	for_each_oldnew_crtc_in_state(state, crtc, old_crtc_state, crtc_state, i) {
		struct intel_crtc_state *pipe_config =
			to_intel_crtc_state(crtc_state);

		if (!needs_modeset(crtc_state))
			continue;

		if (!crtc_state->enable) {
			any_ms = true;
			continue;
		}

		ret = intel_modeset_pipe_config(crtc, pipe_config);
		if (ret) {
			intel_dump_pipe_config(to_intel_crtc(crtc),
					       pipe_config, "[failed]");
			return ret;
		}

		if (i915_modparams.fastboot &&
		    intel_pipe_config_compare(dev_priv,
					to_intel_crtc_state(old_crtc_state),
					pipe_config, true)) {
			crtc_state->mode_changed = false;
			pipe_config->update_pipe = true;
		}

		if (needs_modeset(crtc_state))
			any_ms = true;

		intel_dump_pipe_config(to_intel_crtc(crtc), pipe_config,
				       needs_modeset(crtc_state) ?
				       "[modeset]" : "[fastset]");
	}

	if (any_ms) {
		ret = intel_modeset_checks(state);

		if (ret)
			return ret;
	} else {
		intel_state->cdclk.logical = dev_priv->cdclk.logical;
	}

	ret = drm_atomic_helper_check_planes(dev, state);
	if (ret)
		return ret;

	intel_fbc_choose_crtc(dev_priv, intel_state);
	return calc_watermark_data(state);
}

static int intel_atomic_prepare_commit(struct drm_device *dev,
				       struct drm_atomic_state *state)
{
	return drm_atomic_helper_prepare_planes(dev, state);
}

u32 intel_crtc_get_vblank_counter(struct intel_crtc *crtc)
{
	struct drm_device *dev = crtc->base.dev;

	if (!dev->max_vblank_count)
		return (u32)drm_crtc_accurate_vblank_count(&crtc->base);

	return dev->driver->get_vblank_counter(dev, crtc->pipe);
}

static void intel_update_crtc(struct drm_crtc *crtc,
			      struct drm_atomic_state *state,
			      struct drm_crtc_state *old_crtc_state,
			      struct drm_crtc_state *new_crtc_state)
{
	struct drm_device *dev = crtc->dev;
	struct drm_i915_private *dev_priv = to_i915(dev);
	struct intel_crtc *intel_crtc = to_intel_crtc(crtc);
	struct intel_crtc_state *old_intel_cstate = to_intel_crtc_state(old_crtc_state);
	struct intel_crtc_state *pipe_config = to_intel_crtc_state(new_crtc_state);
	bool modeset = needs_modeset(new_crtc_state);
	struct intel_plane_state *new_plane_state =
		intel_atomic_get_new_plane_state(to_intel_atomic_state(state),
						 to_intel_plane(crtc->primary));

	if (modeset) {
		update_scanline_offset(intel_crtc);
		dev_priv->display.crtc_enable(pipe_config, state);

		/* vblanks work again, re-enable pipe CRC. */
		intel_crtc_enable_pipe_crc(intel_crtc);
	} else {
		intel_pre_plane_update(to_intel_crtc_state(old_crtc_state),
				       pipe_config);
	}

	if (new_plane_state)
		intel_fbc_enable(intel_crtc, pipe_config, new_plane_state);

	intel_begin_crtc_commit(crtc, old_crtc_state);

	intel_update_planes_on_crtc(to_intel_atomic_state(state), intel_crtc,
				    old_intel_cstate, pipe_config);

	intel_finish_crtc_commit(crtc, old_crtc_state);
}

static void intel_update_crtcs(struct drm_atomic_state *state)
{
	struct drm_crtc *crtc;
	struct drm_crtc_state *old_crtc_state, *new_crtc_state;
	int i;

	for_each_oldnew_crtc_in_state(state, crtc, old_crtc_state, new_crtc_state, i) {
		if (!new_crtc_state->active)
			continue;

		intel_update_crtc(crtc, state, old_crtc_state,
				  new_crtc_state);
	}
}

static void skl_update_crtcs(struct drm_atomic_state *state)
{
	struct drm_i915_private *dev_priv = to_i915(state->dev);
	struct intel_atomic_state *intel_state = to_intel_atomic_state(state);
	struct drm_crtc *crtc;
	struct intel_crtc *intel_crtc;
	struct drm_crtc_state *old_crtc_state, *new_crtc_state;
	struct intel_crtc_state *cstate;
	unsigned int updated = 0;
	bool progress;
	enum pipe pipe;
	int i;
	u8 hw_enabled_slices = dev_priv->wm.skl_hw.ddb.enabled_slices;
	u8 required_slices = intel_state->wm_results.ddb.enabled_slices;

	const struct skl_ddb_entry *entries[I915_MAX_PIPES] = {};

	for_each_oldnew_crtc_in_state(state, crtc, old_crtc_state, new_crtc_state, i)
		/* ignore allocations for crtc's that have been turned off. */
		if (new_crtc_state->active)
			entries[i] = &to_intel_crtc_state(old_crtc_state)->wm.skl.ddb;

	/* If 2nd DBuf slice required, enable it here */
	if (INTEL_GEN(dev_priv) >= 11 && required_slices > hw_enabled_slices)
		icl_dbuf_slices_update(dev_priv, required_slices);

	/*
	 * Whenever the number of active pipes changes, we need to make sure we
	 * update the pipes in the right order so that their ddb allocations
	 * never overlap with eachother inbetween CRTC updates. Otherwise we'll
	 * cause pipe underruns and other bad stuff.
	 */
	do {
		progress = false;

		for_each_oldnew_crtc_in_state(state, crtc, old_crtc_state, new_crtc_state, i) {
			bool vbl_wait = false;
			unsigned int cmask = drm_crtc_mask(crtc);

			intel_crtc = to_intel_crtc(crtc);
			cstate = to_intel_crtc_state(new_crtc_state);
			pipe = intel_crtc->pipe;

			if (updated & cmask || !cstate->base.active)
				continue;

			if (skl_ddb_allocation_overlaps(dev_priv,
							entries,
							&cstate->wm.skl.ddb,
							i))
				continue;

			updated |= cmask;
			entries[i] = &cstate->wm.skl.ddb;

			/*
			 * If this is an already active pipe, it's DDB changed,
			 * and this isn't the last pipe that needs updating
			 * then we need to wait for a vblank to pass for the
			 * new ddb allocation to take effect.
			 */
			if (!skl_ddb_entry_equal(&cstate->wm.skl.ddb,
						 &to_intel_crtc_state(old_crtc_state)->wm.skl.ddb) &&
			    !new_crtc_state->active_changed &&
			    intel_state->wm_results.dirty_pipes != updated)
				vbl_wait = true;

			intel_update_crtc(crtc, state, old_crtc_state,
					  new_crtc_state);

			if (vbl_wait)
				intel_wait_for_vblank(dev_priv, pipe);

			progress = true;
		}
	} while (progress);

	/* If 2nd DBuf slice is no more required disable it */
	if (INTEL_GEN(dev_priv) >= 11 && required_slices < hw_enabled_slices)
		icl_dbuf_slices_update(dev_priv, required_slices);
}

static void intel_atomic_helper_free_state(struct drm_i915_private *dev_priv)
{
	struct intel_atomic_state *state, *next;
	struct llist_node *freed;

	freed = llist_del_all(&dev_priv->atomic_helper.free_list);
	llist_for_each_entry_safe(state, next, freed, freed)
		drm_atomic_state_put(&state->base);
}

static void intel_atomic_helper_free_state_worker(struct work_struct *work)
{
	struct drm_i915_private *dev_priv =
		container_of(work, typeof(*dev_priv), atomic_helper.free_work);

	intel_atomic_helper_free_state(dev_priv);
}

static void intel_atomic_commit_fence_wait(struct intel_atomic_state *intel_state)
{
	struct wait_queue_entry wait_fence, wait_reset;
	struct drm_i915_private *dev_priv = to_i915(intel_state->base.dev);

	init_wait_entry(&wait_fence, 0);
	init_wait_entry(&wait_reset, 0);
	for (;;) {
		prepare_to_wait(&intel_state->commit_ready.wait,
				&wait_fence, TASK_UNINTERRUPTIBLE);
		prepare_to_wait(&dev_priv->gpu_error.wait_queue,
				&wait_reset, TASK_UNINTERRUPTIBLE);


		if (i915_sw_fence_done(&intel_state->commit_ready)
		    || test_bit(I915_RESET_MODESET, &dev_priv->gpu_error.flags))
			break;

		schedule();
	}
	finish_wait(&intel_state->commit_ready.wait, &wait_fence);
	finish_wait(&dev_priv->gpu_error.wait_queue, &wait_reset);
}

static void intel_atomic_cleanup_work(struct work_struct *work)
{
	struct drm_atomic_state *state =
		container_of(work, struct drm_atomic_state, commit_work);
	struct drm_i915_private *i915 = to_i915(state->dev);

	drm_atomic_helper_cleanup_planes(&i915->drm, state);
	drm_atomic_helper_commit_cleanup_done(state);
	drm_atomic_state_put(state);

	intel_atomic_helper_free_state(i915);
}

static void intel_atomic_commit_tail(struct drm_atomic_state *state)
{
	struct drm_device *dev = state->dev;
	struct intel_atomic_state *intel_state = to_intel_atomic_state(state);
	struct drm_i915_private *dev_priv = to_i915(dev);
	struct drm_crtc_state *old_crtc_state, *new_crtc_state;
	struct intel_crtc_state *new_intel_crtc_state, *old_intel_crtc_state;
	struct drm_crtc *crtc;
	struct intel_crtc *intel_crtc;
	u64 put_domains[I915_MAX_PIPES] = {};
	int i;

	intel_atomic_commit_fence_wait(intel_state);

	drm_atomic_helper_wait_for_dependencies(state);

	if (intel_state->modeset)
		intel_display_power_get(dev_priv, POWER_DOMAIN_MODESET);

	for_each_oldnew_crtc_in_state(state, crtc, old_crtc_state, new_crtc_state, i) {
		old_intel_crtc_state = to_intel_crtc_state(old_crtc_state);
		new_intel_crtc_state = to_intel_crtc_state(new_crtc_state);
		intel_crtc = to_intel_crtc(crtc);

		if (needs_modeset(new_crtc_state) ||
		    to_intel_crtc_state(new_crtc_state)->update_pipe) {

			put_domains[intel_crtc->pipe] =
				modeset_get_crtc_power_domains(crtc,
					new_intel_crtc_state);
		}

		if (!needs_modeset(new_crtc_state))
			continue;

		intel_pre_plane_update(old_intel_crtc_state, new_intel_crtc_state);

		if (old_crtc_state->active) {
			intel_crtc_disable_planes(intel_crtc, old_intel_crtc_state->active_planes);

			/*
			 * We need to disable pipe CRC before disabling the pipe,
			 * or we race against vblank off.
			 */
			intel_crtc_disable_pipe_crc(intel_crtc);

			dev_priv->display.crtc_disable(old_intel_crtc_state, state);
			intel_crtc->active = false;
			intel_fbc_disable(intel_crtc);
			intel_disable_shared_dpll(old_intel_crtc_state);

			/*
			 * Underruns don't always raise
			 * interrupts, so check manually.
			 */
			intel_check_cpu_fifo_underruns(dev_priv);
			intel_check_pch_fifo_underruns(dev_priv);

			if (!new_crtc_state->active) {
				/*
				 * Make sure we don't call initial_watermarks
				 * for ILK-style watermark updates.
				 *
				 * No clue what this is supposed to achieve.
				 */
				if (INTEL_GEN(dev_priv) >= 9)
					dev_priv->display.initial_watermarks(intel_state,
									     new_intel_crtc_state);
			}
		}
	}

	/* FIXME: Eventually get rid of our intel_crtc->config pointer */
	for_each_new_crtc_in_state(state, crtc, new_crtc_state, i)
		to_intel_crtc(crtc)->config = to_intel_crtc_state(new_crtc_state);

	if (intel_state->modeset) {
		drm_atomic_helper_update_legacy_modeset_state(state->dev, state);

		intel_set_cdclk(dev_priv, &dev_priv->cdclk.actual);

		/*
		 * SKL workaround: bspec recommends we disable the SAGV when we
		 * have more then one pipe enabled
		 */
		if (!intel_can_enable_sagv(state))
			intel_disable_sagv(dev_priv);

		intel_modeset_verify_disabled(dev, state);
	}

	/* Complete the events for pipes that have now been disabled */
	for_each_new_crtc_in_state(state, crtc, new_crtc_state, i) {
		bool modeset = needs_modeset(new_crtc_state);

		/* Complete events for now disable pipes here. */
		if (modeset && !new_crtc_state->active && new_crtc_state->event) {
			spin_lock_irq(&dev->event_lock);
			drm_crtc_send_vblank_event(crtc, new_crtc_state->event);
			spin_unlock_irq(&dev->event_lock);

			new_crtc_state->event = NULL;
		}
	}

	/* Now enable the clocks, plane, pipe, and connectors that we set up. */
	dev_priv->display.update_crtcs(state);

	/* FIXME: We should call drm_atomic_helper_commit_hw_done() here
	 * already, but still need the state for the delayed optimization. To
	 * fix this:
	 * - wrap the optimization/post_plane_update stuff into a per-crtc work.
	 * - schedule that vblank worker _before_ calling hw_done
	 * - at the start of commit_tail, cancel it _synchrously
	 * - switch over to the vblank wait helper in the core after that since
	 *   we don't need out special handling any more.
	 */
	drm_atomic_helper_wait_for_flip_done(dev, state);

	/*
	 * Now that the vblank has passed, we can go ahead and program the
	 * optimal watermarks on platforms that need two-step watermark
	 * programming.
	 *
	 * TODO: Move this (and other cleanup) to an async worker eventually.
	 */
	for_each_new_crtc_in_state(state, crtc, new_crtc_state, i) {
		new_intel_crtc_state = to_intel_crtc_state(new_crtc_state);

		if (dev_priv->display.optimize_watermarks)
			dev_priv->display.optimize_watermarks(intel_state,
							      new_intel_crtc_state);
	}

	for_each_oldnew_crtc_in_state(state, crtc, old_crtc_state, new_crtc_state, i) {
		intel_post_plane_update(to_intel_crtc_state(old_crtc_state));

		if (put_domains[i])
			modeset_put_power_domains(dev_priv, put_domains[i]);

		intel_modeset_verify_crtc(crtc, state, old_crtc_state, new_crtc_state);
	}

	if (intel_state->modeset)
		intel_verify_planes(intel_state);

	if (intel_state->modeset && intel_can_enable_sagv(state))
		intel_enable_sagv(dev_priv);

	drm_atomic_helper_commit_hw_done(state);

	if (intel_state->modeset) {
		/* As one of the primary mmio accessors, KMS has a high
		 * likelihood of triggering bugs in unclaimed access. After we
		 * finish modesetting, see if an error has been flagged, and if
		 * so enable debugging for the next modeset - and hope we catch
		 * the culprit.
		 */
		intel_uncore_arm_unclaimed_mmio_detection(dev_priv);
		intel_display_power_put(dev_priv, POWER_DOMAIN_MODESET);
	}

	/*
	 * Defer the cleanup of the old state to a separate worker to not
	 * impede the current task (userspace for blocking modesets) that
	 * are executed inline. For out-of-line asynchronous modesets/flips,
	 * deferring to a new worker seems overkill, but we would place a
	 * schedule point (cond_resched()) here anyway to keep latencies
	 * down.
	 */
	INIT_WORK(&state->commit_work, intel_atomic_cleanup_work);
	queue_work(system_highpri_wq, &state->commit_work);
}

static void intel_atomic_commit_work(struct work_struct *work)
{
	struct drm_atomic_state *state =
		container_of(work, struct drm_atomic_state, commit_work);

	intel_atomic_commit_tail(state);
}

static int __i915_sw_fence_call
intel_atomic_commit_ready(struct i915_sw_fence *fence,
			  enum i915_sw_fence_notify notify)
{
	struct intel_atomic_state *state =
		container_of(fence, struct intel_atomic_state, commit_ready);

	switch (notify) {
	case FENCE_COMPLETE:
		/* we do blocking waits in the worker, nothing to do here */
		break;
	case FENCE_FREE:
		{
			struct intel_atomic_helper *helper =
				&to_i915(state->base.dev)->atomic_helper;

			if (llist_add(&state->freed, &helper->free_list))
				schedule_work(&helper->free_work);
			break;
		}
	}

	return NOTIFY_DONE;
}

static void intel_atomic_track_fbs(struct drm_atomic_state *state)
{
	struct drm_plane_state *old_plane_state, *new_plane_state;
	struct drm_plane *plane;
	int i;

	for_each_oldnew_plane_in_state(state, plane, old_plane_state, new_plane_state, i)
		i915_gem_track_fb(intel_fb_obj(old_plane_state->fb),
				  intel_fb_obj(new_plane_state->fb),
				  to_intel_plane(plane)->frontbuffer_bit);
}

/**
 * intel_atomic_commit - commit validated state object
 * @dev: DRM device
 * @state: the top-level driver state object
 * @nonblock: nonblocking commit
 *
 * This function commits a top-level state object that has been validated
 * with drm_atomic_helper_check().
 *
 * RETURNS
 * Zero for success or -errno.
 */
static int intel_atomic_commit(struct drm_device *dev,
			       struct drm_atomic_state *state,
			       bool nonblock)
{
	struct intel_atomic_state *intel_state = to_intel_atomic_state(state);
	struct drm_i915_private *dev_priv = to_i915(dev);
	int ret = 0;

	drm_atomic_state_get(state);
	i915_sw_fence_init(&intel_state->commit_ready,
			   intel_atomic_commit_ready);

	/*
	 * The intel_legacy_cursor_update() fast path takes care
	 * of avoiding the vblank waits for simple cursor
	 * movement and flips. For cursor on/off and size changes,
	 * we want to perform the vblank waits so that watermark
	 * updates happen during the correct frames. Gen9+ have
	 * double buffered watermarks and so shouldn't need this.
	 *
	 * Unset state->legacy_cursor_update before the call to
	 * drm_atomic_helper_setup_commit() because otherwise
	 * drm_atomic_helper_wait_for_flip_done() is a noop and
	 * we get FIFO underruns because we didn't wait
	 * for vblank.
	 *
	 * FIXME doing watermarks and fb cleanup from a vblank worker
	 * (assuming we had any) would solve these problems.
	 */
	if (INTEL_GEN(dev_priv) < 9 && state->legacy_cursor_update) {
		struct intel_crtc_state *new_crtc_state;
		struct intel_crtc *crtc;
		int i;

		for_each_new_intel_crtc_in_state(intel_state, crtc, new_crtc_state, i)
			if (new_crtc_state->wm.need_postvbl_update ||
			    new_crtc_state->update_wm_post)
				state->legacy_cursor_update = false;
	}

	ret = intel_atomic_prepare_commit(dev, state);
	if (ret) {
		DRM_DEBUG_ATOMIC("Preparing state failed with %i\n", ret);
		i915_sw_fence_commit(&intel_state->commit_ready);
		return ret;
	}

	ret = drm_atomic_helper_setup_commit(state, nonblock);
	if (!ret)
		ret = drm_atomic_helper_swap_state(state, true);

	if (ret) {
		i915_sw_fence_commit(&intel_state->commit_ready);

		drm_atomic_helper_cleanup_planes(dev, state);
		return ret;
	}
	dev_priv->wm.distrust_bios_wm = false;
	intel_shared_dpll_swap_state(state);
	intel_atomic_track_fbs(state);

	if (intel_state->modeset) {
		memcpy(dev_priv->min_cdclk, intel_state->min_cdclk,
		       sizeof(intel_state->min_cdclk));
		memcpy(dev_priv->min_voltage_level,
		       intel_state->min_voltage_level,
		       sizeof(intel_state->min_voltage_level));
		dev_priv->active_crtcs = intel_state->active_crtcs;
		dev_priv->cdclk.logical = intel_state->cdclk.logical;
		dev_priv->cdclk.actual = intel_state->cdclk.actual;
	}

	drm_atomic_state_get(state);
	INIT_WORK(&state->commit_work, intel_atomic_commit_work);

	i915_sw_fence_commit(&intel_state->commit_ready);
	if (nonblock && intel_state->modeset) {
		queue_work(dev_priv->modeset_wq, &state->commit_work);
	} else if (nonblock) {
		queue_work(system_unbound_wq, &state->commit_work);
	} else {
		if (intel_state->modeset)
			flush_workqueue(dev_priv->modeset_wq);
		intel_atomic_commit_tail(state);
	}

	return 0;
}

static const struct drm_crtc_funcs intel_crtc_funcs = {
	.gamma_set = drm_atomic_helper_legacy_gamma_set,
	.set_config = drm_atomic_helper_set_config,
	.destroy = intel_crtc_destroy,
	.page_flip = drm_atomic_helper_page_flip,
	.atomic_duplicate_state = intel_crtc_duplicate_state,
	.atomic_destroy_state = intel_crtc_destroy_state,
	.set_crc_source = intel_crtc_set_crc_source,
	.verify_crc_source = intel_crtc_verify_crc_source,
	.get_crc_sources = intel_crtc_get_crc_sources,
};

struct wait_rps_boost {
	struct wait_queue_entry wait;

	struct drm_crtc *crtc;
	struct i915_request *request;
};

static int do_rps_boost(struct wait_queue_entry *_wait,
			unsigned mode, int sync, void *key)
{
	struct wait_rps_boost *wait = container_of(_wait, typeof(*wait), wait);
	struct i915_request *rq = wait->request;

	/*
	 * If we missed the vblank, but the request is already running it
	 * is reasonable to assume that it will complete before the next
	 * vblank without our intervention, so leave RPS alone.
	 */
	if (!i915_request_started(rq))
		gen6_rps_boost(rq, NULL);
	i915_request_put(rq);

	drm_crtc_vblank_put(wait->crtc);

	list_del(&wait->wait.entry);
	kfree(wait);
	return 1;
}

static void add_rps_boost_after_vblank(struct drm_crtc *crtc,
				       struct dma_fence *fence)
{
	struct wait_rps_boost *wait;

	if (!dma_fence_is_i915(fence))
		return;

	if (INTEL_GEN(to_i915(crtc->dev)) < 6)
		return;

	if (drm_crtc_vblank_get(crtc))
		return;

	wait = kmalloc(sizeof(*wait), GFP_KERNEL);
	if (!wait) {
		drm_crtc_vblank_put(crtc);
		return;
	}

	wait->request = to_request(dma_fence_get(fence));
	wait->crtc = crtc;

	wait->wait.func = do_rps_boost;
	wait->wait.flags = 0;

	add_wait_queue(drm_crtc_vblank_waitqueue(crtc), &wait->wait);
}

static int intel_plane_pin_fb(struct intel_plane_state *plane_state)
{
	struct intel_plane *plane = to_intel_plane(plane_state->base.plane);
	struct drm_i915_private *dev_priv = to_i915(plane->base.dev);
	struct drm_framebuffer *fb = plane_state->base.fb;
	struct i915_vma *vma;

	if (plane->id == PLANE_CURSOR &&
	    INTEL_INFO(dev_priv)->cursor_needs_physical) {
		struct drm_i915_gem_object *obj = intel_fb_obj(fb);
		const int align = intel_cursor_alignment(dev_priv);
		int err;

		err = i915_gem_object_attach_phys(obj, align);
		if (err)
			return err;
	}

	vma = intel_pin_and_fence_fb_obj(fb,
					 &plane_state->view,
					 intel_plane_uses_fence(plane_state),
					 &plane_state->flags);
	if (IS_ERR(vma))
		return PTR_ERR(vma);

	plane_state->vma = vma;

	return 0;
}

static void intel_plane_unpin_fb(struct intel_plane_state *old_plane_state)
{
	struct i915_vma *vma;

	vma = fetch_and_zero(&old_plane_state->vma);
	if (vma)
		intel_unpin_fb_vma(vma, old_plane_state->flags);
}

static void fb_obj_bump_render_priority(struct drm_i915_gem_object *obj)
{
	struct i915_sched_attr attr = {
		.priority = I915_PRIORITY_DISPLAY,
	};

	i915_gem_object_wait_priority(obj, 0, &attr);
}

/**
 * intel_prepare_plane_fb - Prepare fb for usage on plane
 * @plane: drm plane to prepare for
 * @new_state: the plane state being prepared
 *
 * Prepares a framebuffer for usage on a display plane.  Generally this
 * involves pinning the underlying object and updating the frontbuffer tracking
 * bits.  Some older platforms need special physical address handling for
 * cursor planes.
 *
 * Must be called with struct_mutex held.
 *
 * Returns 0 on success, negative error code on failure.
 */
int
intel_prepare_plane_fb(struct drm_plane *plane,
		       struct drm_plane_state *new_state)
{
	struct intel_atomic_state *intel_state =
		to_intel_atomic_state(new_state->state);
	struct drm_i915_private *dev_priv = to_i915(plane->dev);
	struct drm_framebuffer *fb = new_state->fb;
	struct drm_i915_gem_object *obj = intel_fb_obj(fb);
	struct drm_i915_gem_object *old_obj = intel_fb_obj(plane->state->fb);
	int ret;

	if (old_obj) {
		struct drm_crtc_state *crtc_state =
			drm_atomic_get_new_crtc_state(new_state->state,
						      plane->state->crtc);

		/* Big Hammer, we also need to ensure that any pending
		 * MI_WAIT_FOR_EVENT inside a user batch buffer on the
		 * current scanout is retired before unpinning the old
		 * framebuffer. Note that we rely on userspace rendering
		 * into the buffer attached to the pipe they are waiting
		 * on. If not, userspace generates a GPU hang with IPEHR
		 * point to the MI_WAIT_FOR_EVENT.
		 *
		 * This should only fail upon a hung GPU, in which case we
		 * can safely continue.
		 */
		if (needs_modeset(crtc_state)) {
			ret = i915_sw_fence_await_reservation(&intel_state->commit_ready,
							      old_obj->resv, NULL,
							      false, 0,
							      GFP_KERNEL);
			if (ret < 0)
				return ret;
		}
	}

	if (new_state->fence) { /* explicit fencing */
		ret = i915_sw_fence_await_dma_fence(&intel_state->commit_ready,
						    new_state->fence,
						    I915_FENCE_TIMEOUT,
						    GFP_KERNEL);
		if (ret < 0)
			return ret;
	}

	if (!obj)
		return 0;

	ret = i915_gem_object_pin_pages(obj);
	if (ret)
		return ret;

	ret = mutex_lock_interruptible(&dev_priv->drm.struct_mutex);
	if (ret) {
		i915_gem_object_unpin_pages(obj);
		return ret;
	}

	ret = intel_plane_pin_fb(to_intel_plane_state(new_state));

	mutex_unlock(&dev_priv->drm.struct_mutex);
	i915_gem_object_unpin_pages(obj);
	if (ret)
		return ret;

	fb_obj_bump_render_priority(obj);
	intel_fb_obj_flush(obj, ORIGIN_DIRTYFB);

	if (!new_state->fence) { /* implicit fencing */
		struct dma_fence *fence;

		ret = i915_sw_fence_await_reservation(&intel_state->commit_ready,
						      obj->resv, NULL,
						      false, I915_FENCE_TIMEOUT,
						      GFP_KERNEL);
		if (ret < 0)
			return ret;

		fence = reservation_object_get_excl_rcu(obj->resv);
		if (fence) {
			add_rps_boost_after_vblank(new_state->crtc, fence);
			dma_fence_put(fence);
		}
	} else {
		add_rps_boost_after_vblank(new_state->crtc, new_state->fence);
	}

	/*
	 * We declare pageflips to be interactive and so merit a small bias
	 * towards upclocking to deliver the frame on time. By only changing
	 * the RPS thresholds to sample more regularly and aim for higher
	 * clocks we can hopefully deliver low power workloads (like kodi)
	 * that are not quite steady state without resorting to forcing
	 * maximum clocks following a vblank miss (see do_rps_boost()).
	 */
	if (!intel_state->rps_interactive) {
		intel_rps_mark_interactive(dev_priv, true);
		intel_state->rps_interactive = true;
	}

	return 0;
}

/**
 * intel_cleanup_plane_fb - Cleans up an fb after plane use
 * @plane: drm plane to clean up for
 * @old_state: the state from the previous modeset
 *
 * Cleans up a framebuffer that has just been removed from a plane.
 *
 * Must be called with struct_mutex held.
 */
void
intel_cleanup_plane_fb(struct drm_plane *plane,
		       struct drm_plane_state *old_state)
{
	struct intel_atomic_state *intel_state =
		to_intel_atomic_state(old_state->state);
	struct drm_i915_private *dev_priv = to_i915(plane->dev);

	if (intel_state->rps_interactive) {
		intel_rps_mark_interactive(dev_priv, false);
		intel_state->rps_interactive = false;
	}

	/* Should only be called after a successful intel_prepare_plane_fb()! */
	mutex_lock(&dev_priv->drm.struct_mutex);
	intel_plane_unpin_fb(to_intel_plane_state(old_state));
	mutex_unlock(&dev_priv->drm.struct_mutex);
}

int
skl_max_scale(const struct intel_crtc_state *crtc_state,
	      u32 pixel_format)
{
	struct intel_crtc *crtc = to_intel_crtc(crtc_state->base.crtc);
	struct drm_i915_private *dev_priv = to_i915(crtc->base.dev);
	int max_scale, mult;
	int crtc_clock, max_dotclk, tmpclk1, tmpclk2;

	if (!crtc_state->base.enable)
		return DRM_PLANE_HELPER_NO_SCALING;

	crtc_clock = crtc_state->base.adjusted_mode.crtc_clock;
	max_dotclk = to_intel_atomic_state(crtc_state->base.state)->cdclk.logical.cdclk;

	if (IS_GEMINILAKE(dev_priv) || INTEL_GEN(dev_priv) >= 10)
		max_dotclk *= 2;

	if (WARN_ON_ONCE(!crtc_clock || max_dotclk < crtc_clock))
		return DRM_PLANE_HELPER_NO_SCALING;

	/*
	 * skl max scale is lower of:
	 *    close to 3 but not 3, -1 is for that purpose
	 *            or
	 *    cdclk/crtc_clock
	 */
	mult = pixel_format == DRM_FORMAT_NV12 ? 2 : 3;
	tmpclk1 = (1 << 16) * mult - 1;
	tmpclk2 = (1 << 8) * ((max_dotclk << 8) / crtc_clock);
	max_scale = min(tmpclk1, tmpclk2);

	return max_scale;
}

static void intel_begin_crtc_commit(struct drm_crtc *crtc,
				    struct drm_crtc_state *old_crtc_state)
{
	struct drm_device *dev = crtc->dev;
	struct drm_i915_private *dev_priv = to_i915(dev);
	struct intel_crtc *intel_crtc = to_intel_crtc(crtc);
	struct intel_crtc_state *old_intel_cstate =
		to_intel_crtc_state(old_crtc_state);
	struct intel_atomic_state *old_intel_state =
		to_intel_atomic_state(old_crtc_state->state);
	struct intel_crtc_state *intel_cstate =
		intel_atomic_get_new_crtc_state(old_intel_state, intel_crtc);
	bool modeset = needs_modeset(&intel_cstate->base);

	if (!modeset &&
	    (intel_cstate->base.color_mgmt_changed ||
	     intel_cstate->update_pipe)) {
		intel_color_set_csc(&intel_cstate->base);
		intel_color_load_luts(&intel_cstate->base);
	}

	/* Perform vblank evasion around commit operation */
	intel_pipe_update_start(intel_cstate);

	if (modeset)
		goto out;

	if (intel_cstate->update_pipe)
		intel_update_pipe_config(old_intel_cstate, intel_cstate);
	else if (INTEL_GEN(dev_priv) >= 9)
		skl_detach_scalers(intel_cstate);

out:
	if (dev_priv->display.atomic_update_watermarks)
		dev_priv->display.atomic_update_watermarks(old_intel_state,
							   intel_cstate);
}

void intel_crtc_arm_fifo_underrun(struct intel_crtc *crtc,
				  struct intel_crtc_state *crtc_state)
{
	struct drm_i915_private *dev_priv = to_i915(crtc->base.dev);

	if (!IS_GEN2(dev_priv))
		intel_set_cpu_fifo_underrun_reporting(dev_priv, crtc->pipe, true);

	if (crtc_state->has_pch_encoder) {
		enum pipe pch_transcoder =
			intel_crtc_pch_transcoder(crtc);

		intel_set_pch_fifo_underrun_reporting(dev_priv, pch_transcoder, true);
	}
}

static void intel_finish_crtc_commit(struct drm_crtc *crtc,
				     struct drm_crtc_state *old_crtc_state)
{
	struct intel_crtc *intel_crtc = to_intel_crtc(crtc);
	struct intel_atomic_state *old_intel_state =
		to_intel_atomic_state(old_crtc_state->state);
	struct intel_crtc_state *new_crtc_state =
		intel_atomic_get_new_crtc_state(old_intel_state, intel_crtc);

	intel_pipe_update_end(new_crtc_state);

	if (new_crtc_state->update_pipe &&
	    !needs_modeset(&new_crtc_state->base) &&
	    old_crtc_state->mode.private_flags & I915_MODE_FLAG_INHERITED)
		intel_crtc_arm_fifo_underrun(intel_crtc, new_crtc_state);
}

/**
 * intel_plane_destroy - destroy a plane
 * @plane: plane to destroy
 *
 * Common destruction function for all types of planes (primary, cursor,
 * sprite).
 */
void intel_plane_destroy(struct drm_plane *plane)
{
	drm_plane_cleanup(plane);
	kfree(to_intel_plane(plane));
}

static bool i8xx_plane_format_mod_supported(struct drm_plane *_plane,
					    u32 format, u64 modifier)
{
	switch (modifier) {
	case DRM_FORMAT_MOD_LINEAR:
	case I915_FORMAT_MOD_X_TILED:
		break;
	default:
		return false;
	}

	switch (format) {
	case DRM_FORMAT_C8:
	case DRM_FORMAT_RGB565:
	case DRM_FORMAT_XRGB1555:
	case DRM_FORMAT_XRGB8888:
		return modifier == DRM_FORMAT_MOD_LINEAR ||
			modifier == I915_FORMAT_MOD_X_TILED;
	default:
		return false;
	}
}

static bool i965_plane_format_mod_supported(struct drm_plane *_plane,
					    u32 format, u64 modifier)
{
	switch (modifier) {
	case DRM_FORMAT_MOD_LINEAR:
	case I915_FORMAT_MOD_X_TILED:
		break;
	default:
		return false;
	}

	switch (format) {
	case DRM_FORMAT_C8:
	case DRM_FORMAT_RGB565:
	case DRM_FORMAT_XRGB8888:
	case DRM_FORMAT_XBGR8888:
	case DRM_FORMAT_XRGB2101010:
	case DRM_FORMAT_XBGR2101010:
		return modifier == DRM_FORMAT_MOD_LINEAR ||
			modifier == I915_FORMAT_MOD_X_TILED;
	default:
		return false;
	}
}

static bool intel_cursor_format_mod_supported(struct drm_plane *_plane,
					      u32 format, u64 modifier)
{
	return modifier == DRM_FORMAT_MOD_LINEAR &&
		format == DRM_FORMAT_ARGB8888;
}

static const struct drm_plane_funcs i965_plane_funcs = {
	.update_plane = drm_atomic_helper_update_plane,
	.disable_plane = drm_atomic_helper_disable_plane,
	.destroy = intel_plane_destroy,
	.atomic_get_property = intel_plane_atomic_get_property,
	.atomic_set_property = intel_plane_atomic_set_property,
	.atomic_duplicate_state = intel_plane_duplicate_state,
	.atomic_destroy_state = intel_plane_destroy_state,
	.format_mod_supported = i965_plane_format_mod_supported,
};

static const struct drm_plane_funcs i8xx_plane_funcs = {
	.update_plane = drm_atomic_helper_update_plane,
	.disable_plane = drm_atomic_helper_disable_plane,
	.destroy = intel_plane_destroy,
	.atomic_get_property = intel_plane_atomic_get_property,
	.atomic_set_property = intel_plane_atomic_set_property,
	.atomic_duplicate_state = intel_plane_duplicate_state,
	.atomic_destroy_state = intel_plane_destroy_state,
	.format_mod_supported = i8xx_plane_format_mod_supported,
};

static int
intel_legacy_cursor_update(struct drm_plane *plane,
			   struct drm_crtc *crtc,
			   struct drm_framebuffer *fb,
			   int crtc_x, int crtc_y,
			   unsigned int crtc_w, unsigned int crtc_h,
			   uint32_t src_x, uint32_t src_y,
			   uint32_t src_w, uint32_t src_h,
			   struct drm_modeset_acquire_ctx *ctx)
{
	struct drm_i915_private *dev_priv = to_i915(crtc->dev);
	int ret;
	struct drm_plane_state *old_plane_state, *new_plane_state;
	struct intel_plane *intel_plane = to_intel_plane(plane);
	struct drm_framebuffer *old_fb;
	struct intel_crtc_state *crtc_state =
		to_intel_crtc_state(crtc->state);
	struct intel_crtc_state *new_crtc_state;

	/*
	 * When crtc is inactive or there is a modeset pending,
	 * wait for it to complete in the slowpath
	 */
	if (!crtc_state->base.active || needs_modeset(&crtc_state->base) ||
	    crtc_state->update_pipe)
		goto slow;

	old_plane_state = plane->state;
	/*
	 * Don't do an async update if there is an outstanding commit modifying
	 * the plane.  This prevents our async update's changes from getting
	 * overridden by a previous synchronous update's state.
	 */
	if (old_plane_state->commit &&
	    !try_wait_for_completion(&old_plane_state->commit->hw_done))
		goto slow;

	/*
	 * If any parameters change that may affect watermarks,
	 * take the slowpath. Only changing fb or position should be
	 * in the fastpath.
	 */
	if (old_plane_state->crtc != crtc ||
	    old_plane_state->src_w != src_w ||
	    old_plane_state->src_h != src_h ||
	    old_plane_state->crtc_w != crtc_w ||
	    old_plane_state->crtc_h != crtc_h ||
	    !old_plane_state->fb != !fb)
		goto slow;

	new_plane_state = intel_plane_duplicate_state(plane);
	if (!new_plane_state)
		return -ENOMEM;

	new_crtc_state = to_intel_crtc_state(intel_crtc_duplicate_state(crtc));
	if (!new_crtc_state) {
		ret = -ENOMEM;
		goto out_free;
	}

	drm_atomic_set_fb_for_plane(new_plane_state, fb);

	new_plane_state->src_x = src_x;
	new_plane_state->src_y = src_y;
	new_plane_state->src_w = src_w;
	new_plane_state->src_h = src_h;
	new_plane_state->crtc_x = crtc_x;
	new_plane_state->crtc_y = crtc_y;
	new_plane_state->crtc_w = crtc_w;
	new_plane_state->crtc_h = crtc_h;

	ret = intel_plane_atomic_check_with_state(crtc_state, new_crtc_state,
						  to_intel_plane_state(old_plane_state),
						  to_intel_plane_state(new_plane_state));
	if (ret)
		goto out_free;

	ret = mutex_lock_interruptible(&dev_priv->drm.struct_mutex);
	if (ret)
		goto out_free;

	ret = intel_plane_pin_fb(to_intel_plane_state(new_plane_state));
	if (ret)
		goto out_unlock;

	intel_fb_obj_flush(intel_fb_obj(fb), ORIGIN_FLIP);

	old_fb = old_plane_state->fb;
	i915_gem_track_fb(intel_fb_obj(old_fb), intel_fb_obj(fb),
			  intel_plane->frontbuffer_bit);

	/* Swap plane state */
	plane->state = new_plane_state;

	/*
	 * We cannot swap crtc_state as it may be in use by an atomic commit or
	 * page flip that's running simultaneously. If we swap crtc_state and
	 * destroy the old state, we will cause a use-after-free there.
	 *
	 * Only update active_planes, which is needed for our internal
	 * bookkeeping. Either value will do the right thing when updating
	 * planes atomically. If the cursor was part of the atomic update then
	 * we would have taken the slowpath.
	 */
	crtc_state->active_planes = new_crtc_state->active_planes;

	if (plane->state->visible) {
		trace_intel_update_plane(plane, to_intel_crtc(crtc));
		intel_plane->update_plane(intel_plane, crtc_state,
					  to_intel_plane_state(plane->state));
	} else {
		trace_intel_disable_plane(plane, to_intel_crtc(crtc));
		intel_plane->disable_plane(intel_plane, to_intel_crtc(crtc));
	}

	intel_plane_unpin_fb(to_intel_plane_state(old_plane_state));

out_unlock:
	mutex_unlock(&dev_priv->drm.struct_mutex);
out_free:
	if (new_crtc_state)
		intel_crtc_destroy_state(crtc, &new_crtc_state->base);
	if (ret)
		intel_plane_destroy_state(plane, new_plane_state);
	else
		intel_plane_destroy_state(plane, old_plane_state);
	return ret;

slow:
	return drm_atomic_helper_update_plane(plane, crtc, fb,
					      crtc_x, crtc_y, crtc_w, crtc_h,
					      src_x, src_y, src_w, src_h, ctx);
}

static const struct drm_plane_funcs intel_cursor_plane_funcs = {
	.update_plane = intel_legacy_cursor_update,
	.disable_plane = drm_atomic_helper_disable_plane,
	.destroy = intel_plane_destroy,
	.atomic_get_property = intel_plane_atomic_get_property,
	.atomic_set_property = intel_plane_atomic_set_property,
	.atomic_duplicate_state = intel_plane_duplicate_state,
	.atomic_destroy_state = intel_plane_destroy_state,
	.format_mod_supported = intel_cursor_format_mod_supported,
};

static bool i9xx_plane_has_fbc(struct drm_i915_private *dev_priv,
			       enum i9xx_plane_id i9xx_plane)
{
	if (!HAS_FBC(dev_priv))
		return false;

	if (IS_BROADWELL(dev_priv) || IS_HASWELL(dev_priv))
		return i9xx_plane == PLANE_A; /* tied to pipe A */
	else if (IS_IVYBRIDGE(dev_priv))
		return i9xx_plane == PLANE_A || i9xx_plane == PLANE_B ||
			i9xx_plane == PLANE_C;
	else if (INTEL_GEN(dev_priv) >= 4)
		return i9xx_plane == PLANE_A || i9xx_plane == PLANE_B;
	else
		return i9xx_plane == PLANE_A;
}

static struct intel_plane *
intel_primary_plane_create(struct drm_i915_private *dev_priv, enum pipe pipe)
{
	struct intel_plane *plane;
	const struct drm_plane_funcs *plane_funcs;
	unsigned int supported_rotations;
	unsigned int possible_crtcs;
	const u64 *modifiers;
	const u32 *formats;
	int num_formats;
	int ret;

	if (INTEL_GEN(dev_priv) >= 9)
		return skl_universal_plane_create(dev_priv, pipe,
						  PLANE_PRIMARY);

	plane = intel_plane_alloc();
	if (IS_ERR(plane))
		return plane;

	plane->pipe = pipe;
	/*
	 * On gen2/3 only plane A can do FBC, but the panel fitter and LVDS
	 * port is hooked to pipe B. Hence we want plane A feeding pipe B.
	 */
	if (HAS_FBC(dev_priv) && INTEL_GEN(dev_priv) < 4)
		plane->i9xx_plane = (enum i9xx_plane_id) !pipe;
	else
		plane->i9xx_plane = (enum i9xx_plane_id) pipe;
	plane->id = PLANE_PRIMARY;
	plane->frontbuffer_bit = INTEL_FRONTBUFFER(pipe, plane->id);

	plane->has_fbc = i9xx_plane_has_fbc(dev_priv, plane->i9xx_plane);
	if (plane->has_fbc) {
		struct intel_fbc *fbc = &dev_priv->fbc;

		fbc->possible_framebuffer_bits |= plane->frontbuffer_bit;
	}

	if (INTEL_GEN(dev_priv) >= 4) {
		formats = i965_primary_formats;
		num_formats = ARRAY_SIZE(i965_primary_formats);
		modifiers = i9xx_format_modifiers;

		plane->max_stride = i9xx_plane_max_stride;
		plane->update_plane = i9xx_update_plane;
		plane->disable_plane = i9xx_disable_plane;
		plane->get_hw_state = i9xx_plane_get_hw_state;
		plane->check_plane = i9xx_plane_check;

		plane_funcs = &i965_plane_funcs;
	} else {
		formats = i8xx_primary_formats;
		num_formats = ARRAY_SIZE(i8xx_primary_formats);
		modifiers = i9xx_format_modifiers;

		plane->max_stride = i9xx_plane_max_stride;
		plane->update_plane = i9xx_update_plane;
		plane->disable_plane = i9xx_disable_plane;
		plane->get_hw_state = i9xx_plane_get_hw_state;
		plane->check_plane = i9xx_plane_check;

		plane_funcs = &i8xx_plane_funcs;
	}

	possible_crtcs = BIT(pipe);

	if (INTEL_GEN(dev_priv) >= 5 || IS_G4X(dev_priv))
		ret = drm_universal_plane_init(&dev_priv->drm, &plane->base,
					       possible_crtcs, plane_funcs,
					       formats, num_formats, modifiers,
					       DRM_PLANE_TYPE_PRIMARY,
					       "primary %c", pipe_name(pipe));
	else
		ret = drm_universal_plane_init(&dev_priv->drm, &plane->base,
					       possible_crtcs, plane_funcs,
					       formats, num_formats, modifiers,
					       DRM_PLANE_TYPE_PRIMARY,
					       "plane %c",
					       plane_name(plane->i9xx_plane));
	if (ret)
		goto fail;

	if (IS_CHERRYVIEW(dev_priv) && pipe == PIPE_B) {
		supported_rotations =
			DRM_MODE_ROTATE_0 | DRM_MODE_ROTATE_180 |
			DRM_MODE_REFLECT_X;
	} else if (INTEL_GEN(dev_priv) >= 4) {
		supported_rotations =
			DRM_MODE_ROTATE_0 | DRM_MODE_ROTATE_180;
	} else {
		supported_rotations = DRM_MODE_ROTATE_0;
	}

	if (INTEL_GEN(dev_priv) >= 4)
		drm_plane_create_rotation_property(&plane->base,
						   DRM_MODE_ROTATE_0,
						   supported_rotations);

	drm_plane_helper_add(&plane->base, &intel_plane_helper_funcs);

	return plane;

fail:
	intel_plane_free(plane);

	return ERR_PTR(ret);
}

static struct intel_plane *
intel_cursor_plane_create(struct drm_i915_private *dev_priv,
			  enum pipe pipe)
{
	unsigned int possible_crtcs;
	struct intel_plane *cursor;
	int ret;

	cursor = intel_plane_alloc();
	if (IS_ERR(cursor))
		return cursor;

	cursor->pipe = pipe;
	cursor->i9xx_plane = (enum i9xx_plane_id) pipe;
	cursor->id = PLANE_CURSOR;
	cursor->frontbuffer_bit = INTEL_FRONTBUFFER(pipe, cursor->id);

	if (IS_I845G(dev_priv) || IS_I865G(dev_priv)) {
		cursor->max_stride = i845_cursor_max_stride;
		cursor->update_plane = i845_update_cursor;
		cursor->disable_plane = i845_disable_cursor;
		cursor->get_hw_state = i845_cursor_get_hw_state;
		cursor->check_plane = i845_check_cursor;
	} else {
		cursor->max_stride = i9xx_cursor_max_stride;
		cursor->update_plane = i9xx_update_cursor;
		cursor->disable_plane = i9xx_disable_cursor;
		cursor->get_hw_state = i9xx_cursor_get_hw_state;
		cursor->check_plane = i9xx_check_cursor;
	}

	cursor->cursor.base = ~0;
	cursor->cursor.cntl = ~0;

	if (IS_I845G(dev_priv) || IS_I865G(dev_priv) || HAS_CUR_FBC(dev_priv))
		cursor->cursor.size = ~0;

	possible_crtcs = BIT(pipe);

	ret = drm_universal_plane_init(&dev_priv->drm, &cursor->base,
				       possible_crtcs, &intel_cursor_plane_funcs,
				       intel_cursor_formats,
				       ARRAY_SIZE(intel_cursor_formats),
				       cursor_format_modifiers,
				       DRM_PLANE_TYPE_CURSOR,
				       "cursor %c", pipe_name(pipe));
	if (ret)
		goto fail;

	if (INTEL_GEN(dev_priv) >= 4)
		drm_plane_create_rotation_property(&cursor->base,
						   DRM_MODE_ROTATE_0,
						   DRM_MODE_ROTATE_0 |
						   DRM_MODE_ROTATE_180);

	drm_plane_helper_add(&cursor->base, &intel_plane_helper_funcs);

	return cursor;

fail:
	intel_plane_free(cursor);

	return ERR_PTR(ret);
}

static void intel_crtc_init_scalers(struct intel_crtc *crtc,
				    struct intel_crtc_state *crtc_state)
{
	struct intel_crtc_scaler_state *scaler_state =
		&crtc_state->scaler_state;
	struct drm_i915_private *dev_priv = to_i915(crtc->base.dev);
	int i;

	crtc->num_scalers = dev_priv->info.num_scalers[crtc->pipe];
	if (!crtc->num_scalers)
		return;

	for (i = 0; i < crtc->num_scalers; i++) {
		struct intel_scaler *scaler = &scaler_state->scalers[i];

		scaler->in_use = 0;
		scaler->mode = 0;
	}

	scaler_state->scaler_id = -1;
}

static int intel_crtc_init(struct drm_i915_private *dev_priv, enum pipe pipe)
{
	struct intel_crtc *intel_crtc;
	struct intel_crtc_state *crtc_state = NULL;
	struct intel_plane *primary = NULL;
	struct intel_plane *cursor = NULL;
	int sprite, ret;

	intel_crtc = kzalloc(sizeof(*intel_crtc), GFP_KERNEL);
	if (!intel_crtc)
		return -ENOMEM;

	crtc_state = kzalloc(sizeof(*crtc_state), GFP_KERNEL);
	if (!crtc_state) {
		ret = -ENOMEM;
		goto fail;
	}
	intel_crtc->config = crtc_state;
	intel_crtc->base.state = &crtc_state->base;
	crtc_state->base.crtc = &intel_crtc->base;

	primary = intel_primary_plane_create(dev_priv, pipe);
	if (IS_ERR(primary)) {
		ret = PTR_ERR(primary);
		goto fail;
	}
	intel_crtc->plane_ids_mask |= BIT(primary->id);

	for_each_sprite(dev_priv, pipe, sprite) {
		struct intel_plane *plane;

		plane = intel_sprite_plane_create(dev_priv, pipe, sprite);
		if (IS_ERR(plane)) {
			ret = PTR_ERR(plane);
			goto fail;
		}
		intel_crtc->plane_ids_mask |= BIT(plane->id);
	}

	cursor = intel_cursor_plane_create(dev_priv, pipe);
	if (IS_ERR(cursor)) {
		ret = PTR_ERR(cursor);
		goto fail;
	}
	intel_crtc->plane_ids_mask |= BIT(cursor->id);

	ret = drm_crtc_init_with_planes(&dev_priv->drm, &intel_crtc->base,
					&primary->base, &cursor->base,
					&intel_crtc_funcs,
					"pipe %c", pipe_name(pipe));
	if (ret)
		goto fail;

	intel_crtc->pipe = pipe;

	/* initialize shared scalers */
	intel_crtc_init_scalers(intel_crtc, crtc_state);

	BUG_ON(pipe >= ARRAY_SIZE(dev_priv->pipe_to_crtc_mapping) ||
	       dev_priv->pipe_to_crtc_mapping[pipe] != NULL);
	dev_priv->pipe_to_crtc_mapping[pipe] = intel_crtc;

	if (INTEL_GEN(dev_priv) < 9) {
		enum i9xx_plane_id i9xx_plane = primary->i9xx_plane;

		BUG_ON(i9xx_plane >= ARRAY_SIZE(dev_priv->plane_to_crtc_mapping) ||
		       dev_priv->plane_to_crtc_mapping[i9xx_plane] != NULL);
		dev_priv->plane_to_crtc_mapping[i9xx_plane] = intel_crtc;
	}

	drm_crtc_helper_add(&intel_crtc->base, &intel_helper_funcs);

	intel_color_init(&intel_crtc->base);

	WARN_ON(drm_crtc_index(&intel_crtc->base) != intel_crtc->pipe);

	return 0;

fail:
	/*
	 * drm_mode_config_cleanup() will free up any
	 * crtcs/planes already initialized.
	 */
	kfree(crtc_state);
	kfree(intel_crtc);

	return ret;
}

enum pipe intel_get_pipe_from_connector(struct intel_connector *connector)
{
	struct drm_device *dev = connector->base.dev;

	WARN_ON(!drm_modeset_is_locked(&dev->mode_config.connection_mutex));

	if (!connector->base.state->crtc)
		return INVALID_PIPE;

	return to_intel_crtc(connector->base.state->crtc)->pipe;
}

int intel_get_pipe_from_crtc_id_ioctl(struct drm_device *dev, void *data,
				      struct drm_file *file)
{
	struct drm_i915_get_pipe_from_crtc_id *pipe_from_crtc_id = data;
	struct drm_crtc *drmmode_crtc;
	struct intel_crtc *crtc;

	drmmode_crtc = drm_crtc_find(dev, file, pipe_from_crtc_id->crtc_id);
	if (!drmmode_crtc)
		return -ENOENT;

	crtc = to_intel_crtc(drmmode_crtc);
	pipe_from_crtc_id->pipe = crtc->pipe;

	return 0;
}

static int intel_encoder_clones(struct intel_encoder *encoder)
{
	struct drm_device *dev = encoder->base.dev;
	struct intel_encoder *source_encoder;
	int index_mask = 0;
	int entry = 0;

	for_each_intel_encoder(dev, source_encoder) {
		if (encoders_cloneable(encoder, source_encoder))
			index_mask |= (1 << entry);

		entry++;
	}

	return index_mask;
}

static bool has_edp_a(struct drm_i915_private *dev_priv)
{
	if (!IS_MOBILE(dev_priv))
		return false;

	if ((I915_READ(DP_A) & DP_DETECTED) == 0)
		return false;

	if (IS_GEN5(dev_priv) && (I915_READ(FUSE_STRAP) & ILK_eDP_A_DISABLE))
		return false;

	return true;
}

static bool intel_crt_present(struct drm_i915_private *dev_priv)
{
	if (INTEL_GEN(dev_priv) >= 9)
		return false;

	if (IS_HSW_ULT(dev_priv) || IS_BDW_ULT(dev_priv))
		return false;

	if (IS_CHERRYVIEW(dev_priv))
		return false;

	if (HAS_PCH_LPT_H(dev_priv) &&
	    I915_READ(SFUSE_STRAP) & SFUSE_STRAP_CRT_DISABLED)
		return false;

	/* DDI E can't be used if DDI A requires 4 lanes */
	if (HAS_DDI(dev_priv) && I915_READ(DDI_BUF_CTL(PORT_A)) & DDI_A_4_LANES)
		return false;

	if (!dev_priv->vbt.int_crt_support)
		return false;

	return true;
}

void intel_pps_unlock_regs_wa(struct drm_i915_private *dev_priv)
{
	int pps_num;
	int pps_idx;

	if (HAS_DDI(dev_priv))
		return;
	/*
	 * This w/a is needed at least on CPT/PPT, but to be sure apply it
	 * everywhere where registers can be write protected.
	 */
	if (IS_VALLEYVIEW(dev_priv) || IS_CHERRYVIEW(dev_priv))
		pps_num = 2;
	else
		pps_num = 1;

	for (pps_idx = 0; pps_idx < pps_num; pps_idx++) {
		u32 val = I915_READ(PP_CONTROL(pps_idx));

		val = (val & ~PANEL_UNLOCK_MASK) | PANEL_UNLOCK_REGS;
		I915_WRITE(PP_CONTROL(pps_idx), val);
	}
}

static void intel_pps_init(struct drm_i915_private *dev_priv)
{
	if (HAS_PCH_SPLIT(dev_priv) || IS_GEN9_LP(dev_priv))
		dev_priv->pps_mmio_base = PCH_PPS_BASE;
	else if (IS_VALLEYVIEW(dev_priv) || IS_CHERRYVIEW(dev_priv))
		dev_priv->pps_mmio_base = VLV_PPS_BASE;
	else
		dev_priv->pps_mmio_base = PPS_BASE;

	intel_pps_unlock_regs_wa(dev_priv);
}

static void intel_setup_outputs(struct drm_i915_private *dev_priv)
{
	struct intel_encoder *encoder;
	bool dpd_is_edp = false;

	intel_pps_init(dev_priv);

	if (INTEL_INFO(dev_priv)->num_pipes == 0)
		return;

	/*
	 * intel_edp_init_connector() depends on this completing first, to
	 * prevent the registeration of both eDP and LVDS and the incorrect
	 * sharing of the PPS.
	 */
	intel_lvds_init(dev_priv);

	if (intel_crt_present(dev_priv))
		intel_crt_init(dev_priv);

	if (IS_ICELAKE(dev_priv)) {
		intel_ddi_init(dev_priv, PORT_A);
		intel_ddi_init(dev_priv, PORT_B);
		intel_ddi_init(dev_priv, PORT_C);
		intel_ddi_init(dev_priv, PORT_D);
		intel_ddi_init(dev_priv, PORT_E);
		intel_ddi_init(dev_priv, PORT_F);
	} else if (IS_GEN9_LP(dev_priv)) {
		/*
		 * FIXME: Broxton doesn't support port detection via the
		 * DDI_BUF_CTL_A or SFUSE_STRAP registers, find another way to
		 * detect the ports.
		 */
		intel_ddi_init(dev_priv, PORT_A);
		intel_ddi_init(dev_priv, PORT_B);
		intel_ddi_init(dev_priv, PORT_C);

		vlv_dsi_init(dev_priv);
	} else if (HAS_DDI(dev_priv)) {
		int found;

		/*
		 * Haswell uses DDI functions to detect digital outputs.
		 * On SKL pre-D0 the strap isn't connected, so we assume
		 * it's there.
		 */
		found = I915_READ(DDI_BUF_CTL(PORT_A)) & DDI_INIT_DISPLAY_DETECTED;
		/* WaIgnoreDDIAStrap: skl */
		if (found || IS_GEN9_BC(dev_priv))
			intel_ddi_init(dev_priv, PORT_A);

		/* DDI B, C, D, and F detection is indicated by the SFUSE_STRAP
		 * register */
		found = I915_READ(SFUSE_STRAP);

		if (found & SFUSE_STRAP_DDIB_DETECTED)
			intel_ddi_init(dev_priv, PORT_B);
		if (found & SFUSE_STRAP_DDIC_DETECTED)
			intel_ddi_init(dev_priv, PORT_C);
		if (found & SFUSE_STRAP_DDID_DETECTED)
			intel_ddi_init(dev_priv, PORT_D);
		if (found & SFUSE_STRAP_DDIF_DETECTED)
			intel_ddi_init(dev_priv, PORT_F);
		/*
		 * On SKL we don't have a way to detect DDI-E so we rely on VBT.
		 */
		if (IS_GEN9_BC(dev_priv) &&
		    (dev_priv->vbt.ddi_port_info[PORT_E].supports_dp ||
		     dev_priv->vbt.ddi_port_info[PORT_E].supports_dvi ||
		     dev_priv->vbt.ddi_port_info[PORT_E].supports_hdmi))
			intel_ddi_init(dev_priv, PORT_E);

	} else if (HAS_PCH_SPLIT(dev_priv)) {
		int found;
		dpd_is_edp = intel_dp_is_port_edp(dev_priv, PORT_D);

		if (has_edp_a(dev_priv))
			intel_dp_init(dev_priv, DP_A, PORT_A);

		if (I915_READ(PCH_HDMIB) & SDVO_DETECTED) {
			/* PCH SDVOB multiplex with HDMIB */
			found = intel_sdvo_init(dev_priv, PCH_SDVOB, PORT_B);
			if (!found)
				intel_hdmi_init(dev_priv, PCH_HDMIB, PORT_B);
			if (!found && (I915_READ(PCH_DP_B) & DP_DETECTED))
				intel_dp_init(dev_priv, PCH_DP_B, PORT_B);
		}

		if (I915_READ(PCH_HDMIC) & SDVO_DETECTED)
			intel_hdmi_init(dev_priv, PCH_HDMIC, PORT_C);

		if (!dpd_is_edp && I915_READ(PCH_HDMID) & SDVO_DETECTED)
			intel_hdmi_init(dev_priv, PCH_HDMID, PORT_D);

		if (I915_READ(PCH_DP_C) & DP_DETECTED)
			intel_dp_init(dev_priv, PCH_DP_C, PORT_C);

		if (I915_READ(PCH_DP_D) & DP_DETECTED)
			intel_dp_init(dev_priv, PCH_DP_D, PORT_D);
	} else if (IS_VALLEYVIEW(dev_priv) || IS_CHERRYVIEW(dev_priv)) {
		bool has_edp, has_port;

		/*
		 * The DP_DETECTED bit is the latched state of the DDC
		 * SDA pin at boot. However since eDP doesn't require DDC
		 * (no way to plug in a DP->HDMI dongle) the DDC pins for
		 * eDP ports may have been muxed to an alternate function.
		 * Thus we can't rely on the DP_DETECTED bit alone to detect
		 * eDP ports. Consult the VBT as well as DP_DETECTED to
		 * detect eDP ports.
		 *
		 * Sadly the straps seem to be missing sometimes even for HDMI
		 * ports (eg. on Voyo V3 - CHT x7-Z8700), so check both strap
		 * and VBT for the presence of the port. Additionally we can't
		 * trust the port type the VBT declares as we've seen at least
		 * HDMI ports that the VBT claim are DP or eDP.
		 */
		has_edp = intel_dp_is_port_edp(dev_priv, PORT_B);
		has_port = intel_bios_is_port_present(dev_priv, PORT_B);
		if (I915_READ(VLV_DP_B) & DP_DETECTED || has_port)
			has_edp &= intel_dp_init(dev_priv, VLV_DP_B, PORT_B);
		if ((I915_READ(VLV_HDMIB) & SDVO_DETECTED || has_port) && !has_edp)
			intel_hdmi_init(dev_priv, VLV_HDMIB, PORT_B);

		has_edp = intel_dp_is_port_edp(dev_priv, PORT_C);
		has_port = intel_bios_is_port_present(dev_priv, PORT_C);
		if (I915_READ(VLV_DP_C) & DP_DETECTED || has_port)
			has_edp &= intel_dp_init(dev_priv, VLV_DP_C, PORT_C);
		if ((I915_READ(VLV_HDMIC) & SDVO_DETECTED || has_port) && !has_edp)
			intel_hdmi_init(dev_priv, VLV_HDMIC, PORT_C);

		if (IS_CHERRYVIEW(dev_priv)) {
			/*
			 * eDP not supported on port D,
			 * so no need to worry about it
			 */
			has_port = intel_bios_is_port_present(dev_priv, PORT_D);
			if (I915_READ(CHV_DP_D) & DP_DETECTED || has_port)
				intel_dp_init(dev_priv, CHV_DP_D, PORT_D);
			if (I915_READ(CHV_HDMID) & SDVO_DETECTED || has_port)
				intel_hdmi_init(dev_priv, CHV_HDMID, PORT_D);
		}

		vlv_dsi_init(dev_priv);
	} else if (!IS_GEN2(dev_priv) && !IS_PINEVIEW(dev_priv)) {
		bool found = false;

		if (I915_READ(GEN3_SDVOB) & SDVO_DETECTED) {
			DRM_DEBUG_KMS("probing SDVOB\n");
			found = intel_sdvo_init(dev_priv, GEN3_SDVOB, PORT_B);
			if (!found && IS_G4X(dev_priv)) {
				DRM_DEBUG_KMS("probing HDMI on SDVOB\n");
				intel_hdmi_init(dev_priv, GEN4_HDMIB, PORT_B);
			}

			if (!found && IS_G4X(dev_priv))
				intel_dp_init(dev_priv, DP_B, PORT_B);
		}

		/* Before G4X SDVOC doesn't have its own detect register */

		if (I915_READ(GEN3_SDVOB) & SDVO_DETECTED) {
			DRM_DEBUG_KMS("probing SDVOC\n");
			found = intel_sdvo_init(dev_priv, GEN3_SDVOC, PORT_C);
		}

		if (!found && (I915_READ(GEN3_SDVOC) & SDVO_DETECTED)) {

			if (IS_G4X(dev_priv)) {
				DRM_DEBUG_KMS("probing HDMI on SDVOC\n");
				intel_hdmi_init(dev_priv, GEN4_HDMIC, PORT_C);
			}
			if (IS_G4X(dev_priv))
				intel_dp_init(dev_priv, DP_C, PORT_C);
		}

		if (IS_G4X(dev_priv) && (I915_READ(DP_D) & DP_DETECTED))
			intel_dp_init(dev_priv, DP_D, PORT_D);
	} else if (IS_GEN2(dev_priv))
		intel_dvo_init(dev_priv);

	if (SUPPORTS_TV(dev_priv))
		intel_tv_init(dev_priv);

	intel_psr_init(dev_priv);

	for_each_intel_encoder(&dev_priv->drm, encoder) {
		encoder->base.possible_crtcs = encoder->crtc_mask;
		encoder->base.possible_clones =
			intel_encoder_clones(encoder);
	}

	intel_init_pch_refclk(dev_priv);

	drm_helper_move_panel_connectors_to_head(&dev_priv->drm);
}

static void intel_user_framebuffer_destroy(struct drm_framebuffer *fb)
{
	struct intel_framebuffer *intel_fb = to_intel_framebuffer(fb);
	struct drm_i915_gem_object *obj = intel_fb_obj(fb);

	drm_framebuffer_cleanup(fb);

	i915_gem_object_lock(obj);
	WARN_ON(!obj->framebuffer_references--);
	i915_gem_object_unlock(obj);

	i915_gem_object_put(obj);

	kfree(intel_fb);
}

static int intel_user_framebuffer_create_handle(struct drm_framebuffer *fb,
						struct drm_file *file,
						unsigned int *handle)
{
	struct drm_i915_gem_object *obj = intel_fb_obj(fb);

	if (obj->userptr.mm) {
		DRM_DEBUG("attempting to use a userptr for a framebuffer, denied\n");
		return -EINVAL;
	}

	return drm_gem_handle_create(file, &obj->base, handle);
}

static int intel_user_framebuffer_dirty(struct drm_framebuffer *fb,
					struct drm_file *file,
					unsigned flags, unsigned color,
					struct drm_clip_rect *clips,
					unsigned num_clips)
{
	struct drm_i915_gem_object *obj = intel_fb_obj(fb);

	i915_gem_object_flush_if_display(obj);
	intel_fb_obj_flush(obj, ORIGIN_DIRTYFB);

	return 0;
}

static const struct drm_framebuffer_funcs intel_fb_funcs = {
	.destroy = intel_user_framebuffer_destroy,
	.create_handle = intel_user_framebuffer_create_handle,
	.dirty = intel_user_framebuffer_dirty,
};

static
u32 intel_fb_pitch_limit(struct drm_i915_private *dev_priv,
			 uint64_t fb_modifier, uint32_t pixel_format)
{
	struct intel_crtc *crtc;
	struct intel_plane *plane;

	/*
	 * We assume the primary plane for pipe A has
	 * the highest stride limits of them all.
	 */
	crtc = intel_get_crtc_for_pipe(dev_priv, PIPE_A);
	plane = to_intel_plane(crtc->base.primary);

	return plane->max_stride(plane, pixel_format, fb_modifier,
				 DRM_MODE_ROTATE_0);
}

static int intel_framebuffer_init(struct intel_framebuffer *intel_fb,
				  struct drm_i915_gem_object *obj,
				  struct drm_mode_fb_cmd2 *mode_cmd)
{
	struct drm_i915_private *dev_priv = to_i915(obj->base.dev);
	struct drm_framebuffer *fb = &intel_fb->base;
	struct drm_format_name_buf format_name;
	u32 pitch_limit;
	unsigned int tiling, stride;
	int ret = -EINVAL;
	int i;

	i915_gem_object_lock(obj);
	obj->framebuffer_references++;
	tiling = i915_gem_object_get_tiling(obj);
	stride = i915_gem_object_get_stride(obj);
	i915_gem_object_unlock(obj);

	if (mode_cmd->flags & DRM_MODE_FB_MODIFIERS) {
		/*
		 * If there's a fence, enforce that
		 * the fb modifier and tiling mode match.
		 */
		if (tiling != I915_TILING_NONE &&
		    tiling != intel_fb_modifier_to_tiling(mode_cmd->modifier[0])) {
			DRM_DEBUG_KMS("tiling_mode doesn't match fb modifier\n");
			goto err;
		}
	} else {
		if (tiling == I915_TILING_X) {
			mode_cmd->modifier[0] = I915_FORMAT_MOD_X_TILED;
		} else if (tiling == I915_TILING_Y) {
			DRM_DEBUG_KMS("No Y tiling for legacy addfb\n");
			goto err;
		}
	}

	/* Passed in modifier sanity checking. */
	switch (mode_cmd->modifier[0]) {
	case I915_FORMAT_MOD_Y_TILED_CCS:
	case I915_FORMAT_MOD_Yf_TILED_CCS:
		switch (mode_cmd->pixel_format) {
		case DRM_FORMAT_XBGR8888:
		case DRM_FORMAT_ABGR8888:
		case DRM_FORMAT_XRGB8888:
		case DRM_FORMAT_ARGB8888:
			break;
		default:
			DRM_DEBUG_KMS("RC supported only with RGB8888 formats\n");
			goto err;
		}
		/* fall through */
	case I915_FORMAT_MOD_Y_TILED:
	case I915_FORMAT_MOD_Yf_TILED:
		if (INTEL_GEN(dev_priv) < 9) {
			DRM_DEBUG_KMS("Unsupported tiling 0x%llx!\n",
				      mode_cmd->modifier[0]);
			goto err;
		}
	case DRM_FORMAT_MOD_LINEAR:
	case I915_FORMAT_MOD_X_TILED:
		break;
	default:
		DRM_DEBUG_KMS("Unsupported fb modifier 0x%llx!\n",
			      mode_cmd->modifier[0]);
		goto err;
	}

	/*
	 * gen2/3 display engine uses the fence if present,
	 * so the tiling mode must match the fb modifier exactly.
	 */
	if (INTEL_GEN(dev_priv) < 4 &&
	    tiling != intel_fb_modifier_to_tiling(mode_cmd->modifier[0])) {
		DRM_DEBUG_KMS("tiling_mode must match fb modifier exactly on gen2/3\n");
		goto err;
	}

	pitch_limit = intel_fb_pitch_limit(dev_priv, mode_cmd->modifier[0],
					   mode_cmd->pixel_format);
	if (mode_cmd->pitches[0] > pitch_limit) {
		DRM_DEBUG_KMS("%s pitch (%u) must be at most %d\n",
			      mode_cmd->modifier[0] != DRM_FORMAT_MOD_LINEAR ?
			      "tiled" : "linear",
			      mode_cmd->pitches[0], pitch_limit);
		goto err;
	}

	/*
	 * If there's a fence, enforce that
	 * the fb pitch and fence stride match.
	 */
	if (tiling != I915_TILING_NONE && mode_cmd->pitches[0] != stride) {
		DRM_DEBUG_KMS("pitch (%d) must match tiling stride (%d)\n",
			      mode_cmd->pitches[0], stride);
		goto err;
	}

	/* Reject formats not supported by any plane early. */
	switch (mode_cmd->pixel_format) {
	case DRM_FORMAT_C8:
	case DRM_FORMAT_RGB565:
	case DRM_FORMAT_XRGB8888:
	case DRM_FORMAT_ARGB8888:
		break;
	case DRM_FORMAT_XRGB1555:
		if (INTEL_GEN(dev_priv) > 3) {
			DRM_DEBUG_KMS("unsupported pixel format: %s\n",
				      drm_get_format_name(mode_cmd->pixel_format, &format_name));
			goto err;
		}
		break;
	case DRM_FORMAT_ABGR8888:
		if (!IS_VALLEYVIEW(dev_priv) && !IS_CHERRYVIEW(dev_priv) &&
		    INTEL_GEN(dev_priv) < 9) {
			DRM_DEBUG_KMS("unsupported pixel format: %s\n",
				      drm_get_format_name(mode_cmd->pixel_format, &format_name));
			goto err;
		}
		break;
	case DRM_FORMAT_XBGR8888:
	case DRM_FORMAT_XRGB2101010:
	case DRM_FORMAT_XBGR2101010:
		if (INTEL_GEN(dev_priv) < 4) {
			DRM_DEBUG_KMS("unsupported pixel format: %s\n",
				      drm_get_format_name(mode_cmd->pixel_format, &format_name));
			goto err;
		}
		break;
	case DRM_FORMAT_ABGR2101010:
		if (!IS_VALLEYVIEW(dev_priv) && !IS_CHERRYVIEW(dev_priv)) {
			DRM_DEBUG_KMS("unsupported pixel format: %s\n",
				      drm_get_format_name(mode_cmd->pixel_format, &format_name));
			goto err;
		}
		break;
	case DRM_FORMAT_YUYV:
	case DRM_FORMAT_UYVY:
	case DRM_FORMAT_YVYU:
	case DRM_FORMAT_VYUY:
		if (INTEL_GEN(dev_priv) < 5 && !IS_G4X(dev_priv)) {
			DRM_DEBUG_KMS("unsupported pixel format: %s\n",
				      drm_get_format_name(mode_cmd->pixel_format, &format_name));
			goto err;
		}
		break;
	case DRM_FORMAT_NV12:
		if (INTEL_GEN(dev_priv) < 9 || IS_SKYLAKE(dev_priv) ||
		    IS_BROXTON(dev_priv) || INTEL_GEN(dev_priv) >= 11) {
			DRM_DEBUG_KMS("unsupported pixel format: %s\n",
				      drm_get_format_name(mode_cmd->pixel_format,
							  &format_name));
			goto err;
		}
		break;
	default:
		DRM_DEBUG_KMS("unsupported pixel format: %s\n",
			      drm_get_format_name(mode_cmd->pixel_format, &format_name));
		goto err;
	}

	/* FIXME need to adjust LINOFF/TILEOFF accordingly. */
	if (mode_cmd->offsets[0] != 0)
		goto err;

	drm_helper_mode_fill_fb_struct(&dev_priv->drm, fb, mode_cmd);

	if (fb->format->format == DRM_FORMAT_NV12 &&
	    (fb->width < SKL_MIN_YUV_420_SRC_W ||
	     fb->height < SKL_MIN_YUV_420_SRC_H ||
	     (fb->width % 4) != 0 || (fb->height % 4) != 0)) {
		DRM_DEBUG_KMS("src dimensions not correct for NV12\n");
		return -EINVAL;
	}

	for (i = 0; i < fb->format->num_planes; i++) {
		u32 stride_alignment;

		if (mode_cmd->handles[i] != mode_cmd->handles[0]) {
			DRM_DEBUG_KMS("bad plane %d handle\n", i);
			goto err;
		}

		stride_alignment = intel_fb_stride_alignment(fb, i);

		/*
		 * Display WA #0531: skl,bxt,kbl,glk
		 *
		 * Render decompression and plane width > 3840
		 * combined with horizontal panning requires the
		 * plane stride to be a multiple of 4. We'll just
		 * require the entire fb to accommodate that to avoid
		 * potential runtime errors at plane configuration time.
		 */
		if (IS_GEN9(dev_priv) && i == 0 && fb->width > 3840 &&
		    is_ccs_modifier(fb->modifier))
			stride_alignment *= 4;

		if (fb->pitches[i] & (stride_alignment - 1)) {
			DRM_DEBUG_KMS("plane %d pitch (%d) must be at least %u byte aligned\n",
				      i, fb->pitches[i], stride_alignment);
			goto err;
		}

		fb->obj[i] = &obj->base;
	}

	ret = intel_fill_fb_info(dev_priv, fb);
	if (ret)
		goto err;

	ret = drm_framebuffer_init(&dev_priv->drm, fb, &intel_fb_funcs);
	if (ret) {
		DRM_ERROR("framebuffer init failed %d\n", ret);
		goto err;
	}

	return 0;

err:
	i915_gem_object_lock(obj);
	obj->framebuffer_references--;
	i915_gem_object_unlock(obj);
	return ret;
}

static struct drm_framebuffer *
intel_user_framebuffer_create(struct drm_device *dev,
			      struct drm_file *filp,
			      const struct drm_mode_fb_cmd2 *user_mode_cmd)
{
	struct drm_framebuffer *fb;
	struct drm_i915_gem_object *obj;
	struct drm_mode_fb_cmd2 mode_cmd = *user_mode_cmd;

	obj = i915_gem_object_lookup(filp, mode_cmd.handles[0]);
	if (!obj)
		return ERR_PTR(-ENOENT);

	fb = intel_framebuffer_create(obj, &mode_cmd);
	if (IS_ERR(fb))
		i915_gem_object_put(obj);

	return fb;
}

static void intel_atomic_state_free(struct drm_atomic_state *state)
{
	struct intel_atomic_state *intel_state = to_intel_atomic_state(state);

	drm_atomic_state_default_release(state);

	i915_sw_fence_fini(&intel_state->commit_ready);

	kfree(state);
}

static enum drm_mode_status
intel_mode_valid(struct drm_device *dev,
		 const struct drm_display_mode *mode)
{
	struct drm_i915_private *dev_priv = to_i915(dev);
	int hdisplay_max, htotal_max;
	int vdisplay_max, vtotal_max;

	/*
	 * Can't reject DBLSCAN here because Xorg ddxen can add piles
	 * of DBLSCAN modes to the output's mode list when they detect
	 * the scaling mode property on the connector. And they don't
	 * ask the kernel to validate those modes in any way until
	 * modeset time at which point the client gets a protocol error.
	 * So in order to not upset those clients we silently ignore the
	 * DBLSCAN flag on such connectors. For other connectors we will
	 * reject modes with the DBLSCAN flag in encoder->compute_config().
	 * And we always reject DBLSCAN modes in connector->mode_valid()
	 * as we never want such modes on the connector's mode list.
	 */

	if (mode->vscan > 1)
		return MODE_NO_VSCAN;

	if (mode->flags & DRM_MODE_FLAG_HSKEW)
		return MODE_H_ILLEGAL;

	if (mode->flags & (DRM_MODE_FLAG_CSYNC |
			   DRM_MODE_FLAG_NCSYNC |
			   DRM_MODE_FLAG_PCSYNC))
		return MODE_HSYNC;

	if (mode->flags & (DRM_MODE_FLAG_BCAST |
			   DRM_MODE_FLAG_PIXMUX |
			   DRM_MODE_FLAG_CLKDIV2))
		return MODE_BAD;

	if (INTEL_GEN(dev_priv) >= 9 ||
	    IS_BROADWELL(dev_priv) || IS_HASWELL(dev_priv)) {
		hdisplay_max = 8192; /* FDI max 4096 handled elsewhere */
		vdisplay_max = 4096;
		htotal_max = 8192;
		vtotal_max = 8192;
	} else if (INTEL_GEN(dev_priv) >= 3) {
		hdisplay_max = 4096;
		vdisplay_max = 4096;
		htotal_max = 8192;
		vtotal_max = 8192;
	} else {
		hdisplay_max = 2048;
		vdisplay_max = 2048;
		htotal_max = 4096;
		vtotal_max = 4096;
	}

	if (mode->hdisplay > hdisplay_max ||
	    mode->hsync_start > htotal_max ||
	    mode->hsync_end > htotal_max ||
	    mode->htotal > htotal_max)
		return MODE_H_ILLEGAL;

	if (mode->vdisplay > vdisplay_max ||
	    mode->vsync_start > vtotal_max ||
	    mode->vsync_end > vtotal_max ||
	    mode->vtotal > vtotal_max)
		return MODE_V_ILLEGAL;

	return MODE_OK;
}

static const struct drm_mode_config_funcs intel_mode_funcs = {
	.fb_create = intel_user_framebuffer_create,
	.get_format_info = intel_get_format_info,
	.output_poll_changed = intel_fbdev_output_poll_changed,
	.mode_valid = intel_mode_valid,
	.atomic_check = intel_atomic_check,
	.atomic_commit = intel_atomic_commit,
	.atomic_state_alloc = intel_atomic_state_alloc,
	.atomic_state_clear = intel_atomic_state_clear,
	.atomic_state_free = intel_atomic_state_free,
};

/**
 * intel_init_display_hooks - initialize the display modesetting hooks
 * @dev_priv: device private
 */
void intel_init_display_hooks(struct drm_i915_private *dev_priv)
{
	intel_init_cdclk_hooks(dev_priv);

	if (INTEL_GEN(dev_priv) >= 9) {
		dev_priv->display.get_pipe_config = haswell_get_pipe_config;
		dev_priv->display.get_initial_plane_config =
			skylake_get_initial_plane_config;
		dev_priv->display.crtc_compute_clock =
			haswell_crtc_compute_clock;
		dev_priv->display.crtc_enable = haswell_crtc_enable;
		dev_priv->display.crtc_disable = haswell_crtc_disable;
	} else if (HAS_DDI(dev_priv)) {
		dev_priv->display.get_pipe_config = haswell_get_pipe_config;
		dev_priv->display.get_initial_plane_config =
			i9xx_get_initial_plane_config;
		dev_priv->display.crtc_compute_clock =
			haswell_crtc_compute_clock;
		dev_priv->display.crtc_enable = haswell_crtc_enable;
		dev_priv->display.crtc_disable = haswell_crtc_disable;
	} else if (HAS_PCH_SPLIT(dev_priv)) {
		dev_priv->display.get_pipe_config = ironlake_get_pipe_config;
		dev_priv->display.get_initial_plane_config =
			i9xx_get_initial_plane_config;
		dev_priv->display.crtc_compute_clock =
			ironlake_crtc_compute_clock;
		dev_priv->display.crtc_enable = ironlake_crtc_enable;
		dev_priv->display.crtc_disable = ironlake_crtc_disable;
	} else if (IS_CHERRYVIEW(dev_priv)) {
		dev_priv->display.get_pipe_config = i9xx_get_pipe_config;
		dev_priv->display.get_initial_plane_config =
			i9xx_get_initial_plane_config;
		dev_priv->display.crtc_compute_clock = chv_crtc_compute_clock;
		dev_priv->display.crtc_enable = valleyview_crtc_enable;
		dev_priv->display.crtc_disable = i9xx_crtc_disable;
	} else if (IS_VALLEYVIEW(dev_priv)) {
		dev_priv->display.get_pipe_config = i9xx_get_pipe_config;
		dev_priv->display.get_initial_plane_config =
			i9xx_get_initial_plane_config;
		dev_priv->display.crtc_compute_clock = vlv_crtc_compute_clock;
		dev_priv->display.crtc_enable = valleyview_crtc_enable;
		dev_priv->display.crtc_disable = i9xx_crtc_disable;
	} else if (IS_G4X(dev_priv)) {
		dev_priv->display.get_pipe_config = i9xx_get_pipe_config;
		dev_priv->display.get_initial_plane_config =
			i9xx_get_initial_plane_config;
		dev_priv->display.crtc_compute_clock = g4x_crtc_compute_clock;
		dev_priv->display.crtc_enable = i9xx_crtc_enable;
		dev_priv->display.crtc_disable = i9xx_crtc_disable;
	} else if (IS_PINEVIEW(dev_priv)) {
		dev_priv->display.get_pipe_config = i9xx_get_pipe_config;
		dev_priv->display.get_initial_plane_config =
			i9xx_get_initial_plane_config;
		dev_priv->display.crtc_compute_clock = pnv_crtc_compute_clock;
		dev_priv->display.crtc_enable = i9xx_crtc_enable;
		dev_priv->display.crtc_disable = i9xx_crtc_disable;
	} else if (!IS_GEN2(dev_priv)) {
		dev_priv->display.get_pipe_config = i9xx_get_pipe_config;
		dev_priv->display.get_initial_plane_config =
			i9xx_get_initial_plane_config;
		dev_priv->display.crtc_compute_clock = i9xx_crtc_compute_clock;
		dev_priv->display.crtc_enable = i9xx_crtc_enable;
		dev_priv->display.crtc_disable = i9xx_crtc_disable;
	} else {
		dev_priv->display.get_pipe_config = i9xx_get_pipe_config;
		dev_priv->display.get_initial_plane_config =
			i9xx_get_initial_plane_config;
		dev_priv->display.crtc_compute_clock = i8xx_crtc_compute_clock;
		dev_priv->display.crtc_enable = i9xx_crtc_enable;
		dev_priv->display.crtc_disable = i9xx_crtc_disable;
	}

	if (IS_GEN5(dev_priv)) {
		dev_priv->display.fdi_link_train = ironlake_fdi_link_train;
	} else if (IS_GEN6(dev_priv)) {
		dev_priv->display.fdi_link_train = gen6_fdi_link_train;
	} else if (IS_IVYBRIDGE(dev_priv)) {
		/* FIXME: detect B0+ stepping and use auto training */
		dev_priv->display.fdi_link_train = ivb_manual_fdi_link_train;
	} else if (IS_HASWELL(dev_priv) || IS_BROADWELL(dev_priv)) {
		dev_priv->display.fdi_link_train = hsw_fdi_link_train;
	}

	if (INTEL_GEN(dev_priv) >= 9)
		dev_priv->display.update_crtcs = skl_update_crtcs;
	else
		dev_priv->display.update_crtcs = intel_update_crtcs;
}

/*
 * Some machines (Lenovo U160) do not work with SSC on LVDS for some reason
 */
static void quirk_ssc_force_disable(struct drm_device *dev)
{
	struct drm_i915_private *dev_priv = to_i915(dev);
	dev_priv->quirks |= QUIRK_LVDS_SSC_DISABLE;
	DRM_INFO("applying lvds SSC disable quirk\n");
}

/*
 * A machine (e.g. Acer Aspire 5734Z) may need to invert the panel backlight
 * brightness value
 */
static void quirk_invert_brightness(struct drm_device *dev)
{
	struct drm_i915_private *dev_priv = to_i915(dev);
	dev_priv->quirks |= QUIRK_INVERT_BRIGHTNESS;
	DRM_INFO("applying inverted panel brightness quirk\n");
}

/* Some VBT's incorrectly indicate no backlight is present */
static void quirk_backlight_present(struct drm_device *dev)
{
	struct drm_i915_private *dev_priv = to_i915(dev);
	dev_priv->quirks |= QUIRK_BACKLIGHT_PRESENT;
	DRM_INFO("applying backlight present quirk\n");
}

/* Toshiba Satellite P50-C-18C requires T12 delay to be min 800ms
 * which is 300 ms greater than eDP spec T12 min.
 */
static void quirk_increase_t12_delay(struct drm_device *dev)
{
	struct drm_i915_private *dev_priv = to_i915(dev);

	dev_priv->quirks |= QUIRK_INCREASE_T12_DELAY;
	DRM_INFO("Applying T12 delay quirk\n");
}

/*
 * GeminiLake NUC HDMI outputs require additional off time
 * this allows the onboard retimer to correctly sync to signal
 */
static void quirk_increase_ddi_disabled_time(struct drm_device *dev)
{
	struct drm_i915_private *dev_priv = to_i915(dev);

	dev_priv->quirks |= QUIRK_INCREASE_DDI_DISABLED_TIME;
	DRM_INFO("Applying Increase DDI Disabled quirk\n");
}

struct intel_quirk {
	int device;
	int subsystem_vendor;
	int subsystem_device;
	void (*hook)(struct drm_device *dev);
};

/* For systems that don't have a meaningful PCI subdevice/subvendor ID */
struct intel_dmi_quirk {
	void (*hook)(struct drm_device *dev);
	const struct dmi_system_id (*dmi_id_list)[];
};

static int intel_dmi_reverse_brightness(const struct dmi_system_id *id)
{
	DRM_INFO("Backlight polarity reversed on %s\n", id->ident);
	return 1;
}

static const struct intel_dmi_quirk intel_dmi_quirks[] = {
	{
		.dmi_id_list = &(const struct dmi_system_id[]) {
			{
				.callback = intel_dmi_reverse_brightness,
				.ident = "NCR Corporation",
				.matches = {DMI_MATCH(DMI_SYS_VENDOR, "NCR Corporation"),
					    DMI_MATCH(DMI_PRODUCT_NAME, ""),
				},
			},
			{ }  /* terminating entry */
		},
		.hook = quirk_invert_brightness,
	},
};

static struct intel_quirk intel_quirks[] = {
	/* Lenovo U160 cannot use SSC on LVDS */
	{ 0x0046, 0x17aa, 0x3920, quirk_ssc_force_disable },

	/* Sony Vaio Y cannot use SSC on LVDS */
	{ 0x0046, 0x104d, 0x9076, quirk_ssc_force_disable },

	/* Acer Aspire 5734Z must invert backlight brightness */
	{ 0x2a42, 0x1025, 0x0459, quirk_invert_brightness },

	/* Acer/eMachines G725 */
	{ 0x2a42, 0x1025, 0x0210, quirk_invert_brightness },

	/* Acer/eMachines e725 */
	{ 0x2a42, 0x1025, 0x0212, quirk_invert_brightness },

	/* Acer/Packard Bell NCL20 */
	{ 0x2a42, 0x1025, 0x034b, quirk_invert_brightness },

	/* Acer Aspire 4736Z */
	{ 0x2a42, 0x1025, 0x0260, quirk_invert_brightness },

	/* Acer Aspire 5336 */
	{ 0x2a42, 0x1025, 0x048a, quirk_invert_brightness },

	/* Acer C720 and C720P Chromebooks (Celeron 2955U) have backlights */
	{ 0x0a06, 0x1025, 0x0a11, quirk_backlight_present },

	/* Acer C720 Chromebook (Core i3 4005U) */
	{ 0x0a16, 0x1025, 0x0a11, quirk_backlight_present },

	/* Apple Macbook 2,1 (Core 2 T7400) */
	{ 0x27a2, 0x8086, 0x7270, quirk_backlight_present },

	/* Apple Macbook 4,1 */
	{ 0x2a02, 0x106b, 0x00a1, quirk_backlight_present },

	/* Toshiba CB35 Chromebook (Celeron 2955U) */
	{ 0x0a06, 0x1179, 0x0a88, quirk_backlight_present },

	/* HP Chromebook 14 (Celeron 2955U) */
	{ 0x0a06, 0x103c, 0x21ed, quirk_backlight_present },

	/* Dell Chromebook 11 */
	{ 0x0a06, 0x1028, 0x0a35, quirk_backlight_present },

	/* Dell Chromebook 11 (2015 version) */
	{ 0x0a16, 0x1028, 0x0a35, quirk_backlight_present },

	/* Toshiba Satellite P50-C-18C */
	{ 0x191B, 0x1179, 0xF840, quirk_increase_t12_delay },

	/* GeminiLake NUC */
	{ 0x3185, 0x8086, 0x2072, quirk_increase_ddi_disabled_time },
	{ 0x3184, 0x8086, 0x2072, quirk_increase_ddi_disabled_time },
	/* ASRock ITX*/
	{ 0x3185, 0x1849, 0x2212, quirk_increase_ddi_disabled_time },
	{ 0x3184, 0x1849, 0x2212, quirk_increase_ddi_disabled_time },
};

static void intel_init_quirks(struct drm_device *dev)
{
	struct pci_dev *d = dev->pdev;
	int i;

	for (i = 0; i < ARRAY_SIZE(intel_quirks); i++) {
		struct intel_quirk *q = &intel_quirks[i];

		if (d->device == q->device &&
		    (d->subsystem_vendor == q->subsystem_vendor ||
		     q->subsystem_vendor == PCI_ANY_ID) &&
		    (d->subsystem_device == q->subsystem_device ||
		     q->subsystem_device == PCI_ANY_ID))
			q->hook(dev);
	}
	for (i = 0; i < ARRAY_SIZE(intel_dmi_quirks); i++) {
		if (dmi_check_system(*intel_dmi_quirks[i].dmi_id_list) != 0)
			intel_dmi_quirks[i].hook(dev);
	}
}

/* Disable the VGA plane that we never use */
static void i915_disable_vga(struct drm_i915_private *dev_priv)
{
	struct pci_dev *pdev = dev_priv->drm.pdev;
	u8 sr1;
	i915_reg_t vga_reg = i915_vgacntrl_reg(dev_priv);

	/* WaEnableVGAAccessThroughIOPort:ctg,elk,ilk,snb,ivb,vlv,hsw */
	vga_get_uninterruptible(pdev, VGA_RSRC_LEGACY_IO);
	outb(SR01, VGA_SR_INDEX);
	sr1 = inb(VGA_SR_DATA);
	outb(sr1 | 1<<5, VGA_SR_DATA);
	vga_put(pdev, VGA_RSRC_LEGACY_IO);
	udelay(300);

	I915_WRITE(vga_reg, VGA_DISP_DISABLE);
	POSTING_READ(vga_reg);
}

void intel_modeset_init_hw(struct drm_device *dev)
{
	struct drm_i915_private *dev_priv = to_i915(dev);

	intel_update_cdclk(dev_priv);
	intel_dump_cdclk_state(&dev_priv->cdclk.hw, "Current CDCLK");
	dev_priv->cdclk.logical = dev_priv->cdclk.actual = dev_priv->cdclk.hw;
}

/*
 * Calculate what we think the watermarks should be for the state we've read
 * out of the hardware and then immediately program those watermarks so that
 * we ensure the hardware settings match our internal state.
 *
 * We can calculate what we think WM's should be by creating a duplicate of the
 * current state (which was constructed during hardware readout) and running it
 * through the atomic check code to calculate new watermark values in the
 * state object.
 */
static void sanitize_watermarks(struct drm_device *dev)
{
	struct drm_i915_private *dev_priv = to_i915(dev);
	struct drm_atomic_state *state;
	struct intel_atomic_state *intel_state;
	struct drm_crtc *crtc;
	struct drm_crtc_state *cstate;
	struct drm_modeset_acquire_ctx ctx;
	int ret;
	int i;

	/* Only supported on platforms that use atomic watermark design */
	if (!dev_priv->display.optimize_watermarks)
		return;

	/*
	 * We need to hold connection_mutex before calling duplicate_state so
	 * that the connector loop is protected.
	 */
	drm_modeset_acquire_init(&ctx, 0);
retry:
	ret = drm_modeset_lock_all_ctx(dev, &ctx);
	if (ret == -EDEADLK) {
		drm_modeset_backoff(&ctx);
		goto retry;
	} else if (WARN_ON(ret)) {
		goto fail;
	}

	state = drm_atomic_helper_duplicate_state(dev, &ctx);
	if (WARN_ON(IS_ERR(state)))
		goto fail;

	intel_state = to_intel_atomic_state(state);

	/*
	 * Hardware readout is the only time we don't want to calculate
	 * intermediate watermarks (since we don't trust the current
	 * watermarks).
	 */
	if (!HAS_GMCH_DISPLAY(dev_priv))
		intel_state->skip_intermediate_wm = true;

	ret = intel_atomic_check(dev, state);
	if (ret) {
		/*
		 * If we fail here, it means that the hardware appears to be
		 * programmed in a way that shouldn't be possible, given our
		 * understanding of watermark requirements.  This might mean a
		 * mistake in the hardware readout code or a mistake in the
		 * watermark calculations for a given platform.  Raise a WARN
		 * so that this is noticeable.
		 *
		 * If this actually happens, we'll have to just leave the
		 * BIOS-programmed watermarks untouched and hope for the best.
		 */
		WARN(true, "Could not determine valid watermarks for inherited state\n");
		goto put_state;
	}

	/* Write calculated watermark values back */
	for_each_new_crtc_in_state(state, crtc, cstate, i) {
		struct intel_crtc_state *cs = to_intel_crtc_state(cstate);

		cs->wm.need_postvbl_update = true;
		dev_priv->display.optimize_watermarks(intel_state, cs);

		to_intel_crtc_state(crtc->state)->wm = cs->wm;
	}

put_state:
	drm_atomic_state_put(state);
fail:
	drm_modeset_drop_locks(&ctx);
	drm_modeset_acquire_fini(&ctx);
}

static void intel_update_fdi_pll_freq(struct drm_i915_private *dev_priv)
{
	if (IS_GEN5(dev_priv)) {
		u32 fdi_pll_clk =
			I915_READ(FDI_PLL_BIOS_0) & FDI_PLL_FB_CLOCK_MASK;

		dev_priv->fdi_pll_freq = (fdi_pll_clk + 2) * 10000;
	} else if (IS_GEN6(dev_priv) || IS_IVYBRIDGE(dev_priv)) {
		dev_priv->fdi_pll_freq = 270000;
	} else {
		return;
	}

	DRM_DEBUG_DRIVER("FDI PLL freq=%d\n", dev_priv->fdi_pll_freq);
}

static int intel_initial_commit(struct drm_device *dev)
{
	struct drm_atomic_state *state = NULL;
	struct drm_modeset_acquire_ctx ctx;
	struct drm_crtc *crtc;
	struct drm_crtc_state *crtc_state;
	int ret = 0;

	state = drm_atomic_state_alloc(dev);
	if (!state)
		return -ENOMEM;

	drm_modeset_acquire_init(&ctx, 0);

retry:
	state->acquire_ctx = &ctx;

	drm_for_each_crtc(crtc, dev) {
		crtc_state = drm_atomic_get_crtc_state(state, crtc);
		if (IS_ERR(crtc_state)) {
			ret = PTR_ERR(crtc_state);
			goto out;
		}

		if (crtc_state->active) {
			ret = drm_atomic_add_affected_planes(state, crtc);
			if (ret)
				goto out;
		}
	}

	ret = drm_atomic_commit(state);

out:
	if (ret == -EDEADLK) {
		drm_atomic_state_clear(state);
		drm_modeset_backoff(&ctx);
		goto retry;
	}

	drm_atomic_state_put(state);

	drm_modeset_drop_locks(&ctx);
	drm_modeset_acquire_fini(&ctx);

	return ret;
}

int intel_modeset_init(struct drm_device *dev)
{
	struct drm_i915_private *dev_priv = to_i915(dev);
	struct i915_ggtt *ggtt = &dev_priv->ggtt;
	enum pipe pipe;
	struct intel_crtc *crtc;
	int ret;

	dev_priv->modeset_wq = alloc_ordered_workqueue("i915_modeset", 0);

	drm_mode_config_init(dev);

	dev->mode_config.min_width = 0;
	dev->mode_config.min_height = 0;

	dev->mode_config.preferred_depth = 24;
	dev->mode_config.prefer_shadow = 1;

	dev->mode_config.allow_fb_modifiers = true;

	dev->mode_config.funcs = &intel_mode_funcs;

	init_llist_head(&dev_priv->atomic_helper.free_list);
	INIT_WORK(&dev_priv->atomic_helper.free_work,
		  intel_atomic_helper_free_state_worker);

	intel_init_quirks(dev);

	intel_init_pm(dev_priv);

	/*
	 * There may be no VBT; and if the BIOS enabled SSC we can
	 * just keep using it to avoid unnecessary flicker.  Whereas if the
	 * BIOS isn't using it, don't assume it will work even if the VBT
	 * indicates as much.
	 */
	if (HAS_PCH_IBX(dev_priv) || HAS_PCH_CPT(dev_priv)) {
		bool bios_lvds_use_ssc = !!(I915_READ(PCH_DREF_CONTROL) &
					    DREF_SSC1_ENABLE);

		if (dev_priv->vbt.lvds_use_ssc != bios_lvds_use_ssc) {
			DRM_DEBUG_KMS("SSC %sabled by BIOS, overriding VBT which says %sabled\n",
				     bios_lvds_use_ssc ? "en" : "dis",
				     dev_priv->vbt.lvds_use_ssc ? "en" : "dis");
			dev_priv->vbt.lvds_use_ssc = bios_lvds_use_ssc;
		}
	}

	/* maximum framebuffer dimensions */
	if (IS_GEN2(dev_priv)) {
		dev->mode_config.max_width = 2048;
		dev->mode_config.max_height = 2048;
	} else if (IS_GEN3(dev_priv)) {
		dev->mode_config.max_width = 4096;
		dev->mode_config.max_height = 4096;
	} else {
		dev->mode_config.max_width = 8192;
		dev->mode_config.max_height = 8192;
	}

	if (IS_I845G(dev_priv) || IS_I865G(dev_priv)) {
		dev->mode_config.cursor_width = IS_I845G(dev_priv) ? 64 : 512;
		dev->mode_config.cursor_height = 1023;
	} else if (IS_GEN2(dev_priv)) {
		dev->mode_config.cursor_width = 64;
		dev->mode_config.cursor_height = 64;
	} else {
		dev->mode_config.cursor_width = 256;
		dev->mode_config.cursor_height = 256;
	}

	dev->mode_config.fb_base = ggtt->gmadr.start;

	DRM_DEBUG_KMS("%d display pipe%s available.\n",
		      INTEL_INFO(dev_priv)->num_pipes,
		      INTEL_INFO(dev_priv)->num_pipes > 1 ? "s" : "");

	for_each_pipe(dev_priv, pipe) {
		ret = intel_crtc_init(dev_priv, pipe);
		if (ret) {
			drm_mode_config_cleanup(dev);
			return ret;
		}
	}

	intel_shared_dpll_init(dev);
	intel_update_fdi_pll_freq(dev_priv);

	intel_update_czclk(dev_priv);
	intel_modeset_init_hw(dev);

	if (dev_priv->max_cdclk_freq == 0)
		intel_update_max_cdclk(dev_priv);

	/* Just disable it once at startup */
	i915_disable_vga(dev_priv);
	intel_setup_outputs(dev_priv);

	drm_modeset_lock_all(dev);
	intel_modeset_setup_hw_state(dev, dev->mode_config.acquire_ctx);
	drm_modeset_unlock_all(dev);

	for_each_intel_crtc(dev, crtc) {
		struct intel_initial_plane_config plane_config = {};

		if (!crtc->active)
			continue;

		/*
		 * Note that reserving the BIOS fb up front prevents us
		 * from stuffing other stolen allocations like the ring
		 * on top.  This prevents some ugliness at boot time, and
		 * can even allow for smooth boot transitions if the BIOS
		 * fb is large enough for the active pipe configuration.
		 */
		dev_priv->display.get_initial_plane_config(crtc,
							   &plane_config);

		/*
		 * If the fb is shared between multiple heads, we'll
		 * just get the first one.
		 */
		intel_find_initial_plane_obj(crtc, &plane_config);
	}

	/*
	 * Make sure hardware watermarks really match the state we read out.
	 * Note that we need to do this after reconstructing the BIOS fb's
	 * since the watermark calculation done here will use pstate->fb.
	 */
	if (!HAS_GMCH_DISPLAY(dev_priv))
		sanitize_watermarks(dev);

	/*
	 * Force all active planes to recompute their states. So that on
	 * mode_setcrtc after probe, all the intel_plane_state variables
	 * are already calculated and there is no assert_plane warnings
	 * during bootup.
	 */
	ret = intel_initial_commit(dev);
	if (ret)
		DRM_DEBUG_KMS("Initial commit in probe failed.\n");

	return 0;
}

void i830_enable_pipe(struct drm_i915_private *dev_priv, enum pipe pipe)
{
	struct intel_crtc *crtc = intel_get_crtc_for_pipe(dev_priv, pipe);
	/* 640x480@60Hz, ~25175 kHz */
	struct dpll clock = {
		.m1 = 18,
		.m2 = 7,
		.p1 = 13,
		.p2 = 4,
		.n = 2,
	};
	u32 dpll, fp;
	int i;

	WARN_ON(i9xx_calc_dpll_params(48000, &clock) != 25154);

	DRM_DEBUG_KMS("enabling pipe %c due to force quirk (vco=%d dot=%d)\n",
		      pipe_name(pipe), clock.vco, clock.dot);

	fp = i9xx_dpll_compute_fp(&clock);
	dpll = (I915_READ(DPLL(pipe)) & DPLL_DVO_2X_MODE) |
		DPLL_VGA_MODE_DIS |
		((clock.p1 - 2) << DPLL_FPA01_P1_POST_DIV_SHIFT) |
		PLL_P2_DIVIDE_BY_4 |
		PLL_REF_INPUT_DREFCLK |
		DPLL_VCO_ENABLE;

	I915_WRITE(FP0(pipe), fp);
	I915_WRITE(FP1(pipe), fp);

	I915_WRITE(HTOTAL(pipe), (640 - 1) | ((800 - 1) << 16));
	I915_WRITE(HBLANK(pipe), (640 - 1) | ((800 - 1) << 16));
	I915_WRITE(HSYNC(pipe), (656 - 1) | ((752 - 1) << 16));
	I915_WRITE(VTOTAL(pipe), (480 - 1) | ((525 - 1) << 16));
	I915_WRITE(VBLANK(pipe), (480 - 1) | ((525 - 1) << 16));
	I915_WRITE(VSYNC(pipe), (490 - 1) | ((492 - 1) << 16));
	I915_WRITE(PIPESRC(pipe), ((640 - 1) << 16) | (480 - 1));

	/*
	 * Apparently we need to have VGA mode enabled prior to changing
	 * the P1/P2 dividers. Otherwise the DPLL will keep using the old
	 * dividers, even though the register value does change.
	 */
	I915_WRITE(DPLL(pipe), dpll & ~DPLL_VGA_MODE_DIS);
	I915_WRITE(DPLL(pipe), dpll);

	/* Wait for the clocks to stabilize. */
	POSTING_READ(DPLL(pipe));
	udelay(150);

	/* The pixel multiplier can only be updated once the
	 * DPLL is enabled and the clocks are stable.
	 *
	 * So write it again.
	 */
	I915_WRITE(DPLL(pipe), dpll);

	/* We do this three times for luck */
	for (i = 0; i < 3 ; i++) {
		I915_WRITE(DPLL(pipe), dpll);
		POSTING_READ(DPLL(pipe));
		udelay(150); /* wait for warmup */
	}

	I915_WRITE(PIPECONF(pipe), PIPECONF_ENABLE | PIPECONF_PROGRESSIVE);
	POSTING_READ(PIPECONF(pipe));

	intel_wait_for_pipe_scanline_moving(crtc);
}

void i830_disable_pipe(struct drm_i915_private *dev_priv, enum pipe pipe)
{
	struct intel_crtc *crtc = intel_get_crtc_for_pipe(dev_priv, pipe);

	DRM_DEBUG_KMS("disabling pipe %c due to force quirk\n",
		      pipe_name(pipe));

	WARN_ON(I915_READ(DSPCNTR(PLANE_A)) & DISPLAY_PLANE_ENABLE);
	WARN_ON(I915_READ(DSPCNTR(PLANE_B)) & DISPLAY_PLANE_ENABLE);
	WARN_ON(I915_READ(DSPCNTR(PLANE_C)) & DISPLAY_PLANE_ENABLE);
	WARN_ON(I915_READ(CURCNTR(PIPE_A)) & MCURSOR_MODE);
	WARN_ON(I915_READ(CURCNTR(PIPE_B)) & MCURSOR_MODE);

	I915_WRITE(PIPECONF(pipe), 0);
	POSTING_READ(PIPECONF(pipe));

	intel_wait_for_pipe_scanline_stopped(crtc);

	I915_WRITE(DPLL(pipe), DPLL_VGA_MODE_DIS);
	POSTING_READ(DPLL(pipe));
}

static void
intel_sanitize_plane_mapping(struct drm_i915_private *dev_priv)
{
	struct intel_crtc *crtc;

	if (INTEL_GEN(dev_priv) >= 4)
		return;

	for_each_intel_crtc(&dev_priv->drm, crtc) {
		struct intel_plane *plane =
			to_intel_plane(crtc->base.primary);
		struct intel_crtc *plane_crtc;
		enum pipe pipe;
<<<<<<< HEAD

		if (!plane->get_hw_state(plane, &pipe))
			continue;

		if (pipe == crtc->pipe)
			continue;

		DRM_DEBUG_KMS("%s attached to the wrong pipe, disabling plane\n",
			      plane->base.name);
=======

		if (!plane->get_hw_state(plane, &pipe))
			continue;

		if (pipe == crtc->pipe)
			continue;

		DRM_DEBUG_KMS("[PLANE:%d:%s] attached to the wrong pipe, disabling plane\n",
			      plane->base.base.id, plane->base.name);
>>>>>>> d4b26e4f

		plane_crtc = intel_get_crtc_for_pipe(dev_priv, pipe);
		intel_plane_disable_noatomic(plane_crtc, plane);
	}
}

static bool intel_crtc_has_encoders(struct intel_crtc *crtc)
{
	struct drm_device *dev = crtc->base.dev;
	struct intel_encoder *encoder;

	for_each_encoder_on_crtc(dev, &crtc->base, encoder)
		return true;

	return false;
}

static struct intel_connector *intel_encoder_find_connector(struct intel_encoder *encoder)
{
	struct drm_device *dev = encoder->base.dev;
	struct intel_connector *connector;

	for_each_connector_on_encoder(dev, &encoder->base, connector)
		return connector;

	return NULL;
}

static bool has_pch_trancoder(struct drm_i915_private *dev_priv,
			      enum pipe pch_transcoder)
{
	return HAS_PCH_IBX(dev_priv) || HAS_PCH_CPT(dev_priv) ||
		(HAS_PCH_LPT_H(dev_priv) && pch_transcoder == PIPE_A);
}

static void intel_sanitize_crtc(struct intel_crtc *crtc,
				struct drm_modeset_acquire_ctx *ctx)
{
	struct drm_device *dev = crtc->base.dev;
	struct drm_i915_private *dev_priv = to_i915(dev);
	enum transcoder cpu_transcoder = crtc->config->cpu_transcoder;

	/* Clear any frame start delays used for debugging left by the BIOS */
	if (crtc->active && !transcoder_is_dsi(cpu_transcoder)) {
		i915_reg_t reg = PIPECONF(cpu_transcoder);

		I915_WRITE(reg,
			   I915_READ(reg) & ~PIPECONF_FRAME_START_DELAY_MASK);
	}

	if (crtc->active) {
		struct intel_plane *plane;

		/* Disable everything but the primary plane */
		for_each_intel_plane_on_crtc(dev, crtc, plane) {
			const struct intel_plane_state *plane_state =
				to_intel_plane_state(plane->base.state);

			if (plane_state->base.visible &&
			    plane->base.type != DRM_PLANE_TYPE_PRIMARY)
				intel_plane_disable_noatomic(crtc, plane);
		}
	}

	/* Adjust the state of the output pipe according to whether we
	 * have active connectors/encoders. */
	if (crtc->active && !intel_crtc_has_encoders(crtc))
		intel_crtc_disable_noatomic(&crtc->base, ctx);

	if (crtc->active || HAS_GMCH_DISPLAY(dev_priv)) {
		/*
		 * We start out with underrun reporting disabled to avoid races.
		 * For correct bookkeeping mark this on active crtcs.
		 *
		 * Also on gmch platforms we dont have any hardware bits to
		 * disable the underrun reporting. Which means we need to start
		 * out with underrun reporting disabled also on inactive pipes,
		 * since otherwise we'll complain about the garbage we read when
		 * e.g. coming up after runtime pm.
		 *
		 * No protection against concurrent access is required - at
		 * worst a fifo underrun happens which also sets this to false.
		 */
		crtc->cpu_fifo_underrun_disabled = true;
		/*
		 * We track the PCH trancoder underrun reporting state
		 * within the crtc. With crtc for pipe A housing the underrun
		 * reporting state for PCH transcoder A, crtc for pipe B housing
		 * it for PCH transcoder B, etc. LPT-H has only PCH transcoder A,
		 * and marking underrun reporting as disabled for the non-existing
		 * PCH transcoders B and C would prevent enabling the south
		 * error interrupt (see cpt_can_enable_serr_int()).
		 */
		if (has_pch_trancoder(dev_priv, crtc->pipe))
			crtc->pch_fifo_underrun_disabled = true;
	}
}

static void intel_sanitize_encoder(struct intel_encoder *encoder)
{
	struct intel_connector *connector;

	/* We need to check both for a crtc link (meaning that the
	 * encoder is active and trying to read from a pipe) and the
	 * pipe itself being active. */
	bool has_active_crtc = encoder->base.crtc &&
		to_intel_crtc(encoder->base.crtc)->active;

	connector = intel_encoder_find_connector(encoder);
	if (connector && !has_active_crtc) {
		DRM_DEBUG_KMS("[ENCODER:%d:%s] has active connectors but no active pipe!\n",
			      encoder->base.base.id,
			      encoder->base.name);

		/* Connector is active, but has no active pipe. This is
		 * fallout from our resume register restoring. Disable
		 * the encoder manually again. */
		if (encoder->base.crtc) {
			struct drm_crtc_state *crtc_state = encoder->base.crtc->state;

			DRM_DEBUG_KMS("[ENCODER:%d:%s] manually disabled\n",
				      encoder->base.base.id,
				      encoder->base.name);
			encoder->disable(encoder, to_intel_crtc_state(crtc_state), connector->base.state);
			if (encoder->post_disable)
				encoder->post_disable(encoder, to_intel_crtc_state(crtc_state), connector->base.state);
		}
		encoder->base.crtc = NULL;

		/* Inconsistent output/port/pipe state happens presumably due to
		 * a bug in one of the get_hw_state functions. Or someplace else
		 * in our code, like the register restore mess on resume. Clamp
		 * things to off as a safer default. */

		connector->base.dpms = DRM_MODE_DPMS_OFF;
		connector->base.encoder = NULL;
	}

	/* notify opregion of the sanitized encoder state */
	intel_opregion_notify_encoder(encoder, connector && has_active_crtc);
}

void i915_redisable_vga_power_on(struct drm_i915_private *dev_priv)
{
	i915_reg_t vga_reg = i915_vgacntrl_reg(dev_priv);

	if (!(I915_READ(vga_reg) & VGA_DISP_DISABLE)) {
		DRM_DEBUG_KMS("Something enabled VGA plane, disabling it\n");
		i915_disable_vga(dev_priv);
	}
}

void i915_redisable_vga(struct drm_i915_private *dev_priv)
{
	/* This function can be called both from intel_modeset_setup_hw_state or
	 * at a very early point in our resume sequence, where the power well
	 * structures are not yet restored. Since this function is at a very
	 * paranoid "someone might have enabled VGA while we were not looking"
	 * level, just check if the power well is enabled instead of trying to
	 * follow the "don't touch the power well if we don't need it" policy
	 * the rest of the driver uses. */
	if (!intel_display_power_get_if_enabled(dev_priv, POWER_DOMAIN_VGA))
		return;

	i915_redisable_vga_power_on(dev_priv);

	intel_display_power_put(dev_priv, POWER_DOMAIN_VGA);
}

/* FIXME read out full plane state for all planes */
static void readout_plane_state(struct drm_i915_private *dev_priv)
{
	struct intel_plane *plane;
	struct intel_crtc *crtc;

	for_each_intel_plane(&dev_priv->drm, plane) {
		struct intel_plane_state *plane_state =
			to_intel_plane_state(plane->base.state);
		struct intel_crtc_state *crtc_state;
		enum pipe pipe = PIPE_A;
		bool visible;

		visible = plane->get_hw_state(plane, &pipe);

		crtc = intel_get_crtc_for_pipe(dev_priv, pipe);
		crtc_state = to_intel_crtc_state(crtc->base.state);

		intel_set_plane_visible(crtc_state, plane_state, visible);

		DRM_DEBUG_KMS("[PLANE:%d:%s] hw state readout: %s, pipe %c\n",
			      plane->base.base.id, plane->base.name,
			      enableddisabled(visible), pipe_name(pipe));
	}

	for_each_intel_crtc(&dev_priv->drm, crtc) {
		struct intel_crtc_state *crtc_state =
			to_intel_crtc_state(crtc->base.state);

		fixup_active_planes(crtc_state);
	}

	for_each_intel_crtc(&dev_priv->drm, crtc) {
		struct intel_crtc_state *crtc_state =
			to_intel_crtc_state(crtc->base.state);

		fixup_active_planes(crtc_state);
	}
}

static void intel_modeset_readout_hw_state(struct drm_device *dev)
{
	struct drm_i915_private *dev_priv = to_i915(dev);
	enum pipe pipe;
	struct intel_crtc *crtc;
	struct intel_encoder *encoder;
	struct intel_connector *connector;
	struct drm_connector_list_iter conn_iter;
	int i;

	dev_priv->active_crtcs = 0;

	for_each_intel_crtc(dev, crtc) {
		struct intel_crtc_state *crtc_state =
			to_intel_crtc_state(crtc->base.state);

		__drm_atomic_helper_crtc_destroy_state(&crtc_state->base);
		memset(crtc_state, 0, sizeof(*crtc_state));
		crtc_state->base.crtc = &crtc->base;

		crtc_state->base.active = crtc_state->base.enable =
			dev_priv->display.get_pipe_config(crtc, crtc_state);

		crtc->base.enabled = crtc_state->base.enable;
		crtc->active = crtc_state->base.active;

		if (crtc_state->base.active)
			dev_priv->active_crtcs |= 1 << crtc->pipe;

		DRM_DEBUG_KMS("[CRTC:%d:%s] hw state readout: %s\n",
			      crtc->base.base.id, crtc->base.name,
			      enableddisabled(crtc_state->base.active));
	}

	readout_plane_state(dev_priv);

	for (i = 0; i < dev_priv->num_shared_dpll; i++) {
		struct intel_shared_dpll *pll = &dev_priv->shared_dplls[i];

		pll->on = pll->info->funcs->get_hw_state(dev_priv, pll,
							&pll->state.hw_state);
		pll->state.crtc_mask = 0;
		for_each_intel_crtc(dev, crtc) {
			struct intel_crtc_state *crtc_state =
				to_intel_crtc_state(crtc->base.state);

			if (crtc_state->base.active &&
			    crtc_state->shared_dpll == pll)
				pll->state.crtc_mask |= 1 << crtc->pipe;
		}
		pll->active_mask = pll->state.crtc_mask;

		DRM_DEBUG_KMS("%s hw state readout: crtc_mask 0x%08x, on %i\n",
			      pll->info->name, pll->state.crtc_mask, pll->on);
	}

	for_each_intel_encoder(dev, encoder) {
		pipe = 0;

		if (encoder->get_hw_state(encoder, &pipe)) {
			struct intel_crtc_state *crtc_state;

			crtc = intel_get_crtc_for_pipe(dev_priv, pipe);
			crtc_state = to_intel_crtc_state(crtc->base.state);

			encoder->base.crtc = &crtc->base;
			encoder->get_config(encoder, crtc_state);
		} else {
			encoder->base.crtc = NULL;
		}

		DRM_DEBUG_KMS("[ENCODER:%d:%s] hw state readout: %s, pipe %c\n",
			      encoder->base.base.id, encoder->base.name,
			      enableddisabled(encoder->base.crtc),
			      pipe_name(pipe));
	}

	drm_connector_list_iter_begin(dev, &conn_iter);
	for_each_intel_connector_iter(connector, &conn_iter) {
		if (connector->get_hw_state(connector)) {
			connector->base.dpms = DRM_MODE_DPMS_ON;

			encoder = connector->encoder;
			connector->base.encoder = &encoder->base;

			if (encoder->base.crtc &&
			    encoder->base.crtc->state->active) {
				/*
				 * This has to be done during hardware readout
				 * because anything calling .crtc_disable may
				 * rely on the connector_mask being accurate.
				 */
				encoder->base.crtc->state->connector_mask |=
					drm_connector_mask(&connector->base);
				encoder->base.crtc->state->encoder_mask |=
					drm_encoder_mask(&encoder->base);
			}

		} else {
			connector->base.dpms = DRM_MODE_DPMS_OFF;
			connector->base.encoder = NULL;
		}
		DRM_DEBUG_KMS("[CONNECTOR:%d:%s] hw state readout: %s\n",
			      connector->base.base.id, connector->base.name,
			      enableddisabled(connector->base.encoder));
	}
	drm_connector_list_iter_end(&conn_iter);

	for_each_intel_crtc(dev, crtc) {
		struct intel_crtc_state *crtc_state =
			to_intel_crtc_state(crtc->base.state);
		int min_cdclk = 0;

		memset(&crtc->base.mode, 0, sizeof(crtc->base.mode));
		if (crtc_state->base.active) {
			intel_mode_from_pipe_config(&crtc->base.mode, crtc_state);
			crtc->base.mode.hdisplay = crtc_state->pipe_src_w;
			crtc->base.mode.vdisplay = crtc_state->pipe_src_h;
			intel_mode_from_pipe_config(&crtc_state->base.adjusted_mode, crtc_state);
			WARN_ON(drm_atomic_set_mode_for_crtc(crtc->base.state, &crtc->base.mode));

			/*
			 * The initial mode needs to be set in order to keep
			 * the atomic core happy. It wants a valid mode if the
			 * crtc's enabled, so we do the above call.
			 *
			 * But we don't set all the derived state fully, hence
			 * set a flag to indicate that a full recalculation is
			 * needed on the next commit.
			 */
			crtc_state->base.mode.private_flags = I915_MODE_FLAG_INHERITED;

			intel_crtc_compute_pixel_rate(crtc_state);

			if (dev_priv->display.modeset_calc_cdclk) {
				min_cdclk = intel_crtc_compute_min_cdclk(crtc_state);
				if (WARN_ON(min_cdclk < 0))
					min_cdclk = 0;
			}

			drm_calc_timestamping_constants(&crtc->base,
							&crtc_state->base.adjusted_mode);
			update_scanline_offset(crtc);
		}

		dev_priv->min_cdclk[crtc->pipe] = min_cdclk;
		dev_priv->min_voltage_level[crtc->pipe] =
			crtc_state->min_voltage_level;

		intel_pipe_config_sanity_check(dev_priv, crtc_state);
	}
}

static void
get_encoder_power_domains(struct drm_i915_private *dev_priv)
{
	struct intel_encoder *encoder;

	for_each_intel_encoder(&dev_priv->drm, encoder) {
		u64 get_domains;
		enum intel_display_power_domain domain;
		struct intel_crtc_state *crtc_state;

		if (!encoder->get_power_domains)
			continue;

		/*
		 * MST-primary and inactive encoders don't have a crtc state
		 * and neither of these require any power domain references.
		 */
		if (!encoder->base.crtc)
			continue;

		crtc_state = to_intel_crtc_state(encoder->base.crtc->state);
		get_domains = encoder->get_power_domains(encoder, crtc_state);
		for_each_power_domain(domain, get_domains)
			intel_display_power_get(dev_priv, domain);
	}
}

static void intel_early_display_was(struct drm_i915_private *dev_priv)
{
	/* Display WA #1185 WaDisableDARBFClkGating:cnl,glk */
	if (IS_CANNONLAKE(dev_priv) || IS_GEMINILAKE(dev_priv))
		I915_WRITE(GEN9_CLKGATE_DIS_0, I915_READ(GEN9_CLKGATE_DIS_0) |
			   DARBF_GATING_DIS);

	if (IS_HASWELL(dev_priv)) {
		/*
		 * WaRsPkgCStateDisplayPMReq:hsw
		 * System hang if this isn't done before disabling all planes!
		 */
		I915_WRITE(CHICKEN_PAR1_1,
			   I915_READ(CHICKEN_PAR1_1) | FORCE_ARB_IDLE_PLANES);
	}
}

/* Scan out the current hw modeset state,
 * and sanitizes it to the current state
 */
static void
intel_modeset_setup_hw_state(struct drm_device *dev,
			     struct drm_modeset_acquire_ctx *ctx)
{
	struct drm_i915_private *dev_priv = to_i915(dev);
	struct intel_crtc *crtc;
	struct intel_encoder *encoder;
	int i;

	intel_display_power_get(dev_priv, POWER_DOMAIN_INIT);

	intel_early_display_was(dev_priv);
	intel_modeset_readout_hw_state(dev);

	/* HW state is read out, now we need to sanitize this mess. */
	get_encoder_power_domains(dev_priv);

	/*
	 * intel_sanitize_plane_mapping() may need to do vblank
	 * waits, so we need vblank interrupts restored beforehand.
	 */
	for_each_intel_crtc(&dev_priv->drm, crtc) {
		drm_crtc_vblank_reset(&crtc->base);

		if (crtc->active)
			drm_crtc_vblank_on(&crtc->base);
	}

	intel_sanitize_plane_mapping(dev_priv);
<<<<<<< HEAD

	for_each_intel_encoder(dev, encoder)
		intel_sanitize_encoder(encoder);

=======

	for_each_intel_encoder(dev, encoder)
		intel_sanitize_encoder(encoder);

>>>>>>> d4b26e4f
	for_each_intel_crtc(&dev_priv->drm, crtc) {
		intel_sanitize_crtc(crtc, ctx);
		intel_dump_pipe_config(crtc, crtc->config,
				       "[setup_hw_state]");
	}

	intel_modeset_update_connector_atomic_state(dev);

	for (i = 0; i < dev_priv->num_shared_dpll; i++) {
		struct intel_shared_dpll *pll = &dev_priv->shared_dplls[i];

		if (!pll->on || pll->active_mask)
			continue;

		DRM_DEBUG_KMS("%s enabled but not in use, disabling\n",
			      pll->info->name);

		pll->info->funcs->disable(dev_priv, pll);
		pll->on = false;
	}

	if (IS_G4X(dev_priv)) {
		g4x_wm_get_hw_state(dev);
		g4x_wm_sanitize(dev_priv);
	} else if (IS_VALLEYVIEW(dev_priv) || IS_CHERRYVIEW(dev_priv)) {
		vlv_wm_get_hw_state(dev);
		vlv_wm_sanitize(dev_priv);
	} else if (INTEL_GEN(dev_priv) >= 9) {
		skl_wm_get_hw_state(dev);
	} else if (HAS_PCH_SPLIT(dev_priv)) {
		ilk_wm_get_hw_state(dev);
	}

	for_each_intel_crtc(dev, crtc) {
		u64 put_domains;

		put_domains = modeset_get_crtc_power_domains(&crtc->base, crtc->config);
		if (WARN_ON(put_domains))
			modeset_put_power_domains(dev_priv, put_domains);
	}

	intel_display_power_put(dev_priv, POWER_DOMAIN_INIT);

	intel_fbc_init_pipe_state(dev_priv);
}

void intel_display_resume(struct drm_device *dev)
{
	struct drm_i915_private *dev_priv = to_i915(dev);
	struct drm_atomic_state *state = dev_priv->modeset_restore_state;
	struct drm_modeset_acquire_ctx ctx;
	int ret;

	dev_priv->modeset_restore_state = NULL;
	if (state)
		state->acquire_ctx = &ctx;

	drm_modeset_acquire_init(&ctx, 0);

	while (1) {
		ret = drm_modeset_lock_all_ctx(dev, &ctx);
		if (ret != -EDEADLK)
			break;

		drm_modeset_backoff(&ctx);
	}

	if (!ret)
		ret = __intel_display_resume(dev, state, &ctx);

	intel_enable_ipc(dev_priv);
	drm_modeset_drop_locks(&ctx);
	drm_modeset_acquire_fini(&ctx);

	if (ret)
		DRM_ERROR("Restoring old state failed with %i\n", ret);
	if (state)
		drm_atomic_state_put(state);
}

int intel_connector_register(struct drm_connector *connector)
{
	struct intel_connector *intel_connector = to_intel_connector(connector);
	int ret;

	ret = intel_backlight_device_register(intel_connector);
	if (ret)
		goto err;

	return 0;

err:
	return ret;
}

void intel_connector_unregister(struct drm_connector *connector)
{
	struct intel_connector *intel_connector = to_intel_connector(connector);

	intel_backlight_device_unregister(intel_connector);
}

static void intel_hpd_poll_fini(struct drm_device *dev)
{
	struct intel_connector *connector;
	struct drm_connector_list_iter conn_iter;

	/* Kill all the work that may have been queued by hpd. */
	drm_connector_list_iter_begin(dev, &conn_iter);
	for_each_intel_connector_iter(connector, &conn_iter) {
		if (connector->modeset_retry_work.func)
			cancel_work_sync(&connector->modeset_retry_work);
		if (connector->hdcp_shim) {
			cancel_delayed_work_sync(&connector->hdcp_check_work);
			cancel_work_sync(&connector->hdcp_prop_work);
		}
	}
	drm_connector_list_iter_end(&conn_iter);
}

void intel_modeset_cleanup(struct drm_device *dev)
{
	struct drm_i915_private *dev_priv = to_i915(dev);

	flush_workqueue(dev_priv->modeset_wq);

	flush_work(&dev_priv->atomic_helper.free_work);
	WARN_ON(!llist_empty(&dev_priv->atomic_helper.free_list));

	/*
	 * Interrupts and polling as the first thing to avoid creating havoc.
	 * Too much stuff here (turning of connectors, ...) would
	 * experience fancy races otherwise.
	 */
	intel_irq_uninstall(dev_priv);

	/*
	 * Due to the hpd irq storm handling the hotplug work can re-arm the
	 * poll handlers. Hence disable polling after hpd handling is shut down.
	 */
	intel_hpd_poll_fini(dev);

	/* poll work can call into fbdev, hence clean that up afterwards */
	intel_fbdev_fini(dev_priv);

	intel_unregister_dsm_handler();

	intel_fbc_global_disable(dev_priv);

	/* flush any delayed tasks or pending work */
	flush_scheduled_work();

	drm_mode_config_cleanup(dev);

	intel_cleanup_overlay(dev_priv);

	intel_teardown_gmbus(dev_priv);

	destroy_workqueue(dev_priv->modeset_wq);
}

void intel_connector_attach_encoder(struct intel_connector *connector,
				    struct intel_encoder *encoder)
{
	connector->encoder = encoder;
	drm_connector_attach_encoder(&connector->base, &encoder->base);
}

/*
 * set vga decode state - true == enable VGA decode
 */
int intel_modeset_vga_set_state(struct drm_i915_private *dev_priv, bool state)
{
	unsigned reg = INTEL_GEN(dev_priv) >= 6 ? SNB_GMCH_CTRL : INTEL_GMCH_CTRL;
	u16 gmch_ctrl;

	if (pci_read_config_word(dev_priv->bridge_dev, reg, &gmch_ctrl)) {
		DRM_ERROR("failed to read control word\n");
		return -EIO;
	}

	if (!!(gmch_ctrl & INTEL_GMCH_VGA_DISABLE) == !state)
		return 0;

	if (state)
		gmch_ctrl &= ~INTEL_GMCH_VGA_DISABLE;
	else
		gmch_ctrl |= INTEL_GMCH_VGA_DISABLE;

	if (pci_write_config_word(dev_priv->bridge_dev, reg, gmch_ctrl)) {
		DRM_ERROR("failed to write control word\n");
		return -EIO;
	}

	return 0;
}

#if IS_ENABLED(CONFIG_DRM_I915_CAPTURE_ERROR)

struct intel_display_error_state {

	u32 power_well_driver;

	int num_transcoders;

	struct intel_cursor_error_state {
		u32 control;
		u32 position;
		u32 base;
		u32 size;
	} cursor[I915_MAX_PIPES];

	struct intel_pipe_error_state {
		bool power_domain_on;
		u32 source;
		u32 stat;
	} pipe[I915_MAX_PIPES];

	struct intel_plane_error_state {
		u32 control;
		u32 stride;
		u32 size;
		u32 pos;
		u32 addr;
		u32 surface;
		u32 tile_offset;
	} plane[I915_MAX_PIPES];

	struct intel_transcoder_error_state {
		bool power_domain_on;
		enum transcoder cpu_transcoder;

		u32 conf;

		u32 htotal;
		u32 hblank;
		u32 hsync;
		u32 vtotal;
		u32 vblank;
		u32 vsync;
	} transcoder[4];
};

struct intel_display_error_state *
intel_display_capture_error_state(struct drm_i915_private *dev_priv)
{
	struct intel_display_error_state *error;
	int transcoders[] = {
		TRANSCODER_A,
		TRANSCODER_B,
		TRANSCODER_C,
		TRANSCODER_EDP,
	};
	int i;

	if (INTEL_INFO(dev_priv)->num_pipes == 0)
		return NULL;

	error = kzalloc(sizeof(*error), GFP_ATOMIC);
	if (error == NULL)
		return NULL;

	if (IS_HASWELL(dev_priv) || IS_BROADWELL(dev_priv))
		error->power_well_driver = I915_READ(HSW_PWR_WELL_CTL2);

	for_each_pipe(dev_priv, i) {
		error->pipe[i].power_domain_on =
			__intel_display_power_is_enabled(dev_priv,
							 POWER_DOMAIN_PIPE(i));
		if (!error->pipe[i].power_domain_on)
			continue;

		error->cursor[i].control = I915_READ(CURCNTR(i));
		error->cursor[i].position = I915_READ(CURPOS(i));
		error->cursor[i].base = I915_READ(CURBASE(i));

		error->plane[i].control = I915_READ(DSPCNTR(i));
		error->plane[i].stride = I915_READ(DSPSTRIDE(i));
		if (INTEL_GEN(dev_priv) <= 3) {
			error->plane[i].size = I915_READ(DSPSIZE(i));
			error->plane[i].pos = I915_READ(DSPPOS(i));
		}
		if (INTEL_GEN(dev_priv) <= 7 && !IS_HASWELL(dev_priv))
			error->plane[i].addr = I915_READ(DSPADDR(i));
		if (INTEL_GEN(dev_priv) >= 4) {
			error->plane[i].surface = I915_READ(DSPSURF(i));
			error->plane[i].tile_offset = I915_READ(DSPTILEOFF(i));
		}

		error->pipe[i].source = I915_READ(PIPESRC(i));

		if (HAS_GMCH_DISPLAY(dev_priv))
			error->pipe[i].stat = I915_READ(PIPESTAT(i));
	}

	/* Note: this does not include DSI transcoders. */
	error->num_transcoders = INTEL_INFO(dev_priv)->num_pipes;
	if (HAS_DDI(dev_priv))
		error->num_transcoders++; /* Account for eDP. */

	for (i = 0; i < error->num_transcoders; i++) {
		enum transcoder cpu_transcoder = transcoders[i];

		error->transcoder[i].power_domain_on =
			__intel_display_power_is_enabled(dev_priv,
				POWER_DOMAIN_TRANSCODER(cpu_transcoder));
		if (!error->transcoder[i].power_domain_on)
			continue;

		error->transcoder[i].cpu_transcoder = cpu_transcoder;

		error->transcoder[i].conf = I915_READ(PIPECONF(cpu_transcoder));
		error->transcoder[i].htotal = I915_READ(HTOTAL(cpu_transcoder));
		error->transcoder[i].hblank = I915_READ(HBLANK(cpu_transcoder));
		error->transcoder[i].hsync = I915_READ(HSYNC(cpu_transcoder));
		error->transcoder[i].vtotal = I915_READ(VTOTAL(cpu_transcoder));
		error->transcoder[i].vblank = I915_READ(VBLANK(cpu_transcoder));
		error->transcoder[i].vsync = I915_READ(VSYNC(cpu_transcoder));
	}

	return error;
}

#define err_printf(e, ...) i915_error_printf(e, __VA_ARGS__)

void
intel_display_print_error_state(struct drm_i915_error_state_buf *m,
				struct intel_display_error_state *error)
{
	struct drm_i915_private *dev_priv = m->i915;
	int i;

	if (!error)
		return;

	err_printf(m, "Num Pipes: %d\n", INTEL_INFO(dev_priv)->num_pipes);
	if (IS_HASWELL(dev_priv) || IS_BROADWELL(dev_priv))
		err_printf(m, "PWR_WELL_CTL2: %08x\n",
			   error->power_well_driver);
	for_each_pipe(dev_priv, i) {
		err_printf(m, "Pipe [%d]:\n", i);
		err_printf(m, "  Power: %s\n",
			   onoff(error->pipe[i].power_domain_on));
		err_printf(m, "  SRC: %08x\n", error->pipe[i].source);
		err_printf(m, "  STAT: %08x\n", error->pipe[i].stat);

		err_printf(m, "Plane [%d]:\n", i);
		err_printf(m, "  CNTR: %08x\n", error->plane[i].control);
		err_printf(m, "  STRIDE: %08x\n", error->plane[i].stride);
		if (INTEL_GEN(dev_priv) <= 3) {
			err_printf(m, "  SIZE: %08x\n", error->plane[i].size);
			err_printf(m, "  POS: %08x\n", error->plane[i].pos);
		}
		if (INTEL_GEN(dev_priv) <= 7 && !IS_HASWELL(dev_priv))
			err_printf(m, "  ADDR: %08x\n", error->plane[i].addr);
		if (INTEL_GEN(dev_priv) >= 4) {
			err_printf(m, "  SURF: %08x\n", error->plane[i].surface);
			err_printf(m, "  TILEOFF: %08x\n", error->plane[i].tile_offset);
		}

		err_printf(m, "Cursor [%d]:\n", i);
		err_printf(m, "  CNTR: %08x\n", error->cursor[i].control);
		err_printf(m, "  POS: %08x\n", error->cursor[i].position);
		err_printf(m, "  BASE: %08x\n", error->cursor[i].base);
	}

	for (i = 0; i < error->num_transcoders; i++) {
		err_printf(m, "CPU transcoder: %s\n",
			   transcoder_name(error->transcoder[i].cpu_transcoder));
		err_printf(m, "  Power: %s\n",
			   onoff(error->transcoder[i].power_domain_on));
		err_printf(m, "  CONF: %08x\n", error->transcoder[i].conf);
		err_printf(m, "  HTOTAL: %08x\n", error->transcoder[i].htotal);
		err_printf(m, "  HBLANK: %08x\n", error->transcoder[i].hblank);
		err_printf(m, "  HSYNC: %08x\n", error->transcoder[i].hsync);
		err_printf(m, "  VTOTAL: %08x\n", error->transcoder[i].vtotal);
		err_printf(m, "  VBLANK: %08x\n", error->transcoder[i].vblank);
		err_printf(m, "  VSYNC: %08x\n", error->transcoder[i].vsync);
	}
}

#endif<|MERGE_RESOLUTION|>--- conflicted
+++ resolved
@@ -2720,26 +2720,6 @@
 		crtc_state->base.plane_mask |= drm_plane_mask(&plane->base);
 	else
 		crtc_state->base.plane_mask &= ~drm_plane_mask(&plane->base);
-<<<<<<< HEAD
-=======
-}
-
-static void fixup_active_planes(struct intel_crtc_state *crtc_state)
-{
-	struct drm_i915_private *dev_priv = to_i915(crtc_state->base.crtc->dev);
-	struct drm_plane *plane;
->>>>>>> d4b26e4f
-
-	/*
-	 * Active_planes aliases if multiple "primary" or cursor planes
-	 * have been used on the same (or wrong) pipe. plane_mask uses
-	 * unique ids, hence we can use that to reconstruct active_planes.
-	 */
-	crtc_state->active_planes = 0;
-
-	drm_for_each_plane_mask(plane, &dev_priv->drm,
-				crtc_state->base.plane_mask)
-		crtc_state->active_planes |= BIT(to_intel_plane(plane)->id);
 }
 
 static void fixup_active_planes(struct intel_crtc_state *crtc_state)
@@ -3136,13 +3116,10 @@
 	if (ret)
 		return ret;
 
-<<<<<<< HEAD
-=======
 	/* HW only has 8 bits pixel precision, disable plane if invisible */
 	if (!(plane_state->base.alpha >> 8))
 		plane_state->base.visible = false;
 
->>>>>>> d4b26e4f
 	if (!plane_state->base.visible)
 		return 0;
 
@@ -15357,7 +15334,6 @@
 			to_intel_plane(crtc->base.primary);
 		struct intel_crtc *plane_crtc;
 		enum pipe pipe;
-<<<<<<< HEAD
 
 		if (!plane->get_hw_state(plane, &pipe))
 			continue;
@@ -15365,19 +15341,8 @@
 		if (pipe == crtc->pipe)
 			continue;
 
-		DRM_DEBUG_KMS("%s attached to the wrong pipe, disabling plane\n",
-			      plane->base.name);
-=======
-
-		if (!plane->get_hw_state(plane, &pipe))
-			continue;
-
-		if (pipe == crtc->pipe)
-			continue;
-
 		DRM_DEBUG_KMS("[PLANE:%d:%s] attached to the wrong pipe, disabling plane\n",
 			      plane->base.base.id, plane->base.name);
->>>>>>> d4b26e4f
 
 		plane_crtc = intel_get_crtc_for_pipe(dev_priv, pipe);
 		intel_plane_disable_noatomic(plane_crtc, plane);
@@ -15816,17 +15781,10 @@
 	}
 
 	intel_sanitize_plane_mapping(dev_priv);
-<<<<<<< HEAD
 
 	for_each_intel_encoder(dev, encoder)
 		intel_sanitize_encoder(encoder);
 
-=======
-
-	for_each_intel_encoder(dev, encoder)
-		intel_sanitize_encoder(encoder);
-
->>>>>>> d4b26e4f
 	for_each_intel_crtc(&dev_priv->drm, crtc) {
 		intel_sanitize_crtc(crtc, ctx);
 		intel_dump_pipe_config(crtc, crtc->config,
