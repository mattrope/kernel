/*
 * Copyright © 2006-2007 Intel Corporation
 *
 * Permission is hereby granted, free of charge, to any person obtaining a
 * copy of this software and associated documentation files (the "Software"),
 * to deal in the Software without restriction, including without limitation
 * the rights to use, copy, modify, merge, publish, distribute, sublicense,
 * and/or sell copies of the Software, and to permit persons to whom the
 * Software is furnished to do so, subject to the following conditions:
 *
 * The above copyright notice and this permission notice (including the next
 * paragraph) shall be included in all copies or substantial portions of the
 * Software.
 *
 * THE SOFTWARE IS PROVIDED "AS IS", WITHOUT WARRANTY OF ANY KIND, EXPRESS OR
 * IMPLIED, INCLUDING BUT NOT LIMITED TO THE WARRANTIES OF MERCHANTABILITY,
 * FITNESS FOR A PARTICULAR PURPOSE AND NONINFRINGEMENT.  IN NO EVENT SHALL
 * THE AUTHORS OR COPYRIGHT HOLDERS BE LIABLE FOR ANY CLAIM, DAMAGES OR OTHER
 * LIABILITY, WHETHER IN AN ACTION OF CONTRACT, TORT OR OTHERWISE, ARISING
 * FROM, OUT OF OR IN CONNECTION WITH THE SOFTWARE OR THE USE OR OTHER
 * DEALINGS IN THE SOFTWARE.
 *
 * Authors:
 *	Eric Anholt <eric@anholt.net>
 */

#include <linux/dmi.h>
#include <linux/module.h>
#include <linux/input.h>
#include <linux/i2c.h>
#include <linux/kernel.h>
#include <linux/slab.h>
#include <linux/vgaarb.h>
#include <drm/drm_edid.h>
#include <drm/drmP.h>
#include "intel_drv.h"
#include <drm/i915_drm.h>
#include "i915_drv.h"
#include "i915_trace.h"
#include <drm/drm_atomic.h>
#include <drm/drm_atomic_helper.h>
#include <drm/drm_dp_helper.h>
#include <drm/drm_crtc_helper.h>
#include <drm/drm_plane_helper.h>
#include <drm/drm_rect.h>
#include <linux/dma_remapping.h>
#include <linux/reservation.h>
#include <linux/dma-buf.h>

/* Primary plane formats for gen <= 3 */
static const uint32_t i8xx_primary_formats[] = {
	DRM_FORMAT_C8,
	DRM_FORMAT_RGB565,
	DRM_FORMAT_XRGB1555,
	DRM_FORMAT_XRGB8888,
};

/* Primary plane formats for gen >= 4 */
static const uint32_t i965_primary_formats[] = {
	DRM_FORMAT_C8,
	DRM_FORMAT_RGB565,
	DRM_FORMAT_XRGB8888,
	DRM_FORMAT_XBGR8888,
	DRM_FORMAT_XRGB2101010,
	DRM_FORMAT_XBGR2101010,
};

static const uint32_t skl_primary_formats[] = {
	DRM_FORMAT_C8,
	DRM_FORMAT_RGB565,
	DRM_FORMAT_XRGB8888,
	DRM_FORMAT_XBGR8888,
	DRM_FORMAT_ARGB8888,
	DRM_FORMAT_ABGR8888,
	DRM_FORMAT_XRGB2101010,
	DRM_FORMAT_XBGR2101010,
	DRM_FORMAT_YUYV,
	DRM_FORMAT_YVYU,
	DRM_FORMAT_UYVY,
	DRM_FORMAT_VYUY,
};

/* Cursor formats */
static const uint32_t intel_cursor_formats[] = {
	DRM_FORMAT_ARGB8888,
};

static void intel_crtc_update_cursor(struct drm_crtc *crtc, bool on);

static void i9xx_crtc_clock_get(struct intel_crtc *crtc,
				struct intel_crtc_state *pipe_config);
static void ironlake_pch_clock_get(struct intel_crtc *crtc,
				   struct intel_crtc_state *pipe_config);

static int intel_framebuffer_init(struct drm_device *dev,
				  struct intel_framebuffer *ifb,
				  struct drm_mode_fb_cmd2 *mode_cmd,
				  struct drm_i915_gem_object *obj);
static void i9xx_set_pipeconf(struct intel_crtc *intel_crtc);
static void intel_set_pipe_timings(struct intel_crtc *intel_crtc);
static void intel_cpu_transcoder_set_m_n(struct intel_crtc *crtc,
					 struct intel_link_m_n *m_n,
					 struct intel_link_m_n *m2_n2);
static void ironlake_set_pipeconf(struct drm_crtc *crtc);
static void haswell_set_pipeconf(struct drm_crtc *crtc);
static void intel_set_pipe_csc(struct drm_crtc *crtc);
static void vlv_prepare_pll(struct intel_crtc *crtc,
			    const struct intel_crtc_state *pipe_config);
static void chv_prepare_pll(struct intel_crtc *crtc,
			    const struct intel_crtc_state *pipe_config);
static void intel_begin_crtc_commit(struct drm_crtc *, struct drm_crtc_state *);
static void intel_finish_crtc_commit(struct drm_crtc *, struct drm_crtc_state *);
static void skl_init_scalers(struct drm_device *dev, struct intel_crtc *intel_crtc,
	struct intel_crtc_state *crtc_state);
static int i9xx_get_refclk(const struct intel_crtc_state *crtc_state,
			   int num_connectors);
static void skylake_pfit_enable(struct intel_crtc *crtc);
static void ironlake_pfit_disable(struct intel_crtc *crtc, bool force);
static void ironlake_pfit_enable(struct intel_crtc *crtc);
static void intel_modeset_setup_hw_state(struct drm_device *dev);
static void intel_pre_disable_primary(struct drm_crtc *crtc);

typedef struct {
	int	min, max;
} intel_range_t;

typedef struct {
	int	dot_limit;
	int	p2_slow, p2_fast;
} intel_p2_t;

typedef struct intel_limit intel_limit_t;
struct intel_limit {
	intel_range_t   dot, vco, n, m, m1, m2, p, p1;
	intel_p2_t	    p2;
};

/* returns HPLL frequency in kHz */
static int valleyview_get_vco(struct drm_i915_private *dev_priv)
{
	int hpll_freq, vco_freq[] = { 800, 1600, 2000, 2400 };

	/* Obtain SKU information */
	mutex_lock(&dev_priv->sb_lock);
	hpll_freq = vlv_cck_read(dev_priv, CCK_FUSE_REG) &
		CCK_FUSE_HPLL_FREQ_MASK;
	mutex_unlock(&dev_priv->sb_lock);

	return vco_freq[hpll_freq] * 1000;
}

static int vlv_get_cck_clock_hpll(struct drm_i915_private *dev_priv,
				  const char *name, u32 reg)
{
	u32 val;
	int divider;

	if (dev_priv->hpll_freq == 0)
		dev_priv->hpll_freq = valleyview_get_vco(dev_priv);

	mutex_lock(&dev_priv->sb_lock);
	val = vlv_cck_read(dev_priv, reg);
	mutex_unlock(&dev_priv->sb_lock);

	divider = val & CCK_FREQUENCY_VALUES;

	WARN((val & CCK_FREQUENCY_STATUS) !=
	     (divider << CCK_FREQUENCY_STATUS_SHIFT),
	     "%s change in progress\n", name);

	return DIV_ROUND_CLOSEST(dev_priv->hpll_freq << 1, divider + 1);
}

int
intel_pch_rawclk(struct drm_device *dev)
{
	struct drm_i915_private *dev_priv = dev->dev_private;

	WARN_ON(!HAS_PCH_SPLIT(dev));

	return I915_READ(PCH_RAWCLK_FREQ) & RAWCLK_FREQ_MASK;
}

/* hrawclock is 1/4 the FSB frequency */
int intel_hrawclk(struct drm_device *dev)
{
	struct drm_i915_private *dev_priv = dev->dev_private;
	uint32_t clkcfg;

	/* There is no CLKCFG reg in Valleyview. VLV hrawclk is 200 MHz */
	if (IS_VALLEYVIEW(dev) || IS_CHERRYVIEW(dev))
		return 200;

	clkcfg = I915_READ(CLKCFG);
	switch (clkcfg & CLKCFG_FSB_MASK) {
	case CLKCFG_FSB_400:
		return 100;
	case CLKCFG_FSB_533:
		return 133;
	case CLKCFG_FSB_667:
		return 166;
	case CLKCFG_FSB_800:
		return 200;
	case CLKCFG_FSB_1067:
		return 266;
	case CLKCFG_FSB_1333:
		return 333;
	/* these two are just a guess; one of them might be right */
	case CLKCFG_FSB_1600:
	case CLKCFG_FSB_1600_ALT:
		return 400;
	default:
		return 133;
	}
}

static void intel_update_czclk(struct drm_i915_private *dev_priv)
{
	if (!(IS_VALLEYVIEW(dev_priv) || IS_CHERRYVIEW(dev_priv)))
		return;

	dev_priv->czclk_freq = vlv_get_cck_clock_hpll(dev_priv, "czclk",
						      CCK_CZ_CLOCK_CONTROL);

	DRM_DEBUG_DRIVER("CZ clock rate: %d kHz\n", dev_priv->czclk_freq);
}

static inline u32 /* units of 100MHz */
intel_fdi_link_freq(struct drm_device *dev)
{
	if (IS_GEN5(dev)) {
		struct drm_i915_private *dev_priv = dev->dev_private;
		return (I915_READ(FDI_PLL_BIOS_0) & FDI_PLL_FB_CLOCK_MASK) + 2;
	} else
		return 27;
}

static const intel_limit_t intel_limits_i8xx_dac = {
	.dot = { .min = 25000, .max = 350000 },
	.vco = { .min = 908000, .max = 1512000 },
	.n = { .min = 2, .max = 16 },
	.m = { .min = 96, .max = 140 },
	.m1 = { .min = 18, .max = 26 },
	.m2 = { .min = 6, .max = 16 },
	.p = { .min = 4, .max = 128 },
	.p1 = { .min = 2, .max = 33 },
	.p2 = { .dot_limit = 165000,
		.p2_slow = 4, .p2_fast = 2 },
};

static const intel_limit_t intel_limits_i8xx_dvo = {
	.dot = { .min = 25000, .max = 350000 },
	.vco = { .min = 908000, .max = 1512000 },
	.n = { .min = 2, .max = 16 },
	.m = { .min = 96, .max = 140 },
	.m1 = { .min = 18, .max = 26 },
	.m2 = { .min = 6, .max = 16 },
	.p = { .min = 4, .max = 128 },
	.p1 = { .min = 2, .max = 33 },
	.p2 = { .dot_limit = 165000,
		.p2_slow = 4, .p2_fast = 4 },
};

static const intel_limit_t intel_limits_i8xx_lvds = {
	.dot = { .min = 25000, .max = 350000 },
	.vco = { .min = 908000, .max = 1512000 },
	.n = { .min = 2, .max = 16 },
	.m = { .min = 96, .max = 140 },
	.m1 = { .min = 18, .max = 26 },
	.m2 = { .min = 6, .max = 16 },
	.p = { .min = 4, .max = 128 },
	.p1 = { .min = 1, .max = 6 },
	.p2 = { .dot_limit = 165000,
		.p2_slow = 14, .p2_fast = 7 },
};

static const intel_limit_t intel_limits_i9xx_sdvo = {
	.dot = { .min = 20000, .max = 400000 },
	.vco = { .min = 1400000, .max = 2800000 },
	.n = { .min = 1, .max = 6 },
	.m = { .min = 70, .max = 120 },
	.m1 = { .min = 8, .max = 18 },
	.m2 = { .min = 3, .max = 7 },
	.p = { .min = 5, .max = 80 },
	.p1 = { .min = 1, .max = 8 },
	.p2 = { .dot_limit = 200000,
		.p2_slow = 10, .p2_fast = 5 },
};

static const intel_limit_t intel_limits_i9xx_lvds = {
	.dot = { .min = 20000, .max = 400000 },
	.vco = { .min = 1400000, .max = 2800000 },
	.n = { .min = 1, .max = 6 },
	.m = { .min = 70, .max = 120 },
	.m1 = { .min = 8, .max = 18 },
	.m2 = { .min = 3, .max = 7 },
	.p = { .min = 7, .max = 98 },
	.p1 = { .min = 1, .max = 8 },
	.p2 = { .dot_limit = 112000,
		.p2_slow = 14, .p2_fast = 7 },
};


static const intel_limit_t intel_limits_g4x_sdvo = {
	.dot = { .min = 25000, .max = 270000 },
	.vco = { .min = 1750000, .max = 3500000},
	.n = { .min = 1, .max = 4 },
	.m = { .min = 104, .max = 138 },
	.m1 = { .min = 17, .max = 23 },
	.m2 = { .min = 5, .max = 11 },
	.p = { .min = 10, .max = 30 },
	.p1 = { .min = 1, .max = 3},
	.p2 = { .dot_limit = 270000,
		.p2_slow = 10,
		.p2_fast = 10
	},
};

static const intel_limit_t intel_limits_g4x_hdmi = {
	.dot = { .min = 22000, .max = 400000 },
	.vco = { .min = 1750000, .max = 3500000},
	.n = { .min = 1, .max = 4 },
	.m = { .min = 104, .max = 138 },
	.m1 = { .min = 16, .max = 23 },
	.m2 = { .min = 5, .max = 11 },
	.p = { .min = 5, .max = 80 },
	.p1 = { .min = 1, .max = 8},
	.p2 = { .dot_limit = 165000,
		.p2_slow = 10, .p2_fast = 5 },
};

static const intel_limit_t intel_limits_g4x_single_channel_lvds = {
	.dot = { .min = 20000, .max = 115000 },
	.vco = { .min = 1750000, .max = 3500000 },
	.n = { .min = 1, .max = 3 },
	.m = { .min = 104, .max = 138 },
	.m1 = { .min = 17, .max = 23 },
	.m2 = { .min = 5, .max = 11 },
	.p = { .min = 28, .max = 112 },
	.p1 = { .min = 2, .max = 8 },
	.p2 = { .dot_limit = 0,
		.p2_slow = 14, .p2_fast = 14
	},
};

static const intel_limit_t intel_limits_g4x_dual_channel_lvds = {
	.dot = { .min = 80000, .max = 224000 },
	.vco = { .min = 1750000, .max = 3500000 },
	.n = { .min = 1, .max = 3 },
	.m = { .min = 104, .max = 138 },
	.m1 = { .min = 17, .max = 23 },
	.m2 = { .min = 5, .max = 11 },
	.p = { .min = 14, .max = 42 },
	.p1 = { .min = 2, .max = 6 },
	.p2 = { .dot_limit = 0,
		.p2_slow = 7, .p2_fast = 7
	},
};

static const intel_limit_t intel_limits_pineview_sdvo = {
	.dot = { .min = 20000, .max = 400000},
	.vco = { .min = 1700000, .max = 3500000 },
	/* Pineview's Ncounter is a ring counter */
	.n = { .min = 3, .max = 6 },
	.m = { .min = 2, .max = 256 },
	/* Pineview only has one combined m divider, which we treat as m2. */
	.m1 = { .min = 0, .max = 0 },
	.m2 = { .min = 0, .max = 254 },
	.p = { .min = 5, .max = 80 },
	.p1 = { .min = 1, .max = 8 },
	.p2 = { .dot_limit = 200000,
		.p2_slow = 10, .p2_fast = 5 },
};

static const intel_limit_t intel_limits_pineview_lvds = {
	.dot = { .min = 20000, .max = 400000 },
	.vco = { .min = 1700000, .max = 3500000 },
	.n = { .min = 3, .max = 6 },
	.m = { .min = 2, .max = 256 },
	.m1 = { .min = 0, .max = 0 },
	.m2 = { .min = 0, .max = 254 },
	.p = { .min = 7, .max = 112 },
	.p1 = { .min = 1, .max = 8 },
	.p2 = { .dot_limit = 112000,
		.p2_slow = 14, .p2_fast = 14 },
};

/* Ironlake / Sandybridge
 *
 * We calculate clock using (register_value + 2) for N/M1/M2, so here
 * the range value for them is (actual_value - 2).
 */
static const intel_limit_t intel_limits_ironlake_dac = {
	.dot = { .min = 25000, .max = 350000 },
	.vco = { .min = 1760000, .max = 3510000 },
	.n = { .min = 1, .max = 5 },
	.m = { .min = 79, .max = 127 },
	.m1 = { .min = 12, .max = 22 },
	.m2 = { .min = 5, .max = 9 },
	.p = { .min = 5, .max = 80 },
	.p1 = { .min = 1, .max = 8 },
	.p2 = { .dot_limit = 225000,
		.p2_slow = 10, .p2_fast = 5 },
};

static const intel_limit_t intel_limits_ironlake_single_lvds = {
	.dot = { .min = 25000, .max = 350000 },
	.vco = { .min = 1760000, .max = 3510000 },
	.n = { .min = 1, .max = 3 },
	.m = { .min = 79, .max = 118 },
	.m1 = { .min = 12, .max = 22 },
	.m2 = { .min = 5, .max = 9 },
	.p = { .min = 28, .max = 112 },
	.p1 = { .min = 2, .max = 8 },
	.p2 = { .dot_limit = 225000,
		.p2_slow = 14, .p2_fast = 14 },
};

static const intel_limit_t intel_limits_ironlake_dual_lvds = {
	.dot = { .min = 25000, .max = 350000 },
	.vco = { .min = 1760000, .max = 3510000 },
	.n = { .min = 1, .max = 3 },
	.m = { .min = 79, .max = 127 },
	.m1 = { .min = 12, .max = 22 },
	.m2 = { .min = 5, .max = 9 },
	.p = { .min = 14, .max = 56 },
	.p1 = { .min = 2, .max = 8 },
	.p2 = { .dot_limit = 225000,
		.p2_slow = 7, .p2_fast = 7 },
};

/* LVDS 100mhz refclk limits. */
static const intel_limit_t intel_limits_ironlake_single_lvds_100m = {
	.dot = { .min = 25000, .max = 350000 },
	.vco = { .min = 1760000, .max = 3510000 },
	.n = { .min = 1, .max = 2 },
	.m = { .min = 79, .max = 126 },
	.m1 = { .min = 12, .max = 22 },
	.m2 = { .min = 5, .max = 9 },
	.p = { .min = 28, .max = 112 },
	.p1 = { .min = 2, .max = 8 },
	.p2 = { .dot_limit = 225000,
		.p2_slow = 14, .p2_fast = 14 },
};

static const intel_limit_t intel_limits_ironlake_dual_lvds_100m = {
	.dot = { .min = 25000, .max = 350000 },
	.vco = { .min = 1760000, .max = 3510000 },
	.n = { .min = 1, .max = 3 },
	.m = { .min = 79, .max = 126 },
	.m1 = { .min = 12, .max = 22 },
	.m2 = { .min = 5, .max = 9 },
	.p = { .min = 14, .max = 42 },
	.p1 = { .min = 2, .max = 6 },
	.p2 = { .dot_limit = 225000,
		.p2_slow = 7, .p2_fast = 7 },
};

static const intel_limit_t intel_limits_vlv = {
	 /*
	  * These are the data rate limits (measured in fast clocks)
	  * since those are the strictest limits we have. The fast
	  * clock and actual rate limits are more relaxed, so checking
	  * them would make no difference.
	  */
	.dot = { .min = 25000 * 5, .max = 270000 * 5 },
	.vco = { .min = 4000000, .max = 6000000 },
	.n = { .min = 1, .max = 7 },
	.m1 = { .min = 2, .max = 3 },
	.m2 = { .min = 11, .max = 156 },
	.p1 = { .min = 2, .max = 3 },
	.p2 = { .p2_slow = 2, .p2_fast = 20 }, /* slow=min, fast=max */
};

static const intel_limit_t intel_limits_chv = {
	/*
	 * These are the data rate limits (measured in fast clocks)
	 * since those are the strictest limits we have.  The fast
	 * clock and actual rate limits are more relaxed, so checking
	 * them would make no difference.
	 */
	.dot = { .min = 25000 * 5, .max = 540000 * 5},
	.vco = { .min = 4800000, .max = 6480000 },
	.n = { .min = 1, .max = 1 },
	.m1 = { .min = 2, .max = 2 },
	.m2 = { .min = 24 << 22, .max = 175 << 22 },
	.p1 = { .min = 2, .max = 4 },
	.p2 = {	.p2_slow = 1, .p2_fast = 14 },
};

static const intel_limit_t intel_limits_bxt = {
	/* FIXME: find real dot limits */
	.dot = { .min = 0, .max = INT_MAX },
	.vco = { .min = 4800000, .max = 6700000 },
	.n = { .min = 1, .max = 1 },
	.m1 = { .min = 2, .max = 2 },
	/* FIXME: find real m2 limits */
	.m2 = { .min = 2 << 22, .max = 255 << 22 },
	.p1 = { .min = 2, .max = 4 },
	.p2 = { .p2_slow = 1, .p2_fast = 20 },
};

static bool
needs_modeset(struct drm_crtc_state *state)
{
	return drm_atomic_crtc_needs_modeset(state);
}

/**
 * Returns whether any output on the specified pipe is of the specified type
 */
bool intel_pipe_has_type(struct intel_crtc *crtc, enum intel_output_type type)
{
	struct drm_device *dev = crtc->base.dev;
	struct intel_encoder *encoder;

	for_each_encoder_on_crtc(dev, &crtc->base, encoder)
		if (encoder->type == type)
			return true;

	return false;
}

/**
 * Returns whether any output on the specified pipe will have the specified
 * type after a staged modeset is complete, i.e., the same as
 * intel_pipe_has_type() but looking at encoder->new_crtc instead of
 * encoder->crtc.
 */
static bool intel_pipe_will_have_type(const struct intel_crtc_state *crtc_state,
				      int type)
{
	struct drm_atomic_state *state = crtc_state->base.state;
	struct drm_connector *connector;
	struct drm_connector_state *connector_state;
	struct intel_encoder *encoder;
	int i, num_connectors = 0;

	for_each_connector_in_state(state, connector, connector_state, i) {
		if (connector_state->crtc != crtc_state->base.crtc)
			continue;

		num_connectors++;

		encoder = to_intel_encoder(connector_state->best_encoder);
		if (encoder->type == type)
			return true;
	}

	WARN_ON(num_connectors == 0);

	return false;
}

static const intel_limit_t *
intel_ironlake_limit(struct intel_crtc_state *crtc_state, int refclk)
{
	struct drm_device *dev = crtc_state->base.crtc->dev;
	const intel_limit_t *limit;

	if (intel_pipe_will_have_type(crtc_state, INTEL_OUTPUT_LVDS)) {
		if (intel_is_dual_link_lvds(dev)) {
			if (refclk == 100000)
				limit = &intel_limits_ironlake_dual_lvds_100m;
			else
				limit = &intel_limits_ironlake_dual_lvds;
		} else {
			if (refclk == 100000)
				limit = &intel_limits_ironlake_single_lvds_100m;
			else
				limit = &intel_limits_ironlake_single_lvds;
		}
	} else
		limit = &intel_limits_ironlake_dac;

	return limit;
}

static const intel_limit_t *
intel_g4x_limit(struct intel_crtc_state *crtc_state)
{
	struct drm_device *dev = crtc_state->base.crtc->dev;
	const intel_limit_t *limit;

	if (intel_pipe_will_have_type(crtc_state, INTEL_OUTPUT_LVDS)) {
		if (intel_is_dual_link_lvds(dev))
			limit = &intel_limits_g4x_dual_channel_lvds;
		else
			limit = &intel_limits_g4x_single_channel_lvds;
	} else if (intel_pipe_will_have_type(crtc_state, INTEL_OUTPUT_HDMI) ||
		   intel_pipe_will_have_type(crtc_state, INTEL_OUTPUT_ANALOG)) {
		limit = &intel_limits_g4x_hdmi;
	} else if (intel_pipe_will_have_type(crtc_state, INTEL_OUTPUT_SDVO)) {
		limit = &intel_limits_g4x_sdvo;
	} else /* The option is for other outputs */
		limit = &intel_limits_i9xx_sdvo;

	return limit;
}

static const intel_limit_t *
intel_limit(struct intel_crtc_state *crtc_state, int refclk)
{
	struct drm_device *dev = crtc_state->base.crtc->dev;
	const intel_limit_t *limit;

	if (IS_BROXTON(dev))
		limit = &intel_limits_bxt;
	else if (HAS_PCH_SPLIT(dev))
		limit = intel_ironlake_limit(crtc_state, refclk);
	else if (IS_G4X(dev)) {
		limit = intel_g4x_limit(crtc_state);
	} else if (IS_PINEVIEW(dev)) {
		if (intel_pipe_will_have_type(crtc_state, INTEL_OUTPUT_LVDS))
			limit = &intel_limits_pineview_lvds;
		else
			limit = &intel_limits_pineview_sdvo;
	} else if (IS_CHERRYVIEW(dev)) {
		limit = &intel_limits_chv;
	} else if (IS_VALLEYVIEW(dev)) {
		limit = &intel_limits_vlv;
	} else if (!IS_GEN2(dev)) {
		if (intel_pipe_will_have_type(crtc_state, INTEL_OUTPUT_LVDS))
			limit = &intel_limits_i9xx_lvds;
		else
			limit = &intel_limits_i9xx_sdvo;
	} else {
		if (intel_pipe_will_have_type(crtc_state, INTEL_OUTPUT_LVDS))
			limit = &intel_limits_i8xx_lvds;
		else if (intel_pipe_will_have_type(crtc_state, INTEL_OUTPUT_DVO))
			limit = &intel_limits_i8xx_dvo;
		else
			limit = &intel_limits_i8xx_dac;
	}
	return limit;
}

/*
 * Platform specific helpers to calculate the port PLL loopback- (clock.m),
 * and post-divider (clock.p) values, pre- (clock.vco) and post-divided fast
 * (clock.dot) clock rates. This fast dot clock is fed to the port's IO logic.
 * The helpers' return value is the rate of the clock that is fed to the
 * display engine's pipe which can be the above fast dot clock rate or a
 * divided-down version of it.
 */
/* m1 is reserved as 0 in Pineview, n is a ring counter */
static int pnv_calc_dpll_params(int refclk, intel_clock_t *clock)
{
	clock->m = clock->m2 + 2;
	clock->p = clock->p1 * clock->p2;
	if (WARN_ON(clock->n == 0 || clock->p == 0))
		return 0;
	clock->vco = DIV_ROUND_CLOSEST(refclk * clock->m, clock->n);
	clock->dot = DIV_ROUND_CLOSEST(clock->vco, clock->p);

	return clock->dot;
}

static uint32_t i9xx_dpll_compute_m(struct dpll *dpll)
{
	return 5 * (dpll->m1 + 2) + (dpll->m2 + 2);
}

static int i9xx_calc_dpll_params(int refclk, intel_clock_t *clock)
{
	clock->m = i9xx_dpll_compute_m(clock);
	clock->p = clock->p1 * clock->p2;
	if (WARN_ON(clock->n + 2 == 0 || clock->p == 0))
		return 0;
	clock->vco = DIV_ROUND_CLOSEST(refclk * clock->m, clock->n + 2);
	clock->dot = DIV_ROUND_CLOSEST(clock->vco, clock->p);

	return clock->dot;
}

static int vlv_calc_dpll_params(int refclk, intel_clock_t *clock)
{
	clock->m = clock->m1 * clock->m2;
	clock->p = clock->p1 * clock->p2;
	if (WARN_ON(clock->n == 0 || clock->p == 0))
		return 0;
	clock->vco = DIV_ROUND_CLOSEST(refclk * clock->m, clock->n);
	clock->dot = DIV_ROUND_CLOSEST(clock->vco, clock->p);

	return clock->dot / 5;
}

int chv_calc_dpll_params(int refclk, intel_clock_t *clock)
{
	clock->m = clock->m1 * clock->m2;
	clock->p = clock->p1 * clock->p2;
	if (WARN_ON(clock->n == 0 || clock->p == 0))
		return 0;
	clock->vco = DIV_ROUND_CLOSEST_ULL((uint64_t)refclk * clock->m,
			clock->n << 22);
	clock->dot = DIV_ROUND_CLOSEST(clock->vco, clock->p);

	return clock->dot / 5;
}

#define INTELPllInvalid(s)   do { /* DRM_DEBUG(s); */ return false; } while (0)
/**
 * Returns whether the given set of divisors are valid for a given refclk with
 * the given connectors.
 */

static bool intel_PLL_is_valid(struct drm_device *dev,
			       const intel_limit_t *limit,
			       const intel_clock_t *clock)
{
	if (clock->n   < limit->n.min   || limit->n.max   < clock->n)
		INTELPllInvalid("n out of range\n");
	if (clock->p1  < limit->p1.min  || limit->p1.max  < clock->p1)
		INTELPllInvalid("p1 out of range\n");
	if (clock->m2  < limit->m2.min  || limit->m2.max  < clock->m2)
		INTELPllInvalid("m2 out of range\n");
	if (clock->m1  < limit->m1.min  || limit->m1.max  < clock->m1)
		INTELPllInvalid("m1 out of range\n");

	if (!IS_PINEVIEW(dev) && !IS_VALLEYVIEW(dev) &&
	    !IS_CHERRYVIEW(dev) && !IS_BROXTON(dev))
		if (clock->m1 <= clock->m2)
			INTELPllInvalid("m1 <= m2\n");

	if (!IS_VALLEYVIEW(dev) && !IS_CHERRYVIEW(dev) && !IS_BROXTON(dev)) {
		if (clock->p < limit->p.min || limit->p.max < clock->p)
			INTELPllInvalid("p out of range\n");
		if (clock->m < limit->m.min || limit->m.max < clock->m)
			INTELPllInvalid("m out of range\n");
	}

	if (clock->vco < limit->vco.min || limit->vco.max < clock->vco)
		INTELPllInvalid("vco out of range\n");
	/* XXX: We may need to be checking "Dot clock" depending on the multiplier,
	 * connector, etc., rather than just a single range.
	 */
	if (clock->dot < limit->dot.min || limit->dot.max < clock->dot)
		INTELPllInvalid("dot out of range\n");

	return true;
}

static int
i9xx_select_p2_div(const intel_limit_t *limit,
		   const struct intel_crtc_state *crtc_state,
		   int target)
{
	struct drm_device *dev = crtc_state->base.crtc->dev;

	if (intel_pipe_will_have_type(crtc_state, INTEL_OUTPUT_LVDS)) {
		/*
		 * For LVDS just rely on its current settings for dual-channel.
		 * We haven't figured out how to reliably set up different
		 * single/dual channel state, if we even can.
		 */
		if (intel_is_dual_link_lvds(dev))
			return limit->p2.p2_fast;
		else
			return limit->p2.p2_slow;
	} else {
		if (target < limit->p2.dot_limit)
			return limit->p2.p2_slow;
		else
			return limit->p2.p2_fast;
	}
}

static bool
i9xx_find_best_dpll(const intel_limit_t *limit,
		    struct intel_crtc_state *crtc_state,
		    int target, int refclk, intel_clock_t *match_clock,
		    intel_clock_t *best_clock)
{
	struct drm_device *dev = crtc_state->base.crtc->dev;
	intel_clock_t clock;
	int err = target;

	memset(best_clock, 0, sizeof(*best_clock));

	clock.p2 = i9xx_select_p2_div(limit, crtc_state, target);

	for (clock.m1 = limit->m1.min; clock.m1 <= limit->m1.max;
	     clock.m1++) {
		for (clock.m2 = limit->m2.min;
		     clock.m2 <= limit->m2.max; clock.m2++) {
			if (clock.m2 >= clock.m1)
				break;
			for (clock.n = limit->n.min;
			     clock.n <= limit->n.max; clock.n++) {
				for (clock.p1 = limit->p1.min;
					clock.p1 <= limit->p1.max; clock.p1++) {
					int this_err;

					i9xx_calc_dpll_params(refclk, &clock);
					if (!intel_PLL_is_valid(dev, limit,
								&clock))
						continue;
					if (match_clock &&
					    clock.p != match_clock->p)
						continue;

					this_err = abs(clock.dot - target);
					if (this_err < err) {
						*best_clock = clock;
						err = this_err;
					}
				}
			}
		}
	}

	return (err != target);
}

static bool
pnv_find_best_dpll(const intel_limit_t *limit,
		   struct intel_crtc_state *crtc_state,
		   int target, int refclk, intel_clock_t *match_clock,
		   intel_clock_t *best_clock)
{
	struct drm_device *dev = crtc_state->base.crtc->dev;
	intel_clock_t clock;
	int err = target;

	memset(best_clock, 0, sizeof(*best_clock));

	clock.p2 = i9xx_select_p2_div(limit, crtc_state, target);

	for (clock.m1 = limit->m1.min; clock.m1 <= limit->m1.max;
	     clock.m1++) {
		for (clock.m2 = limit->m2.min;
		     clock.m2 <= limit->m2.max; clock.m2++) {
			for (clock.n = limit->n.min;
			     clock.n <= limit->n.max; clock.n++) {
				for (clock.p1 = limit->p1.min;
					clock.p1 <= limit->p1.max; clock.p1++) {
					int this_err;

					pnv_calc_dpll_params(refclk, &clock);
					if (!intel_PLL_is_valid(dev, limit,
								&clock))
						continue;
					if (match_clock &&
					    clock.p != match_clock->p)
						continue;

					this_err = abs(clock.dot - target);
					if (this_err < err) {
						*best_clock = clock;
						err = this_err;
					}
				}
			}
		}
	}

	return (err != target);
}

static bool
g4x_find_best_dpll(const intel_limit_t *limit,
		   struct intel_crtc_state *crtc_state,
		   int target, int refclk, intel_clock_t *match_clock,
		   intel_clock_t *best_clock)
{
	struct drm_device *dev = crtc_state->base.crtc->dev;
	intel_clock_t clock;
	int max_n;
	bool found = false;
	/* approximately equals target * 0.00585 */
	int err_most = (target >> 8) + (target >> 9);

	memset(best_clock, 0, sizeof(*best_clock));

	clock.p2 = i9xx_select_p2_div(limit, crtc_state, target);

	max_n = limit->n.max;
	/* based on hardware requirement, prefer smaller n to precision */
	for (clock.n = limit->n.min; clock.n <= max_n; clock.n++) {
		/* based on hardware requirement, prefere larger m1,m2 */
		for (clock.m1 = limit->m1.max;
		     clock.m1 >= limit->m1.min; clock.m1--) {
			for (clock.m2 = limit->m2.max;
			     clock.m2 >= limit->m2.min; clock.m2--) {
				for (clock.p1 = limit->p1.max;
				     clock.p1 >= limit->p1.min; clock.p1--) {
					int this_err;

					i9xx_calc_dpll_params(refclk, &clock);
					if (!intel_PLL_is_valid(dev, limit,
								&clock))
						continue;

					this_err = abs(clock.dot - target);
					if (this_err < err_most) {
						*best_clock = clock;
						err_most = this_err;
						max_n = clock.n;
						found = true;
					}
				}
			}
		}
	}
	return found;
}

/*
 * Check if the calculated PLL configuration is more optimal compared to the
 * best configuration and error found so far. Return the calculated error.
 */
static bool vlv_PLL_is_optimal(struct drm_device *dev, int target_freq,
			       const intel_clock_t *calculated_clock,
			       const intel_clock_t *best_clock,
			       unsigned int best_error_ppm,
			       unsigned int *error_ppm)
{
	/*
	 * For CHV ignore the error and consider only the P value.
	 * Prefer a bigger P value based on HW requirements.
	 */
	if (IS_CHERRYVIEW(dev)) {
		*error_ppm = 0;

		return calculated_clock->p > best_clock->p;
	}

	if (WARN_ON_ONCE(!target_freq))
		return false;

	*error_ppm = div_u64(1000000ULL *
				abs(target_freq - calculated_clock->dot),
			     target_freq);
	/*
	 * Prefer a better P value over a better (smaller) error if the error
	 * is small. Ensure this preference for future configurations too by
	 * setting the error to 0.
	 */
	if (*error_ppm < 100 && calculated_clock->p > best_clock->p) {
		*error_ppm = 0;

		return true;
	}

	return *error_ppm + 10 < best_error_ppm;
}

static bool
vlv_find_best_dpll(const intel_limit_t *limit,
		   struct intel_crtc_state *crtc_state,
		   int target, int refclk, intel_clock_t *match_clock,
		   intel_clock_t *best_clock)
{
	struct intel_crtc *crtc = to_intel_crtc(crtc_state->base.crtc);
	struct drm_device *dev = crtc->base.dev;
	intel_clock_t clock;
	unsigned int bestppm = 1000000;
	/* min update 19.2 MHz */
	int max_n = min(limit->n.max, refclk / 19200);
	bool found = false;

	target *= 5; /* fast clock */

	memset(best_clock, 0, sizeof(*best_clock));

	/* based on hardware requirement, prefer smaller n to precision */
	for (clock.n = limit->n.min; clock.n <= max_n; clock.n++) {
		for (clock.p1 = limit->p1.max; clock.p1 >= limit->p1.min; clock.p1--) {
			for (clock.p2 = limit->p2.p2_fast; clock.p2 >= limit->p2.p2_slow;
			     clock.p2 -= clock.p2 > 10 ? 2 : 1) {
				clock.p = clock.p1 * clock.p2;
				/* based on hardware requirement, prefer bigger m1,m2 values */
				for (clock.m1 = limit->m1.min; clock.m1 <= limit->m1.max; clock.m1++) {
					unsigned int ppm;

					clock.m2 = DIV_ROUND_CLOSEST(target * clock.p * clock.n,
								     refclk * clock.m1);

					vlv_calc_dpll_params(refclk, &clock);

					if (!intel_PLL_is_valid(dev, limit,
								&clock))
						continue;

					if (!vlv_PLL_is_optimal(dev, target,
								&clock,
								best_clock,
								bestppm, &ppm))
						continue;

					*best_clock = clock;
					bestppm = ppm;
					found = true;
				}
			}
		}
	}

	return found;
}

static bool
chv_find_best_dpll(const intel_limit_t *limit,
		   struct intel_crtc_state *crtc_state,
		   int target, int refclk, intel_clock_t *match_clock,
		   intel_clock_t *best_clock)
{
	struct intel_crtc *crtc = to_intel_crtc(crtc_state->base.crtc);
	struct drm_device *dev = crtc->base.dev;
	unsigned int best_error_ppm;
	intel_clock_t clock;
	uint64_t m2;
	int found = false;

	memset(best_clock, 0, sizeof(*best_clock));
	best_error_ppm = 1000000;

	/*
	 * Based on hardware doc, the n always set to 1, and m1 always
	 * set to 2.  If requires to support 200Mhz refclk, we need to
	 * revisit this because n may not 1 anymore.
	 */
	clock.n = 1, clock.m1 = 2;
	target *= 5;	/* fast clock */

	for (clock.p1 = limit->p1.max; clock.p1 >= limit->p1.min; clock.p1--) {
		for (clock.p2 = limit->p2.p2_fast;
				clock.p2 >= limit->p2.p2_slow;
				clock.p2 -= clock.p2 > 10 ? 2 : 1) {
			unsigned int error_ppm;

			clock.p = clock.p1 * clock.p2;

			m2 = DIV_ROUND_CLOSEST_ULL(((uint64_t)target * clock.p *
					clock.n) << 22, refclk * clock.m1);

			if (m2 > INT_MAX/clock.m1)
				continue;

			clock.m2 = m2;

			chv_calc_dpll_params(refclk, &clock);

			if (!intel_PLL_is_valid(dev, limit, &clock))
				continue;

			if (!vlv_PLL_is_optimal(dev, target, &clock, best_clock,
						best_error_ppm, &error_ppm))
				continue;

			*best_clock = clock;
			best_error_ppm = error_ppm;
			found = true;
		}
	}

	return found;
}

bool bxt_find_best_dpll(struct intel_crtc_state *crtc_state, int target_clock,
			intel_clock_t *best_clock)
{
	int refclk = i9xx_get_refclk(crtc_state, 0);

	return chv_find_best_dpll(intel_limit(crtc_state, refclk), crtc_state,
				  target_clock, refclk, NULL, best_clock);
}

bool intel_crtc_active(struct drm_crtc *crtc)
{
	struct intel_crtc *intel_crtc = to_intel_crtc(crtc);

	/* Be paranoid as we can arrive here with only partial
	 * state retrieved from the hardware during setup.
	 *
	 * We can ditch the adjusted_mode.crtc_clock check as soon
	 * as Haswell has gained clock readout/fastboot support.
	 *
	 * We can ditch the crtc->primary->fb check as soon as we can
	 * properly reconstruct framebuffers.
	 *
	 * FIXME: The intel_crtc->active here should be switched to
	 * crtc->state->active once we have proper CRTC states wired up
	 * for atomic.
	 */
	return intel_crtc->active && crtc->primary->state->fb &&
		intel_crtc->config->base.adjusted_mode.crtc_clock;
}

enum transcoder intel_pipe_to_cpu_transcoder(struct drm_i915_private *dev_priv,
					     enum pipe pipe)
{
	struct drm_crtc *crtc = dev_priv->pipe_to_crtc_mapping[pipe];
	struct intel_crtc *intel_crtc = to_intel_crtc(crtc);

	return intel_crtc->config->cpu_transcoder;
}

static bool pipe_dsl_stopped(struct drm_device *dev, enum pipe pipe)
{
	struct drm_i915_private *dev_priv = dev->dev_private;
	i915_reg_t reg = PIPEDSL(pipe);
	u32 line1, line2;
	u32 line_mask;

	if (IS_GEN2(dev))
		line_mask = DSL_LINEMASK_GEN2;
	else
		line_mask = DSL_LINEMASK_GEN3;

	line1 = I915_READ(reg) & line_mask;
	msleep(5);
	line2 = I915_READ(reg) & line_mask;

	return line1 == line2;
}

/*
 * intel_wait_for_pipe_off - wait for pipe to turn off
 * @crtc: crtc whose pipe to wait for
 *
 * After disabling a pipe, we can't wait for vblank in the usual way,
 * spinning on the vblank interrupt status bit, since we won't actually
 * see an interrupt when the pipe is disabled.
 *
 * On Gen4 and above:
 *   wait for the pipe register state bit to turn off
 *
 * Otherwise:
 *   wait for the display line value to settle (it usually
 *   ends up stopping at the start of the next frame).
 *
 */
static void intel_wait_for_pipe_off(struct intel_crtc *crtc)
{
	struct drm_device *dev = crtc->base.dev;
	struct drm_i915_private *dev_priv = dev->dev_private;
	enum transcoder cpu_transcoder = crtc->config->cpu_transcoder;
	enum pipe pipe = crtc->pipe;

	if (INTEL_INFO(dev)->gen >= 4) {
		i915_reg_t reg = PIPECONF(cpu_transcoder);

		/* Wait for the Pipe State to go off */
		if (wait_for((I915_READ(reg) & I965_PIPECONF_ACTIVE) == 0,
			     100))
			WARN(1, "pipe_off wait timed out\n");
	} else {
		/* Wait for the display line to settle */
		if (wait_for(pipe_dsl_stopped(dev, pipe), 100))
			WARN(1, "pipe_off wait timed out\n");
	}
}

static const char *state_string(bool enabled)
{
	return enabled ? "on" : "off";
}

/* Only for pre-ILK configs */
void assert_pll(struct drm_i915_private *dev_priv,
		enum pipe pipe, bool state)
{
	u32 val;
	bool cur_state;

	val = I915_READ(DPLL(pipe));
	cur_state = !!(val & DPLL_VCO_ENABLE);
	I915_STATE_WARN(cur_state != state,
	     "PLL state assertion failure (expected %s, current %s)\n",
	     state_string(state), state_string(cur_state));
}

/* XXX: the dsi pll is shared between MIPI DSI ports */
static void assert_dsi_pll(struct drm_i915_private *dev_priv, bool state)
{
	u32 val;
	bool cur_state;

	mutex_lock(&dev_priv->sb_lock);
	val = vlv_cck_read(dev_priv, CCK_REG_DSI_PLL_CONTROL);
	mutex_unlock(&dev_priv->sb_lock);

	cur_state = val & DSI_PLL_VCO_EN;
	I915_STATE_WARN(cur_state != state,
	     "DSI PLL state assertion failure (expected %s, current %s)\n",
	     state_string(state), state_string(cur_state));
}
#define assert_dsi_pll_enabled(d) assert_dsi_pll(d, true)
#define assert_dsi_pll_disabled(d) assert_dsi_pll(d, false)

struct intel_shared_dpll *
intel_crtc_to_shared_dpll(struct intel_crtc *crtc)
{
	struct drm_i915_private *dev_priv = crtc->base.dev->dev_private;

	if (crtc->config->shared_dpll < 0)
		return NULL;

	return &dev_priv->shared_dplls[crtc->config->shared_dpll];
}

/* For ILK+ */
void assert_shared_dpll(struct drm_i915_private *dev_priv,
			struct intel_shared_dpll *pll,
			bool state)
{
	bool cur_state;
	struct intel_dpll_hw_state hw_state;

	if (WARN (!pll,
		  "asserting DPLL %s with no DPLL\n", state_string(state)))
		return;

	cur_state = pll->get_hw_state(dev_priv, pll, &hw_state);
	I915_STATE_WARN(cur_state != state,
	     "%s assertion failure (expected %s, current %s)\n",
	     pll->name, state_string(state), state_string(cur_state));
}

static void assert_fdi_tx(struct drm_i915_private *dev_priv,
			  enum pipe pipe, bool state)
{
	bool cur_state;
	enum transcoder cpu_transcoder = intel_pipe_to_cpu_transcoder(dev_priv,
								      pipe);

	if (HAS_DDI(dev_priv->dev)) {
		/* DDI does not have a specific FDI_TX register */
		u32 val = I915_READ(TRANS_DDI_FUNC_CTL(cpu_transcoder));
		cur_state = !!(val & TRANS_DDI_FUNC_ENABLE);
	} else {
		u32 val = I915_READ(FDI_TX_CTL(pipe));
		cur_state = !!(val & FDI_TX_ENABLE);
	}
	I915_STATE_WARN(cur_state != state,
	     "FDI TX state assertion failure (expected %s, current %s)\n",
	     state_string(state), state_string(cur_state));
}
#define assert_fdi_tx_enabled(d, p) assert_fdi_tx(d, p, true)
#define assert_fdi_tx_disabled(d, p) assert_fdi_tx(d, p, false)

static void assert_fdi_rx(struct drm_i915_private *dev_priv,
			  enum pipe pipe, bool state)
{
	u32 val;
	bool cur_state;

	val = I915_READ(FDI_RX_CTL(pipe));
	cur_state = !!(val & FDI_RX_ENABLE);
	I915_STATE_WARN(cur_state != state,
	     "FDI RX state assertion failure (expected %s, current %s)\n",
	     state_string(state), state_string(cur_state));
}
#define assert_fdi_rx_enabled(d, p) assert_fdi_rx(d, p, true)
#define assert_fdi_rx_disabled(d, p) assert_fdi_rx(d, p, false)

static void assert_fdi_tx_pll_enabled(struct drm_i915_private *dev_priv,
				      enum pipe pipe)
{
	u32 val;

	/* ILK FDI PLL is always enabled */
	if (INTEL_INFO(dev_priv->dev)->gen == 5)
		return;

	/* On Haswell, DDI ports are responsible for the FDI PLL setup */
	if (HAS_DDI(dev_priv->dev))
		return;

	val = I915_READ(FDI_TX_CTL(pipe));
	I915_STATE_WARN(!(val & FDI_TX_PLL_ENABLE), "FDI TX PLL assertion failure, should be active but is disabled\n");
}

void assert_fdi_rx_pll(struct drm_i915_private *dev_priv,
		       enum pipe pipe, bool state)
{
	u32 val;
	bool cur_state;

	val = I915_READ(FDI_RX_CTL(pipe));
	cur_state = !!(val & FDI_RX_PLL_ENABLE);
	I915_STATE_WARN(cur_state != state,
	     "FDI RX PLL assertion failure (expected %s, current %s)\n",
	     state_string(state), state_string(cur_state));
}

void assert_panel_unlocked(struct drm_i915_private *dev_priv,
			   enum pipe pipe)
{
	struct drm_device *dev = dev_priv->dev;
	i915_reg_t pp_reg;
	u32 val;
	enum pipe panel_pipe = PIPE_A;
	bool locked = true;

	if (WARN_ON(HAS_DDI(dev)))
		return;

	if (HAS_PCH_SPLIT(dev)) {
		u32 port_sel;

		pp_reg = PCH_PP_CONTROL;
		port_sel = I915_READ(PCH_PP_ON_DELAYS) & PANEL_PORT_SELECT_MASK;

		if (port_sel == PANEL_PORT_SELECT_LVDS &&
		    I915_READ(PCH_LVDS) & LVDS_PIPEB_SELECT)
			panel_pipe = PIPE_B;
		/* XXX: else fix for eDP */
	} else if (IS_VALLEYVIEW(dev) || IS_CHERRYVIEW(dev)) {
		/* presumably write lock depends on pipe, not port select */
		pp_reg = VLV_PIPE_PP_CONTROL(pipe);
		panel_pipe = pipe;
	} else {
		pp_reg = PP_CONTROL;
		if (I915_READ(LVDS) & LVDS_PIPEB_SELECT)
			panel_pipe = PIPE_B;
	}

	val = I915_READ(pp_reg);
	if (!(val & PANEL_POWER_ON) ||
	    ((val & PANEL_UNLOCK_MASK) == PANEL_UNLOCK_REGS))
		locked = false;

	I915_STATE_WARN(panel_pipe == pipe && locked,
	     "panel assertion failure, pipe %c regs locked\n",
	     pipe_name(pipe));
}

static void assert_cursor(struct drm_i915_private *dev_priv,
			  enum pipe pipe, bool state)
{
	struct drm_device *dev = dev_priv->dev;
	bool cur_state;

	if (IS_845G(dev) || IS_I865G(dev))
		cur_state = I915_READ(CURCNTR(PIPE_A)) & CURSOR_ENABLE;
	else
		cur_state = I915_READ(CURCNTR(pipe)) & CURSOR_MODE;

	I915_STATE_WARN(cur_state != state,
	     "cursor on pipe %c assertion failure (expected %s, current %s)\n",
	     pipe_name(pipe), state_string(state), state_string(cur_state));
}
#define assert_cursor_enabled(d, p) assert_cursor(d, p, true)
#define assert_cursor_disabled(d, p) assert_cursor(d, p, false)

void assert_pipe(struct drm_i915_private *dev_priv,
		 enum pipe pipe, bool state)
{
	bool cur_state;
	enum transcoder cpu_transcoder = intel_pipe_to_cpu_transcoder(dev_priv,
								      pipe);

	/* if we need the pipe quirk it must be always on */
	if ((pipe == PIPE_A && dev_priv->quirks & QUIRK_PIPEA_FORCE) ||
	    (pipe == PIPE_B && dev_priv->quirks & QUIRK_PIPEB_FORCE))
		state = true;

	if (!intel_display_power_is_enabled(dev_priv,
				POWER_DOMAIN_TRANSCODER(cpu_transcoder))) {
		cur_state = false;
	} else {
		u32 val = I915_READ(PIPECONF(cpu_transcoder));
		cur_state = !!(val & PIPECONF_ENABLE);
	}

	I915_STATE_WARN(cur_state != state,
	     "pipe %c assertion failure (expected %s, current %s)\n",
	     pipe_name(pipe), state_string(state), state_string(cur_state));
}

static void assert_plane(struct drm_i915_private *dev_priv,
			 enum plane plane, bool state)
{
	u32 val;
	bool cur_state;

	val = I915_READ(DSPCNTR(plane));
	cur_state = !!(val & DISPLAY_PLANE_ENABLE);
	I915_STATE_WARN(cur_state != state,
	     "plane %c assertion failure (expected %s, current %s)\n",
	     plane_name(plane), state_string(state), state_string(cur_state));
}

#define assert_plane_enabled(d, p) assert_plane(d, p, true)
#define assert_plane_disabled(d, p) assert_plane(d, p, false)

static void assert_planes_disabled(struct drm_i915_private *dev_priv,
				   enum pipe pipe)
{
	struct drm_device *dev = dev_priv->dev;
	int i;

	/* Primary planes are fixed to pipes on gen4+ */
	if (INTEL_INFO(dev)->gen >= 4) {
		u32 val = I915_READ(DSPCNTR(pipe));
		I915_STATE_WARN(val & DISPLAY_PLANE_ENABLE,
		     "plane %c assertion failure, should be disabled but not\n",
		     plane_name(pipe));
		return;
	}

	/* Need to check both planes against the pipe */
	for_each_pipe(dev_priv, i) {
		u32 val = I915_READ(DSPCNTR(i));
		enum pipe cur_pipe = (val & DISPPLANE_SEL_PIPE_MASK) >>
			DISPPLANE_SEL_PIPE_SHIFT;
		I915_STATE_WARN((val & DISPLAY_PLANE_ENABLE) && pipe == cur_pipe,
		     "plane %c assertion failure, should be off on pipe %c but is still active\n",
		     plane_name(i), pipe_name(pipe));
	}
}

static void assert_sprites_disabled(struct drm_i915_private *dev_priv,
				    enum pipe pipe)
{
	struct drm_device *dev = dev_priv->dev;
	int sprite;

	if (INTEL_INFO(dev)->gen >= 9) {
		for_each_sprite(dev_priv, pipe, sprite) {
			u32 val = I915_READ(PLANE_CTL(pipe, sprite));
			I915_STATE_WARN(val & PLANE_CTL_ENABLE,
			     "plane %d assertion failure, should be off on pipe %c but is still active\n",
			     sprite, pipe_name(pipe));
		}
	} else if (IS_VALLEYVIEW(dev) || IS_CHERRYVIEW(dev)) {
		for_each_sprite(dev_priv, pipe, sprite) {
			u32 val = I915_READ(SPCNTR(pipe, sprite));
			I915_STATE_WARN(val & SP_ENABLE,
			     "sprite %c assertion failure, should be off on pipe %c but is still active\n",
			     sprite_name(pipe, sprite), pipe_name(pipe));
		}
	} else if (INTEL_INFO(dev)->gen >= 7) {
		u32 val = I915_READ(SPRCTL(pipe));
		I915_STATE_WARN(val & SPRITE_ENABLE,
		     "sprite %c assertion failure, should be off on pipe %c but is still active\n",
		     plane_name(pipe), pipe_name(pipe));
	} else if (INTEL_INFO(dev)->gen >= 5) {
		u32 val = I915_READ(DVSCNTR(pipe));
		I915_STATE_WARN(val & DVS_ENABLE,
		     "sprite %c assertion failure, should be off on pipe %c but is still active\n",
		     plane_name(pipe), pipe_name(pipe));
	}
}

static void assert_vblank_disabled(struct drm_crtc *crtc)
{
	if (I915_STATE_WARN_ON(drm_crtc_vblank_get(crtc) == 0))
		drm_crtc_vblank_put(crtc);
}

static void ibx_assert_pch_refclk_enabled(struct drm_i915_private *dev_priv)
{
	u32 val;
	bool enabled;

	I915_STATE_WARN_ON(!(HAS_PCH_IBX(dev_priv->dev) || HAS_PCH_CPT(dev_priv->dev)));

	val = I915_READ(PCH_DREF_CONTROL);
	enabled = !!(val & (DREF_SSC_SOURCE_MASK | DREF_NONSPREAD_SOURCE_MASK |
			    DREF_SUPERSPREAD_SOURCE_MASK));
	I915_STATE_WARN(!enabled, "PCH refclk assertion failure, should be active but is disabled\n");
}

static void assert_pch_transcoder_disabled(struct drm_i915_private *dev_priv,
					   enum pipe pipe)
{
	u32 val;
	bool enabled;

	val = I915_READ(PCH_TRANSCONF(pipe));
	enabled = !!(val & TRANS_ENABLE);
	I915_STATE_WARN(enabled,
	     "transcoder assertion failed, should be off on pipe %c but is still active\n",
	     pipe_name(pipe));
}

static bool dp_pipe_enabled(struct drm_i915_private *dev_priv,
			    enum pipe pipe, u32 port_sel, u32 val)
{
	if ((val & DP_PORT_EN) == 0)
		return false;

	if (HAS_PCH_CPT(dev_priv->dev)) {
		u32 trans_dp_ctl = I915_READ(TRANS_DP_CTL(pipe));
		if ((trans_dp_ctl & TRANS_DP_PORT_SEL_MASK) != port_sel)
			return false;
	} else if (IS_CHERRYVIEW(dev_priv->dev)) {
		if ((val & DP_PIPE_MASK_CHV) != DP_PIPE_SELECT_CHV(pipe))
			return false;
	} else {
		if ((val & DP_PIPE_MASK) != (pipe << 30))
			return false;
	}
	return true;
}

static bool hdmi_pipe_enabled(struct drm_i915_private *dev_priv,
			      enum pipe pipe, u32 val)
{
	if ((val & SDVO_ENABLE) == 0)
		return false;

	if (HAS_PCH_CPT(dev_priv->dev)) {
		if ((val & SDVO_PIPE_SEL_MASK_CPT) != SDVO_PIPE_SEL_CPT(pipe))
			return false;
	} else if (IS_CHERRYVIEW(dev_priv->dev)) {
		if ((val & SDVO_PIPE_SEL_MASK_CHV) != SDVO_PIPE_SEL_CHV(pipe))
			return false;
	} else {
		if ((val & SDVO_PIPE_SEL_MASK) != SDVO_PIPE_SEL(pipe))
			return false;
	}
	return true;
}

static bool lvds_pipe_enabled(struct drm_i915_private *dev_priv,
			      enum pipe pipe, u32 val)
{
	if ((val & LVDS_PORT_EN) == 0)
		return false;

	if (HAS_PCH_CPT(dev_priv->dev)) {
		if ((val & PORT_TRANS_SEL_MASK) != PORT_TRANS_SEL_CPT(pipe))
			return false;
	} else {
		if ((val & LVDS_PIPE_MASK) != LVDS_PIPE(pipe))
			return false;
	}
	return true;
}

static bool adpa_pipe_enabled(struct drm_i915_private *dev_priv,
			      enum pipe pipe, u32 val)
{
	if ((val & ADPA_DAC_ENABLE) == 0)
		return false;
	if (HAS_PCH_CPT(dev_priv->dev)) {
		if ((val & PORT_TRANS_SEL_MASK) != PORT_TRANS_SEL_CPT(pipe))
			return false;
	} else {
		if ((val & ADPA_PIPE_SELECT_MASK) != ADPA_PIPE_SELECT(pipe))
			return false;
	}
	return true;
}

static void assert_pch_dp_disabled(struct drm_i915_private *dev_priv,
				   enum pipe pipe, i915_reg_t reg,
				   u32 port_sel)
{
	u32 val = I915_READ(reg);
	I915_STATE_WARN(dp_pipe_enabled(dev_priv, pipe, port_sel, val),
	     "PCH DP (0x%08x) enabled on transcoder %c, should be disabled\n",
	     i915_mmio_reg_offset(reg), pipe_name(pipe));

	I915_STATE_WARN(HAS_PCH_IBX(dev_priv->dev) && (val & DP_PORT_EN) == 0
	     && (val & DP_PIPEB_SELECT),
	     "IBX PCH dp port still using transcoder B\n");
}

static void assert_pch_hdmi_disabled(struct drm_i915_private *dev_priv,
				     enum pipe pipe, i915_reg_t reg)
{
	u32 val = I915_READ(reg);
	I915_STATE_WARN(hdmi_pipe_enabled(dev_priv, pipe, val),
	     "PCH HDMI (0x%08x) enabled on transcoder %c, should be disabled\n",
	     i915_mmio_reg_offset(reg), pipe_name(pipe));

	I915_STATE_WARN(HAS_PCH_IBX(dev_priv->dev) && (val & SDVO_ENABLE) == 0
	     && (val & SDVO_PIPE_B_SELECT),
	     "IBX PCH hdmi port still using transcoder B\n");
}

static void assert_pch_ports_disabled(struct drm_i915_private *dev_priv,
				      enum pipe pipe)
{
	u32 val;

	assert_pch_dp_disabled(dev_priv, pipe, PCH_DP_B, TRANS_DP_PORT_SEL_B);
	assert_pch_dp_disabled(dev_priv, pipe, PCH_DP_C, TRANS_DP_PORT_SEL_C);
	assert_pch_dp_disabled(dev_priv, pipe, PCH_DP_D, TRANS_DP_PORT_SEL_D);

	val = I915_READ(PCH_ADPA);
	I915_STATE_WARN(adpa_pipe_enabled(dev_priv, pipe, val),
	     "PCH VGA enabled on transcoder %c, should be disabled\n",
	     pipe_name(pipe));

	val = I915_READ(PCH_LVDS);
	I915_STATE_WARN(lvds_pipe_enabled(dev_priv, pipe, val),
	     "PCH LVDS enabled on transcoder %c, should be disabled\n",
	     pipe_name(pipe));

	assert_pch_hdmi_disabled(dev_priv, pipe, PCH_HDMIB);
	assert_pch_hdmi_disabled(dev_priv, pipe, PCH_HDMIC);
	assert_pch_hdmi_disabled(dev_priv, pipe, PCH_HDMID);
}

static void vlv_enable_pll(struct intel_crtc *crtc,
			   const struct intel_crtc_state *pipe_config)
{
	struct drm_device *dev = crtc->base.dev;
	struct drm_i915_private *dev_priv = dev->dev_private;
	i915_reg_t reg = DPLL(crtc->pipe);
	u32 dpll = pipe_config->dpll_hw_state.dpll;

	assert_pipe_disabled(dev_priv, crtc->pipe);

	/* PLL is protected by panel, make sure we can write it */
	if (IS_MOBILE(dev_priv->dev))
		assert_panel_unlocked(dev_priv, crtc->pipe);

	I915_WRITE(reg, dpll);
	POSTING_READ(reg);
	udelay(150);

	if (wait_for(((I915_READ(reg) & DPLL_LOCK_VLV) == DPLL_LOCK_VLV), 1))
		DRM_ERROR("DPLL %d failed to lock\n", crtc->pipe);

	I915_WRITE(DPLL_MD(crtc->pipe), pipe_config->dpll_hw_state.dpll_md);
	POSTING_READ(DPLL_MD(crtc->pipe));

	/* We do this three times for luck */
	I915_WRITE(reg, dpll);
	POSTING_READ(reg);
	udelay(150); /* wait for warmup */
	I915_WRITE(reg, dpll);
	POSTING_READ(reg);
	udelay(150); /* wait for warmup */
	I915_WRITE(reg, dpll);
	POSTING_READ(reg);
	udelay(150); /* wait for warmup */
}

static void chv_enable_pll(struct intel_crtc *crtc,
			   const struct intel_crtc_state *pipe_config)
{
	struct drm_device *dev = crtc->base.dev;
	struct drm_i915_private *dev_priv = dev->dev_private;
	int pipe = crtc->pipe;
	enum dpio_channel port = vlv_pipe_to_channel(pipe);
	u32 tmp;

	assert_pipe_disabled(dev_priv, crtc->pipe);

	mutex_lock(&dev_priv->sb_lock);

	/* Enable back the 10bit clock to display controller */
	tmp = vlv_dpio_read(dev_priv, pipe, CHV_CMN_DW14(port));
	tmp |= DPIO_DCLKP_EN;
	vlv_dpio_write(dev_priv, pipe, CHV_CMN_DW14(port), tmp);

	mutex_unlock(&dev_priv->sb_lock);

	/*
	 * Need to wait > 100ns between dclkp clock enable bit and PLL enable.
	 */
	udelay(1);

	/* Enable PLL */
	I915_WRITE(DPLL(pipe), pipe_config->dpll_hw_state.dpll);

	/* Check PLL is locked */
	if (wait_for(((I915_READ(DPLL(pipe)) & DPLL_LOCK_VLV) == DPLL_LOCK_VLV), 1))
		DRM_ERROR("PLL %d failed to lock\n", pipe);

	/* not sure when this should be written */
	I915_WRITE(DPLL_MD(pipe), pipe_config->dpll_hw_state.dpll_md);
	POSTING_READ(DPLL_MD(pipe));
}

static int intel_num_dvo_pipes(struct drm_device *dev)
{
	struct intel_crtc *crtc;
	int count = 0;

	for_each_intel_crtc(dev, crtc)
		count += crtc->base.state->active &&
			intel_pipe_has_type(crtc, INTEL_OUTPUT_DVO);

	return count;
}

static void i9xx_enable_pll(struct intel_crtc *crtc)
{
	struct drm_device *dev = crtc->base.dev;
	struct drm_i915_private *dev_priv = dev->dev_private;
	i915_reg_t reg = DPLL(crtc->pipe);
	u32 dpll = crtc->config->dpll_hw_state.dpll;

	assert_pipe_disabled(dev_priv, crtc->pipe);

	/* No really, not for ILK+ */
	BUG_ON(INTEL_INFO(dev)->gen >= 5);

	/* PLL is protected by panel, make sure we can write it */
	if (IS_MOBILE(dev) && !IS_I830(dev))
		assert_panel_unlocked(dev_priv, crtc->pipe);

	/* Enable DVO 2x clock on both PLLs if necessary */
	if (IS_I830(dev) && intel_num_dvo_pipes(dev) > 0) {
		/*
		 * It appears to be important that we don't enable this
		 * for the current pipe before otherwise configuring the
		 * PLL. No idea how this should be handled if multiple
		 * DVO outputs are enabled simultaneosly.
		 */
		dpll |= DPLL_DVO_2X_MODE;
		I915_WRITE(DPLL(!crtc->pipe),
			   I915_READ(DPLL(!crtc->pipe)) | DPLL_DVO_2X_MODE);
	}

	/*
	 * Apparently we need to have VGA mode enabled prior to changing
	 * the P1/P2 dividers. Otherwise the DPLL will keep using the old
	 * dividers, even though the register value does change.
	 */
	I915_WRITE(reg, 0);

	I915_WRITE(reg, dpll);

	/* Wait for the clocks to stabilize. */
	POSTING_READ(reg);
	udelay(150);

	if (INTEL_INFO(dev)->gen >= 4) {
		I915_WRITE(DPLL_MD(crtc->pipe),
			   crtc->config->dpll_hw_state.dpll_md);
	} else {
		/* The pixel multiplier can only be updated once the
		 * DPLL is enabled and the clocks are stable.
		 *
		 * So write it again.
		 */
		I915_WRITE(reg, dpll);
	}

	/* We do this three times for luck */
	I915_WRITE(reg, dpll);
	POSTING_READ(reg);
	udelay(150); /* wait for warmup */
	I915_WRITE(reg, dpll);
	POSTING_READ(reg);
	udelay(150); /* wait for warmup */
	I915_WRITE(reg, dpll);
	POSTING_READ(reg);
	udelay(150); /* wait for warmup */
}

/**
 * i9xx_disable_pll - disable a PLL
 * @dev_priv: i915 private structure
 * @pipe: pipe PLL to disable
 *
 * Disable the PLL for @pipe, making sure the pipe is off first.
 *
 * Note!  This is for pre-ILK only.
 */
static void i9xx_disable_pll(struct intel_crtc *crtc)
{
	struct drm_device *dev = crtc->base.dev;
	struct drm_i915_private *dev_priv = dev->dev_private;
	enum pipe pipe = crtc->pipe;

	/* Disable DVO 2x clock on both PLLs if necessary */
	if (IS_I830(dev) &&
	    intel_pipe_has_type(crtc, INTEL_OUTPUT_DVO) &&
	    !intel_num_dvo_pipes(dev)) {
		I915_WRITE(DPLL(PIPE_B),
			   I915_READ(DPLL(PIPE_B)) & ~DPLL_DVO_2X_MODE);
		I915_WRITE(DPLL(PIPE_A),
			   I915_READ(DPLL(PIPE_A)) & ~DPLL_DVO_2X_MODE);
	}

	/* Don't disable pipe or pipe PLLs if needed */
	if ((pipe == PIPE_A && dev_priv->quirks & QUIRK_PIPEA_FORCE) ||
	    (pipe == PIPE_B && dev_priv->quirks & QUIRK_PIPEB_FORCE))
		return;

	/* Make sure the pipe isn't still relying on us */
	assert_pipe_disabled(dev_priv, pipe);

	I915_WRITE(DPLL(pipe), DPLL_VGA_MODE_DIS);
	POSTING_READ(DPLL(pipe));
}

static void vlv_disable_pll(struct drm_i915_private *dev_priv, enum pipe pipe)
{
	u32 val;

	/* Make sure the pipe isn't still relying on us */
	assert_pipe_disabled(dev_priv, pipe);

	/*
	 * Leave integrated clock source and reference clock enabled for pipe B.
	 * The latter is needed for VGA hotplug / manual detection.
	 */
	val = DPLL_VGA_MODE_DIS;
	if (pipe == PIPE_B)
		val = DPLL_INTEGRATED_CRI_CLK_VLV | DPLL_REF_CLK_ENABLE_VLV;
	I915_WRITE(DPLL(pipe), val);
	POSTING_READ(DPLL(pipe));

}

static void chv_disable_pll(struct drm_i915_private *dev_priv, enum pipe pipe)
{
	enum dpio_channel port = vlv_pipe_to_channel(pipe);
	u32 val;

	/* Make sure the pipe isn't still relying on us */
	assert_pipe_disabled(dev_priv, pipe);

	/* Set PLL en = 0 */
	val = DPLL_SSC_REF_CLK_CHV |
		DPLL_REF_CLK_ENABLE_VLV | DPLL_VGA_MODE_DIS;
	if (pipe != PIPE_A)
		val |= DPLL_INTEGRATED_CRI_CLK_VLV;
	I915_WRITE(DPLL(pipe), val);
	POSTING_READ(DPLL(pipe));

	mutex_lock(&dev_priv->sb_lock);

	/* Disable 10bit clock to display controller */
	val = vlv_dpio_read(dev_priv, pipe, CHV_CMN_DW14(port));
	val &= ~DPIO_DCLKP_EN;
	vlv_dpio_write(dev_priv, pipe, CHV_CMN_DW14(port), val);

	mutex_unlock(&dev_priv->sb_lock);
}

void vlv_wait_port_ready(struct drm_i915_private *dev_priv,
			 struct intel_digital_port *dport,
			 unsigned int expected_mask)
{
	u32 port_mask;
	i915_reg_t dpll_reg;

	switch (dport->port) {
	case PORT_B:
		port_mask = DPLL_PORTB_READY_MASK;
		dpll_reg = DPLL(0);
		break;
	case PORT_C:
		port_mask = DPLL_PORTC_READY_MASK;
		dpll_reg = DPLL(0);
		expected_mask <<= 4;
		break;
	case PORT_D:
		port_mask = DPLL_PORTD_READY_MASK;
		dpll_reg = DPIO_PHY_STATUS;
		break;
	default:
		BUG();
	}

	if (wait_for((I915_READ(dpll_reg) & port_mask) == expected_mask, 1000))
		WARN(1, "timed out waiting for port %c ready: got 0x%x, expected 0x%x\n",
		     port_name(dport->port), I915_READ(dpll_reg) & port_mask, expected_mask);
}

static void intel_prepare_shared_dpll(struct intel_crtc *crtc)
{
	struct drm_device *dev = crtc->base.dev;
	struct drm_i915_private *dev_priv = dev->dev_private;
	struct intel_shared_dpll *pll = intel_crtc_to_shared_dpll(crtc);

	if (WARN_ON(pll == NULL))
		return;

	WARN_ON(!pll->config.crtc_mask);
	if (pll->active == 0) {
		DRM_DEBUG_DRIVER("setting up %s\n", pll->name);
		WARN_ON(pll->on);
		assert_shared_dpll_disabled(dev_priv, pll);

		pll->mode_set(dev_priv, pll);
	}
}

/**
 * intel_enable_shared_dpll - enable PCH PLL
 * @dev_priv: i915 private structure
 * @pipe: pipe PLL to enable
 *
 * The PCH PLL needs to be enabled before the PCH transcoder, since it
 * drives the transcoder clock.
 */
static void intel_enable_shared_dpll(struct intel_crtc *crtc)
{
	struct drm_device *dev = crtc->base.dev;
	struct drm_i915_private *dev_priv = dev->dev_private;
	struct intel_shared_dpll *pll = intel_crtc_to_shared_dpll(crtc);

	if (WARN_ON(pll == NULL))
		return;

	if (WARN_ON(pll->config.crtc_mask == 0))
		return;

	DRM_DEBUG_KMS("enable %s (active %d, on? %d) for crtc %d\n",
		      pll->name, pll->active, pll->on,
		      crtc->base.base.id);

	if (pll->active++) {
		WARN_ON(!pll->on);
		assert_shared_dpll_enabled(dev_priv, pll);
		return;
	}
	WARN_ON(pll->on);

	intel_display_power_get(dev_priv, POWER_DOMAIN_PLLS);

	DRM_DEBUG_KMS("enabling %s\n", pll->name);
	pll->enable(dev_priv, pll);
	pll->on = true;
}

static void intel_disable_shared_dpll(struct intel_crtc *crtc)
{
	struct drm_device *dev = crtc->base.dev;
	struct drm_i915_private *dev_priv = dev->dev_private;
	struct intel_shared_dpll *pll = intel_crtc_to_shared_dpll(crtc);

	/* PCH only available on ILK+ */
	if (INTEL_INFO(dev)->gen < 5)
		return;

	if (pll == NULL)
		return;

	if (WARN_ON(!(pll->config.crtc_mask & (1 << drm_crtc_index(&crtc->base)))))
		return;

	DRM_DEBUG_KMS("disable %s (active %d, on? %d) for crtc %d\n",
		      pll->name, pll->active, pll->on,
		      crtc->base.base.id);

	if (WARN_ON(pll->active == 0)) {
		assert_shared_dpll_disabled(dev_priv, pll);
		return;
	}

	assert_shared_dpll_enabled(dev_priv, pll);
	WARN_ON(!pll->on);
	if (--pll->active)
		return;

	DRM_DEBUG_KMS("disabling %s\n", pll->name);
	pll->disable(dev_priv, pll);
	pll->on = false;

	intel_display_power_put(dev_priv, POWER_DOMAIN_PLLS);
}

static void ironlake_enable_pch_transcoder(struct drm_i915_private *dev_priv,
					   enum pipe pipe)
{
	struct drm_device *dev = dev_priv->dev;
	struct drm_crtc *crtc = dev_priv->pipe_to_crtc_mapping[pipe];
	struct intel_crtc *intel_crtc = to_intel_crtc(crtc);
	i915_reg_t reg;
	uint32_t val, pipeconf_val;

	/* PCH only available on ILK+ */
	BUG_ON(!HAS_PCH_SPLIT(dev));

	/* Make sure PCH DPLL is enabled */
	assert_shared_dpll_enabled(dev_priv,
				   intel_crtc_to_shared_dpll(intel_crtc));

	/* FDI must be feeding us bits for PCH ports */
	assert_fdi_tx_enabled(dev_priv, pipe);
	assert_fdi_rx_enabled(dev_priv, pipe);

	if (HAS_PCH_CPT(dev)) {
		/* Workaround: Set the timing override bit before enabling the
		 * pch transcoder. */
		reg = TRANS_CHICKEN2(pipe);
		val = I915_READ(reg);
		val |= TRANS_CHICKEN2_TIMING_OVERRIDE;
		I915_WRITE(reg, val);
	}

	reg = PCH_TRANSCONF(pipe);
	val = I915_READ(reg);
	pipeconf_val = I915_READ(PIPECONF(pipe));

	if (HAS_PCH_IBX(dev_priv->dev)) {
		/*
		 * Make the BPC in transcoder be consistent with
		 * that in pipeconf reg. For HDMI we must use 8bpc
		 * here for both 8bpc and 12bpc.
		 */
		val &= ~PIPECONF_BPC_MASK;
		if (intel_pipe_has_type(intel_crtc, INTEL_OUTPUT_HDMI))
			val |= PIPECONF_8BPC;
		else
			val |= pipeconf_val & PIPECONF_BPC_MASK;
	}

	val &= ~TRANS_INTERLACE_MASK;
	if ((pipeconf_val & PIPECONF_INTERLACE_MASK) == PIPECONF_INTERLACED_ILK)
		if (HAS_PCH_IBX(dev_priv->dev) &&
		    intel_pipe_has_type(intel_crtc, INTEL_OUTPUT_SDVO))
			val |= TRANS_LEGACY_INTERLACED_ILK;
		else
			val |= TRANS_INTERLACED;
	else
		val |= TRANS_PROGRESSIVE;

	I915_WRITE(reg, val | TRANS_ENABLE);
	if (wait_for(I915_READ(reg) & TRANS_STATE_ENABLE, 100))
		DRM_ERROR("failed to enable transcoder %c\n", pipe_name(pipe));
}

static void lpt_enable_pch_transcoder(struct drm_i915_private *dev_priv,
				      enum transcoder cpu_transcoder)
{
	u32 val, pipeconf_val;

	/* PCH only available on ILK+ */
	BUG_ON(!HAS_PCH_SPLIT(dev_priv->dev));

	/* FDI must be feeding us bits for PCH ports */
	assert_fdi_tx_enabled(dev_priv, (enum pipe) cpu_transcoder);
	assert_fdi_rx_enabled(dev_priv, TRANSCODER_A);

	/* Workaround: set timing override bit. */
	val = I915_READ(TRANS_CHICKEN2(PIPE_A));
	val |= TRANS_CHICKEN2_TIMING_OVERRIDE;
	I915_WRITE(TRANS_CHICKEN2(PIPE_A), val);

	val = TRANS_ENABLE;
	pipeconf_val = I915_READ(PIPECONF(cpu_transcoder));

	if ((pipeconf_val & PIPECONF_INTERLACE_MASK_HSW) ==
	    PIPECONF_INTERLACED_ILK)
		val |= TRANS_INTERLACED;
	else
		val |= TRANS_PROGRESSIVE;

	I915_WRITE(LPT_TRANSCONF, val);
	if (wait_for(I915_READ(LPT_TRANSCONF) & TRANS_STATE_ENABLE, 100))
		DRM_ERROR("Failed to enable PCH transcoder\n");
}

static void ironlake_disable_pch_transcoder(struct drm_i915_private *dev_priv,
					    enum pipe pipe)
{
	struct drm_device *dev = dev_priv->dev;
	i915_reg_t reg;
	uint32_t val;

	/* FDI relies on the transcoder */
	assert_fdi_tx_disabled(dev_priv, pipe);
	assert_fdi_rx_disabled(dev_priv, pipe);

	/* Ports must be off as well */
	assert_pch_ports_disabled(dev_priv, pipe);

	reg = PCH_TRANSCONF(pipe);
	val = I915_READ(reg);
	val &= ~TRANS_ENABLE;
	I915_WRITE(reg, val);
	/* wait for PCH transcoder off, transcoder state */
	if (wait_for((I915_READ(reg) & TRANS_STATE_ENABLE) == 0, 50))
		DRM_ERROR("failed to disable transcoder %c\n", pipe_name(pipe));

	if (HAS_PCH_CPT(dev)) {
		/* Workaround: Clear the timing override chicken bit again. */
		reg = TRANS_CHICKEN2(pipe);
		val = I915_READ(reg);
		val &= ~TRANS_CHICKEN2_TIMING_OVERRIDE;
		I915_WRITE(reg, val);
	}
}

static void lpt_disable_pch_transcoder(struct drm_i915_private *dev_priv)
{
	u32 val;

	val = I915_READ(LPT_TRANSCONF);
	val &= ~TRANS_ENABLE;
	I915_WRITE(LPT_TRANSCONF, val);
	/* wait for PCH transcoder off, transcoder state */
	if (wait_for((I915_READ(LPT_TRANSCONF) & TRANS_STATE_ENABLE) == 0, 50))
		DRM_ERROR("Failed to disable PCH transcoder\n");

	/* Workaround: clear timing override bit. */
	val = I915_READ(TRANS_CHICKEN2(PIPE_A));
	val &= ~TRANS_CHICKEN2_TIMING_OVERRIDE;
	I915_WRITE(TRANS_CHICKEN2(PIPE_A), val);
}

/**
 * intel_enable_pipe - enable a pipe, asserting requirements
 * @crtc: crtc responsible for the pipe
 *
 * Enable @crtc's pipe, making sure that various hardware specific requirements
 * are met, if applicable, e.g. PLL enabled, LVDS pairs enabled, etc.
 */
static void intel_enable_pipe(struct intel_crtc *crtc)
{
	struct drm_device *dev = crtc->base.dev;
	struct drm_i915_private *dev_priv = dev->dev_private;
	enum pipe pipe = crtc->pipe;
	enum transcoder cpu_transcoder = crtc->config->cpu_transcoder;
	enum pipe pch_transcoder;
	i915_reg_t reg;
	u32 val;

	DRM_DEBUG_KMS("enabling pipe %c\n", pipe_name(pipe));

	assert_planes_disabled(dev_priv, pipe);
	assert_cursor_disabled(dev_priv, pipe);
	assert_sprites_disabled(dev_priv, pipe);

	if (HAS_PCH_LPT(dev_priv->dev))
		pch_transcoder = TRANSCODER_A;
	else
		pch_transcoder = pipe;

	/*
	 * A pipe without a PLL won't actually be able to drive bits from
	 * a plane.  On ILK+ the pipe PLLs are integrated, so we don't
	 * need the check.
	 */
	if (HAS_GMCH_DISPLAY(dev_priv->dev))
		if (crtc->config->has_dsi_encoder)
			assert_dsi_pll_enabled(dev_priv);
		else
			assert_pll_enabled(dev_priv, pipe);
	else {
		if (crtc->config->has_pch_encoder) {
			/* if driving the PCH, we need FDI enabled */
			assert_fdi_rx_pll_enabled(dev_priv, pch_transcoder);
			assert_fdi_tx_pll_enabled(dev_priv,
						  (enum pipe) cpu_transcoder);
		}
		/* FIXME: assert CPU port conditions for SNB+ */
	}

	reg = PIPECONF(cpu_transcoder);
	val = I915_READ(reg);
	if (val & PIPECONF_ENABLE) {
		WARN_ON(!((pipe == PIPE_A && dev_priv->quirks & QUIRK_PIPEA_FORCE) ||
			  (pipe == PIPE_B && dev_priv->quirks & QUIRK_PIPEB_FORCE)));
		return;
	}

	I915_WRITE(reg, val | PIPECONF_ENABLE);
	POSTING_READ(reg);
}

/**
 * intel_disable_pipe - disable a pipe, asserting requirements
 * @crtc: crtc whose pipes is to be disabled
 *
 * Disable the pipe of @crtc, making sure that various hardware
 * specific requirements are met, if applicable, e.g. plane
 * disabled, panel fitter off, etc.
 *
 * Will wait until the pipe has shut down before returning.
 */
static void intel_disable_pipe(struct intel_crtc *crtc)
{
	struct drm_i915_private *dev_priv = crtc->base.dev->dev_private;
	enum transcoder cpu_transcoder = crtc->config->cpu_transcoder;
	enum pipe pipe = crtc->pipe;
	i915_reg_t reg;
	u32 val;

	DRM_DEBUG_KMS("disabling pipe %c\n", pipe_name(pipe));

	/*
	 * Make sure planes won't keep trying to pump pixels to us,
	 * or we might hang the display.
	 */
	assert_planes_disabled(dev_priv, pipe);
	assert_cursor_disabled(dev_priv, pipe);
	assert_sprites_disabled(dev_priv, pipe);

	reg = PIPECONF(cpu_transcoder);
	val = I915_READ(reg);
	if ((val & PIPECONF_ENABLE) == 0)
		return;

	/*
	 * Double wide has implications for planes
	 * so best keep it disabled when not needed.
	 */
	if (crtc->config->double_wide)
		val &= ~PIPECONF_DOUBLE_WIDE;

	/* Don't disable pipe or pipe PLLs if needed */
	if (!(pipe == PIPE_A && dev_priv->quirks & QUIRK_PIPEA_FORCE) &&
	    !(pipe == PIPE_B && dev_priv->quirks & QUIRK_PIPEB_FORCE))
		val &= ~PIPECONF_ENABLE;

	I915_WRITE(reg, val);
	if ((val & PIPECONF_ENABLE) == 0)
		intel_wait_for_pipe_off(crtc);
}

static bool need_vtd_wa(struct drm_device *dev)
{
#ifdef CONFIG_INTEL_IOMMU
	if (INTEL_INFO(dev)->gen >= 6 && intel_iommu_gfx_mapped)
		return true;
#endif
	return false;
}

unsigned int
intel_tile_height(struct drm_device *dev, uint32_t pixel_format,
		  uint64_t fb_format_modifier, unsigned int plane)
{
	unsigned int tile_height;
	uint32_t pixel_bytes;

	switch (fb_format_modifier) {
	case DRM_FORMAT_MOD_NONE:
		tile_height = 1;
		break;
	case I915_FORMAT_MOD_X_TILED:
		tile_height = IS_GEN2(dev) ? 16 : 8;
		break;
	case I915_FORMAT_MOD_Y_TILED:
		tile_height = 32;
		break;
	case I915_FORMAT_MOD_Yf_TILED:
		pixel_bytes = drm_format_plane_cpp(pixel_format, plane);
		switch (pixel_bytes) {
		default:
		case 1:
			tile_height = 64;
			break;
		case 2:
		case 4:
			tile_height = 32;
			break;
		case 8:
			tile_height = 16;
			break;
		case 16:
			WARN_ONCE(1,
				  "128-bit pixels are not supported for display!");
			tile_height = 16;
			break;
		}
		break;
	default:
		MISSING_CASE(fb_format_modifier);
		tile_height = 1;
		break;
	}

	return tile_height;
}

unsigned int
intel_fb_align_height(struct drm_device *dev, unsigned int height,
		      uint32_t pixel_format, uint64_t fb_format_modifier)
{
	return ALIGN(height, intel_tile_height(dev, pixel_format,
					       fb_format_modifier, 0));
}

static void
intel_fill_fb_ggtt_view(struct i915_ggtt_view *view, struct drm_framebuffer *fb,
			const struct drm_plane_state *plane_state)
{
	struct intel_rotation_info *info = &view->params.rotation_info;
	unsigned int tile_height, tile_pitch;

	*view = i915_ggtt_view_normal;

	if (!plane_state)
		return;

	if (!intel_rotation_90_or_270(plane_state->rotation))
		return;

	*view = i915_ggtt_view_rotated;

	info->height = fb->height;
	info->pixel_format = fb->pixel_format;
	info->pitch = fb->pitches[0];
	info->uv_offset = fb->offsets[1];
	info->fb_modifier = fb->modifier[0];

	tile_height = intel_tile_height(fb->dev, fb->pixel_format,
					fb->modifier[0], 0);
	tile_pitch = PAGE_SIZE / tile_height;
	info->width_pages = DIV_ROUND_UP(fb->pitches[0], tile_pitch);
	info->height_pages = DIV_ROUND_UP(fb->height, tile_height);
	info->size = info->width_pages * info->height_pages * PAGE_SIZE;

	if (info->pixel_format == DRM_FORMAT_NV12) {
		tile_height = intel_tile_height(fb->dev, fb->pixel_format,
						fb->modifier[0], 1);
		tile_pitch = PAGE_SIZE / tile_height;
		info->width_pages_uv = DIV_ROUND_UP(fb->pitches[0], tile_pitch);
		info->height_pages_uv = DIV_ROUND_UP(fb->height / 2,
						     tile_height);
		info->size_uv = info->width_pages_uv * info->height_pages_uv *
				PAGE_SIZE;
	}
}

static unsigned int intel_linear_alignment(struct drm_i915_private *dev_priv)
{
	if (INTEL_INFO(dev_priv)->gen >= 9)
		return 256 * 1024;
	else if (IS_BROADWATER(dev_priv) || IS_CRESTLINE(dev_priv) ||
		 IS_VALLEYVIEW(dev_priv) || IS_CHERRYVIEW(dev_priv))
		return 128 * 1024;
	else if (INTEL_INFO(dev_priv)->gen >= 4)
		return 4 * 1024;
	else
		return 0;
}

int
intel_pin_and_fence_fb_obj(struct drm_plane *plane,
			   struct drm_framebuffer *fb,
			   const struct drm_plane_state *plane_state)
{
	struct drm_device *dev = fb->dev;
	struct drm_i915_private *dev_priv = dev->dev_private;
	struct drm_i915_gem_object *obj = intel_fb_obj(fb);
	struct i915_ggtt_view view;
	u32 alignment;
	int ret;

	WARN_ON(!mutex_is_locked(&dev->struct_mutex));

	switch (fb->modifier[0]) {
	case DRM_FORMAT_MOD_NONE:
		alignment = intel_linear_alignment(dev_priv);
		break;
	case I915_FORMAT_MOD_X_TILED:
		if (INTEL_INFO(dev)->gen >= 9)
			alignment = 256 * 1024;
		else {
			/* pin() will align the object as required by fence */
			alignment = 0;
		}
		break;
	case I915_FORMAT_MOD_Y_TILED:
	case I915_FORMAT_MOD_Yf_TILED:
		if (WARN_ONCE(INTEL_INFO(dev)->gen < 9,
			  "Y tiling bo slipped through, driver bug!\n"))
			return -EINVAL;
		alignment = 1 * 1024 * 1024;
		break;
	default:
		MISSING_CASE(fb->modifier[0]);
		return -EINVAL;
	}

	intel_fill_fb_ggtt_view(&view, fb, plane_state);

	/* Note that the w/a also requires 64 PTE of padding following the
	 * bo. We currently fill all unused PTE with the shadow page and so
	 * we should always have valid PTE following the scanout preventing
	 * the VT-d warning.
	 */
	if (need_vtd_wa(dev) && alignment < 256 * 1024)
		alignment = 256 * 1024;

	/*
	 * Global gtt pte registers are special registers which actually forward
	 * writes to a chunk of system memory. Which means that there is no risk
	 * that the register values disappear as soon as we call
	 * intel_runtime_pm_put(), so it is correct to wrap only the
	 * pin/unpin/fence and not more.
	 */
	intel_runtime_pm_get(dev_priv);

	ret = i915_gem_object_pin_to_display_plane(obj, alignment,
						   &view);
	if (ret)
		goto err_pm;

	/* Install a fence for tiled scan-out. Pre-i965 always needs a
	 * fence, whereas 965+ only requires a fence if using
	 * framebuffer compression.  For simplicity, we always install
	 * a fence as the cost is not that onerous.
	 */
	if (view.type == I915_GGTT_VIEW_NORMAL) {
		ret = i915_gem_object_get_fence(obj);
		if (ret == -EDEADLK) {
			/*
			 * -EDEADLK means there are no free fences
			 * no pending flips.
			 *
			 * This is propagated to atomic, but it uses
			 * -EDEADLK to force a locking recovery, so
			 * change the returned error to -EBUSY.
			 */
			ret = -EBUSY;
			goto err_unpin;
		} else if (ret)
			goto err_unpin;

		i915_gem_object_pin_fence(obj);
	}

	intel_runtime_pm_put(dev_priv);
	return 0;

err_unpin:
	i915_gem_object_unpin_from_display_plane(obj, &view);
err_pm:
	intel_runtime_pm_put(dev_priv);
	return ret;
}

static void intel_unpin_fb_obj(struct drm_framebuffer *fb,
			       const struct drm_plane_state *plane_state)
{
	struct drm_i915_gem_object *obj = intel_fb_obj(fb);
	struct i915_ggtt_view view;

	WARN_ON(!mutex_is_locked(&obj->base.dev->struct_mutex));

	intel_fill_fb_ggtt_view(&view, fb, plane_state);

	if (view.type == I915_GGTT_VIEW_NORMAL)
		i915_gem_object_unpin_fence(obj);

	i915_gem_object_unpin_from_display_plane(obj, &view);
}

/* Computes the linear offset to the base tile and adjusts x, y. bytes per pixel
 * is assumed to be a power-of-two. */
unsigned long intel_gen4_compute_page_offset(struct drm_i915_private *dev_priv,
					     int *x, int *y,
					     unsigned int tiling_mode,
					     unsigned int cpp,
					     unsigned int pitch)
{
	if (tiling_mode != I915_TILING_NONE) {
		unsigned int tile_rows, tiles;

		tile_rows = *y / 8;
		*y %= 8;

		tiles = *x / (512/cpp);
		*x %= 512/cpp;

		return tile_rows * pitch * 8 + tiles * 4096;
	} else {
		unsigned int alignment = intel_linear_alignment(dev_priv) - 1;
		unsigned int offset;

		offset = *y * pitch + *x * cpp;
		*y = (offset & alignment) / pitch;
		*x = ((offset & alignment) - *y * pitch) / cpp;
		return offset & ~alignment;
	}
}

static int i9xx_format_to_fourcc(int format)
{
	switch (format) {
	case DISPPLANE_8BPP:
		return DRM_FORMAT_C8;
	case DISPPLANE_BGRX555:
		return DRM_FORMAT_XRGB1555;
	case DISPPLANE_BGRX565:
		return DRM_FORMAT_RGB565;
	default:
	case DISPPLANE_BGRX888:
		return DRM_FORMAT_XRGB8888;
	case DISPPLANE_RGBX888:
		return DRM_FORMAT_XBGR8888;
	case DISPPLANE_BGRX101010:
		return DRM_FORMAT_XRGB2101010;
	case DISPPLANE_RGBX101010:
		return DRM_FORMAT_XBGR2101010;
	}
}

static int skl_format_to_fourcc(int format, bool rgb_order, bool alpha)
{
	switch (format) {
	case PLANE_CTL_FORMAT_RGB_565:
		return DRM_FORMAT_RGB565;
	default:
	case PLANE_CTL_FORMAT_XRGB_8888:
		if (rgb_order) {
			if (alpha)
				return DRM_FORMAT_ABGR8888;
			else
				return DRM_FORMAT_XBGR8888;
		} else {
			if (alpha)
				return DRM_FORMAT_ARGB8888;
			else
				return DRM_FORMAT_XRGB8888;
		}
	case PLANE_CTL_FORMAT_XRGB_2101010:
		if (rgb_order)
			return DRM_FORMAT_XBGR2101010;
		else
			return DRM_FORMAT_XRGB2101010;
	}
}

static bool
intel_alloc_initial_plane_obj(struct intel_crtc *crtc,
			      struct intel_initial_plane_config *plane_config)
{
	struct drm_device *dev = crtc->base.dev;
	struct drm_i915_private *dev_priv = to_i915(dev);
	struct drm_i915_gem_object *obj = NULL;
	struct drm_mode_fb_cmd2 mode_cmd = { 0 };
	struct drm_framebuffer *fb = &plane_config->fb->base;
	u32 base_aligned = round_down(plane_config->base, PAGE_SIZE);
	u32 size_aligned = round_up(plane_config->base + plane_config->size,
				    PAGE_SIZE);

	size_aligned -= base_aligned;

	if (plane_config->size == 0)
		return false;

	/* If the FB is too big, just don't use it since fbdev is not very
	 * important and we should probably use that space with FBC or other
	 * features. */
	if (size_aligned * 2 > dev_priv->gtt.stolen_usable_size)
		return false;

	obj = i915_gem_object_create_stolen_for_preallocated(dev,
							     base_aligned,
							     base_aligned,
							     size_aligned);
	if (!obj)
		return false;

	obj->tiling_mode = plane_config->tiling;
	if (obj->tiling_mode == I915_TILING_X)
		obj->stride = fb->pitches[0];

	mode_cmd.pixel_format = fb->pixel_format;
	mode_cmd.width = fb->width;
	mode_cmd.height = fb->height;
	mode_cmd.pitches[0] = fb->pitches[0];
	mode_cmd.modifier[0] = fb->modifier[0];
	mode_cmd.flags = DRM_MODE_FB_MODIFIERS;

	mutex_lock(&dev->struct_mutex);
	if (intel_framebuffer_init(dev, to_intel_framebuffer(fb),
				   &mode_cmd, obj)) {
		DRM_DEBUG_KMS("intel fb init failed\n");
		goto out_unref_obj;
	}
	mutex_unlock(&dev->struct_mutex);

	DRM_DEBUG_KMS("initial plane fb obj %p\n", obj);
	return true;

out_unref_obj:
	drm_gem_object_unreference(&obj->base);
	mutex_unlock(&dev->struct_mutex);
	return false;
}

/* Update plane->state->fb to match plane->fb after driver-internal updates */
static void
update_state_fb(struct drm_plane *plane)
{
	if (plane->fb == plane->state->fb)
		return;

	if (plane->state->fb)
		drm_framebuffer_unreference(plane->state->fb);
	plane->state->fb = plane->fb;
	if (plane->state->fb)
		drm_framebuffer_reference(plane->state->fb);
}

static void
intel_find_initial_plane_obj(struct intel_crtc *intel_crtc,
			     struct intel_initial_plane_config *plane_config)
{
	struct drm_device *dev = intel_crtc->base.dev;
	struct drm_i915_private *dev_priv = dev->dev_private;
	struct drm_crtc *c;
	struct intel_crtc *i;
	struct drm_i915_gem_object *obj;
	struct drm_plane *primary = intel_crtc->base.primary;
	struct drm_plane_state *plane_state = primary->state;
	struct drm_crtc_state *crtc_state = intel_crtc->base.state;
	struct intel_plane *intel_plane = to_intel_plane(primary);
	struct intel_plane_state *intel_state =
		to_intel_plane_state(plane_state);
	struct drm_framebuffer *fb;

	if (!plane_config->fb)
		return;

	if (intel_alloc_initial_plane_obj(intel_crtc, plane_config)) {
		fb = &plane_config->fb->base;
		goto valid_fb;
	}

	kfree(plane_config->fb);

	/*
	 * Failed to alloc the obj, check to see if we should share
	 * an fb with another CRTC instead
	 */
	for_each_crtc(dev, c) {
		i = to_intel_crtc(c);

		if (c == &intel_crtc->base)
			continue;

		if (!i->active)
			continue;

		fb = c->primary->fb;
		if (!fb)
			continue;

		obj = intel_fb_obj(fb);
		if (i915_gem_obj_ggtt_offset(obj) == plane_config->base) {
			drm_framebuffer_reference(fb);
			goto valid_fb;
		}
	}

	/*
	 * We've failed to reconstruct the BIOS FB.  Current display state
	 * indicates that the primary plane is visible, but has a NULL FB,
	 * which will lead to problems later if we don't fix it up.  The
	 * simplest solution is to just disable the primary plane now and
	 * pretend the BIOS never had it enabled.
	 */
	to_intel_plane_state(plane_state)->visible = false;
	crtc_state->plane_mask &= ~(1 << drm_plane_index(primary));
	intel_pre_disable_primary(&intel_crtc->base);
	intel_plane->disable_plane(primary, &intel_crtc->base);

	return;

valid_fb:
	plane_state->src_x = 0;
	plane_state->src_y = 0;
	plane_state->src_w = fb->width << 16;
	plane_state->src_h = fb->height << 16;

	plane_state->crtc_x = 0;
	plane_state->crtc_y = 0;
	plane_state->crtc_w = fb->width;
	plane_state->crtc_h = fb->height;

	intel_state->src.x1 = plane_state->src_x;
	intel_state->src.y1 = plane_state->src_y;
	intel_state->src.x2 = plane_state->src_x + plane_state->src_w;
	intel_state->src.y2 = plane_state->src_y + plane_state->src_h;
	intel_state->dst.x1 = plane_state->crtc_x;
	intel_state->dst.y1 = plane_state->crtc_y;
	intel_state->dst.x2 = plane_state->crtc_x + plane_state->crtc_w;
	intel_state->dst.y2 = plane_state->crtc_y + plane_state->crtc_h;

	obj = intel_fb_obj(fb);
	if (obj->tiling_mode != I915_TILING_NONE)
		dev_priv->preserve_bios_swizzle = true;

	drm_framebuffer_reference(fb);
	primary->fb = primary->state->fb = fb;
	primary->crtc = primary->state->crtc = &intel_crtc->base;
	intel_crtc->base.state->plane_mask |= (1 << drm_plane_index(primary));
	obj->frontbuffer_bits |= to_intel_plane(primary)->frontbuffer_bit;
}

static void i9xx_update_primary_plane(struct drm_crtc *crtc,
				      struct drm_framebuffer *fb,
				      int x, int y)
{
	struct drm_device *dev = crtc->dev;
	struct drm_i915_private *dev_priv = dev->dev_private;
	struct intel_crtc *intel_crtc = to_intel_crtc(crtc);
	struct drm_plane *primary = crtc->primary;
	bool visible = to_intel_plane_state(primary->state)->visible;
	struct drm_i915_gem_object *obj;
	int plane = intel_crtc->plane;
	unsigned long linear_offset;
	u32 dspcntr;
	i915_reg_t reg = DSPCNTR(plane);
	int pixel_size;

	if (!visible || !fb) {
		I915_WRITE(reg, 0);
		if (INTEL_INFO(dev)->gen >= 4)
			I915_WRITE(DSPSURF(plane), 0);
		else
			I915_WRITE(DSPADDR(plane), 0);
		POSTING_READ(reg);
		return;
	}

	obj = intel_fb_obj(fb);
	if (WARN_ON(obj == NULL))
		return;

	pixel_size = drm_format_plane_cpp(fb->pixel_format, 0);

	dspcntr = DISPPLANE_GAMMA_ENABLE;

	dspcntr |= DISPLAY_PLANE_ENABLE;

	if (INTEL_INFO(dev)->gen < 4) {
		if (intel_crtc->pipe == PIPE_B)
			dspcntr |= DISPPLANE_SEL_PIPE_B;

		/* pipesrc and dspsize control the size that is scaled from,
		 * which should always be the user's requested size.
		 */
		I915_WRITE(DSPSIZE(plane),
			   ((intel_crtc->config->pipe_src_h - 1) << 16) |
			   (intel_crtc->config->pipe_src_w - 1));
		I915_WRITE(DSPPOS(plane), 0);
	} else if (IS_CHERRYVIEW(dev) && plane == PLANE_B) {
		I915_WRITE(PRIMSIZE(plane),
			   ((intel_crtc->config->pipe_src_h - 1) << 16) |
			   (intel_crtc->config->pipe_src_w - 1));
		I915_WRITE(PRIMPOS(plane), 0);
		I915_WRITE(PRIMCNSTALPHA(plane), 0);
	}

	switch (fb->pixel_format) {
	case DRM_FORMAT_C8:
		dspcntr |= DISPPLANE_8BPP;
		break;
	case DRM_FORMAT_XRGB1555:
		dspcntr |= DISPPLANE_BGRX555;
		break;
	case DRM_FORMAT_RGB565:
		dspcntr |= DISPPLANE_BGRX565;
		break;
	case DRM_FORMAT_XRGB8888:
		dspcntr |= DISPPLANE_BGRX888;
		break;
	case DRM_FORMAT_XBGR8888:
		dspcntr |= DISPPLANE_RGBX888;
		break;
	case DRM_FORMAT_XRGB2101010:
		dspcntr |= DISPPLANE_BGRX101010;
		break;
	case DRM_FORMAT_XBGR2101010:
		dspcntr |= DISPPLANE_RGBX101010;
		break;
	default:
		BUG();
	}

	if (INTEL_INFO(dev)->gen >= 4 &&
	    obj->tiling_mode != I915_TILING_NONE)
		dspcntr |= DISPPLANE_TILED;

	if (IS_G4X(dev))
		dspcntr |= DISPPLANE_TRICKLE_FEED_DISABLE;

	linear_offset = y * fb->pitches[0] + x * pixel_size;

	if (INTEL_INFO(dev)->gen >= 4) {
		intel_crtc->dspaddr_offset =
			intel_gen4_compute_page_offset(dev_priv,
						       &x, &y, obj->tiling_mode,
						       pixel_size,
						       fb->pitches[0]);
		linear_offset -= intel_crtc->dspaddr_offset;
	} else {
		intel_crtc->dspaddr_offset = linear_offset;
	}

	if (crtc->primary->state->rotation == BIT(DRM_ROTATE_180)) {
		dspcntr |= DISPPLANE_ROTATE_180;

		x += (intel_crtc->config->pipe_src_w - 1);
		y += (intel_crtc->config->pipe_src_h - 1);

		/* Finding the last pixel of the last line of the display
		data and adding to linear_offset*/
		linear_offset +=
			(intel_crtc->config->pipe_src_h - 1) * fb->pitches[0] +
			(intel_crtc->config->pipe_src_w - 1) * pixel_size;
	}

	intel_crtc->adjusted_x = x;
	intel_crtc->adjusted_y = y;

	I915_WRITE(reg, dspcntr);

	I915_WRITE(DSPSTRIDE(plane), fb->pitches[0]);
	if (INTEL_INFO(dev)->gen >= 4) {
		I915_WRITE(DSPSURF(plane),
			   i915_gem_obj_ggtt_offset(obj) + intel_crtc->dspaddr_offset);
		I915_WRITE(DSPTILEOFF(plane), (y << 16) | x);
		I915_WRITE(DSPLINOFF(plane), linear_offset);
	} else
		I915_WRITE(DSPADDR(plane), i915_gem_obj_ggtt_offset(obj) + linear_offset);
	POSTING_READ(reg);
}

static void ironlake_update_primary_plane(struct drm_crtc *crtc,
					  struct drm_framebuffer *fb,
					  int x, int y)
{
	struct drm_device *dev = crtc->dev;
	struct drm_i915_private *dev_priv = dev->dev_private;
	struct intel_crtc *intel_crtc = to_intel_crtc(crtc);
	struct drm_plane *primary = crtc->primary;
	bool visible = to_intel_plane_state(primary->state)->visible;
	struct drm_i915_gem_object *obj;
	int plane = intel_crtc->plane;
	unsigned long linear_offset;
	u32 dspcntr;
	i915_reg_t reg = DSPCNTR(plane);
	int pixel_size;

	if (!visible || !fb) {
		I915_WRITE(reg, 0);
		I915_WRITE(DSPSURF(plane), 0);
		POSTING_READ(reg);
		return;
	}

	obj = intel_fb_obj(fb);
	if (WARN_ON(obj == NULL))
		return;

	pixel_size = drm_format_plane_cpp(fb->pixel_format, 0);

	dspcntr = DISPPLANE_GAMMA_ENABLE;

	dspcntr |= DISPLAY_PLANE_ENABLE;

	if (IS_HASWELL(dev) || IS_BROADWELL(dev))
		dspcntr |= DISPPLANE_PIPE_CSC_ENABLE;

	switch (fb->pixel_format) {
	case DRM_FORMAT_C8:
		dspcntr |= DISPPLANE_8BPP;
		break;
	case DRM_FORMAT_RGB565:
		dspcntr |= DISPPLANE_BGRX565;
		break;
	case DRM_FORMAT_XRGB8888:
		dspcntr |= DISPPLANE_BGRX888;
		break;
	case DRM_FORMAT_XBGR8888:
		dspcntr |= DISPPLANE_RGBX888;
		break;
	case DRM_FORMAT_XRGB2101010:
		dspcntr |= DISPPLANE_BGRX101010;
		break;
	case DRM_FORMAT_XBGR2101010:
		dspcntr |= DISPPLANE_RGBX101010;
		break;
	default:
		BUG();
	}

	if (obj->tiling_mode != I915_TILING_NONE)
		dspcntr |= DISPPLANE_TILED;

	if (!IS_HASWELL(dev) && !IS_BROADWELL(dev))
		dspcntr |= DISPPLANE_TRICKLE_FEED_DISABLE;

	linear_offset = y * fb->pitches[0] + x * pixel_size;
	intel_crtc->dspaddr_offset =
		intel_gen4_compute_page_offset(dev_priv,
					       &x, &y, obj->tiling_mode,
					       pixel_size,
					       fb->pitches[0]);
	linear_offset -= intel_crtc->dspaddr_offset;
	if (crtc->primary->state->rotation == BIT(DRM_ROTATE_180)) {
		dspcntr |= DISPPLANE_ROTATE_180;

		if (!IS_HASWELL(dev) && !IS_BROADWELL(dev)) {
			x += (intel_crtc->config->pipe_src_w - 1);
			y += (intel_crtc->config->pipe_src_h - 1);

			/* Finding the last pixel of the last line of the display
			data and adding to linear_offset*/
			linear_offset +=
				(intel_crtc->config->pipe_src_h - 1) * fb->pitches[0] +
				(intel_crtc->config->pipe_src_w - 1) * pixel_size;
		}
	}

	intel_crtc->adjusted_x = x;
	intel_crtc->adjusted_y = y;

	I915_WRITE(reg, dspcntr);

	I915_WRITE(DSPSTRIDE(plane), fb->pitches[0]);
	I915_WRITE(DSPSURF(plane),
		   i915_gem_obj_ggtt_offset(obj) + intel_crtc->dspaddr_offset);
	if (IS_HASWELL(dev) || IS_BROADWELL(dev)) {
		I915_WRITE(DSPOFFSET(plane), (y << 16) | x);
	} else {
		I915_WRITE(DSPTILEOFF(plane), (y << 16) | x);
		I915_WRITE(DSPLINOFF(plane), linear_offset);
	}
	POSTING_READ(reg);
}

u32 intel_fb_stride_alignment(struct drm_device *dev, uint64_t fb_modifier,
			      uint32_t pixel_format)
{
	u32 bits_per_pixel = drm_format_plane_cpp(pixel_format, 0) * 8;

	/*
	 * The stride is either expressed as a multiple of 64 bytes
	 * chunks for linear buffers or in number of tiles for tiled
	 * buffers.
	 */
	switch (fb_modifier) {
	case DRM_FORMAT_MOD_NONE:
		return 64;
	case I915_FORMAT_MOD_X_TILED:
		if (INTEL_INFO(dev)->gen == 2)
			return 128;
		return 512;
	case I915_FORMAT_MOD_Y_TILED:
		/* No need to check for old gens and Y tiling since this is
		 * about the display engine and those will be blocked before
		 * we get here.
		 */
		return 128;
	case I915_FORMAT_MOD_Yf_TILED:
		if (bits_per_pixel == 8)
			return 64;
		else
			return 128;
	default:
		MISSING_CASE(fb_modifier);
		return 64;
	}
}

u32 intel_plane_obj_offset(struct intel_plane *intel_plane,
			   struct drm_i915_gem_object *obj,
			   unsigned int plane)
{
	struct i915_ggtt_view view;
	struct i915_vma *vma;
	u64 offset;

	intel_fill_fb_ggtt_view(&view, intel_plane->base.fb,
				intel_plane->base.state);

	vma = i915_gem_obj_to_ggtt_view(obj, &view);
	if (WARN(!vma, "ggtt vma for display object not found! (view=%u)\n",
		view.type))
		return -1;

	offset = vma->node.start;

	if (plane == 1) {
		offset += vma->ggtt_view.params.rotation_info.uv_start_page *
			  PAGE_SIZE;
	}

	WARN_ON(upper_32_bits(offset));

	return lower_32_bits(offset);
}

static void skl_detach_scaler(struct intel_crtc *intel_crtc, int id)
{
	struct drm_device *dev = intel_crtc->base.dev;
	struct drm_i915_private *dev_priv = dev->dev_private;

	I915_WRITE(SKL_PS_CTRL(intel_crtc->pipe, id), 0);
	I915_WRITE(SKL_PS_WIN_POS(intel_crtc->pipe, id), 0);
	I915_WRITE(SKL_PS_WIN_SZ(intel_crtc->pipe, id), 0);
}

/*
 * This function detaches (aka. unbinds) unused scalers in hardware
 */
static void skl_detach_scalers(struct intel_crtc *intel_crtc)
{
	struct intel_crtc_scaler_state *scaler_state;
	int i;

	scaler_state = &intel_crtc->config->scaler_state;

	/* loop through and disable scalers that aren't in use */
	for (i = 0; i < intel_crtc->num_scalers; i++) {
		if (!scaler_state->scalers[i].in_use)
			skl_detach_scaler(intel_crtc, i);
	}
}

u32 skl_plane_ctl_format(uint32_t pixel_format)
{
	switch (pixel_format) {
	case DRM_FORMAT_C8:
		return PLANE_CTL_FORMAT_INDEXED;
	case DRM_FORMAT_RGB565:
		return PLANE_CTL_FORMAT_RGB_565;
	case DRM_FORMAT_XBGR8888:
		return PLANE_CTL_FORMAT_XRGB_8888 | PLANE_CTL_ORDER_RGBX;
	case DRM_FORMAT_XRGB8888:
		return PLANE_CTL_FORMAT_XRGB_8888;
	/*
	 * XXX: For ARBG/ABGR formats we default to expecting scanout buffers
	 * to be already pre-multiplied. We need to add a knob (or a different
	 * DRM_FORMAT) for user-space to configure that.
	 */
	case DRM_FORMAT_ABGR8888:
		return PLANE_CTL_FORMAT_XRGB_8888 | PLANE_CTL_ORDER_RGBX |
			PLANE_CTL_ALPHA_SW_PREMULTIPLY;
	case DRM_FORMAT_ARGB8888:
		return PLANE_CTL_FORMAT_XRGB_8888 |
			PLANE_CTL_ALPHA_SW_PREMULTIPLY;
	case DRM_FORMAT_XRGB2101010:
		return PLANE_CTL_FORMAT_XRGB_2101010;
	case DRM_FORMAT_XBGR2101010:
		return PLANE_CTL_ORDER_RGBX | PLANE_CTL_FORMAT_XRGB_2101010;
	case DRM_FORMAT_YUYV:
		return PLANE_CTL_FORMAT_YUV422 | PLANE_CTL_YUV422_YUYV;
	case DRM_FORMAT_YVYU:
		return PLANE_CTL_FORMAT_YUV422 | PLANE_CTL_YUV422_YVYU;
	case DRM_FORMAT_UYVY:
		return PLANE_CTL_FORMAT_YUV422 | PLANE_CTL_YUV422_UYVY;
	case DRM_FORMAT_VYUY:
		return PLANE_CTL_FORMAT_YUV422 | PLANE_CTL_YUV422_VYUY;
	default:
		MISSING_CASE(pixel_format);
	}

	return 0;
}

u32 skl_plane_ctl_tiling(uint64_t fb_modifier)
{
	switch (fb_modifier) {
	case DRM_FORMAT_MOD_NONE:
		break;
	case I915_FORMAT_MOD_X_TILED:
		return PLANE_CTL_TILED_X;
	case I915_FORMAT_MOD_Y_TILED:
		return PLANE_CTL_TILED_Y;
	case I915_FORMAT_MOD_Yf_TILED:
		return PLANE_CTL_TILED_YF;
	default:
		MISSING_CASE(fb_modifier);
	}

	return 0;
}

u32 skl_plane_ctl_rotation(unsigned int rotation)
{
	switch (rotation) {
	case BIT(DRM_ROTATE_0):
		break;
	/*
	 * DRM_ROTATE_ is counter clockwise to stay compatible with Xrandr
	 * while i915 HW rotation is clockwise, thats why this swapping.
	 */
	case BIT(DRM_ROTATE_90):
		return PLANE_CTL_ROTATE_270;
	case BIT(DRM_ROTATE_180):
		return PLANE_CTL_ROTATE_180;
	case BIT(DRM_ROTATE_270):
		return PLANE_CTL_ROTATE_90;
	default:
		MISSING_CASE(rotation);
	}

	return 0;
}

static void skylake_update_primary_plane(struct drm_crtc *crtc,
					 struct drm_framebuffer *fb,
					 int x, int y)
{
	struct drm_device *dev = crtc->dev;
	struct drm_i915_private *dev_priv = dev->dev_private;
	struct intel_crtc *intel_crtc = to_intel_crtc(crtc);
	struct drm_plane *plane = crtc->primary;
	bool visible = to_intel_plane_state(plane->state)->visible;
	struct drm_i915_gem_object *obj;
	int pipe = intel_crtc->pipe;
	u32 plane_ctl, stride_div, stride;
	u32 tile_height, plane_offset, plane_size;
	unsigned int rotation;
	int x_offset, y_offset;
	u32 surf_addr;
	struct intel_crtc_state *crtc_state = intel_crtc->config;
	struct intel_plane_state *plane_state;
	int src_x = 0, src_y = 0, src_w = 0, src_h = 0;
	int dst_x = 0, dst_y = 0, dst_w = 0, dst_h = 0;
	int scaler_id = -1;

	plane_state = to_intel_plane_state(plane->state);

	if (!visible || !fb) {
		I915_WRITE(PLANE_CTL(pipe, 0), 0);
		I915_WRITE(PLANE_SURF(pipe, 0), 0);
		POSTING_READ(PLANE_CTL(pipe, 0));
		return;
	}

	plane_ctl = PLANE_CTL_ENABLE |
		    PLANE_CTL_PIPE_GAMMA_ENABLE |
		    PLANE_CTL_PIPE_CSC_ENABLE;

	plane_ctl |= skl_plane_ctl_format(fb->pixel_format);
	plane_ctl |= skl_plane_ctl_tiling(fb->modifier[0]);
	plane_ctl |= PLANE_CTL_PLANE_GAMMA_DISABLE;

	rotation = plane->state->rotation;
	plane_ctl |= skl_plane_ctl_rotation(rotation);

	obj = intel_fb_obj(fb);
	stride_div = intel_fb_stride_alignment(dev, fb->modifier[0],
					       fb->pixel_format);
	surf_addr = intel_plane_obj_offset(to_intel_plane(plane), obj, 0);

	WARN_ON(drm_rect_width(&plane_state->src) == 0);

	scaler_id = plane_state->scaler_id;
	src_x = plane_state->src.x1 >> 16;
	src_y = plane_state->src.y1 >> 16;
	src_w = drm_rect_width(&plane_state->src) >> 16;
	src_h = drm_rect_height(&plane_state->src) >> 16;
	dst_x = plane_state->dst.x1;
	dst_y = plane_state->dst.y1;
	dst_w = drm_rect_width(&plane_state->dst);
	dst_h = drm_rect_height(&plane_state->dst);

	WARN_ON(x != src_x || y != src_y);

	if (intel_rotation_90_or_270(rotation)) {
		/* stride = Surface height in tiles */
		tile_height = intel_tile_height(dev, fb->pixel_format,
						fb->modifier[0], 0);
		stride = DIV_ROUND_UP(fb->height, tile_height);
		x_offset = stride * tile_height - y - src_h;
		y_offset = x;
		plane_size = (src_w - 1) << 16 | (src_h - 1);
	} else {
		stride = fb->pitches[0] / stride_div;
		x_offset = x;
		y_offset = y;
		plane_size = (src_h - 1) << 16 | (src_w - 1);
	}
	plane_offset = y_offset << 16 | x_offset;

	intel_crtc->adjusted_x = x_offset;
	intel_crtc->adjusted_y = y_offset;

	I915_WRITE(PLANE_CTL(pipe, 0), plane_ctl);
	I915_WRITE(PLANE_OFFSET(pipe, 0), plane_offset);
	I915_WRITE(PLANE_SIZE(pipe, 0), plane_size);
	I915_WRITE(PLANE_STRIDE(pipe, 0), stride);

	if (scaler_id >= 0) {
		uint32_t ps_ctrl = 0;

		WARN_ON(!dst_w || !dst_h);
		ps_ctrl = PS_SCALER_EN | PS_PLANE_SEL(0) |
			crtc_state->scaler_state.scalers[scaler_id].mode;
		I915_WRITE(SKL_PS_CTRL(pipe, scaler_id), ps_ctrl);
		I915_WRITE(SKL_PS_PWR_GATE(pipe, scaler_id), 0);
		I915_WRITE(SKL_PS_WIN_POS(pipe, scaler_id), (dst_x << 16) | dst_y);
		I915_WRITE(SKL_PS_WIN_SZ(pipe, scaler_id), (dst_w << 16) | dst_h);
		I915_WRITE(PLANE_POS(pipe, 0), 0);
	} else {
		I915_WRITE(PLANE_POS(pipe, 0), (dst_y << 16) | dst_x);
	}

	I915_WRITE(PLANE_SURF(pipe, 0), surf_addr);

	POSTING_READ(PLANE_SURF(pipe, 0));
}

/* Assume fb object is pinned & idle & fenced and just update base pointers */
static int
intel_pipe_set_base_atomic(struct drm_crtc *crtc, struct drm_framebuffer *fb,
			   int x, int y, enum mode_set_atomic state)
{
	struct drm_device *dev = crtc->dev;
	struct drm_i915_private *dev_priv = dev->dev_private;

	if (dev_priv->fbc.deactivate)
		dev_priv->fbc.deactivate(dev_priv);

	dev_priv->display.update_primary_plane(crtc, fb, x, y);

	return 0;
}

static void intel_complete_page_flips(struct drm_device *dev)
{
	struct drm_crtc *crtc;

	for_each_crtc(dev, crtc) {
		struct intel_crtc *intel_crtc = to_intel_crtc(crtc);
		enum plane plane = intel_crtc->plane;

		intel_prepare_page_flip(dev, plane);
		intel_finish_page_flip_plane(dev, plane);
	}
}

static void intel_update_primary_planes(struct drm_device *dev)
{
	struct drm_crtc *crtc;

	for_each_crtc(dev, crtc) {
		struct intel_plane *plane = to_intel_plane(crtc->primary);
		struct intel_plane_state *plane_state;

		drm_modeset_lock_crtc(crtc, &plane->base);
		plane_state = to_intel_plane_state(plane->base.state);

		if (crtc->state->active && plane_state->base.fb)
			plane->commit_plane(&plane->base, plane_state);

		drm_modeset_unlock_crtc(crtc);
	}
}

void intel_prepare_reset(struct drm_device *dev)
{
	/* no reset support for gen2 */
	if (IS_GEN2(dev))
		return;

	/* reset doesn't touch the display */
	if (INTEL_INFO(dev)->gen >= 5 || IS_G4X(dev))
		return;

	drm_modeset_lock_all(dev);
	/*
	 * Disabling the crtcs gracefully seems nicer. Also the
	 * g33 docs say we should at least disable all the planes.
	 */
	intel_display_suspend(dev);
}

void intel_finish_reset(struct drm_device *dev)
{
	struct drm_i915_private *dev_priv = to_i915(dev);

	/*
	 * Flips in the rings will be nuked by the reset,
	 * so complete all pending flips so that user space
	 * will get its events and not get stuck.
	 */
	intel_complete_page_flips(dev);

	/* no reset support for gen2 */
	if (IS_GEN2(dev))
		return;

	/* reset doesn't touch the display */
	if (INTEL_INFO(dev)->gen >= 5 || IS_G4X(dev)) {
		/*
		 * Flips in the rings have been nuked by the reset,
		 * so update the base address of all primary
		 * planes to the the last fb to make sure we're
		 * showing the correct fb after a reset.
		 *
		 * FIXME: Atomic will make this obsolete since we won't schedule
		 * CS-based flips (which might get lost in gpu resets) any more.
		 */
		intel_update_primary_planes(dev);
		return;
	}

	/*
	 * The display has been reset as well,
	 * so need a full re-initialization.
	 */
	intel_runtime_pm_disable_interrupts(dev_priv);
	intel_runtime_pm_enable_interrupts(dev_priv);

	intel_modeset_init_hw(dev);

	spin_lock_irq(&dev_priv->irq_lock);
	if (dev_priv->display.hpd_irq_setup)
		dev_priv->display.hpd_irq_setup(dev);
	spin_unlock_irq(&dev_priv->irq_lock);

	intel_display_resume(dev);

	intel_hpd_init(dev_priv);

	drm_modeset_unlock_all(dev);
}

static bool intel_crtc_has_pending_flip(struct drm_crtc *crtc)
{
	struct drm_device *dev = crtc->dev;
	struct drm_i915_private *dev_priv = dev->dev_private;
	struct intel_crtc *intel_crtc = to_intel_crtc(crtc);
	bool pending;

	if (i915_reset_in_progress(&dev_priv->gpu_error) ||
	    intel_crtc->reset_counter != atomic_read(&dev_priv->gpu_error.reset_counter))
		return false;

	spin_lock_irq(&dev->event_lock);
	pending = to_intel_crtc(crtc)->unpin_work != NULL;
	spin_unlock_irq(&dev->event_lock);

	return pending;
}

static void intel_update_pipe_config(struct intel_crtc *crtc,
				     struct intel_crtc_state *old_crtc_state)
{
	struct drm_device *dev = crtc->base.dev;
	struct drm_i915_private *dev_priv = dev->dev_private;
	struct intel_crtc_state *pipe_config =
		to_intel_crtc_state(crtc->base.state);

	/* drm_atomic_helper_update_legacy_modeset_state might not be called. */
	crtc->base.mode = crtc->base.state->mode;

	DRM_DEBUG_KMS("Updating pipe size %ix%i -> %ix%i\n",
		      old_crtc_state->pipe_src_w, old_crtc_state->pipe_src_h,
		      pipe_config->pipe_src_w, pipe_config->pipe_src_h);

	if (HAS_DDI(dev))
		intel_set_pipe_csc(&crtc->base);

	/*
	 * Update pipe size and adjust fitter if needed: the reason for this is
	 * that in compute_mode_changes we check the native mode (not the pfit
	 * mode) to see if we can flip rather than do a full mode set. In the
	 * fastboot case, we'll flip, but if we don't update the pipesrc and
	 * pfit state, we'll end up with a big fb scanned out into the wrong
	 * sized surface.
	 */

	I915_WRITE(PIPESRC(crtc->pipe),
		   ((pipe_config->pipe_src_w - 1) << 16) |
		   (pipe_config->pipe_src_h - 1));

	/* on skylake this is done by detaching scalers */
	if (INTEL_INFO(dev)->gen >= 9) {
		skl_detach_scalers(crtc);

		if (pipe_config->pch_pfit.enabled)
			skylake_pfit_enable(crtc);
	} else if (HAS_PCH_SPLIT(dev)) {
		if (pipe_config->pch_pfit.enabled)
			ironlake_pfit_enable(crtc);
		else if (old_crtc_state->pch_pfit.enabled)
			ironlake_pfit_disable(crtc, true);
	}
}

static void intel_fdi_normal_train(struct drm_crtc *crtc)
{
	struct drm_device *dev = crtc->dev;
	struct drm_i915_private *dev_priv = dev->dev_private;
	struct intel_crtc *intel_crtc = to_intel_crtc(crtc);
	int pipe = intel_crtc->pipe;
	i915_reg_t reg;
	u32 temp;

	/* enable normal train */
	reg = FDI_TX_CTL(pipe);
	temp = I915_READ(reg);
	if (IS_IVYBRIDGE(dev)) {
		temp &= ~FDI_LINK_TRAIN_NONE_IVB;
		temp |= FDI_LINK_TRAIN_NONE_IVB | FDI_TX_ENHANCE_FRAME_ENABLE;
	} else {
		temp &= ~FDI_LINK_TRAIN_NONE;
		temp |= FDI_LINK_TRAIN_NONE | FDI_TX_ENHANCE_FRAME_ENABLE;
	}
	I915_WRITE(reg, temp);

	reg = FDI_RX_CTL(pipe);
	temp = I915_READ(reg);
	if (HAS_PCH_CPT(dev)) {
		temp &= ~FDI_LINK_TRAIN_PATTERN_MASK_CPT;
		temp |= FDI_LINK_TRAIN_NORMAL_CPT;
	} else {
		temp &= ~FDI_LINK_TRAIN_NONE;
		temp |= FDI_LINK_TRAIN_NONE;
	}
	I915_WRITE(reg, temp | FDI_RX_ENHANCE_FRAME_ENABLE);

	/* wait one idle pattern time */
	POSTING_READ(reg);
	udelay(1000);

	/* IVB wants error correction enabled */
	if (IS_IVYBRIDGE(dev))
		I915_WRITE(reg, I915_READ(reg) | FDI_FS_ERRC_ENABLE |
			   FDI_FE_ERRC_ENABLE);
}

/* The FDI link training functions for ILK/Ibexpeak. */
static void ironlake_fdi_link_train(struct drm_crtc *crtc)
{
	struct drm_device *dev = crtc->dev;
	struct drm_i915_private *dev_priv = dev->dev_private;
	struct intel_crtc *intel_crtc = to_intel_crtc(crtc);
	int pipe = intel_crtc->pipe;
	i915_reg_t reg;
	u32 temp, tries;

	/* FDI needs bits from pipe first */
	assert_pipe_enabled(dev_priv, pipe);

	/* Train 1: umask FDI RX Interrupt symbol_lock and bit_lock bit
	   for train result */
	reg = FDI_RX_IMR(pipe);
	temp = I915_READ(reg);
	temp &= ~FDI_RX_SYMBOL_LOCK;
	temp &= ~FDI_RX_BIT_LOCK;
	I915_WRITE(reg, temp);
	I915_READ(reg);
	udelay(150);

	/* enable CPU FDI TX and PCH FDI RX */
	reg = FDI_TX_CTL(pipe);
	temp = I915_READ(reg);
	temp &= ~FDI_DP_PORT_WIDTH_MASK;
	temp |= FDI_DP_PORT_WIDTH(intel_crtc->config->fdi_lanes);
	temp &= ~FDI_LINK_TRAIN_NONE;
	temp |= FDI_LINK_TRAIN_PATTERN_1;
	I915_WRITE(reg, temp | FDI_TX_ENABLE);

	reg = FDI_RX_CTL(pipe);
	temp = I915_READ(reg);
	temp &= ~FDI_LINK_TRAIN_NONE;
	temp |= FDI_LINK_TRAIN_PATTERN_1;
	I915_WRITE(reg, temp | FDI_RX_ENABLE);

	POSTING_READ(reg);
	udelay(150);

	/* Ironlake workaround, enable clock pointer after FDI enable*/
	I915_WRITE(FDI_RX_CHICKEN(pipe), FDI_RX_PHASE_SYNC_POINTER_OVR);
	I915_WRITE(FDI_RX_CHICKEN(pipe), FDI_RX_PHASE_SYNC_POINTER_OVR |
		   FDI_RX_PHASE_SYNC_POINTER_EN);

	reg = FDI_RX_IIR(pipe);
	for (tries = 0; tries < 5; tries++) {
		temp = I915_READ(reg);
		DRM_DEBUG_KMS("FDI_RX_IIR 0x%x\n", temp);

		if ((temp & FDI_RX_BIT_LOCK)) {
			DRM_DEBUG_KMS("FDI train 1 done.\n");
			I915_WRITE(reg, temp | FDI_RX_BIT_LOCK);
			break;
		}
	}
	if (tries == 5)
		DRM_ERROR("FDI train 1 fail!\n");

	/* Train 2 */
	reg = FDI_TX_CTL(pipe);
	temp = I915_READ(reg);
	temp &= ~FDI_LINK_TRAIN_NONE;
	temp |= FDI_LINK_TRAIN_PATTERN_2;
	I915_WRITE(reg, temp);

	reg = FDI_RX_CTL(pipe);
	temp = I915_READ(reg);
	temp &= ~FDI_LINK_TRAIN_NONE;
	temp |= FDI_LINK_TRAIN_PATTERN_2;
	I915_WRITE(reg, temp);

	POSTING_READ(reg);
	udelay(150);

	reg = FDI_RX_IIR(pipe);
	for (tries = 0; tries < 5; tries++) {
		temp = I915_READ(reg);
		DRM_DEBUG_KMS("FDI_RX_IIR 0x%x\n", temp);

		if (temp & FDI_RX_SYMBOL_LOCK) {
			I915_WRITE(reg, temp | FDI_RX_SYMBOL_LOCK);
			DRM_DEBUG_KMS("FDI train 2 done.\n");
			break;
		}
	}
	if (tries == 5)
		DRM_ERROR("FDI train 2 fail!\n");

	DRM_DEBUG_KMS("FDI train done\n");

}

static const int snb_b_fdi_train_param[] = {
	FDI_LINK_TRAIN_400MV_0DB_SNB_B,
	FDI_LINK_TRAIN_400MV_6DB_SNB_B,
	FDI_LINK_TRAIN_600MV_3_5DB_SNB_B,
	FDI_LINK_TRAIN_800MV_0DB_SNB_B,
};

/* The FDI link training functions for SNB/Cougarpoint. */
static void gen6_fdi_link_train(struct drm_crtc *crtc)
{
	struct drm_device *dev = crtc->dev;
	struct drm_i915_private *dev_priv = dev->dev_private;
	struct intel_crtc *intel_crtc = to_intel_crtc(crtc);
	int pipe = intel_crtc->pipe;
	i915_reg_t reg;
	u32 temp, i, retry;

	/* Train 1: umask FDI RX Interrupt symbol_lock and bit_lock bit
	   for train result */
	reg = FDI_RX_IMR(pipe);
	temp = I915_READ(reg);
	temp &= ~FDI_RX_SYMBOL_LOCK;
	temp &= ~FDI_RX_BIT_LOCK;
	I915_WRITE(reg, temp);

	POSTING_READ(reg);
	udelay(150);

	/* enable CPU FDI TX and PCH FDI RX */
	reg = FDI_TX_CTL(pipe);
	temp = I915_READ(reg);
	temp &= ~FDI_DP_PORT_WIDTH_MASK;
	temp |= FDI_DP_PORT_WIDTH(intel_crtc->config->fdi_lanes);
	temp &= ~FDI_LINK_TRAIN_NONE;
	temp |= FDI_LINK_TRAIN_PATTERN_1;
	temp &= ~FDI_LINK_TRAIN_VOL_EMP_MASK;
	/* SNB-B */
	temp |= FDI_LINK_TRAIN_400MV_0DB_SNB_B;
	I915_WRITE(reg, temp | FDI_TX_ENABLE);

	I915_WRITE(FDI_RX_MISC(pipe),
		   FDI_RX_TP1_TO_TP2_48 | FDI_RX_FDI_DELAY_90);

	reg = FDI_RX_CTL(pipe);
	temp = I915_READ(reg);
	if (HAS_PCH_CPT(dev)) {
		temp &= ~FDI_LINK_TRAIN_PATTERN_MASK_CPT;
		temp |= FDI_LINK_TRAIN_PATTERN_1_CPT;
	} else {
		temp &= ~FDI_LINK_TRAIN_NONE;
		temp |= FDI_LINK_TRAIN_PATTERN_1;
	}
	I915_WRITE(reg, temp | FDI_RX_ENABLE);

	POSTING_READ(reg);
	udelay(150);

	for (i = 0; i < 4; i++) {
		reg = FDI_TX_CTL(pipe);
		temp = I915_READ(reg);
		temp &= ~FDI_LINK_TRAIN_VOL_EMP_MASK;
		temp |= snb_b_fdi_train_param[i];
		I915_WRITE(reg, temp);

		POSTING_READ(reg);
		udelay(500);

		for (retry = 0; retry < 5; retry++) {
			reg = FDI_RX_IIR(pipe);
			temp = I915_READ(reg);
			DRM_DEBUG_KMS("FDI_RX_IIR 0x%x\n", temp);
			if (temp & FDI_RX_BIT_LOCK) {
				I915_WRITE(reg, temp | FDI_RX_BIT_LOCK);
				DRM_DEBUG_KMS("FDI train 1 done.\n");
				break;
			}
			udelay(50);
		}
		if (retry < 5)
			break;
	}
	if (i == 4)
		DRM_ERROR("FDI train 1 fail!\n");

	/* Train 2 */
	reg = FDI_TX_CTL(pipe);
	temp = I915_READ(reg);
	temp &= ~FDI_LINK_TRAIN_NONE;
	temp |= FDI_LINK_TRAIN_PATTERN_2;
	if (IS_GEN6(dev)) {
		temp &= ~FDI_LINK_TRAIN_VOL_EMP_MASK;
		/* SNB-B */
		temp |= FDI_LINK_TRAIN_400MV_0DB_SNB_B;
	}
	I915_WRITE(reg, temp);

	reg = FDI_RX_CTL(pipe);
	temp = I915_READ(reg);
	if (HAS_PCH_CPT(dev)) {
		temp &= ~FDI_LINK_TRAIN_PATTERN_MASK_CPT;
		temp |= FDI_LINK_TRAIN_PATTERN_2_CPT;
	} else {
		temp &= ~FDI_LINK_TRAIN_NONE;
		temp |= FDI_LINK_TRAIN_PATTERN_2;
	}
	I915_WRITE(reg, temp);

	POSTING_READ(reg);
	udelay(150);

	for (i = 0; i < 4; i++) {
		reg = FDI_TX_CTL(pipe);
		temp = I915_READ(reg);
		temp &= ~FDI_LINK_TRAIN_VOL_EMP_MASK;
		temp |= snb_b_fdi_train_param[i];
		I915_WRITE(reg, temp);

		POSTING_READ(reg);
		udelay(500);

		for (retry = 0; retry < 5; retry++) {
			reg = FDI_RX_IIR(pipe);
			temp = I915_READ(reg);
			DRM_DEBUG_KMS("FDI_RX_IIR 0x%x\n", temp);
			if (temp & FDI_RX_SYMBOL_LOCK) {
				I915_WRITE(reg, temp | FDI_RX_SYMBOL_LOCK);
				DRM_DEBUG_KMS("FDI train 2 done.\n");
				break;
			}
			udelay(50);
		}
		if (retry < 5)
			break;
	}
	if (i == 4)
		DRM_ERROR("FDI train 2 fail!\n");

	DRM_DEBUG_KMS("FDI train done.\n");
}

/* Manual link training for Ivy Bridge A0 parts */
static void ivb_manual_fdi_link_train(struct drm_crtc *crtc)
{
	struct drm_device *dev = crtc->dev;
	struct drm_i915_private *dev_priv = dev->dev_private;
	struct intel_crtc *intel_crtc = to_intel_crtc(crtc);
	int pipe = intel_crtc->pipe;
	i915_reg_t reg;
	u32 temp, i, j;

	/* Train 1: umask FDI RX Interrupt symbol_lock and bit_lock bit
	   for train result */
	reg = FDI_RX_IMR(pipe);
	temp = I915_READ(reg);
	temp &= ~FDI_RX_SYMBOL_LOCK;
	temp &= ~FDI_RX_BIT_LOCK;
	I915_WRITE(reg, temp);

	POSTING_READ(reg);
	udelay(150);

	DRM_DEBUG_KMS("FDI_RX_IIR before link train 0x%x\n",
		      I915_READ(FDI_RX_IIR(pipe)));

	/* Try each vswing and preemphasis setting twice before moving on */
	for (j = 0; j < ARRAY_SIZE(snb_b_fdi_train_param) * 2; j++) {
		/* disable first in case we need to retry */
		reg = FDI_TX_CTL(pipe);
		temp = I915_READ(reg);
		temp &= ~(FDI_LINK_TRAIN_AUTO | FDI_LINK_TRAIN_NONE_IVB);
		temp &= ~FDI_TX_ENABLE;
		I915_WRITE(reg, temp);

		reg = FDI_RX_CTL(pipe);
		temp = I915_READ(reg);
		temp &= ~FDI_LINK_TRAIN_AUTO;
		temp &= ~FDI_LINK_TRAIN_PATTERN_MASK_CPT;
		temp &= ~FDI_RX_ENABLE;
		I915_WRITE(reg, temp);

		/* enable CPU FDI TX and PCH FDI RX */
		reg = FDI_TX_CTL(pipe);
		temp = I915_READ(reg);
		temp &= ~FDI_DP_PORT_WIDTH_MASK;
		temp |= FDI_DP_PORT_WIDTH(intel_crtc->config->fdi_lanes);
		temp |= FDI_LINK_TRAIN_PATTERN_1_IVB;
		temp &= ~FDI_LINK_TRAIN_VOL_EMP_MASK;
		temp |= snb_b_fdi_train_param[j/2];
		temp |= FDI_COMPOSITE_SYNC;
		I915_WRITE(reg, temp | FDI_TX_ENABLE);

		I915_WRITE(FDI_RX_MISC(pipe),
			   FDI_RX_TP1_TO_TP2_48 | FDI_RX_FDI_DELAY_90);

		reg = FDI_RX_CTL(pipe);
		temp = I915_READ(reg);
		temp |= FDI_LINK_TRAIN_PATTERN_1_CPT;
		temp |= FDI_COMPOSITE_SYNC;
		I915_WRITE(reg, temp | FDI_RX_ENABLE);

		POSTING_READ(reg);
		udelay(1); /* should be 0.5us */

		for (i = 0; i < 4; i++) {
			reg = FDI_RX_IIR(pipe);
			temp = I915_READ(reg);
			DRM_DEBUG_KMS("FDI_RX_IIR 0x%x\n", temp);

			if (temp & FDI_RX_BIT_LOCK ||
			    (I915_READ(reg) & FDI_RX_BIT_LOCK)) {
				I915_WRITE(reg, temp | FDI_RX_BIT_LOCK);
				DRM_DEBUG_KMS("FDI train 1 done, level %i.\n",
					      i);
				break;
			}
			udelay(1); /* should be 0.5us */
		}
		if (i == 4) {
			DRM_DEBUG_KMS("FDI train 1 fail on vswing %d\n", j / 2);
			continue;
		}

		/* Train 2 */
		reg = FDI_TX_CTL(pipe);
		temp = I915_READ(reg);
		temp &= ~FDI_LINK_TRAIN_NONE_IVB;
		temp |= FDI_LINK_TRAIN_PATTERN_2_IVB;
		I915_WRITE(reg, temp);

		reg = FDI_RX_CTL(pipe);
		temp = I915_READ(reg);
		temp &= ~FDI_LINK_TRAIN_PATTERN_MASK_CPT;
		temp |= FDI_LINK_TRAIN_PATTERN_2_CPT;
		I915_WRITE(reg, temp);

		POSTING_READ(reg);
		udelay(2); /* should be 1.5us */

		for (i = 0; i < 4; i++) {
			reg = FDI_RX_IIR(pipe);
			temp = I915_READ(reg);
			DRM_DEBUG_KMS("FDI_RX_IIR 0x%x\n", temp);

			if (temp & FDI_RX_SYMBOL_LOCK ||
			    (I915_READ(reg) & FDI_RX_SYMBOL_LOCK)) {
				I915_WRITE(reg, temp | FDI_RX_SYMBOL_LOCK);
				DRM_DEBUG_KMS("FDI train 2 done, level %i.\n",
					      i);
				goto train_done;
			}
			udelay(2); /* should be 1.5us */
		}
		if (i == 4)
			DRM_DEBUG_KMS("FDI train 2 fail on vswing %d\n", j / 2);
	}

train_done:
	DRM_DEBUG_KMS("FDI train done.\n");
}

static void ironlake_fdi_pll_enable(struct intel_crtc *intel_crtc)
{
	struct drm_device *dev = intel_crtc->base.dev;
	struct drm_i915_private *dev_priv = dev->dev_private;
	int pipe = intel_crtc->pipe;
	i915_reg_t reg;
	u32 temp;

	/* enable PCH FDI RX PLL, wait warmup plus DMI latency */
	reg = FDI_RX_CTL(pipe);
	temp = I915_READ(reg);
	temp &= ~(FDI_DP_PORT_WIDTH_MASK | (0x7 << 16));
	temp |= FDI_DP_PORT_WIDTH(intel_crtc->config->fdi_lanes);
	temp |= (I915_READ(PIPECONF(pipe)) & PIPECONF_BPC_MASK) << 11;
	I915_WRITE(reg, temp | FDI_RX_PLL_ENABLE);

	POSTING_READ(reg);
	udelay(200);

	/* Switch from Rawclk to PCDclk */
	temp = I915_READ(reg);
	I915_WRITE(reg, temp | FDI_PCDCLK);

	POSTING_READ(reg);
	udelay(200);

	/* Enable CPU FDI TX PLL, always on for Ironlake */
	reg = FDI_TX_CTL(pipe);
	temp = I915_READ(reg);
	if ((temp & FDI_TX_PLL_ENABLE) == 0) {
		I915_WRITE(reg, temp | FDI_TX_PLL_ENABLE);

		POSTING_READ(reg);
		udelay(100);
	}
}

static void ironlake_fdi_pll_disable(struct intel_crtc *intel_crtc)
{
	struct drm_device *dev = intel_crtc->base.dev;
	struct drm_i915_private *dev_priv = dev->dev_private;
	int pipe = intel_crtc->pipe;
	i915_reg_t reg;
	u32 temp;

	/* Switch from PCDclk to Rawclk */
	reg = FDI_RX_CTL(pipe);
	temp = I915_READ(reg);
	I915_WRITE(reg, temp & ~FDI_PCDCLK);

	/* Disable CPU FDI TX PLL */
	reg = FDI_TX_CTL(pipe);
	temp = I915_READ(reg);
	I915_WRITE(reg, temp & ~FDI_TX_PLL_ENABLE);

	POSTING_READ(reg);
	udelay(100);

	reg = FDI_RX_CTL(pipe);
	temp = I915_READ(reg);
	I915_WRITE(reg, temp & ~FDI_RX_PLL_ENABLE);

	/* Wait for the clocks to turn off. */
	POSTING_READ(reg);
	udelay(100);
}

static void ironlake_fdi_disable(struct drm_crtc *crtc)
{
	struct drm_device *dev = crtc->dev;
	struct drm_i915_private *dev_priv = dev->dev_private;
	struct intel_crtc *intel_crtc = to_intel_crtc(crtc);
	int pipe = intel_crtc->pipe;
	i915_reg_t reg;
	u32 temp;

	/* disable CPU FDI tx and PCH FDI rx */
	reg = FDI_TX_CTL(pipe);
	temp = I915_READ(reg);
	I915_WRITE(reg, temp & ~FDI_TX_ENABLE);
	POSTING_READ(reg);

	reg = FDI_RX_CTL(pipe);
	temp = I915_READ(reg);
	temp &= ~(0x7 << 16);
	temp |= (I915_READ(PIPECONF(pipe)) & PIPECONF_BPC_MASK) << 11;
	I915_WRITE(reg, temp & ~FDI_RX_ENABLE);

	POSTING_READ(reg);
	udelay(100);

	/* Ironlake workaround, disable clock pointer after downing FDI */
	if (HAS_PCH_IBX(dev))
		I915_WRITE(FDI_RX_CHICKEN(pipe), FDI_RX_PHASE_SYNC_POINTER_OVR);

	/* still set train pattern 1 */
	reg = FDI_TX_CTL(pipe);
	temp = I915_READ(reg);
	temp &= ~FDI_LINK_TRAIN_NONE;
	temp |= FDI_LINK_TRAIN_PATTERN_1;
	I915_WRITE(reg, temp);

	reg = FDI_RX_CTL(pipe);
	temp = I915_READ(reg);
	if (HAS_PCH_CPT(dev)) {
		temp &= ~FDI_LINK_TRAIN_PATTERN_MASK_CPT;
		temp |= FDI_LINK_TRAIN_PATTERN_1_CPT;
	} else {
		temp &= ~FDI_LINK_TRAIN_NONE;
		temp |= FDI_LINK_TRAIN_PATTERN_1;
	}
	/* BPC in FDI rx is consistent with that in PIPECONF */
	temp &= ~(0x07 << 16);
	temp |= (I915_READ(PIPECONF(pipe)) & PIPECONF_BPC_MASK) << 11;
	I915_WRITE(reg, temp);

	POSTING_READ(reg);
	udelay(100);
}

bool intel_has_pending_fb_unpin(struct drm_device *dev)
{
	struct intel_crtc *crtc;

	/* Note that we don't need to be called with mode_config.lock here
	 * as our list of CRTC objects is static for the lifetime of the
	 * device and so cannot disappear as we iterate. Similarly, we can
	 * happily treat the predicates as racy, atomic checks as userspace
	 * cannot claim and pin a new fb without at least acquring the
	 * struct_mutex and so serialising with us.
	 */
	for_each_intel_crtc(dev, crtc) {
		if (atomic_read(&crtc->unpin_work_count) == 0)
			continue;

		if (crtc->unpin_work)
			intel_wait_for_vblank(dev, crtc->pipe);

		return true;
	}

	return false;
}

static void page_flip_completed(struct intel_crtc *intel_crtc)
{
	struct drm_i915_private *dev_priv = to_i915(intel_crtc->base.dev);
	struct intel_unpin_work *work = intel_crtc->unpin_work;

	/* ensure that the unpin work is consistent wrt ->pending. */
	smp_rmb();
	intel_crtc->unpin_work = NULL;

	if (work->event)
		drm_send_vblank_event(intel_crtc->base.dev,
				      intel_crtc->pipe,
				      work->event);

	drm_crtc_vblank_put(&intel_crtc->base);

	wake_up_all(&dev_priv->pending_flip_queue);
	queue_work(dev_priv->wq, &work->work);

	trace_i915_flip_complete(intel_crtc->plane,
				 work->pending_flip_obj);
}

static int intel_crtc_wait_for_pending_flips(struct drm_crtc *crtc)
{
	struct drm_device *dev = crtc->dev;
	struct drm_i915_private *dev_priv = dev->dev_private;
	long ret;

	WARN_ON(waitqueue_active(&dev_priv->pending_flip_queue));

	ret = wait_event_interruptible_timeout(
					dev_priv->pending_flip_queue,
					!intel_crtc_has_pending_flip(crtc),
					60*HZ);

	if (ret < 0)
		return ret;

	if (ret == 0) {
		struct intel_crtc *intel_crtc = to_intel_crtc(crtc);

		spin_lock_irq(&dev->event_lock);
		if (intel_crtc->unpin_work) {
			WARN_ONCE(1, "Removing stuck page flip\n");
			page_flip_completed(intel_crtc);
		}
		spin_unlock_irq(&dev->event_lock);
	}

	return 0;
}

static void lpt_disable_iclkip(struct drm_i915_private *dev_priv)
{
	u32 temp;

	I915_WRITE(PIXCLK_GATE, PIXCLK_GATE_GATE);

	mutex_lock(&dev_priv->sb_lock);

	temp = intel_sbi_read(dev_priv, SBI_SSCCTL6, SBI_ICLK);
	temp |= SBI_SSCCTL_DISABLE;
	intel_sbi_write(dev_priv, SBI_SSCCTL6, temp, SBI_ICLK);

	mutex_unlock(&dev_priv->sb_lock);
}

/* Program iCLKIP clock to the desired frequency */
static void lpt_program_iclkip(struct drm_crtc *crtc)
{
	struct drm_device *dev = crtc->dev;
	struct drm_i915_private *dev_priv = dev->dev_private;
	int clock = to_intel_crtc(crtc)->config->base.adjusted_mode.crtc_clock;
	u32 divsel, phaseinc, auxdiv, phasedir = 0;
	u32 temp;

	lpt_disable_iclkip(dev_priv);

	/* 20MHz is a corner case which is out of range for the 7-bit divisor */
	if (clock == 20000) {
		auxdiv = 1;
		divsel = 0x41;
		phaseinc = 0x20;
	} else {
		/* The iCLK virtual clock root frequency is in MHz,
		 * but the adjusted_mode->crtc_clock in in KHz. To get the
		 * divisors, it is necessary to divide one by another, so we
		 * convert the virtual clock precision to KHz here for higher
		 * precision.
		 */
		u32 iclk_virtual_root_freq = 172800 * 1000;
		u32 iclk_pi_range = 64;
		u32 desired_divisor, msb_divisor_value, pi_value;

		desired_divisor = DIV_ROUND_CLOSEST(iclk_virtual_root_freq, clock);
		msb_divisor_value = desired_divisor / iclk_pi_range;
		pi_value = desired_divisor % iclk_pi_range;

		auxdiv = 0;
		divsel = msb_divisor_value - 2;
		phaseinc = pi_value;
	}

	/* This should not happen with any sane values */
	WARN_ON(SBI_SSCDIVINTPHASE_DIVSEL(divsel) &
		~SBI_SSCDIVINTPHASE_DIVSEL_MASK);
	WARN_ON(SBI_SSCDIVINTPHASE_DIR(phasedir) &
		~SBI_SSCDIVINTPHASE_INCVAL_MASK);

	DRM_DEBUG_KMS("iCLKIP clock: found settings for %dKHz refresh rate: auxdiv=%x, divsel=%x, phasedir=%x, phaseinc=%x\n",
			clock,
			auxdiv,
			divsel,
			phasedir,
			phaseinc);

	mutex_lock(&dev_priv->sb_lock);

	/* Program SSCDIVINTPHASE6 */
	temp = intel_sbi_read(dev_priv, SBI_SSCDIVINTPHASE6, SBI_ICLK);
	temp &= ~SBI_SSCDIVINTPHASE_DIVSEL_MASK;
	temp |= SBI_SSCDIVINTPHASE_DIVSEL(divsel);
	temp &= ~SBI_SSCDIVINTPHASE_INCVAL_MASK;
	temp |= SBI_SSCDIVINTPHASE_INCVAL(phaseinc);
	temp |= SBI_SSCDIVINTPHASE_DIR(phasedir);
	temp |= SBI_SSCDIVINTPHASE_PROPAGATE;
	intel_sbi_write(dev_priv, SBI_SSCDIVINTPHASE6, temp, SBI_ICLK);

	/* Program SSCAUXDIV */
	temp = intel_sbi_read(dev_priv, SBI_SSCAUXDIV6, SBI_ICLK);
	temp &= ~SBI_SSCAUXDIV_FINALDIV2SEL(1);
	temp |= SBI_SSCAUXDIV_FINALDIV2SEL(auxdiv);
	intel_sbi_write(dev_priv, SBI_SSCAUXDIV6, temp, SBI_ICLK);

	/* Enable modulator and associated divider */
	temp = intel_sbi_read(dev_priv, SBI_SSCCTL6, SBI_ICLK);
	temp &= ~SBI_SSCCTL_DISABLE;
	intel_sbi_write(dev_priv, SBI_SSCCTL6, temp, SBI_ICLK);

	mutex_unlock(&dev_priv->sb_lock);

	/* Wait for initialization time */
	udelay(24);

	I915_WRITE(PIXCLK_GATE, PIXCLK_GATE_UNGATE);
}

static void ironlake_pch_transcoder_set_timings(struct intel_crtc *crtc,
						enum pipe pch_transcoder)
{
	struct drm_device *dev = crtc->base.dev;
	struct drm_i915_private *dev_priv = dev->dev_private;
	enum transcoder cpu_transcoder = crtc->config->cpu_transcoder;

	I915_WRITE(PCH_TRANS_HTOTAL(pch_transcoder),
		   I915_READ(HTOTAL(cpu_transcoder)));
	I915_WRITE(PCH_TRANS_HBLANK(pch_transcoder),
		   I915_READ(HBLANK(cpu_transcoder)));
	I915_WRITE(PCH_TRANS_HSYNC(pch_transcoder),
		   I915_READ(HSYNC(cpu_transcoder)));

	I915_WRITE(PCH_TRANS_VTOTAL(pch_transcoder),
		   I915_READ(VTOTAL(cpu_transcoder)));
	I915_WRITE(PCH_TRANS_VBLANK(pch_transcoder),
		   I915_READ(VBLANK(cpu_transcoder)));
	I915_WRITE(PCH_TRANS_VSYNC(pch_transcoder),
		   I915_READ(VSYNC(cpu_transcoder)));
	I915_WRITE(PCH_TRANS_VSYNCSHIFT(pch_transcoder),
		   I915_READ(VSYNCSHIFT(cpu_transcoder)));
}

static void cpt_set_fdi_bc_bifurcation(struct drm_device *dev, bool enable)
{
	struct drm_i915_private *dev_priv = dev->dev_private;
	uint32_t temp;

	temp = I915_READ(SOUTH_CHICKEN1);
	if (!!(temp & FDI_BC_BIFURCATION_SELECT) == enable)
		return;

	WARN_ON(I915_READ(FDI_RX_CTL(PIPE_B)) & FDI_RX_ENABLE);
	WARN_ON(I915_READ(FDI_RX_CTL(PIPE_C)) & FDI_RX_ENABLE);

	temp &= ~FDI_BC_BIFURCATION_SELECT;
	if (enable)
		temp |= FDI_BC_BIFURCATION_SELECT;

	DRM_DEBUG_KMS("%sabling fdi C rx\n", enable ? "en" : "dis");
	I915_WRITE(SOUTH_CHICKEN1, temp);
	POSTING_READ(SOUTH_CHICKEN1);
}

static void ivybridge_update_fdi_bc_bifurcation(struct intel_crtc *intel_crtc)
{
	struct drm_device *dev = intel_crtc->base.dev;

	switch (intel_crtc->pipe) {
	case PIPE_A:
		break;
	case PIPE_B:
		if (intel_crtc->config->fdi_lanes > 2)
			cpt_set_fdi_bc_bifurcation(dev, false);
		else
			cpt_set_fdi_bc_bifurcation(dev, true);

		break;
	case PIPE_C:
		cpt_set_fdi_bc_bifurcation(dev, true);

		break;
	default:
		BUG();
	}
}

/* Return which DP Port should be selected for Transcoder DP control */
static enum port
intel_trans_dp_port_sel(struct drm_crtc *crtc)
{
	struct drm_device *dev = crtc->dev;
	struct intel_encoder *encoder;

	for_each_encoder_on_crtc(dev, crtc, encoder) {
		if (encoder->type == INTEL_OUTPUT_DISPLAYPORT ||
		    encoder->type == INTEL_OUTPUT_EDP)
			return enc_to_dig_port(&encoder->base)->port;
	}

	return -1;
}

/*
 * Enable PCH resources required for PCH ports:
 *   - PCH PLLs
 *   - FDI training & RX/TX
 *   - update transcoder timings
 *   - DP transcoding bits
 *   - transcoder
 */
static void ironlake_pch_enable(struct drm_crtc *crtc)
{
	struct drm_device *dev = crtc->dev;
	struct drm_i915_private *dev_priv = dev->dev_private;
	struct intel_crtc *intel_crtc = to_intel_crtc(crtc);
	int pipe = intel_crtc->pipe;
	u32 temp;

	assert_pch_transcoder_disabled(dev_priv, pipe);

	if (IS_IVYBRIDGE(dev))
		ivybridge_update_fdi_bc_bifurcation(intel_crtc);

	/* Write the TU size bits before fdi link training, so that error
	 * detection works. */
	I915_WRITE(FDI_RX_TUSIZE1(pipe),
		   I915_READ(PIPE_DATA_M1(pipe)) & TU_SIZE_MASK);

	/*
	 * Sometimes spurious CPU pipe underruns happen during FDI
	 * training, at least with VGA+HDMI cloning. Suppress them.
	 */
	intel_set_cpu_fifo_underrun_reporting(dev_priv, pipe, false);

	/* For PCH output, training FDI link */
	dev_priv->display.fdi_link_train(crtc);

	/* We need to program the right clock selection before writing the pixel
	 * mutliplier into the DPLL. */
	if (HAS_PCH_CPT(dev)) {
		u32 sel;

		temp = I915_READ(PCH_DPLL_SEL);
		temp |= TRANS_DPLL_ENABLE(pipe);
		sel = TRANS_DPLLB_SEL(pipe);
		if (intel_crtc->config->shared_dpll == DPLL_ID_PCH_PLL_B)
			temp |= sel;
		else
			temp &= ~sel;
		I915_WRITE(PCH_DPLL_SEL, temp);
	}

	/* XXX: pch pll's can be enabled any time before we enable the PCH
	 * transcoder, and we actually should do this to not upset any PCH
	 * transcoder that already use the clock when we share it.
	 *
	 * Note that enable_shared_dpll tries to do the right thing, but
	 * get_shared_dpll unconditionally resets the pll - we need that to have
	 * the right LVDS enable sequence. */
	intel_enable_shared_dpll(intel_crtc);

	/* set transcoder timing, panel must allow it */
	assert_panel_unlocked(dev_priv, pipe);
	ironlake_pch_transcoder_set_timings(intel_crtc, pipe);

	intel_fdi_normal_train(crtc);

	intel_set_cpu_fifo_underrun_reporting(dev_priv, pipe, true);

	/* For PCH DP, enable TRANS_DP_CTL */
	if (HAS_PCH_CPT(dev) && intel_crtc->config->has_dp_encoder) {
		const struct drm_display_mode *adjusted_mode =
			&intel_crtc->config->base.adjusted_mode;
		u32 bpc = (I915_READ(PIPECONF(pipe)) & PIPECONF_BPC_MASK) >> 5;
		i915_reg_t reg = TRANS_DP_CTL(pipe);
		temp = I915_READ(reg);
		temp &= ~(TRANS_DP_PORT_SEL_MASK |
			  TRANS_DP_SYNC_MASK |
			  TRANS_DP_BPC_MASK);
		temp |= TRANS_DP_OUTPUT_ENABLE;
		temp |= bpc << 9; /* same format but at 11:9 */

		if (adjusted_mode->flags & DRM_MODE_FLAG_PHSYNC)
			temp |= TRANS_DP_HSYNC_ACTIVE_HIGH;
		if (adjusted_mode->flags & DRM_MODE_FLAG_PVSYNC)
			temp |= TRANS_DP_VSYNC_ACTIVE_HIGH;

		switch (intel_trans_dp_port_sel(crtc)) {
		case PORT_B:
			temp |= TRANS_DP_PORT_SEL_B;
			break;
		case PORT_C:
			temp |= TRANS_DP_PORT_SEL_C;
			break;
		case PORT_D:
			temp |= TRANS_DP_PORT_SEL_D;
			break;
		default:
			BUG();
		}

		I915_WRITE(reg, temp);
	}

	ironlake_enable_pch_transcoder(dev_priv, pipe);
}

static void lpt_pch_enable(struct drm_crtc *crtc)
{
	struct drm_device *dev = crtc->dev;
	struct drm_i915_private *dev_priv = dev->dev_private;
	struct intel_crtc *intel_crtc = to_intel_crtc(crtc);
	enum transcoder cpu_transcoder = intel_crtc->config->cpu_transcoder;

	assert_pch_transcoder_disabled(dev_priv, TRANSCODER_A);

	lpt_program_iclkip(crtc);

	/* Set transcoder timing. */
	ironlake_pch_transcoder_set_timings(intel_crtc, PIPE_A);

	lpt_enable_pch_transcoder(dev_priv, cpu_transcoder);
}

struct intel_shared_dpll *intel_get_shared_dpll(struct intel_crtc *crtc,
						struct intel_crtc_state *crtc_state)
{
	struct drm_i915_private *dev_priv = crtc->base.dev->dev_private;
	struct intel_shared_dpll *pll;
	struct intel_shared_dpll_config *shared_dpll;
	enum intel_dpll_id i;
	int max = dev_priv->num_shared_dpll;

	shared_dpll = intel_atomic_get_shared_dpll_state(crtc_state->base.state);

	if (HAS_PCH_IBX(dev_priv->dev)) {
		/* Ironlake PCH has a fixed PLL->PCH pipe mapping. */
		i = (enum intel_dpll_id) crtc->pipe;
		pll = &dev_priv->shared_dplls[i];

		DRM_DEBUG_KMS("CRTC:%d using pre-allocated %s\n",
			      crtc->base.base.id, pll->name);

		WARN_ON(shared_dpll[i].crtc_mask);

		goto found;
	}

	if (IS_BROXTON(dev_priv->dev)) {
		/* PLL is attached to port in bxt */
		struct intel_encoder *encoder;
		struct intel_digital_port *intel_dig_port;

		encoder = intel_ddi_get_crtc_new_encoder(crtc_state);
		if (WARN_ON(!encoder))
			return NULL;

		intel_dig_port = enc_to_dig_port(&encoder->base);
		/* 1:1 mapping between ports and PLLs */
		i = (enum intel_dpll_id)intel_dig_port->port;
		pll = &dev_priv->shared_dplls[i];
		DRM_DEBUG_KMS("CRTC:%d using pre-allocated %s\n",
			crtc->base.base.id, pll->name);
		WARN_ON(shared_dpll[i].crtc_mask);

		goto found;
	} else if (INTEL_INFO(dev_priv)->gen < 9 && HAS_DDI(dev_priv))
		/* Do not consider SPLL */
		max = 2;

	for (i = 0; i < max; i++) {
		pll = &dev_priv->shared_dplls[i];

		/* Only want to check enabled timings first */
		if (shared_dpll[i].crtc_mask == 0)
			continue;

		if (memcmp(&crtc_state->dpll_hw_state,
			   &shared_dpll[i].hw_state,
			   sizeof(crtc_state->dpll_hw_state)) == 0) {
			DRM_DEBUG_KMS("CRTC:%d sharing existing %s (crtc mask 0x%08x, ative %d)\n",
				      crtc->base.base.id, pll->name,
				      shared_dpll[i].crtc_mask,
				      pll->active);
			goto found;
		}
	}

	/* Ok no matching timings, maybe there's a free one? */
	for (i = 0; i < dev_priv->num_shared_dpll; i++) {
		pll = &dev_priv->shared_dplls[i];
		if (shared_dpll[i].crtc_mask == 0) {
			DRM_DEBUG_KMS("CRTC:%d allocated %s\n",
				      crtc->base.base.id, pll->name);
			goto found;
		}
	}

	return NULL;

found:
	if (shared_dpll[i].crtc_mask == 0)
		shared_dpll[i].hw_state =
			crtc_state->dpll_hw_state;

	crtc_state->shared_dpll = i;
	DRM_DEBUG_DRIVER("using %s for pipe %c\n", pll->name,
			 pipe_name(crtc->pipe));

	shared_dpll[i].crtc_mask |= 1 << crtc->pipe;

	return pll;
}

static void intel_shared_dpll_commit(struct drm_atomic_state *state)
{
	struct drm_i915_private *dev_priv = to_i915(state->dev);
	struct intel_shared_dpll_config *shared_dpll;
	struct intel_shared_dpll *pll;
	enum intel_dpll_id i;

	if (!to_intel_atomic_state(state)->dpll_set)
		return;

	shared_dpll = to_intel_atomic_state(state)->shared_dpll;
	for (i = 0; i < dev_priv->num_shared_dpll; i++) {
		pll = &dev_priv->shared_dplls[i];
		pll->config = shared_dpll[i];
	}
}

static void cpt_verify_modeset(struct drm_device *dev, int pipe)
{
	struct drm_i915_private *dev_priv = dev->dev_private;
	i915_reg_t dslreg = PIPEDSL(pipe);
	u32 temp;

	temp = I915_READ(dslreg);
	udelay(500);
	if (wait_for(I915_READ(dslreg) != temp, 5)) {
		if (wait_for(I915_READ(dslreg) != temp, 5))
			DRM_ERROR("mode set failed: pipe %c stuck\n", pipe_name(pipe));
	}
}

static int
skl_update_scaler(struct intel_crtc_state *crtc_state, bool force_detach,
		  unsigned scaler_user, int *scaler_id, unsigned int rotation,
		  int src_w, int src_h, int dst_w, int dst_h)
{
	struct intel_crtc_scaler_state *scaler_state =
		&crtc_state->scaler_state;
	struct intel_crtc *intel_crtc =
		to_intel_crtc(crtc_state->base.crtc);
	int need_scaling;

	need_scaling = intel_rotation_90_or_270(rotation) ?
		(src_h != dst_w || src_w != dst_h):
		(src_w != dst_w || src_h != dst_h);

	/*
	 * if plane is being disabled or scaler is no more required or force detach
	 *  - free scaler binded to this plane/crtc
	 *  - in order to do this, update crtc->scaler_usage
	 *
	 * Here scaler state in crtc_state is set free so that
	 * scaler can be assigned to other user. Actual register
	 * update to free the scaler is done in plane/panel-fit programming.
	 * For this purpose crtc/plane_state->scaler_id isn't reset here.
	 */
	if (force_detach || !need_scaling) {
		if (*scaler_id >= 0) {
			scaler_state->scaler_users &= ~(1 << scaler_user);
			scaler_state->scalers[*scaler_id].in_use = 0;

			DRM_DEBUG_KMS("scaler_user index %u.%u: "
				"Staged freeing scaler id %d scaler_users = 0x%x\n",
				intel_crtc->pipe, scaler_user, *scaler_id,
				scaler_state->scaler_users);
			*scaler_id = -1;
		}
		return 0;
	}

	/* range checks */
	if (src_w < SKL_MIN_SRC_W || src_h < SKL_MIN_SRC_H ||
		dst_w < SKL_MIN_DST_W || dst_h < SKL_MIN_DST_H ||

		src_w > SKL_MAX_SRC_W || src_h > SKL_MAX_SRC_H ||
		dst_w > SKL_MAX_DST_W || dst_h > SKL_MAX_DST_H) {
		DRM_DEBUG_KMS("scaler_user index %u.%u: src %ux%u dst %ux%u "
			"size is out of scaler range\n",
			intel_crtc->pipe, scaler_user, src_w, src_h, dst_w, dst_h);
		return -EINVAL;
	}

	/* mark this plane as a scaler user in crtc_state */
	scaler_state->scaler_users |= (1 << scaler_user);
	DRM_DEBUG_KMS("scaler_user index %u.%u: "
		"staged scaling request for %ux%u->%ux%u scaler_users = 0x%x\n",
		intel_crtc->pipe, scaler_user, src_w, src_h, dst_w, dst_h,
		scaler_state->scaler_users);

	return 0;
}

/**
 * skl_update_scaler_crtc - Stages update to scaler state for a given crtc.
 *
 * @state: crtc's scaler state
 *
 * Return
 *     0 - scaler_usage updated successfully
 *    error - requested scaling cannot be supported or other error condition
 */
int skl_update_scaler_crtc(struct intel_crtc_state *state)
{
	struct intel_crtc *intel_crtc = to_intel_crtc(state->base.crtc);
	const struct drm_display_mode *adjusted_mode = &state->base.adjusted_mode;

	DRM_DEBUG_KMS("Updating scaler for [CRTC:%i] scaler_user index %u.%u\n",
		      intel_crtc->base.base.id, intel_crtc->pipe, SKL_CRTC_INDEX);

	return skl_update_scaler(state, !state->base.active, SKL_CRTC_INDEX,
		&state->scaler_state.scaler_id, DRM_ROTATE_0,
		state->pipe_src_w, state->pipe_src_h,
		adjusted_mode->crtc_hdisplay, adjusted_mode->crtc_vdisplay);
}

/**
 * skl_update_scaler_plane - Stages update to scaler state for a given plane.
 *
 * @state: crtc's scaler state
 * @plane_state: atomic plane state to update
 *
 * Return
 *     0 - scaler_usage updated successfully
 *    error - requested scaling cannot be supported or other error condition
 */
static int skl_update_scaler_plane(struct intel_crtc_state *crtc_state,
				   struct intel_plane_state *plane_state)
{

	struct intel_crtc *intel_crtc = to_intel_crtc(crtc_state->base.crtc);
	struct intel_plane *intel_plane =
		to_intel_plane(plane_state->base.plane);
	struct drm_framebuffer *fb = plane_state->base.fb;
	int ret;

	bool force_detach = !fb || !plane_state->visible;

	DRM_DEBUG_KMS("Updating scaler for [PLANE:%d] scaler_user index %u.%u\n",
		      intel_plane->base.base.id, intel_crtc->pipe,
		      drm_plane_index(&intel_plane->base));

	ret = skl_update_scaler(crtc_state, force_detach,
				drm_plane_index(&intel_plane->base),
				&plane_state->scaler_id,
				plane_state->base.rotation,
				drm_rect_width(&plane_state->src) >> 16,
				drm_rect_height(&plane_state->src) >> 16,
				drm_rect_width(&plane_state->dst),
				drm_rect_height(&plane_state->dst));

	if (ret || plane_state->scaler_id < 0)
		return ret;

	/* check colorkey */
	if (plane_state->ckey.flags != I915_SET_COLORKEY_NONE) {
		DRM_DEBUG_KMS("[PLANE:%d] scaling with color key not allowed",
			      intel_plane->base.base.id);
		return -EINVAL;
	}

	/* Check src format */
	switch (fb->pixel_format) {
	case DRM_FORMAT_RGB565:
	case DRM_FORMAT_XBGR8888:
	case DRM_FORMAT_XRGB8888:
	case DRM_FORMAT_ABGR8888:
	case DRM_FORMAT_ARGB8888:
	case DRM_FORMAT_XRGB2101010:
	case DRM_FORMAT_XBGR2101010:
	case DRM_FORMAT_YUYV:
	case DRM_FORMAT_YVYU:
	case DRM_FORMAT_UYVY:
	case DRM_FORMAT_VYUY:
		break;
	default:
		DRM_DEBUG_KMS("[PLANE:%d] FB:%d unsupported scaling format 0x%x\n",
			intel_plane->base.base.id, fb->base.id, fb->pixel_format);
		return -EINVAL;
	}

	return 0;
}

static void skylake_scaler_disable(struct intel_crtc *crtc)
{
	int i;

	for (i = 0; i < crtc->num_scalers; i++)
		skl_detach_scaler(crtc, i);
}

static void skylake_pfit_enable(struct intel_crtc *crtc)
{
	struct drm_device *dev = crtc->base.dev;
	struct drm_i915_private *dev_priv = dev->dev_private;
	int pipe = crtc->pipe;
	struct intel_crtc_scaler_state *scaler_state =
		&crtc->config->scaler_state;

	DRM_DEBUG_KMS("for crtc_state = %p\n", crtc->config);

	if (crtc->config->pch_pfit.enabled) {
		int id;

		if (WARN_ON(crtc->config->scaler_state.scaler_id < 0)) {
			DRM_ERROR("Requesting pfit without getting a scaler first\n");
			return;
		}

		id = scaler_state->scaler_id;
		I915_WRITE(SKL_PS_CTRL(pipe, id), PS_SCALER_EN |
			PS_FILTER_MEDIUM | scaler_state->scalers[id].mode);
		I915_WRITE(SKL_PS_WIN_POS(pipe, id), crtc->config->pch_pfit.pos);
		I915_WRITE(SKL_PS_WIN_SZ(pipe, id), crtc->config->pch_pfit.size);

		DRM_DEBUG_KMS("for crtc_state = %p scaler_id = %d\n", crtc->config, id);
	}
}

static void ironlake_pfit_enable(struct intel_crtc *crtc)
{
	struct drm_device *dev = crtc->base.dev;
	struct drm_i915_private *dev_priv = dev->dev_private;
	int pipe = crtc->pipe;

	if (crtc->config->pch_pfit.enabled) {
		/* Force use of hard-coded filter coefficients
		 * as some pre-programmed values are broken,
		 * e.g. x201.
		 */
		if (IS_IVYBRIDGE(dev) || IS_HASWELL(dev))
			I915_WRITE(PF_CTL(pipe), PF_ENABLE | PF_FILTER_MED_3x3 |
						 PF_PIPE_SEL_IVB(pipe));
		else
			I915_WRITE(PF_CTL(pipe), PF_ENABLE | PF_FILTER_MED_3x3);
		I915_WRITE(PF_WIN_POS(pipe), crtc->config->pch_pfit.pos);
		I915_WRITE(PF_WIN_SZ(pipe), crtc->config->pch_pfit.size);
	}
}

void hsw_enable_ips(struct intel_crtc *crtc)
{
	struct drm_device *dev = crtc->base.dev;
	struct drm_i915_private *dev_priv = dev->dev_private;

	if (!crtc->config->ips_enabled)
		return;

	/* We can only enable IPS after we enable a plane and wait for a vblank */
	intel_wait_for_vblank(dev, crtc->pipe);

	assert_plane_enabled(dev_priv, crtc->plane);
	if (IS_BROADWELL(dev)) {
		mutex_lock(&dev_priv->rps.hw_lock);
		WARN_ON(sandybridge_pcode_write(dev_priv, DISPLAY_IPS_CONTROL, 0xc0000000));
		mutex_unlock(&dev_priv->rps.hw_lock);
		/* Quoting Art Runyan: "its not safe to expect any particular
		 * value in IPS_CTL bit 31 after enabling IPS through the
		 * mailbox." Moreover, the mailbox may return a bogus state,
		 * so we need to just enable it and continue on.
		 */
	} else {
		I915_WRITE(IPS_CTL, IPS_ENABLE);
		/* The bit only becomes 1 in the next vblank, so this wait here
		 * is essentially intel_wait_for_vblank. If we don't have this
		 * and don't wait for vblanks until the end of crtc_enable, then
		 * the HW state readout code will complain that the expected
		 * IPS_CTL value is not the one we read. */
		if (wait_for(I915_READ_NOTRACE(IPS_CTL) & IPS_ENABLE, 50))
			DRM_ERROR("Timed out waiting for IPS enable\n");
	}
}

void hsw_disable_ips(struct intel_crtc *crtc)
{
	struct drm_device *dev = crtc->base.dev;
	struct drm_i915_private *dev_priv = dev->dev_private;

	if (!crtc->config->ips_enabled)
		return;

	assert_plane_enabled(dev_priv, crtc->plane);
	if (IS_BROADWELL(dev)) {
		mutex_lock(&dev_priv->rps.hw_lock);
		WARN_ON(sandybridge_pcode_write(dev_priv, DISPLAY_IPS_CONTROL, 0));
		mutex_unlock(&dev_priv->rps.hw_lock);
		/* wait for pcode to finish disabling IPS, which may take up to 42ms */
		if (wait_for((I915_READ(IPS_CTL) & IPS_ENABLE) == 0, 42))
			DRM_ERROR("Timed out waiting for IPS disable\n");
	} else {
		I915_WRITE(IPS_CTL, 0);
		POSTING_READ(IPS_CTL);
	}

	/* We need to wait for a vblank before we can disable the plane. */
	intel_wait_for_vblank(dev, crtc->pipe);
}

/** Loads the palette/gamma unit for the CRTC with the prepared values */
static void intel_crtc_load_lut(struct drm_crtc *crtc)
{
	struct drm_device *dev = crtc->dev;
	struct drm_i915_private *dev_priv = dev->dev_private;
	struct intel_crtc *intel_crtc = to_intel_crtc(crtc);
	enum pipe pipe = intel_crtc->pipe;
	int i;
	bool reenable_ips = false;

	/* The clocks have to be on to load the palette. */
	if (!crtc->state->active)
		return;

	if (HAS_GMCH_DISPLAY(dev_priv->dev)) {
		if (intel_crtc->config->has_dsi_encoder)
			assert_dsi_pll_enabled(dev_priv);
		else
			assert_pll_enabled(dev_priv, pipe);
	}

	/* Workaround : Do not read or write the pipe palette/gamma data while
	 * GAMMA_MODE is configured for split gamma and IPS_CTL has IPS enabled.
	 */
	if (IS_HASWELL(dev) && intel_crtc->config->ips_enabled &&
	    ((I915_READ(GAMMA_MODE(pipe)) & GAMMA_MODE_MODE_MASK) ==
	     GAMMA_MODE_MODE_SPLIT)) {
		hsw_disable_ips(intel_crtc);
		reenable_ips = true;
	}

	for (i = 0; i < 256; i++) {
		i915_reg_t palreg;

		if (HAS_GMCH_DISPLAY(dev))
			palreg = PALETTE(pipe, i);
		else
			palreg = LGC_PALETTE(pipe, i);

		I915_WRITE(palreg,
			   (intel_crtc->lut_r[i] << 16) |
			   (intel_crtc->lut_g[i] << 8) |
			   intel_crtc->lut_b[i]);
	}

	if (reenable_ips)
		hsw_enable_ips(intel_crtc);
}

static void intel_crtc_dpms_overlay_disable(struct intel_crtc *intel_crtc)
{
	if (intel_crtc->overlay) {
		struct drm_device *dev = intel_crtc->base.dev;
		struct drm_i915_private *dev_priv = dev->dev_private;

		mutex_lock(&dev->struct_mutex);
		dev_priv->mm.interruptible = false;
		(void) intel_overlay_switch_off(intel_crtc->overlay);
		dev_priv->mm.interruptible = true;
		mutex_unlock(&dev->struct_mutex);
	}

	/* Let userspace switch the overlay on again. In most cases userspace
	 * has to recompute where to put it anyway.
	 */
}

/**
 * intel_post_enable_primary - Perform operations after enabling primary plane
 * @crtc: the CRTC whose primary plane was just enabled
 *
 * Performs potentially sleeping operations that must be done after the primary
 * plane is enabled, such as updating FBC and IPS.  Note that this may be
 * called due to an explicit primary plane update, or due to an implicit
 * re-enable that is caused when a sprite plane is updated to no longer
 * completely hide the primary plane.
 */
static void
intel_post_enable_primary(struct drm_crtc *crtc)
{
	struct drm_device *dev = crtc->dev;
	struct drm_i915_private *dev_priv = dev->dev_private;
	struct intel_crtc *intel_crtc = to_intel_crtc(crtc);
	int pipe = intel_crtc->pipe;

	/*
	 * FIXME IPS should be fine as long as one plane is
	 * enabled, but in practice it seems to have problems
	 * when going from primary only to sprite only and vice
	 * versa.
	 */
	hsw_enable_ips(intel_crtc);

	/*
	 * Gen2 reports pipe underruns whenever all planes are disabled.
	 * So don't enable underrun reporting before at least some planes
	 * are enabled.
	 * FIXME: Need to fix the logic to work when we turn off all planes
	 * but leave the pipe running.
	 */
	if (IS_GEN2(dev))
		intel_set_cpu_fifo_underrun_reporting(dev_priv, pipe, true);

	/* Underruns don't always raise interrupts, so check manually. */
	intel_check_cpu_fifo_underruns(dev_priv);
	intel_check_pch_fifo_underruns(dev_priv);
}

/**
 * intel_pre_disable_primary - Perform operations before disabling primary plane
 * @crtc: the CRTC whose primary plane is to be disabled
 *
 * Performs potentially sleeping operations that must be done before the
 * primary plane is disabled, such as updating FBC and IPS.  Note that this may
 * be called due to an explicit primary plane update, or due to an implicit
 * disable that is caused when a sprite plane completely hides the primary
 * plane.
 */
static void
intel_pre_disable_primary(struct drm_crtc *crtc)
{
	struct drm_device *dev = crtc->dev;
	struct drm_i915_private *dev_priv = dev->dev_private;
	struct intel_crtc *intel_crtc = to_intel_crtc(crtc);
	int pipe = intel_crtc->pipe;

	/*
	 * Gen2 reports pipe underruns whenever all planes are disabled.
	 * So diasble underrun reporting before all the planes get disabled.
	 * FIXME: Need to fix the logic to work when we turn off all planes
	 * but leave the pipe running.
	 */
	if (IS_GEN2(dev))
		intel_set_cpu_fifo_underrun_reporting(dev_priv, pipe, false);

	/*
	 * Vblank time updates from the shadow to live plane control register
	 * are blocked if the memory self-refresh mode is active at that
	 * moment. So to make sure the plane gets truly disabled, disable
	 * first the self-refresh mode. The self-refresh enable bit in turn
	 * will be checked/applied by the HW only at the next frame start
	 * event which is after the vblank start event, so we need to have a
	 * wait-for-vblank between disabling the plane and the pipe.
	 */
	if (HAS_GMCH_DISPLAY(dev)) {
		intel_set_memory_cxsr(dev_priv, false);
		dev_priv->wm.vlv.cxsr = false;
		intel_wait_for_vblank(dev, pipe);
	}

	/*
	 * FIXME IPS should be fine as long as one plane is
	 * enabled, but in practice it seems to have problems
	 * when going from primary only to sprite only and vice
	 * versa.
	 */
	hsw_disable_ips(intel_crtc);
}

static void intel_post_plane_update(struct intel_crtc *crtc)
{
	struct intel_crtc_atomic_commit *atomic = &crtc->atomic;
	struct intel_crtc_state *pipe_config =
		to_intel_crtc_state(crtc->base.state);
	struct drm_device *dev = crtc->base.dev;

	if (atomic->wait_vblank)
		intel_wait_for_vblank(dev, crtc->pipe);

	intel_frontbuffer_flip(dev, atomic->fb_bits);

	crtc->wm.cxsr_allowed = true;

	if (pipe_config->wm_changed && pipe_config->base.active)
		intel_update_watermarks(&crtc->base);

	if (atomic->update_fbc)
		intel_fbc_update(crtc);

	if (atomic->post_enable_primary)
		intel_post_enable_primary(&crtc->base);

	memset(atomic, 0, sizeof(*atomic));
}

static void intel_pre_plane_update(struct intel_crtc *crtc)
{
	struct drm_device *dev = crtc->base.dev;
	struct drm_i915_private *dev_priv = dev->dev_private;
	struct intel_crtc_atomic_commit *atomic = &crtc->atomic;
	struct intel_crtc_state *pipe_config =
		to_intel_crtc_state(crtc->base.state);

	if (atomic->disable_fbc)
		intel_fbc_deactivate(crtc);

	if (crtc->atomic.disable_ips)
		hsw_disable_ips(crtc);

	if (atomic->pre_disable_primary)
		intel_pre_disable_primary(&crtc->base);

	if (pipe_config->disable_cxsr) {
		crtc->wm.cxsr_allowed = false;
		intel_set_memory_cxsr(dev_priv, false);
	}

	if (!needs_modeset(&pipe_config->base) && pipe_config->wm_changed)
		intel_update_watermarks(&crtc->base);
}

static void intel_crtc_disable_planes(struct drm_crtc *crtc, unsigned plane_mask)
{
	struct drm_device *dev = crtc->dev;
	struct intel_crtc *intel_crtc = to_intel_crtc(crtc);
	struct drm_plane *p;
	int pipe = intel_crtc->pipe;

	intel_crtc_dpms_overlay_disable(intel_crtc);

	drm_for_each_plane_mask(p, dev, plane_mask)
		to_intel_plane(p)->disable_plane(p, crtc);

	/*
	 * FIXME: Once we grow proper nuclear flip support out of this we need
	 * to compute the mask of flip planes precisely. For the time being
	 * consider this a flip to a NULL plane.
	 */
	intel_frontbuffer_flip(dev, INTEL_FRONTBUFFER_ALL_MASK(pipe));
}

static void ironlake_crtc_enable(struct drm_crtc *crtc)
{
	struct drm_device *dev = crtc->dev;
	struct drm_i915_private *dev_priv = dev->dev_private;
	struct intel_crtc *intel_crtc = to_intel_crtc(crtc);
	struct intel_encoder *encoder;
	int pipe = intel_crtc->pipe;

	if (WARN_ON(intel_crtc->active))
		return;

	if (intel_crtc->config->has_pch_encoder)
		intel_set_pch_fifo_underrun_reporting(dev_priv, pipe, false);

	if (intel_crtc->config->has_pch_encoder)
		intel_prepare_shared_dpll(intel_crtc);

	if (intel_crtc->config->has_dp_encoder)
		intel_dp_set_m_n(intel_crtc, M1_N1);

	intel_set_pipe_timings(intel_crtc);

	if (intel_crtc->config->has_pch_encoder) {
		intel_cpu_transcoder_set_m_n(intel_crtc,
				     &intel_crtc->config->fdi_m_n, NULL);
	}

	ironlake_set_pipeconf(crtc);

	intel_crtc->active = true;

	intel_set_cpu_fifo_underrun_reporting(dev_priv, pipe, true);

	for_each_encoder_on_crtc(dev, crtc, encoder)
		if (encoder->pre_enable)
			encoder->pre_enable(encoder);

	if (intel_crtc->config->has_pch_encoder) {
		/* Note: FDI PLL enabling _must_ be done before we enable the
		 * cpu pipes, hence this is separate from all the other fdi/pch
		 * enabling. */
		ironlake_fdi_pll_enable(intel_crtc);
	} else {
		assert_fdi_tx_disabled(dev_priv, pipe);
		assert_fdi_rx_disabled(dev_priv, pipe);
	}

	ironlake_pfit_enable(intel_crtc);

	/*
	 * On ILK+ LUT must be loaded before the pipe is running but with
	 * clocks enabled
	 */
	intel_crtc_load_lut(crtc);

	intel_update_watermarks(crtc);
	intel_enable_pipe(intel_crtc);

	if (intel_crtc->config->has_pch_encoder)
		ironlake_pch_enable(crtc);

	assert_vblank_disabled(crtc);
	drm_crtc_vblank_on(crtc);

	for_each_encoder_on_crtc(dev, crtc, encoder)
		encoder->enable(encoder);

	if (HAS_PCH_CPT(dev))
		cpt_verify_modeset(dev, intel_crtc->pipe);

	/* Must wait for vblank to avoid spurious PCH FIFO underruns */
	if (intel_crtc->config->has_pch_encoder)
		intel_wait_for_vblank(dev, pipe);
	intel_set_pch_fifo_underrun_reporting(dev_priv, pipe, true);

	intel_fbc_enable(intel_crtc);
}

/* IPS only exists on ULT machines and is tied to pipe A. */
static bool hsw_crtc_supports_ips(struct intel_crtc *crtc)
{
	return HAS_IPS(crtc->base.dev) && crtc->pipe == PIPE_A;
}

static void haswell_crtc_enable(struct drm_crtc *crtc)
{
	struct drm_device *dev = crtc->dev;
	struct drm_i915_private *dev_priv = dev->dev_private;
	struct intel_crtc *intel_crtc = to_intel_crtc(crtc);
	struct intel_encoder *encoder;
	int pipe = intel_crtc->pipe, hsw_workaround_pipe;
	struct intel_crtc_state *pipe_config =
		to_intel_crtc_state(crtc->state);

	if (WARN_ON(intel_crtc->active))
		return;

	if (intel_crtc->config->has_pch_encoder)
		intel_set_pch_fifo_underrun_reporting(dev_priv, TRANSCODER_A,
						      false);

	if (intel_crtc_to_shared_dpll(intel_crtc))
		intel_enable_shared_dpll(intel_crtc);

	if (intel_crtc->config->has_dp_encoder)
		intel_dp_set_m_n(intel_crtc, M1_N1);

	intel_set_pipe_timings(intel_crtc);

	if (intel_crtc->config->cpu_transcoder != TRANSCODER_EDP) {
		I915_WRITE(PIPE_MULT(intel_crtc->config->cpu_transcoder),
			   intel_crtc->config->pixel_multiplier - 1);
	}

	if (intel_crtc->config->has_pch_encoder) {
		intel_cpu_transcoder_set_m_n(intel_crtc,
				     &intel_crtc->config->fdi_m_n, NULL);
	}

	haswell_set_pipeconf(crtc);

	intel_set_pipe_csc(crtc);

	intel_crtc->active = true;

	if (intel_crtc->config->has_pch_encoder)
		intel_set_cpu_fifo_underrun_reporting(dev_priv, pipe, false);
	else
		intel_set_cpu_fifo_underrun_reporting(dev_priv, pipe, true);

	for_each_encoder_on_crtc(dev, crtc, encoder) {
		if (encoder->pre_enable)
			encoder->pre_enable(encoder);
	}

	if (intel_crtc->config->has_pch_encoder)
		dev_priv->display.fdi_link_train(crtc);

	if (!intel_crtc->config->has_dsi_encoder)
		intel_ddi_enable_pipe_clock(intel_crtc);

	if (INTEL_INFO(dev)->gen >= 9)
		skylake_pfit_enable(intel_crtc);
	else
		ironlake_pfit_enable(intel_crtc);

	/*
	 * On ILK+ LUT must be loaded before the pipe is running but with
	 * clocks enabled
	 */
	intel_crtc_load_lut(crtc);

	intel_ddi_set_pipe_settings(crtc);
	if (!intel_crtc->config->has_dsi_encoder)
		intel_ddi_enable_transcoder_func(crtc);

	intel_update_watermarks(crtc);
	intel_enable_pipe(intel_crtc);

	if (intel_crtc->config->has_pch_encoder)
		lpt_pch_enable(crtc);

	if (intel_crtc->config->dp_encoder_is_mst)
		intel_ddi_set_vc_payload_alloc(crtc, true);

	assert_vblank_disabled(crtc);
	drm_crtc_vblank_on(crtc);

	for_each_encoder_on_crtc(dev, crtc, encoder) {
		encoder->enable(encoder);
		intel_opregion_notify_encoder(encoder, true);
	}

	if (intel_crtc->config->has_pch_encoder) {
		intel_wait_for_vblank(dev, pipe);
		intel_wait_for_vblank(dev, pipe);
		intel_set_cpu_fifo_underrun_reporting(dev_priv, pipe, true);
		intel_set_pch_fifo_underrun_reporting(dev_priv, TRANSCODER_A,
						      true);
	}

	/* If we change the relative order between pipe/planes enabling, we need
	 * to change the workaround. */
	hsw_workaround_pipe = pipe_config->hsw_workaround_pipe;
	if (IS_HASWELL(dev) && hsw_workaround_pipe != INVALID_PIPE) {
		intel_wait_for_vblank(dev, hsw_workaround_pipe);
		intel_wait_for_vblank(dev, hsw_workaround_pipe);
	}

	intel_fbc_enable(intel_crtc);
}

static void ironlake_pfit_disable(struct intel_crtc *crtc, bool force)
{
	struct drm_device *dev = crtc->base.dev;
	struct drm_i915_private *dev_priv = dev->dev_private;
	int pipe = crtc->pipe;

	/* To avoid upsetting the power well on haswell only disable the pfit if
	 * it's in use. The hw state code will make sure we get this right. */
	if (force || crtc->config->pch_pfit.enabled) {
		I915_WRITE(PF_CTL(pipe), 0);
		I915_WRITE(PF_WIN_POS(pipe), 0);
		I915_WRITE(PF_WIN_SZ(pipe), 0);
	}
}

static void ironlake_crtc_disable(struct drm_crtc *crtc)
{
	struct drm_device *dev = crtc->dev;
	struct drm_i915_private *dev_priv = dev->dev_private;
	struct intel_crtc *intel_crtc = to_intel_crtc(crtc);
	struct intel_encoder *encoder;
	int pipe = intel_crtc->pipe;

	if (intel_crtc->config->has_pch_encoder)
		intel_set_pch_fifo_underrun_reporting(dev_priv, pipe, false);

	for_each_encoder_on_crtc(dev, crtc, encoder)
		encoder->disable(encoder);

	drm_crtc_vblank_off(crtc);
	assert_vblank_disabled(crtc);

	/*
	 * Sometimes spurious CPU pipe underruns happen when the
	 * pipe is already disabled, but FDI RX/TX is still enabled.
	 * Happens at least with VGA+HDMI cloning. Suppress them.
	 */
	if (intel_crtc->config->has_pch_encoder)
		intel_set_cpu_fifo_underrun_reporting(dev_priv, pipe, false);

	intel_disable_pipe(intel_crtc);

	ironlake_pfit_disable(intel_crtc, false);

	if (intel_crtc->config->has_pch_encoder) {
		ironlake_fdi_disable(crtc);
		intel_set_cpu_fifo_underrun_reporting(dev_priv, pipe, true);
	}

	for_each_encoder_on_crtc(dev, crtc, encoder)
		if (encoder->post_disable)
			encoder->post_disable(encoder);

	if (intel_crtc->config->has_pch_encoder) {
		ironlake_disable_pch_transcoder(dev_priv, pipe);

		if (HAS_PCH_CPT(dev)) {
			i915_reg_t reg;
			u32 temp;

			/* disable TRANS_DP_CTL */
			reg = TRANS_DP_CTL(pipe);
			temp = I915_READ(reg);
			temp &= ~(TRANS_DP_OUTPUT_ENABLE |
				  TRANS_DP_PORT_SEL_MASK);
			temp |= TRANS_DP_PORT_SEL_NONE;
			I915_WRITE(reg, temp);

			/* disable DPLL_SEL */
			temp = I915_READ(PCH_DPLL_SEL);
			temp &= ~(TRANS_DPLL_ENABLE(pipe) | TRANS_DPLLB_SEL(pipe));
			I915_WRITE(PCH_DPLL_SEL, temp);
		}

		ironlake_fdi_pll_disable(intel_crtc);
	}

	intel_set_pch_fifo_underrun_reporting(dev_priv, pipe, true);

	intel_fbc_disable_crtc(intel_crtc);
}

static void haswell_crtc_disable(struct drm_crtc *crtc)
{
	struct drm_device *dev = crtc->dev;
	struct drm_i915_private *dev_priv = dev->dev_private;
	struct intel_crtc *intel_crtc = to_intel_crtc(crtc);
	struct intel_encoder *encoder;
	enum transcoder cpu_transcoder = intel_crtc->config->cpu_transcoder;

	if (intel_crtc->config->has_pch_encoder)
		intel_set_pch_fifo_underrun_reporting(dev_priv, TRANSCODER_A,
						      false);

	for_each_encoder_on_crtc(dev, crtc, encoder) {
		intel_opregion_notify_encoder(encoder, false);
		encoder->disable(encoder);
	}

	drm_crtc_vblank_off(crtc);
	assert_vblank_disabled(crtc);

	intel_disable_pipe(intel_crtc);

	if (intel_crtc->config->dp_encoder_is_mst)
		intel_ddi_set_vc_payload_alloc(crtc, false);

	if (!intel_crtc->config->has_dsi_encoder)
		intel_ddi_disable_transcoder_func(dev_priv, cpu_transcoder);

	if (INTEL_INFO(dev)->gen >= 9)
		skylake_scaler_disable(intel_crtc);
	else
		ironlake_pfit_disable(intel_crtc, false);

	if (!intel_crtc->config->has_dsi_encoder)
		intel_ddi_disable_pipe_clock(intel_crtc);

	for_each_encoder_on_crtc(dev, crtc, encoder)
		if (encoder->post_disable)
			encoder->post_disable(encoder);

	if (intel_crtc->config->has_pch_encoder) {
		lpt_disable_pch_transcoder(dev_priv);
		lpt_disable_iclkip(dev_priv);
		intel_ddi_fdi_disable(crtc);

		intel_set_pch_fifo_underrun_reporting(dev_priv, TRANSCODER_A,
						      true);
	}

	intel_fbc_disable_crtc(intel_crtc);
}

static void i9xx_pfit_enable(struct intel_crtc *crtc)
{
	struct drm_device *dev = crtc->base.dev;
	struct drm_i915_private *dev_priv = dev->dev_private;
	struct intel_crtc_state *pipe_config = crtc->config;

	if (!pipe_config->gmch_pfit.control)
		return;

	/*
	 * The panel fitter should only be adjusted whilst the pipe is disabled,
	 * according to register description and PRM.
	 */
	WARN_ON(I915_READ(PFIT_CONTROL) & PFIT_ENABLE);
	assert_pipe_disabled(dev_priv, crtc->pipe);

	I915_WRITE(PFIT_PGM_RATIOS, pipe_config->gmch_pfit.pgm_ratios);
	I915_WRITE(PFIT_CONTROL, pipe_config->gmch_pfit.control);

	/* Border color in case we don't scale up to the full screen. Black by
	 * default, change to something else for debugging. */
	I915_WRITE(BCLRPAT(crtc->pipe), 0);
}

static enum intel_display_power_domain port_to_power_domain(enum port port)
{
	switch (port) {
	case PORT_A:
		return POWER_DOMAIN_PORT_DDI_A_LANES;
	case PORT_B:
		return POWER_DOMAIN_PORT_DDI_B_LANES;
	case PORT_C:
		return POWER_DOMAIN_PORT_DDI_C_LANES;
	case PORT_D:
		return POWER_DOMAIN_PORT_DDI_D_LANES;
	case PORT_E:
		return POWER_DOMAIN_PORT_DDI_E_LANES;
	default:
		MISSING_CASE(port);
		return POWER_DOMAIN_PORT_OTHER;
	}
}

static enum intel_display_power_domain port_to_aux_power_domain(enum port port)
{
	switch (port) {
	case PORT_A:
		return POWER_DOMAIN_AUX_A;
	case PORT_B:
		return POWER_DOMAIN_AUX_B;
	case PORT_C:
		return POWER_DOMAIN_AUX_C;
	case PORT_D:
		return POWER_DOMAIN_AUX_D;
	case PORT_E:
		/* FIXME: Check VBT for actual wiring of PORT E */
		return POWER_DOMAIN_AUX_D;
	default:
		MISSING_CASE(port);
		return POWER_DOMAIN_AUX_A;
	}
}

enum intel_display_power_domain
intel_display_port_power_domain(struct intel_encoder *intel_encoder)
{
	struct drm_device *dev = intel_encoder->base.dev;
	struct intel_digital_port *intel_dig_port;

	switch (intel_encoder->type) {
	case INTEL_OUTPUT_UNKNOWN:
		/* Only DDI platforms should ever use this output type */
		WARN_ON_ONCE(!HAS_DDI(dev));
	case INTEL_OUTPUT_DISPLAYPORT:
	case INTEL_OUTPUT_HDMI:
	case INTEL_OUTPUT_EDP:
		intel_dig_port = enc_to_dig_port(&intel_encoder->base);
		return port_to_power_domain(intel_dig_port->port);
	case INTEL_OUTPUT_DP_MST:
		intel_dig_port = enc_to_mst(&intel_encoder->base)->primary;
		return port_to_power_domain(intel_dig_port->port);
	case INTEL_OUTPUT_ANALOG:
		return POWER_DOMAIN_PORT_CRT;
	case INTEL_OUTPUT_DSI:
		return POWER_DOMAIN_PORT_DSI;
	default:
		return POWER_DOMAIN_PORT_OTHER;
	}
}

enum intel_display_power_domain
intel_display_port_aux_power_domain(struct intel_encoder *intel_encoder)
{
	struct drm_device *dev = intel_encoder->base.dev;
	struct intel_digital_port *intel_dig_port;

	switch (intel_encoder->type) {
	case INTEL_OUTPUT_UNKNOWN:
	case INTEL_OUTPUT_HDMI:
		/*
		 * Only DDI platforms should ever use these output types.
		 * We can get here after the HDMI detect code has already set
		 * the type of the shared encoder. Since we can't be sure
		 * what's the status of the given connectors, play safe and
		 * run the DP detection too.
		 */
		WARN_ON_ONCE(!HAS_DDI(dev));
	case INTEL_OUTPUT_DISPLAYPORT:
	case INTEL_OUTPUT_EDP:
		intel_dig_port = enc_to_dig_port(&intel_encoder->base);
		return port_to_aux_power_domain(intel_dig_port->port);
	case INTEL_OUTPUT_DP_MST:
		intel_dig_port = enc_to_mst(&intel_encoder->base)->primary;
		return port_to_aux_power_domain(intel_dig_port->port);
	default:
		MISSING_CASE(intel_encoder->type);
		return POWER_DOMAIN_AUX_A;
	}
}

static unsigned long get_crtc_power_domains(struct drm_crtc *crtc)
{
	struct drm_device *dev = crtc->dev;
	struct intel_encoder *intel_encoder;
	struct intel_crtc *intel_crtc = to_intel_crtc(crtc);
	enum pipe pipe = intel_crtc->pipe;
	unsigned long mask;
	enum transcoder transcoder = intel_crtc->config->cpu_transcoder;

	if (!crtc->state->active)
		return 0;

	mask = BIT(POWER_DOMAIN_PIPE(pipe));
	mask |= BIT(POWER_DOMAIN_TRANSCODER(transcoder));
	if (intel_crtc->config->pch_pfit.enabled ||
	    intel_crtc->config->pch_pfit.force_thru)
		mask |= BIT(POWER_DOMAIN_PIPE_PANEL_FITTER(pipe));

	for_each_encoder_on_crtc(dev, crtc, intel_encoder)
		mask |= BIT(intel_display_port_power_domain(intel_encoder));

	return mask;
}

static unsigned long modeset_get_crtc_power_domains(struct drm_crtc *crtc)
{
	struct drm_i915_private *dev_priv = crtc->dev->dev_private;
	struct intel_crtc *intel_crtc = to_intel_crtc(crtc);
	enum intel_display_power_domain domain;
	unsigned long domains, new_domains, old_domains;

	old_domains = intel_crtc->enabled_power_domains;
	intel_crtc->enabled_power_domains = new_domains = get_crtc_power_domains(crtc);

	domains = new_domains & ~old_domains;

	for_each_power_domain(domain, domains)
		intel_display_power_get(dev_priv, domain);

	return old_domains & ~new_domains;
}

static void modeset_put_power_domains(struct drm_i915_private *dev_priv,
				      unsigned long domains)
{
	enum intel_display_power_domain domain;

	for_each_power_domain(domain, domains)
		intel_display_power_put(dev_priv, domain);
}

static void modeset_update_crtc_power_domains(struct drm_atomic_state *state)
{
	struct intel_atomic_state *intel_state = to_intel_atomic_state(state);
	struct drm_device *dev = state->dev;
	struct drm_i915_private *dev_priv = dev->dev_private;
	unsigned long put_domains[I915_MAX_PIPES] = {};
	struct drm_crtc_state *crtc_state;
	struct drm_crtc *crtc;
	int i;

	for_each_crtc_in_state(state, crtc, crtc_state, i) {
		if (needs_modeset(crtc->state))
			put_domains[to_intel_crtc(crtc)->pipe] =
				modeset_get_crtc_power_domains(crtc);
	}

	if (dev_priv->display.modeset_commit_cdclk &&
	    intel_state->dev_cdclk != dev_priv->cdclk_freq)
		dev_priv->display.modeset_commit_cdclk(state);

	for (i = 0; i < I915_MAX_PIPES; i++)
		if (put_domains[i])
			modeset_put_power_domains(dev_priv, put_domains[i]);
}

static int intel_compute_max_dotclk(struct drm_i915_private *dev_priv)
{
	int max_cdclk_freq = dev_priv->max_cdclk_freq;

	if (INTEL_INFO(dev_priv)->gen >= 9 ||
	    IS_HASWELL(dev_priv) || IS_BROADWELL(dev_priv))
		return max_cdclk_freq;
	else if (IS_CHERRYVIEW(dev_priv))
		return max_cdclk_freq*95/100;
	else if (INTEL_INFO(dev_priv)->gen < 4)
		return 2*max_cdclk_freq*90/100;
	else
		return max_cdclk_freq*90/100;
}

static void intel_update_max_cdclk(struct drm_device *dev)
{
	struct drm_i915_private *dev_priv = dev->dev_private;

	if (IS_SKYLAKE(dev) || IS_KABYLAKE(dev)) {
		u32 limit = I915_READ(SKL_DFSM) & SKL_DFSM_CDCLK_LIMIT_MASK;

		if (limit == SKL_DFSM_CDCLK_LIMIT_675)
			dev_priv->max_cdclk_freq = 675000;
		else if (limit == SKL_DFSM_CDCLK_LIMIT_540)
			dev_priv->max_cdclk_freq = 540000;
		else if (limit == SKL_DFSM_CDCLK_LIMIT_450)
			dev_priv->max_cdclk_freq = 450000;
		else
			dev_priv->max_cdclk_freq = 337500;
	} else if (IS_BROADWELL(dev))  {
		/*
		 * FIXME with extra cooling we can allow
		 * 540 MHz for ULX and 675 Mhz for ULT.
		 * How can we know if extra cooling is
		 * available? PCI ID, VTB, something else?
		 */
		if (I915_READ(FUSE_STRAP) & HSW_CDCLK_LIMIT)
			dev_priv->max_cdclk_freq = 450000;
		else if (IS_BDW_ULX(dev))
			dev_priv->max_cdclk_freq = 450000;
		else if (IS_BDW_ULT(dev))
			dev_priv->max_cdclk_freq = 540000;
		else
			dev_priv->max_cdclk_freq = 675000;
	} else if (IS_CHERRYVIEW(dev)) {
		dev_priv->max_cdclk_freq = 320000;
	} else if (IS_VALLEYVIEW(dev)) {
		dev_priv->max_cdclk_freq = 400000;
	} else {
		/* otherwise assume cdclk is fixed */
		dev_priv->max_cdclk_freq = dev_priv->cdclk_freq;
	}

	dev_priv->max_dotclk_freq = intel_compute_max_dotclk(dev_priv);

	DRM_DEBUG_DRIVER("Max CD clock rate: %d kHz\n",
			 dev_priv->max_cdclk_freq);

	DRM_DEBUG_DRIVER("Max dotclock rate: %d kHz\n",
			 dev_priv->max_dotclk_freq);
}

static void intel_update_cdclk(struct drm_device *dev)
{
	struct drm_i915_private *dev_priv = dev->dev_private;

	dev_priv->cdclk_freq = dev_priv->display.get_display_clock_speed(dev);
	DRM_DEBUG_DRIVER("Current CD clock rate: %d kHz\n",
			 dev_priv->cdclk_freq);

	/*
	 * Program the gmbus_freq based on the cdclk frequency.
	 * BSpec erroneously claims we should aim for 4MHz, but
	 * in fact 1MHz is the correct frequency.
	 */
	if (IS_VALLEYVIEW(dev) || IS_CHERRYVIEW(dev)) {
		/*
		 * Program the gmbus_freq based on the cdclk frequency.
		 * BSpec erroneously claims we should aim for 4MHz, but
		 * in fact 1MHz is the correct frequency.
		 */
		I915_WRITE(GMBUSFREQ_VLV, DIV_ROUND_UP(dev_priv->cdclk_freq, 1000));
	}

	if (dev_priv->max_cdclk_freq == 0)
		intel_update_max_cdclk(dev);
}

static void broxton_set_cdclk(struct drm_device *dev, int frequency)
{
	struct drm_i915_private *dev_priv = dev->dev_private;
	uint32_t divider;
	uint32_t ratio;
	uint32_t current_freq;
	int ret;

	/* frequency = 19.2MHz * ratio / 2 / div{1,1.5,2,4} */
	switch (frequency) {
	case 144000:
		divider = BXT_CDCLK_CD2X_DIV_SEL_4;
		ratio = BXT_DE_PLL_RATIO(60);
		break;
	case 288000:
		divider = BXT_CDCLK_CD2X_DIV_SEL_2;
		ratio = BXT_DE_PLL_RATIO(60);
		break;
	case 384000:
		divider = BXT_CDCLK_CD2X_DIV_SEL_1_5;
		ratio = BXT_DE_PLL_RATIO(60);
		break;
	case 576000:
		divider = BXT_CDCLK_CD2X_DIV_SEL_1;
		ratio = BXT_DE_PLL_RATIO(60);
		break;
	case 624000:
		divider = BXT_CDCLK_CD2X_DIV_SEL_1;
		ratio = BXT_DE_PLL_RATIO(65);
		break;
	case 19200:
		/*
		 * Bypass frequency with DE PLL disabled. Init ratio, divider
		 * to suppress GCC warning.
		 */
		ratio = 0;
		divider = 0;
		break;
	default:
		DRM_ERROR("unsupported CDCLK freq %d", frequency);

		return;
	}

	mutex_lock(&dev_priv->rps.hw_lock);
	/* Inform power controller of upcoming frequency change */
	ret = sandybridge_pcode_write(dev_priv, HSW_PCODE_DE_WRITE_FREQ_REQ,
				      0x80000000);
	mutex_unlock(&dev_priv->rps.hw_lock);

	if (ret) {
		DRM_ERROR("PCode CDCLK freq change notify failed (err %d, freq %d)\n",
			  ret, frequency);
		return;
	}

	current_freq = I915_READ(CDCLK_CTL) & CDCLK_FREQ_DECIMAL_MASK;
	/* convert from .1 fixpoint MHz with -1MHz offset to kHz */
	current_freq = current_freq * 500 + 1000;

	/*
	 * DE PLL has to be disabled when
	 * - setting to 19.2MHz (bypass, PLL isn't used)
	 * - before setting to 624MHz (PLL needs toggling)
	 * - before setting to any frequency from 624MHz (PLL needs toggling)
	 */
	if (frequency == 19200 || frequency == 624000 ||
	    current_freq == 624000) {
		I915_WRITE(BXT_DE_PLL_ENABLE, ~BXT_DE_PLL_PLL_ENABLE);
		/* Timeout 200us */
		if (wait_for(!(I915_READ(BXT_DE_PLL_ENABLE) & BXT_DE_PLL_LOCK),
			     1))
			DRM_ERROR("timout waiting for DE PLL unlock\n");
	}

	if (frequency != 19200) {
		uint32_t val;

		val = I915_READ(BXT_DE_PLL_CTL);
		val &= ~BXT_DE_PLL_RATIO_MASK;
		val |= ratio;
		I915_WRITE(BXT_DE_PLL_CTL, val);

		I915_WRITE(BXT_DE_PLL_ENABLE, BXT_DE_PLL_PLL_ENABLE);
		/* Timeout 200us */
		if (wait_for(I915_READ(BXT_DE_PLL_ENABLE) & BXT_DE_PLL_LOCK, 1))
			DRM_ERROR("timeout waiting for DE PLL lock\n");

		val = I915_READ(CDCLK_CTL);
		val &= ~BXT_CDCLK_CD2X_DIV_SEL_MASK;
		val |= divider;
		/*
		 * Disable SSA Precharge when CD clock frequency < 500 MHz,
		 * enable otherwise.
		 */
		val &= ~BXT_CDCLK_SSA_PRECHARGE_ENABLE;
		if (frequency >= 500000)
			val |= BXT_CDCLK_SSA_PRECHARGE_ENABLE;

		val &= ~CDCLK_FREQ_DECIMAL_MASK;
		/* convert from kHz to .1 fixpoint MHz with -1MHz offset */
		val |= (frequency - 1000) / 500;
		I915_WRITE(CDCLK_CTL, val);
	}

	mutex_lock(&dev_priv->rps.hw_lock);
	ret = sandybridge_pcode_write(dev_priv, HSW_PCODE_DE_WRITE_FREQ_REQ,
				      DIV_ROUND_UP(frequency, 25000));
	mutex_unlock(&dev_priv->rps.hw_lock);

	if (ret) {
		DRM_ERROR("PCode CDCLK freq set failed, (err %d, freq %d)\n",
			  ret, frequency);
		return;
	}

	intel_update_cdclk(dev);
}

void broxton_init_cdclk(struct drm_device *dev)
{
	struct drm_i915_private *dev_priv = dev->dev_private;
	uint32_t val;

	/*
	 * NDE_RSTWRN_OPT RST PCH Handshake En must always be 0b on BXT
	 * or else the reset will hang because there is no PCH to respond.
	 * Move the handshake programming to initialization sequence.
	 * Previously was left up to BIOS.
	 */
	val = I915_READ(HSW_NDE_RSTWRN_OPT);
	val &= ~RESET_PCH_HANDSHAKE_ENABLE;
	I915_WRITE(HSW_NDE_RSTWRN_OPT, val);

	/* Enable PG1 for cdclk */
	intel_display_power_get(dev_priv, POWER_DOMAIN_PLLS);

	/* check if cd clock is enabled */
	if (I915_READ(BXT_DE_PLL_ENABLE) & BXT_DE_PLL_PLL_ENABLE) {
		DRM_DEBUG_KMS("Display already initialized\n");
		return;
	}

	/*
	 * FIXME:
	 * - The initial CDCLK needs to be read from VBT.
	 *   Need to make this change after VBT has changes for BXT.
	 * - check if setting the max (or any) cdclk freq is really necessary
	 *   here, it belongs to modeset time
	 */
	broxton_set_cdclk(dev, 624000);

	I915_WRITE(DBUF_CTL, I915_READ(DBUF_CTL) | DBUF_POWER_REQUEST);
	POSTING_READ(DBUF_CTL);

	udelay(10);

	if (!(I915_READ(DBUF_CTL) & DBUF_POWER_STATE))
		DRM_ERROR("DBuf power enable timeout!\n");
}

void broxton_uninit_cdclk(struct drm_device *dev)
{
	struct drm_i915_private *dev_priv = dev->dev_private;

	I915_WRITE(DBUF_CTL, I915_READ(DBUF_CTL) & ~DBUF_POWER_REQUEST);
	POSTING_READ(DBUF_CTL);

	udelay(10);

	if (I915_READ(DBUF_CTL) & DBUF_POWER_STATE)
		DRM_ERROR("DBuf power disable timeout!\n");

	/* Set minimum (bypass) frequency, in effect turning off the DE PLL */
	broxton_set_cdclk(dev, 19200);

	intel_display_power_put(dev_priv, POWER_DOMAIN_PLLS);
}

static const struct skl_cdclk_entry {
	unsigned int freq;
	unsigned int vco;
} skl_cdclk_frequencies[] = {
	{ .freq = 308570, .vco = 8640 },
	{ .freq = 337500, .vco = 8100 },
	{ .freq = 432000, .vco = 8640 },
	{ .freq = 450000, .vco = 8100 },
	{ .freq = 540000, .vco = 8100 },
	{ .freq = 617140, .vco = 8640 },
	{ .freq = 675000, .vco = 8100 },
};

static unsigned int skl_cdclk_decimal(unsigned int freq)
{
	return (freq - 1000) / 500;
}

static unsigned int skl_cdclk_get_vco(unsigned int freq)
{
	unsigned int i;

	for (i = 0; i < ARRAY_SIZE(skl_cdclk_frequencies); i++) {
		const struct skl_cdclk_entry *e = &skl_cdclk_frequencies[i];

		if (e->freq == freq)
			return e->vco;
	}

	return 8100;
}

static void
skl_dpll0_enable(struct drm_i915_private *dev_priv, unsigned int required_vco)
{
	unsigned int min_freq;
	u32 val;

	/* select the minimum CDCLK before enabling DPLL 0 */
	val = I915_READ(CDCLK_CTL);
	val &= ~CDCLK_FREQ_SEL_MASK | ~CDCLK_FREQ_DECIMAL_MASK;
	val |= CDCLK_FREQ_337_308;

	if (required_vco == 8640)
		min_freq = 308570;
	else
		min_freq = 337500;

	val = CDCLK_FREQ_337_308 | skl_cdclk_decimal(min_freq);

	I915_WRITE(CDCLK_CTL, val);
	POSTING_READ(CDCLK_CTL);

	/*
	 * We always enable DPLL0 with the lowest link rate possible, but still
	 * taking into account the VCO required to operate the eDP panel at the
	 * desired frequency. The usual DP link rates operate with a VCO of
	 * 8100 while the eDP 1.4 alternate link rates need a VCO of 8640.
	 * The modeset code is responsible for the selection of the exact link
	 * rate later on, with the constraint of choosing a frequency that
	 * works with required_vco.
	 */
	val = I915_READ(DPLL_CTRL1);

	val &= ~(DPLL_CTRL1_HDMI_MODE(SKL_DPLL0) | DPLL_CTRL1_SSC(SKL_DPLL0) |
		 DPLL_CTRL1_LINK_RATE_MASK(SKL_DPLL0));
	val |= DPLL_CTRL1_OVERRIDE(SKL_DPLL0);
	if (required_vco == 8640)
		val |= DPLL_CTRL1_LINK_RATE(DPLL_CTRL1_LINK_RATE_1080,
					    SKL_DPLL0);
	else
		val |= DPLL_CTRL1_LINK_RATE(DPLL_CTRL1_LINK_RATE_810,
					    SKL_DPLL0);

	I915_WRITE(DPLL_CTRL1, val);
	POSTING_READ(DPLL_CTRL1);

	I915_WRITE(LCPLL1_CTL, I915_READ(LCPLL1_CTL) | LCPLL_PLL_ENABLE);

	if (wait_for(I915_READ(LCPLL1_CTL) & LCPLL_PLL_LOCK, 5))
		DRM_ERROR("DPLL0 not locked\n");
}

static bool skl_cdclk_pcu_ready(struct drm_i915_private *dev_priv)
{
	int ret;
	u32 val;

	/* inform PCU we want to change CDCLK */
	val = SKL_CDCLK_PREPARE_FOR_CHANGE;
	mutex_lock(&dev_priv->rps.hw_lock);
	ret = sandybridge_pcode_read(dev_priv, SKL_PCODE_CDCLK_CONTROL, &val);
	mutex_unlock(&dev_priv->rps.hw_lock);

	return ret == 0 && (val & SKL_CDCLK_READY_FOR_CHANGE);
}

static bool skl_cdclk_wait_for_pcu_ready(struct drm_i915_private *dev_priv)
{
	unsigned int i;

	for (i = 0; i < 15; i++) {
		if (skl_cdclk_pcu_ready(dev_priv))
			return true;
		udelay(10);
	}

	return false;
}

static void skl_set_cdclk(struct drm_i915_private *dev_priv, unsigned int freq)
{
	struct drm_device *dev = dev_priv->dev;
	u32 freq_select, pcu_ack;

	DRM_DEBUG_DRIVER("Changing CDCLK to %dKHz\n", freq);

	if (!skl_cdclk_wait_for_pcu_ready(dev_priv)) {
		DRM_ERROR("failed to inform PCU about cdclk change\n");
		return;
	}

	/* set CDCLK_CTL */
	switch(freq) {
	case 450000:
	case 432000:
		freq_select = CDCLK_FREQ_450_432;
		pcu_ack = 1;
		break;
	case 540000:
		freq_select = CDCLK_FREQ_540;
		pcu_ack = 2;
		break;
	case 308570:
	case 337500:
	default:
		freq_select = CDCLK_FREQ_337_308;
		pcu_ack = 0;
		break;
	case 617140:
	case 675000:
		freq_select = CDCLK_FREQ_675_617;
		pcu_ack = 3;
		break;
	}

	I915_WRITE(CDCLK_CTL, freq_select | skl_cdclk_decimal(freq));
	POSTING_READ(CDCLK_CTL);

	/* inform PCU of the change */
	mutex_lock(&dev_priv->rps.hw_lock);
	sandybridge_pcode_write(dev_priv, SKL_PCODE_CDCLK_CONTROL, pcu_ack);
	mutex_unlock(&dev_priv->rps.hw_lock);

	intel_update_cdclk(dev);
}

void skl_uninit_cdclk(struct drm_i915_private *dev_priv)
{
	/* disable DBUF power */
	I915_WRITE(DBUF_CTL, I915_READ(DBUF_CTL) & ~DBUF_POWER_REQUEST);
	POSTING_READ(DBUF_CTL);

	udelay(10);

	if (I915_READ(DBUF_CTL) & DBUF_POWER_STATE)
		DRM_ERROR("DBuf power disable timeout\n");

	/* disable DPLL0 */
	I915_WRITE(LCPLL1_CTL, I915_READ(LCPLL1_CTL) & ~LCPLL_PLL_ENABLE);
	if (wait_for(!(I915_READ(LCPLL1_CTL) & LCPLL_PLL_LOCK), 1))
		DRM_ERROR("Couldn't disable DPLL0\n");
}

void skl_init_cdclk(struct drm_i915_private *dev_priv)
{
	unsigned int required_vco;

	/* DPLL0 not enabled (happens on early BIOS versions) */
	if (!(I915_READ(LCPLL1_CTL) & LCPLL_PLL_ENABLE)) {
		/* enable DPLL0 */
		required_vco = skl_cdclk_get_vco(dev_priv->skl_boot_cdclk);
		skl_dpll0_enable(dev_priv, required_vco);
	}

	/* set CDCLK to the frequency the BIOS chose */
	skl_set_cdclk(dev_priv, dev_priv->skl_boot_cdclk);

	/* enable DBUF power */
	I915_WRITE(DBUF_CTL, I915_READ(DBUF_CTL) | DBUF_POWER_REQUEST);
	POSTING_READ(DBUF_CTL);

	udelay(10);

	if (!(I915_READ(DBUF_CTL) & DBUF_POWER_STATE))
		DRM_ERROR("DBuf power enable timeout\n");
}

int skl_sanitize_cdclk(struct drm_i915_private *dev_priv)
{
	uint32_t lcpll1 = I915_READ(LCPLL1_CTL);
	uint32_t cdctl = I915_READ(CDCLK_CTL);
	int freq = dev_priv->skl_boot_cdclk;

	/*
	 * check if the pre-os intialized the display
	 * There is SWF18 scratchpad register defined which is set by the
	 * pre-os which can be used by the OS drivers to check the status
	 */
	if ((I915_READ(SWF_ILK(0x18)) & 0x00FFFFFF) == 0)
		goto sanitize;

	/* Is PLL enabled and locked ? */
	if (!((lcpll1 & LCPLL_PLL_ENABLE) && (lcpll1 & LCPLL_PLL_LOCK)))
		goto sanitize;

	/* DPLL okay; verify the cdclock
	 *
	 * Noticed in some instances that the freq selection is correct but
	 * decimal part is programmed wrong from BIOS where pre-os does not
	 * enable display. Verify the same as well.
	 */
	if (cdctl == ((cdctl & CDCLK_FREQ_SEL_MASK) | skl_cdclk_decimal(freq)))
		/* All well; nothing to sanitize */
		return false;
sanitize:
	/*
	 * As of now initialize with max cdclk till
	 * we get dynamic cdclk support
	 * */
	dev_priv->skl_boot_cdclk = dev_priv->max_cdclk_freq;
	skl_init_cdclk(dev_priv);

	/* we did have to sanitize */
	return true;
}

/* Adjust CDclk dividers to allow high res or save power if possible */
static void valleyview_set_cdclk(struct drm_device *dev, int cdclk)
{
	struct drm_i915_private *dev_priv = dev->dev_private;
	u32 val, cmd;

	WARN_ON(dev_priv->display.get_display_clock_speed(dev)
					!= dev_priv->cdclk_freq);

	if (cdclk >= 320000) /* jump to highest voltage for 400MHz too */
		cmd = 2;
	else if (cdclk == 266667)
		cmd = 1;
	else
		cmd = 0;

	mutex_lock(&dev_priv->rps.hw_lock);
	val = vlv_punit_read(dev_priv, PUNIT_REG_DSPFREQ);
	val &= ~DSPFREQGUAR_MASK;
	val |= (cmd << DSPFREQGUAR_SHIFT);
	vlv_punit_write(dev_priv, PUNIT_REG_DSPFREQ, val);
	if (wait_for((vlv_punit_read(dev_priv, PUNIT_REG_DSPFREQ) &
		      DSPFREQSTAT_MASK) == (cmd << DSPFREQSTAT_SHIFT),
		     50)) {
		DRM_ERROR("timed out waiting for CDclk change\n");
	}
	mutex_unlock(&dev_priv->rps.hw_lock);

	mutex_lock(&dev_priv->sb_lock);

	if (cdclk == 400000) {
		u32 divider;

		divider = DIV_ROUND_CLOSEST(dev_priv->hpll_freq << 1, cdclk) - 1;

		/* adjust cdclk divider */
		val = vlv_cck_read(dev_priv, CCK_DISPLAY_CLOCK_CONTROL);
		val &= ~CCK_FREQUENCY_VALUES;
		val |= divider;
		vlv_cck_write(dev_priv, CCK_DISPLAY_CLOCK_CONTROL, val);

		if (wait_for((vlv_cck_read(dev_priv, CCK_DISPLAY_CLOCK_CONTROL) &
			      CCK_FREQUENCY_STATUS) == (divider << CCK_FREQUENCY_STATUS_SHIFT),
			     50))
			DRM_ERROR("timed out waiting for CDclk change\n");
	}

	/* adjust self-refresh exit latency value */
	val = vlv_bunit_read(dev_priv, BUNIT_REG_BISOC);
	val &= ~0x7f;

	/*
	 * For high bandwidth configs, we set a higher latency in the bunit
	 * so that the core display fetch happens in time to avoid underruns.
	 */
	if (cdclk == 400000)
		val |= 4500 / 250; /* 4.5 usec */
	else
		val |= 3000 / 250; /* 3.0 usec */
	vlv_bunit_write(dev_priv, BUNIT_REG_BISOC, val);

	mutex_unlock(&dev_priv->sb_lock);

	intel_update_cdclk(dev);
}

static void cherryview_set_cdclk(struct drm_device *dev, int cdclk)
{
	struct drm_i915_private *dev_priv = dev->dev_private;
	u32 val, cmd;

	WARN_ON(dev_priv->display.get_display_clock_speed(dev)
						!= dev_priv->cdclk_freq);

	switch (cdclk) {
	case 333333:
	case 320000:
	case 266667:
	case 200000:
		break;
	default:
		MISSING_CASE(cdclk);
		return;
	}

	/*
	 * Specs are full of misinformation, but testing on actual
	 * hardware has shown that we just need to write the desired
	 * CCK divider into the Punit register.
	 */
	cmd = DIV_ROUND_CLOSEST(dev_priv->hpll_freq << 1, cdclk) - 1;

	mutex_lock(&dev_priv->rps.hw_lock);
	val = vlv_punit_read(dev_priv, PUNIT_REG_DSPFREQ);
	val &= ~DSPFREQGUAR_MASK_CHV;
	val |= (cmd << DSPFREQGUAR_SHIFT_CHV);
	vlv_punit_write(dev_priv, PUNIT_REG_DSPFREQ, val);
	if (wait_for((vlv_punit_read(dev_priv, PUNIT_REG_DSPFREQ) &
		      DSPFREQSTAT_MASK_CHV) == (cmd << DSPFREQSTAT_SHIFT_CHV),
		     50)) {
		DRM_ERROR("timed out waiting for CDclk change\n");
	}
	mutex_unlock(&dev_priv->rps.hw_lock);

	intel_update_cdclk(dev);
}

static int valleyview_calc_cdclk(struct drm_i915_private *dev_priv,
				 int max_pixclk)
{
	int freq_320 = (dev_priv->hpll_freq <<  1) % 320000 != 0 ? 333333 : 320000;
	int limit = IS_CHERRYVIEW(dev_priv) ? 95 : 90;

	/*
	 * Really only a few cases to deal with, as only 4 CDclks are supported:
	 *   200MHz
	 *   267MHz
	 *   320/333MHz (depends on HPLL freq)
	 *   400MHz (VLV only)
	 * So we check to see whether we're above 90% (VLV) or 95% (CHV)
	 * of the lower bin and adjust if needed.
	 *
	 * We seem to get an unstable or solid color picture at 200MHz.
	 * Not sure what's wrong. For now use 200MHz only when all pipes
	 * are off.
	 */
	if (!IS_CHERRYVIEW(dev_priv) &&
	    max_pixclk > freq_320*limit/100)
		return 400000;
	else if (max_pixclk > 266667*limit/100)
		return freq_320;
	else if (max_pixclk > 0)
		return 266667;
	else
		return 200000;
}

static int broxton_calc_cdclk(struct drm_i915_private *dev_priv,
			      int max_pixclk)
{
	/*
	 * FIXME:
	 * - remove the guardband, it's not needed on BXT
	 * - set 19.2MHz bypass frequency if there are no active pipes
	 */
	if (max_pixclk > 576000*9/10)
		return 624000;
	else if (max_pixclk > 384000*9/10)
		return 576000;
	else if (max_pixclk > 288000*9/10)
		return 384000;
	else if (max_pixclk > 144000*9/10)
		return 288000;
	else
		return 144000;
}

/* Compute the max pixel clock for new configuration. Uses atomic state if
 * that's non-NULL, look at current state otherwise. */
static int intel_mode_max_pixclk(struct drm_device *dev,
				 struct drm_atomic_state *state)
{
	struct intel_atomic_state *intel_state = to_intel_atomic_state(state);
	struct drm_i915_private *dev_priv = dev->dev_private;
	struct drm_crtc *crtc;
	struct drm_crtc_state *crtc_state;
	unsigned max_pixclk = 0, i;
	enum pipe pipe;

	memcpy(intel_state->min_pixclk, dev_priv->min_pixclk,
	       sizeof(intel_state->min_pixclk));

	for_each_crtc_in_state(state, crtc, crtc_state, i) {
		int pixclk = 0;

		if (crtc_state->enable)
			pixclk = crtc_state->adjusted_mode.crtc_clock;

		intel_state->min_pixclk[i] = pixclk;
	}

	if (!intel_state->active_crtcs)
		return 0;

	for_each_pipe(dev_priv, pipe)
		max_pixclk = max(intel_state->min_pixclk[pipe], max_pixclk);

	return max_pixclk;
}

static int valleyview_modeset_calc_cdclk(struct drm_atomic_state *state)
{
	struct drm_device *dev = state->dev;
	struct drm_i915_private *dev_priv = dev->dev_private;
	int max_pixclk = intel_mode_max_pixclk(dev, state);
	struct intel_atomic_state *intel_state =
		to_intel_atomic_state(state);

	if (max_pixclk < 0)
		return max_pixclk;

	intel_state->cdclk = intel_state->dev_cdclk =
		valleyview_calc_cdclk(dev_priv, max_pixclk);

	if (!intel_state->active_crtcs)
		intel_state->dev_cdclk = valleyview_calc_cdclk(dev_priv, 0);

	return 0;
}

static int broxton_modeset_calc_cdclk(struct drm_atomic_state *state)
{
	struct drm_device *dev = state->dev;
	struct drm_i915_private *dev_priv = dev->dev_private;
	int max_pixclk = intel_mode_max_pixclk(dev, state);
	struct intel_atomic_state *intel_state =
		to_intel_atomic_state(state);

	if (max_pixclk < 0)
		return max_pixclk;

	intel_state->cdclk = intel_state->dev_cdclk =
		broxton_calc_cdclk(dev_priv, max_pixclk);

	if (!intel_state->active_crtcs)
		intel_state->dev_cdclk = broxton_calc_cdclk(dev_priv, 0);

	return 0;
}

static void vlv_program_pfi_credits(struct drm_i915_private *dev_priv)
{
	unsigned int credits, default_credits;

	if (IS_CHERRYVIEW(dev_priv))
		default_credits = PFI_CREDIT(12);
	else
		default_credits = PFI_CREDIT(8);

	if (dev_priv->cdclk_freq >= dev_priv->czclk_freq) {
		/* CHV suggested value is 31 or 63 */
		if (IS_CHERRYVIEW(dev_priv))
			credits = PFI_CREDIT_63;
		else
			credits = PFI_CREDIT(15);
	} else {
		credits = default_credits;
	}

	/*
	 * WA - write default credits before re-programming
	 * FIXME: should we also set the resend bit here?
	 */
	I915_WRITE(GCI_CONTROL, VGA_FAST_MODE_DISABLE |
		   default_credits);

	I915_WRITE(GCI_CONTROL, VGA_FAST_MODE_DISABLE |
		   credits | PFI_CREDIT_RESEND);

	/*
	 * FIXME is this guaranteed to clear
	 * immediately or should we poll for it?
	 */
	WARN_ON(I915_READ(GCI_CONTROL) & PFI_CREDIT_RESEND);
}

static void valleyview_modeset_commit_cdclk(struct drm_atomic_state *old_state)
{
	struct drm_device *dev = old_state->dev;
	struct drm_i915_private *dev_priv = dev->dev_private;
	struct intel_atomic_state *old_intel_state =
		to_intel_atomic_state(old_state);
	unsigned req_cdclk = old_intel_state->dev_cdclk;

	/*
	 * FIXME: We can end up here with all power domains off, yet
	 * with a CDCLK frequency other than the minimum. To account
	 * for this take the PIPE-A power domain, which covers the HW
	 * blocks needed for the following programming. This can be
	 * removed once it's guaranteed that we get here either with
	 * the minimum CDCLK set, or the required power domains
	 * enabled.
	 */
	intel_display_power_get(dev_priv, POWER_DOMAIN_PIPE_A);

	if (IS_CHERRYVIEW(dev))
		cherryview_set_cdclk(dev, req_cdclk);
	else
		valleyview_set_cdclk(dev, req_cdclk);

	vlv_program_pfi_credits(dev_priv);

	intel_display_power_put(dev_priv, POWER_DOMAIN_PIPE_A);
}

static void valleyview_crtc_enable(struct drm_crtc *crtc)
{
	struct drm_device *dev = crtc->dev;
	struct drm_i915_private *dev_priv = to_i915(dev);
	struct intel_crtc *intel_crtc = to_intel_crtc(crtc);
	struct intel_encoder *encoder;
	int pipe = intel_crtc->pipe;

	if (WARN_ON(intel_crtc->active))
		return;

	if (intel_crtc->config->has_dp_encoder)
		intel_dp_set_m_n(intel_crtc, M1_N1);

	intel_set_pipe_timings(intel_crtc);

	if (IS_CHERRYVIEW(dev) && pipe == PIPE_B) {
		struct drm_i915_private *dev_priv = dev->dev_private;

		I915_WRITE(CHV_BLEND(pipe), CHV_BLEND_LEGACY);
		I915_WRITE(CHV_CANVAS(pipe), 0);
	}

	i9xx_set_pipeconf(intel_crtc);

	intel_crtc->active = true;

	intel_set_cpu_fifo_underrun_reporting(dev_priv, pipe, true);

	for_each_encoder_on_crtc(dev, crtc, encoder)
		if (encoder->pre_pll_enable)
			encoder->pre_pll_enable(encoder);

	if (!intel_crtc->config->has_dsi_encoder) {
		if (IS_CHERRYVIEW(dev)) {
			chv_prepare_pll(intel_crtc, intel_crtc->config);
			chv_enable_pll(intel_crtc, intel_crtc->config);
		} else {
			vlv_prepare_pll(intel_crtc, intel_crtc->config);
			vlv_enable_pll(intel_crtc, intel_crtc->config);
		}
	}

	for_each_encoder_on_crtc(dev, crtc, encoder)
		if (encoder->pre_enable)
			encoder->pre_enable(encoder);

	i9xx_pfit_enable(intel_crtc);

	intel_crtc_load_lut(crtc);

	intel_enable_pipe(intel_crtc);

	assert_vblank_disabled(crtc);
	drm_crtc_vblank_on(crtc);

	for_each_encoder_on_crtc(dev, crtc, encoder)
		encoder->enable(encoder);
}

static void i9xx_set_pll_dividers(struct intel_crtc *crtc)
{
	struct drm_device *dev = crtc->base.dev;
	struct drm_i915_private *dev_priv = dev->dev_private;

	I915_WRITE(FP0(crtc->pipe), crtc->config->dpll_hw_state.fp0);
	I915_WRITE(FP1(crtc->pipe), crtc->config->dpll_hw_state.fp1);
}

static void i9xx_crtc_enable(struct drm_crtc *crtc)
{
	struct drm_device *dev = crtc->dev;
	struct drm_i915_private *dev_priv = to_i915(dev);
	struct intel_crtc *intel_crtc = to_intel_crtc(crtc);
	struct intel_encoder *encoder;
	int pipe = intel_crtc->pipe;

	if (WARN_ON(intel_crtc->active))
		return;

	i9xx_set_pll_dividers(intel_crtc);

	if (intel_crtc->config->has_dp_encoder)
		intel_dp_set_m_n(intel_crtc, M1_N1);

	intel_set_pipe_timings(intel_crtc);

	i9xx_set_pipeconf(intel_crtc);

	intel_crtc->active = true;

	if (!IS_GEN2(dev))
		intel_set_cpu_fifo_underrun_reporting(dev_priv, pipe, true);

	for_each_encoder_on_crtc(dev, crtc, encoder)
		if (encoder->pre_enable)
			encoder->pre_enable(encoder);

	i9xx_enable_pll(intel_crtc);

	i9xx_pfit_enable(intel_crtc);

	intel_crtc_load_lut(crtc);

	intel_update_watermarks(crtc);
	intel_enable_pipe(intel_crtc);

	assert_vblank_disabled(crtc);
	drm_crtc_vblank_on(crtc);

	for_each_encoder_on_crtc(dev, crtc, encoder)
		encoder->enable(encoder);

	intel_fbc_enable(intel_crtc);
}

static void i9xx_pfit_disable(struct intel_crtc *crtc)
{
	struct drm_device *dev = crtc->base.dev;
	struct drm_i915_private *dev_priv = dev->dev_private;

	if (!crtc->config->gmch_pfit.control)
		return;

	assert_pipe_disabled(dev_priv, crtc->pipe);

	DRM_DEBUG_DRIVER("disabling pfit, current: 0x%08x\n",
			 I915_READ(PFIT_CONTROL));
	I915_WRITE(PFIT_CONTROL, 0);
}

static void i9xx_crtc_disable(struct drm_crtc *crtc)
{
	struct drm_device *dev = crtc->dev;
	struct drm_i915_private *dev_priv = dev->dev_private;
	struct intel_crtc *intel_crtc = to_intel_crtc(crtc);
	struct intel_encoder *encoder;
	int pipe = intel_crtc->pipe;

	/*
	 * On gen2 planes are double buffered but the pipe isn't, so we must
	 * wait for planes to fully turn off before disabling the pipe.
	 * We also need to wait on all gmch platforms because of the
	 * self-refresh mode constraint explained above.
	 */
	intel_wait_for_vblank(dev, pipe);

	for_each_encoder_on_crtc(dev, crtc, encoder)
		encoder->disable(encoder);

	drm_crtc_vblank_off(crtc);
	assert_vblank_disabled(crtc);

	intel_disable_pipe(intel_crtc);

	i9xx_pfit_disable(intel_crtc);

	for_each_encoder_on_crtc(dev, crtc, encoder)
		if (encoder->post_disable)
			encoder->post_disable(encoder);

	if (!intel_crtc->config->has_dsi_encoder) {
		if (IS_CHERRYVIEW(dev))
			chv_disable_pll(dev_priv, pipe);
		else if (IS_VALLEYVIEW(dev))
			vlv_disable_pll(dev_priv, pipe);
		else
			i9xx_disable_pll(intel_crtc);
	}

	for_each_encoder_on_crtc(dev, crtc, encoder)
		if (encoder->post_pll_disable)
			encoder->post_pll_disable(encoder);

	if (!IS_GEN2(dev))
		intel_set_cpu_fifo_underrun_reporting(dev_priv, pipe, false);

	intel_fbc_disable_crtc(intel_crtc);
}

static void intel_crtc_disable_noatomic(struct drm_crtc *crtc)
{
	struct intel_crtc *intel_crtc = to_intel_crtc(crtc);
	struct drm_i915_private *dev_priv = to_i915(crtc->dev);
	enum intel_display_power_domain domain;
	unsigned long domains;

	if (!intel_crtc->active)
		return;

	if (to_intel_plane_state(crtc->primary->state)->visible) {
		WARN_ON(intel_crtc->unpin_work);

		intel_pre_disable_primary(crtc);

		intel_crtc_disable_planes(crtc, 1 << drm_plane_index(crtc->primary));
		to_intel_plane_state(crtc->primary->state)->visible = false;
	}

	dev_priv->display.crtc_disable(crtc);
	intel_crtc->active = false;
	intel_update_watermarks(crtc);
	intel_disable_shared_dpll(intel_crtc);

	domains = intel_crtc->enabled_power_domains;
	for_each_power_domain(domain, domains)
		intel_display_power_put(dev_priv, domain);
	intel_crtc->enabled_power_domains = 0;

	dev_priv->active_crtcs &= ~(1 << intel_crtc->pipe);
	dev_priv->min_pixclk[intel_crtc->pipe] = 0;
}

/*
 * turn all crtc's off, but do not adjust state
 * This has to be paired with a call to intel_modeset_setup_hw_state.
 */
int intel_display_suspend(struct drm_device *dev)
{
	struct drm_mode_config *config = &dev->mode_config;
	struct drm_modeset_acquire_ctx *ctx = config->acquire_ctx;
	struct drm_atomic_state *state;
	struct drm_crtc *crtc;
	unsigned crtc_mask = 0;
	int ret = 0;

	if (WARN_ON(!ctx))
		return 0;

	lockdep_assert_held(&ctx->ww_ctx);
	state = drm_atomic_state_alloc(dev);
	if (WARN_ON(!state))
		return -ENOMEM;

	state->acquire_ctx = ctx;
	state->allow_modeset = true;

	for_each_crtc(dev, crtc) {
		struct drm_crtc_state *crtc_state =
			drm_atomic_get_crtc_state(state, crtc);

		ret = PTR_ERR_OR_ZERO(crtc_state);
		if (ret)
			goto free;

		if (!crtc_state->active)
			continue;

		crtc_state->active = false;
		crtc_mask |= 1 << drm_crtc_index(crtc);
	}

	if (crtc_mask) {
		ret = drm_atomic_commit(state);

		if (!ret) {
			for_each_crtc(dev, crtc)
				if (crtc_mask & (1 << drm_crtc_index(crtc)))
					crtc->state->active = true;

			return ret;
		}
	}

free:
	if (ret)
		DRM_ERROR("Suspending crtc's failed with %i\n", ret);
	drm_atomic_state_free(state);
	return ret;
}

void intel_encoder_destroy(struct drm_encoder *encoder)
{
	struct intel_encoder *intel_encoder = to_intel_encoder(encoder);

	drm_encoder_cleanup(encoder);
	kfree(intel_encoder);
}

/* Cross check the actual hw state with our own modeset state tracking (and it's
 * internal consistency). */
static void intel_connector_check_state(struct intel_connector *connector)
{
	struct drm_crtc *crtc = connector->base.state->crtc;

	DRM_DEBUG_KMS("[CONNECTOR:%d:%s]\n",
		      connector->base.base.id,
		      connector->base.name);

	if (connector->get_hw_state(connector)) {
		struct intel_encoder *encoder = connector->encoder;
		struct drm_connector_state *conn_state = connector->base.state;

		I915_STATE_WARN(!crtc,
			 "connector enabled without attached crtc\n");

		if (!crtc)
			return;

		I915_STATE_WARN(!crtc->state->active,
		      "connector is active, but attached crtc isn't\n");

		if (!encoder || encoder->type == INTEL_OUTPUT_DP_MST)
			return;

		I915_STATE_WARN(conn_state->best_encoder != &encoder->base,
			"atomic encoder doesn't match attached encoder\n");

		I915_STATE_WARN(conn_state->crtc != encoder->base.crtc,
			"attached encoder crtc differs from connector crtc\n");
	} else {
		I915_STATE_WARN(crtc && crtc->state->active,
			"attached crtc is active, but connector isn't\n");
		I915_STATE_WARN(!crtc && connector->base.state->best_encoder,
			"best encoder set without crtc!\n");
	}
}

int intel_connector_init(struct intel_connector *connector)
{
	struct drm_connector_state *connector_state;

	connector_state = kzalloc(sizeof *connector_state, GFP_KERNEL);
	if (!connector_state)
		return -ENOMEM;

	connector->base.state = connector_state;
	return 0;
}

struct intel_connector *intel_connector_alloc(void)
{
	struct intel_connector *connector;

	connector = kzalloc(sizeof *connector, GFP_KERNEL);
	if (!connector)
		return NULL;

	if (intel_connector_init(connector) < 0) {
		kfree(connector);
		return NULL;
	}

	return connector;
}

/* Simple connector->get_hw_state implementation for encoders that support only
 * one connector and no cloning and hence the encoder state determines the state
 * of the connector. */
bool intel_connector_get_hw_state(struct intel_connector *connector)
{
	enum pipe pipe = 0;
	struct intel_encoder *encoder = connector->encoder;

	return encoder->get_hw_state(encoder, &pipe);
}

static int pipe_required_fdi_lanes(struct intel_crtc_state *crtc_state)
{
	if (crtc_state->base.enable && crtc_state->has_pch_encoder)
		return crtc_state->fdi_lanes;

	return 0;
}

static int ironlake_check_fdi_lanes(struct drm_device *dev, enum pipe pipe,
				     struct intel_crtc_state *pipe_config)
{
	struct drm_atomic_state *state = pipe_config->base.state;
	struct intel_crtc *other_crtc;
	struct intel_crtc_state *other_crtc_state;

	DRM_DEBUG_KMS("checking fdi config on pipe %c, lanes %i\n",
		      pipe_name(pipe), pipe_config->fdi_lanes);
	if (pipe_config->fdi_lanes > 4) {
		DRM_DEBUG_KMS("invalid fdi lane config on pipe %c: %i lanes\n",
			      pipe_name(pipe), pipe_config->fdi_lanes);
		return -EINVAL;
	}

	if (IS_HASWELL(dev) || IS_BROADWELL(dev)) {
		if (pipe_config->fdi_lanes > 2) {
			DRM_DEBUG_KMS("only 2 lanes on haswell, required: %i lanes\n",
				      pipe_config->fdi_lanes);
			return -EINVAL;
		} else {
			return 0;
		}
	}

	if (INTEL_INFO(dev)->num_pipes == 2)
		return 0;

	/* Ivybridge 3 pipe is really complicated */
	switch (pipe) {
	case PIPE_A:
		return 0;
	case PIPE_B:
		if (pipe_config->fdi_lanes <= 2)
			return 0;

		other_crtc = to_intel_crtc(intel_get_crtc_for_pipe(dev, PIPE_C));
		other_crtc_state =
			intel_atomic_get_crtc_state(state, other_crtc);
		if (IS_ERR(other_crtc_state))
			return PTR_ERR(other_crtc_state);

		if (pipe_required_fdi_lanes(other_crtc_state) > 0) {
			DRM_DEBUG_KMS("invalid shared fdi lane config on pipe %c: %i lanes\n",
				      pipe_name(pipe), pipe_config->fdi_lanes);
			return -EINVAL;
		}
		return 0;
	case PIPE_C:
		if (pipe_config->fdi_lanes > 2) {
			DRM_DEBUG_KMS("only 2 lanes on pipe %c: required %i lanes\n",
				      pipe_name(pipe), pipe_config->fdi_lanes);
			return -EINVAL;
		}

		other_crtc = to_intel_crtc(intel_get_crtc_for_pipe(dev, PIPE_B));
		other_crtc_state =
			intel_atomic_get_crtc_state(state, other_crtc);
		if (IS_ERR(other_crtc_state))
			return PTR_ERR(other_crtc_state);

		if (pipe_required_fdi_lanes(other_crtc_state) > 2) {
			DRM_DEBUG_KMS("fdi link B uses too many lanes to enable link C\n");
			return -EINVAL;
		}
		return 0;
	default:
		BUG();
	}
}

#define RETRY 1
static int ironlake_fdi_compute_config(struct intel_crtc *intel_crtc,
				       struct intel_crtc_state *pipe_config)
{
	struct drm_device *dev = intel_crtc->base.dev;
	const struct drm_display_mode *adjusted_mode = &pipe_config->base.adjusted_mode;
	int lane, link_bw, fdi_dotclock, ret;
	bool needs_recompute = false;

retry:
	/* FDI is a binary signal running at ~2.7GHz, encoding
	 * each output octet as 10 bits. The actual frequency
	 * is stored as a divider into a 100MHz clock, and the
	 * mode pixel clock is stored in units of 1KHz.
	 * Hence the bw of each lane in terms of the mode signal
	 * is:
	 */
	link_bw = intel_fdi_link_freq(dev) * MHz(100)/KHz(1)/10;

	fdi_dotclock = adjusted_mode->crtc_clock;

	lane = ironlake_get_lanes_required(fdi_dotclock, link_bw,
					   pipe_config->pipe_bpp);

	pipe_config->fdi_lanes = lane;

	intel_link_compute_m_n(pipe_config->pipe_bpp, lane, fdi_dotclock,
			       link_bw, &pipe_config->fdi_m_n);

	ret = ironlake_check_fdi_lanes(intel_crtc->base.dev,
				       intel_crtc->pipe, pipe_config);
	if (ret == -EINVAL && pipe_config->pipe_bpp > 6*3) {
		pipe_config->pipe_bpp -= 2*3;
		DRM_DEBUG_KMS("fdi link bw constraint, reducing pipe bpp to %i\n",
			      pipe_config->pipe_bpp);
		needs_recompute = true;
		pipe_config->bw_constrained = true;

		goto retry;
	}

	if (needs_recompute)
		return RETRY;

	return ret;
}

static bool pipe_config_supports_ips(struct drm_i915_private *dev_priv,
				     struct intel_crtc_state *pipe_config)
{
	if (pipe_config->pipe_bpp > 24)
		return false;

	/* HSW can handle pixel rate up to cdclk? */
	if (IS_HASWELL(dev_priv->dev))
		return true;

	/*
	 * We compare against max which means we must take
	 * the increased cdclk requirement into account when
	 * calculating the new cdclk.
	 *
	 * Should measure whether using a lower cdclk w/o IPS
	 */
	return ilk_pipe_pixel_rate(pipe_config) <=
		dev_priv->max_cdclk_freq * 95 / 100;
}

static void hsw_compute_ips_config(struct intel_crtc *crtc,
				   struct intel_crtc_state *pipe_config)
{
	struct drm_device *dev = crtc->base.dev;
	struct drm_i915_private *dev_priv = dev->dev_private;

	pipe_config->ips_enabled = i915.enable_ips &&
		hsw_crtc_supports_ips(crtc) &&
		pipe_config_supports_ips(dev_priv, pipe_config);
}

static bool intel_crtc_supports_double_wide(const struct intel_crtc *crtc)
{
	const struct drm_i915_private *dev_priv = to_i915(crtc->base.dev);

	/* GDG double wide on either pipe, otherwise pipe A only */
	return INTEL_INFO(dev_priv)->gen < 4 &&
		(crtc->pipe == PIPE_A || IS_I915G(dev_priv));
}

static int intel_crtc_compute_config(struct intel_crtc *crtc,
				     struct intel_crtc_state *pipe_config)
{
	struct drm_device *dev = crtc->base.dev;
	struct drm_i915_private *dev_priv = dev->dev_private;
	const struct drm_display_mode *adjusted_mode = &pipe_config->base.adjusted_mode;

	/* FIXME should check pixel clock limits on all platforms */
	if (INTEL_INFO(dev)->gen < 4) {
		int clock_limit = dev_priv->max_cdclk_freq * 9 / 10;

		/*
		 * Enable double wide mode when the dot clock
		 * is > 90% of the (display) core speed.
		 */
		if (intel_crtc_supports_double_wide(crtc) &&
		    adjusted_mode->crtc_clock > clock_limit) {
			clock_limit *= 2;
			pipe_config->double_wide = true;
		}

		if (adjusted_mode->crtc_clock > clock_limit) {
			DRM_DEBUG_KMS("requested pixel clock (%d kHz) too high (max: %d kHz, double wide: %s)\n",
				      adjusted_mode->crtc_clock, clock_limit,
				      yesno(pipe_config->double_wide));
			return -EINVAL;
		}
	}

	/*
	 * Pipe horizontal size must be even in:
	 * - DVO ganged mode
	 * - LVDS dual channel mode
	 * - Double wide pipe
	 */
	if ((intel_pipe_will_have_type(pipe_config, INTEL_OUTPUT_LVDS) &&
	     intel_is_dual_link_lvds(dev)) || pipe_config->double_wide)
		pipe_config->pipe_src_w &= ~1;

	/* Cantiga+ cannot handle modes with a hsync front porch of 0.
	 * WaPruneModeWithIncorrectHsyncOffset:ctg,elk,ilk,snb,ivb,vlv,hsw.
	 */
	if ((INTEL_INFO(dev)->gen > 4 || IS_G4X(dev)) &&
		adjusted_mode->crtc_hsync_start == adjusted_mode->crtc_hdisplay)
		return -EINVAL;

	if (HAS_IPS(dev))
		hsw_compute_ips_config(crtc, pipe_config);

	if (pipe_config->has_pch_encoder)
		return ironlake_fdi_compute_config(crtc, pipe_config);

	return 0;
}

static int skylake_get_display_clock_speed(struct drm_device *dev)
{
	struct drm_i915_private *dev_priv = to_i915(dev);
	uint32_t lcpll1 = I915_READ(LCPLL1_CTL);
	uint32_t cdctl = I915_READ(CDCLK_CTL);
	uint32_t linkrate;

	if (!(lcpll1 & LCPLL_PLL_ENABLE))
		return 24000; /* 24MHz is the cd freq with NSSC ref */

	if ((cdctl & CDCLK_FREQ_SEL_MASK) == CDCLK_FREQ_540)
		return 540000;

	linkrate = (I915_READ(DPLL_CTRL1) &
		    DPLL_CTRL1_LINK_RATE_MASK(SKL_DPLL0)) >> 1;

	if (linkrate == DPLL_CTRL1_LINK_RATE_2160 ||
	    linkrate == DPLL_CTRL1_LINK_RATE_1080) {
		/* vco 8640 */
		switch (cdctl & CDCLK_FREQ_SEL_MASK) {
		case CDCLK_FREQ_450_432:
			return 432000;
		case CDCLK_FREQ_337_308:
			return 308570;
		case CDCLK_FREQ_675_617:
			return 617140;
		default:
			WARN(1, "Unknown cd freq selection\n");
		}
	} else {
		/* vco 8100 */
		switch (cdctl & CDCLK_FREQ_SEL_MASK) {
		case CDCLK_FREQ_450_432:
			return 450000;
		case CDCLK_FREQ_337_308:
			return 337500;
		case CDCLK_FREQ_675_617:
			return 675000;
		default:
			WARN(1, "Unknown cd freq selection\n");
		}
	}

	/* error case, do as if DPLL0 isn't enabled */
	return 24000;
}

static int broxton_get_display_clock_speed(struct drm_device *dev)
{
	struct drm_i915_private *dev_priv = to_i915(dev);
	uint32_t cdctl = I915_READ(CDCLK_CTL);
	uint32_t pll_ratio = I915_READ(BXT_DE_PLL_CTL) & BXT_DE_PLL_RATIO_MASK;
	uint32_t pll_enab = I915_READ(BXT_DE_PLL_ENABLE);
	int cdclk;

	if (!(pll_enab & BXT_DE_PLL_PLL_ENABLE))
		return 19200;

	cdclk = 19200 * pll_ratio / 2;

	switch (cdctl & BXT_CDCLK_CD2X_DIV_SEL_MASK) {
	case BXT_CDCLK_CD2X_DIV_SEL_1:
		return cdclk;  /* 576MHz or 624MHz */
	case BXT_CDCLK_CD2X_DIV_SEL_1_5:
		return cdclk * 2 / 3; /* 384MHz */
	case BXT_CDCLK_CD2X_DIV_SEL_2:
		return cdclk / 2; /* 288MHz */
	case BXT_CDCLK_CD2X_DIV_SEL_4:
		return cdclk / 4; /* 144MHz */
	}

	/* error case, do as if DE PLL isn't enabled */
	return 19200;
}

static int broadwell_get_display_clock_speed(struct drm_device *dev)
{
	struct drm_i915_private *dev_priv = dev->dev_private;
	uint32_t lcpll = I915_READ(LCPLL_CTL);
	uint32_t freq = lcpll & LCPLL_CLK_FREQ_MASK;

	if (lcpll & LCPLL_CD_SOURCE_FCLK)
		return 800000;
	else if (I915_READ(FUSE_STRAP) & HSW_CDCLK_LIMIT)
		return 450000;
	else if (freq == LCPLL_CLK_FREQ_450)
		return 450000;
	else if (freq == LCPLL_CLK_FREQ_54O_BDW)
		return 540000;
	else if (freq == LCPLL_CLK_FREQ_337_5_BDW)
		return 337500;
	else
		return 675000;
}

static int haswell_get_display_clock_speed(struct drm_device *dev)
{
	struct drm_i915_private *dev_priv = dev->dev_private;
	uint32_t lcpll = I915_READ(LCPLL_CTL);
	uint32_t freq = lcpll & LCPLL_CLK_FREQ_MASK;

	if (lcpll & LCPLL_CD_SOURCE_FCLK)
		return 800000;
	else if (I915_READ(FUSE_STRAP) & HSW_CDCLK_LIMIT)
		return 450000;
	else if (freq == LCPLL_CLK_FREQ_450)
		return 450000;
	else if (IS_HSW_ULT(dev))
		return 337500;
	else
		return 540000;
}

static int valleyview_get_display_clock_speed(struct drm_device *dev)
{
	return vlv_get_cck_clock_hpll(to_i915(dev), "cdclk",
				      CCK_DISPLAY_CLOCK_CONTROL);
}

static int ilk_get_display_clock_speed(struct drm_device *dev)
{
	return 450000;
}

static int i945_get_display_clock_speed(struct drm_device *dev)
{
	return 400000;
}

static int i915_get_display_clock_speed(struct drm_device *dev)
{
	return 333333;
}

static int i9xx_misc_get_display_clock_speed(struct drm_device *dev)
{
	return 200000;
}

static int pnv_get_display_clock_speed(struct drm_device *dev)
{
	u16 gcfgc = 0;

	pci_read_config_word(dev->pdev, GCFGC, &gcfgc);

	switch (gcfgc & GC_DISPLAY_CLOCK_MASK) {
	case GC_DISPLAY_CLOCK_267_MHZ_PNV:
		return 266667;
	case GC_DISPLAY_CLOCK_333_MHZ_PNV:
		return 333333;
	case GC_DISPLAY_CLOCK_444_MHZ_PNV:
		return 444444;
	case GC_DISPLAY_CLOCK_200_MHZ_PNV:
		return 200000;
	default:
		DRM_ERROR("Unknown pnv display core clock 0x%04x\n", gcfgc);
	case GC_DISPLAY_CLOCK_133_MHZ_PNV:
		return 133333;
	case GC_DISPLAY_CLOCK_167_MHZ_PNV:
		return 166667;
	}
}

static int i915gm_get_display_clock_speed(struct drm_device *dev)
{
	u16 gcfgc = 0;

	pci_read_config_word(dev->pdev, GCFGC, &gcfgc);

	if (gcfgc & GC_LOW_FREQUENCY_ENABLE)
		return 133333;
	else {
		switch (gcfgc & GC_DISPLAY_CLOCK_MASK) {
		case GC_DISPLAY_CLOCK_333_MHZ:
			return 333333;
		default:
		case GC_DISPLAY_CLOCK_190_200_MHZ:
			return 190000;
		}
	}
}

static int i865_get_display_clock_speed(struct drm_device *dev)
{
	return 266667;
}

static int i85x_get_display_clock_speed(struct drm_device *dev)
{
	u16 hpllcc = 0;

	/*
	 * 852GM/852GMV only supports 133 MHz and the HPLLCC
	 * encoding is different :(
	 * FIXME is this the right way to detect 852GM/852GMV?
	 */
	if (dev->pdev->revision == 0x1)
		return 133333;

	pci_bus_read_config_word(dev->pdev->bus,
				 PCI_DEVFN(0, 3), HPLLCC, &hpllcc);

	/* Assume that the hardware is in the high speed state.  This
	 * should be the default.
	 */
	switch (hpllcc & GC_CLOCK_CONTROL_MASK) {
	case GC_CLOCK_133_200:
	case GC_CLOCK_133_200_2:
	case GC_CLOCK_100_200:
		return 200000;
	case GC_CLOCK_166_250:
		return 250000;
	case GC_CLOCK_100_133:
		return 133333;
	case GC_CLOCK_133_266:
	case GC_CLOCK_133_266_2:
	case GC_CLOCK_166_266:
		return 266667;
	}

	/* Shouldn't happen */
	return 0;
}

static int i830_get_display_clock_speed(struct drm_device *dev)
{
	return 133333;
}

static unsigned int intel_hpll_vco(struct drm_device *dev)
{
	struct drm_i915_private *dev_priv = dev->dev_private;
	static const unsigned int blb_vco[8] = {
		[0] = 3200000,
		[1] = 4000000,
		[2] = 5333333,
		[3] = 4800000,
		[4] = 6400000,
	};
	static const unsigned int pnv_vco[8] = {
		[0] = 3200000,
		[1] = 4000000,
		[2] = 5333333,
		[3] = 4800000,
		[4] = 2666667,
	};
	static const unsigned int cl_vco[8] = {
		[0] = 3200000,
		[1] = 4000000,
		[2] = 5333333,
		[3] = 6400000,
		[4] = 3333333,
		[5] = 3566667,
		[6] = 4266667,
	};
	static const unsigned int elk_vco[8] = {
		[0] = 3200000,
		[1] = 4000000,
		[2] = 5333333,
		[3] = 4800000,
	};
	static const unsigned int ctg_vco[8] = {
		[0] = 3200000,
		[1] = 4000000,
		[2] = 5333333,
		[3] = 6400000,
		[4] = 2666667,
		[5] = 4266667,
	};
	const unsigned int *vco_table;
	unsigned int vco;
	uint8_t tmp = 0;

	/* FIXME other chipsets? */
	if (IS_GM45(dev))
		vco_table = ctg_vco;
	else if (IS_G4X(dev))
		vco_table = elk_vco;
	else if (IS_CRESTLINE(dev))
		vco_table = cl_vco;
	else if (IS_PINEVIEW(dev))
		vco_table = pnv_vco;
	else if (IS_G33(dev))
		vco_table = blb_vco;
	else
		return 0;

	tmp = I915_READ(IS_MOBILE(dev) ? HPLLVCO_MOBILE : HPLLVCO);

	vco = vco_table[tmp & 0x7];
	if (vco == 0)
		DRM_ERROR("Bad HPLL VCO (HPLLVCO=0x%02x)\n", tmp);
	else
		DRM_DEBUG_KMS("HPLL VCO %u kHz\n", vco);

	return vco;
}

static int gm45_get_display_clock_speed(struct drm_device *dev)
{
	unsigned int cdclk_sel, vco = intel_hpll_vco(dev);
	uint16_t tmp = 0;

	pci_read_config_word(dev->pdev, GCFGC, &tmp);

	cdclk_sel = (tmp >> 12) & 0x1;

	switch (vco) {
	case 2666667:
	case 4000000:
	case 5333333:
		return cdclk_sel ? 333333 : 222222;
	case 3200000:
		return cdclk_sel ? 320000 : 228571;
	default:
		DRM_ERROR("Unable to determine CDCLK. HPLL VCO=%u, CFGC=0x%04x\n", vco, tmp);
		return 222222;
	}
}

static int i965gm_get_display_clock_speed(struct drm_device *dev)
{
	static const uint8_t div_3200[] = { 16, 10,  8 };
	static const uint8_t div_4000[] = { 20, 12, 10 };
	static const uint8_t div_5333[] = { 24, 16, 14 };
	const uint8_t *div_table;
	unsigned int cdclk_sel, vco = intel_hpll_vco(dev);
	uint16_t tmp = 0;

	pci_read_config_word(dev->pdev, GCFGC, &tmp);

	cdclk_sel = ((tmp >> 8) & 0x1f) - 1;

	if (cdclk_sel >= ARRAY_SIZE(div_3200))
		goto fail;

	switch (vco) {
	case 3200000:
		div_table = div_3200;
		break;
	case 4000000:
		div_table = div_4000;
		break;
	case 5333333:
		div_table = div_5333;
		break;
	default:
		goto fail;
	}

	return DIV_ROUND_CLOSEST(vco, div_table[cdclk_sel]);

fail:
	DRM_ERROR("Unable to determine CDCLK. HPLL VCO=%u kHz, CFGC=0x%04x\n", vco, tmp);
	return 200000;
}

static int g33_get_display_clock_speed(struct drm_device *dev)
{
	static const uint8_t div_3200[] = { 12, 10,  8,  7, 5, 16 };
	static const uint8_t div_4000[] = { 14, 12, 10,  8, 6, 20 };
	static const uint8_t div_4800[] = { 20, 14, 12, 10, 8, 24 };
	static const uint8_t div_5333[] = { 20, 16, 12, 12, 8, 28 };
	const uint8_t *div_table;
	unsigned int cdclk_sel, vco = intel_hpll_vco(dev);
	uint16_t tmp = 0;

	pci_read_config_word(dev->pdev, GCFGC, &tmp);

	cdclk_sel = (tmp >> 4) & 0x7;

	if (cdclk_sel >= ARRAY_SIZE(div_3200))
		goto fail;

	switch (vco) {
	case 3200000:
		div_table = div_3200;
		break;
	case 4000000:
		div_table = div_4000;
		break;
	case 4800000:
		div_table = div_4800;
		break;
	case 5333333:
		div_table = div_5333;
		break;
	default:
		goto fail;
	}

	return DIV_ROUND_CLOSEST(vco, div_table[cdclk_sel]);

fail:
	DRM_ERROR("Unable to determine CDCLK. HPLL VCO=%u kHz, CFGC=0x%08x\n", vco, tmp);
	return 190476;
}

static void
intel_reduce_m_n_ratio(uint32_t *num, uint32_t *den)
{
	while (*num > DATA_LINK_M_N_MASK ||
	       *den > DATA_LINK_M_N_MASK) {
		*num >>= 1;
		*den >>= 1;
	}
}

static void compute_m_n(unsigned int m, unsigned int n,
			uint32_t *ret_m, uint32_t *ret_n)
{
	*ret_n = min_t(unsigned int, roundup_pow_of_two(n), DATA_LINK_N_MAX);
	*ret_m = div_u64((uint64_t) m * *ret_n, n);
	intel_reduce_m_n_ratio(ret_m, ret_n);
}

void
intel_link_compute_m_n(int bits_per_pixel, int nlanes,
		       int pixel_clock, int link_clock,
		       struct intel_link_m_n *m_n)
{
	m_n->tu = 64;

	compute_m_n(bits_per_pixel * pixel_clock,
		    link_clock * nlanes * 8,
		    &m_n->gmch_m, &m_n->gmch_n);

	compute_m_n(pixel_clock, link_clock,
		    &m_n->link_m, &m_n->link_n);
}

static inline bool intel_panel_use_ssc(struct drm_i915_private *dev_priv)
{
	if (i915.panel_use_ssc >= 0)
		return i915.panel_use_ssc != 0;
	return dev_priv->vbt.lvds_use_ssc
		&& !(dev_priv->quirks & QUIRK_LVDS_SSC_DISABLE);
}

static int i9xx_get_refclk(const struct intel_crtc_state *crtc_state,
			   int num_connectors)
{
	struct drm_device *dev = crtc_state->base.crtc->dev;
	struct drm_i915_private *dev_priv = dev->dev_private;
	int refclk;

	WARN_ON(!crtc_state->base.state);

	if (IS_VALLEYVIEW(dev) || IS_CHERRYVIEW(dev) || IS_BROXTON(dev)) {
		refclk = 100000;
	} else if (intel_pipe_will_have_type(crtc_state, INTEL_OUTPUT_LVDS) &&
	    intel_panel_use_ssc(dev_priv) && num_connectors < 2) {
		refclk = dev_priv->vbt.lvds_ssc_freq;
		DRM_DEBUG_KMS("using SSC reference clock of %d kHz\n", refclk);
	} else if (!IS_GEN2(dev)) {
		refclk = 96000;
	} else {
		refclk = 48000;
	}

	return refclk;
}

static uint32_t pnv_dpll_compute_fp(struct dpll *dpll)
{
	return (1 << dpll->n) << 16 | dpll->m2;
}

static uint32_t i9xx_dpll_compute_fp(struct dpll *dpll)
{
	return dpll->n << 16 | dpll->m1 << 8 | dpll->m2;
}

static void i9xx_update_pll_dividers(struct intel_crtc *crtc,
				     struct intel_crtc_state *crtc_state,
				     intel_clock_t *reduced_clock)
{
	struct drm_device *dev = crtc->base.dev;
	u32 fp, fp2 = 0;

	if (IS_PINEVIEW(dev)) {
		fp = pnv_dpll_compute_fp(&crtc_state->dpll);
		if (reduced_clock)
			fp2 = pnv_dpll_compute_fp(reduced_clock);
	} else {
		fp = i9xx_dpll_compute_fp(&crtc_state->dpll);
		if (reduced_clock)
			fp2 = i9xx_dpll_compute_fp(reduced_clock);
	}

	crtc_state->dpll_hw_state.fp0 = fp;

	crtc->lowfreq_avail = false;
	if (intel_pipe_will_have_type(crtc_state, INTEL_OUTPUT_LVDS) &&
	    reduced_clock) {
		crtc_state->dpll_hw_state.fp1 = fp2;
		crtc->lowfreq_avail = true;
	} else {
		crtc_state->dpll_hw_state.fp1 = fp;
	}
}

static void vlv_pllb_recal_opamp(struct drm_i915_private *dev_priv, enum pipe
		pipe)
{
	u32 reg_val;

	/*
	 * PLLB opamp always calibrates to max value of 0x3f, force enable it
	 * and set it to a reasonable value instead.
	 */
	reg_val = vlv_dpio_read(dev_priv, pipe, VLV_PLL_DW9(1));
	reg_val &= 0xffffff00;
	reg_val |= 0x00000030;
	vlv_dpio_write(dev_priv, pipe, VLV_PLL_DW9(1), reg_val);

	reg_val = vlv_dpio_read(dev_priv, pipe, VLV_REF_DW13);
	reg_val &= 0x8cffffff;
	reg_val = 0x8c000000;
	vlv_dpio_write(dev_priv, pipe, VLV_REF_DW13, reg_val);

	reg_val = vlv_dpio_read(dev_priv, pipe, VLV_PLL_DW9(1));
	reg_val &= 0xffffff00;
	vlv_dpio_write(dev_priv, pipe, VLV_PLL_DW9(1), reg_val);

	reg_val = vlv_dpio_read(dev_priv, pipe, VLV_REF_DW13);
	reg_val &= 0x00ffffff;
	reg_val |= 0xb0000000;
	vlv_dpio_write(dev_priv, pipe, VLV_REF_DW13, reg_val);
}

static void intel_pch_transcoder_set_m_n(struct intel_crtc *crtc,
					 struct intel_link_m_n *m_n)
{
	struct drm_device *dev = crtc->base.dev;
	struct drm_i915_private *dev_priv = dev->dev_private;
	int pipe = crtc->pipe;

	I915_WRITE(PCH_TRANS_DATA_M1(pipe), TU_SIZE(m_n->tu) | m_n->gmch_m);
	I915_WRITE(PCH_TRANS_DATA_N1(pipe), m_n->gmch_n);
	I915_WRITE(PCH_TRANS_LINK_M1(pipe), m_n->link_m);
	I915_WRITE(PCH_TRANS_LINK_N1(pipe), m_n->link_n);
}

static void intel_cpu_transcoder_set_m_n(struct intel_crtc *crtc,
					 struct intel_link_m_n *m_n,
					 struct intel_link_m_n *m2_n2)
{
	struct drm_device *dev = crtc->base.dev;
	struct drm_i915_private *dev_priv = dev->dev_private;
	int pipe = crtc->pipe;
	enum transcoder transcoder = crtc->config->cpu_transcoder;

	if (INTEL_INFO(dev)->gen >= 5) {
		I915_WRITE(PIPE_DATA_M1(transcoder), TU_SIZE(m_n->tu) | m_n->gmch_m);
		I915_WRITE(PIPE_DATA_N1(transcoder), m_n->gmch_n);
		I915_WRITE(PIPE_LINK_M1(transcoder), m_n->link_m);
		I915_WRITE(PIPE_LINK_N1(transcoder), m_n->link_n);
		/* M2_N2 registers to be set only for gen < 8 (M2_N2 available
		 * for gen < 8) and if DRRS is supported (to make sure the
		 * registers are not unnecessarily accessed).
		 */
		if (m2_n2 && (IS_CHERRYVIEW(dev) || INTEL_INFO(dev)->gen < 8) &&
			crtc->config->has_drrs) {
			I915_WRITE(PIPE_DATA_M2(transcoder),
					TU_SIZE(m2_n2->tu) | m2_n2->gmch_m);
			I915_WRITE(PIPE_DATA_N2(transcoder), m2_n2->gmch_n);
			I915_WRITE(PIPE_LINK_M2(transcoder), m2_n2->link_m);
			I915_WRITE(PIPE_LINK_N2(transcoder), m2_n2->link_n);
		}
	} else {
		I915_WRITE(PIPE_DATA_M_G4X(pipe), TU_SIZE(m_n->tu) | m_n->gmch_m);
		I915_WRITE(PIPE_DATA_N_G4X(pipe), m_n->gmch_n);
		I915_WRITE(PIPE_LINK_M_G4X(pipe), m_n->link_m);
		I915_WRITE(PIPE_LINK_N_G4X(pipe), m_n->link_n);
	}
}

void intel_dp_set_m_n(struct intel_crtc *crtc, enum link_m_n_set m_n)
{
	struct intel_link_m_n *dp_m_n, *dp_m2_n2 = NULL;

	if (m_n == M1_N1) {
		dp_m_n = &crtc->config->dp_m_n;
		dp_m2_n2 = &crtc->config->dp_m2_n2;
	} else if (m_n == M2_N2) {

		/*
		 * M2_N2 registers are not supported. Hence m2_n2 divider value
		 * needs to be programmed into M1_N1.
		 */
		dp_m_n = &crtc->config->dp_m2_n2;
	} else {
		DRM_ERROR("Unsupported divider value\n");
		return;
	}

	if (crtc->config->has_pch_encoder)
		intel_pch_transcoder_set_m_n(crtc, &crtc->config->dp_m_n);
	else
		intel_cpu_transcoder_set_m_n(crtc, dp_m_n, dp_m2_n2);
}

static void vlv_compute_dpll(struct intel_crtc *crtc,
			     struct intel_crtc_state *pipe_config)
{
	u32 dpll, dpll_md;

	/*
	 * Enable DPIO clock input. We should never disable the reference
	 * clock for pipe B, since VGA hotplug / manual detection depends
	 * on it.
	 */
	dpll = DPLL_EXT_BUFFER_ENABLE_VLV | DPLL_REF_CLK_ENABLE_VLV |
		DPLL_VGA_MODE_DIS | DPLL_INTEGRATED_REF_CLK_VLV;
	/* We should never disable this, set it here for state tracking */
	if (crtc->pipe == PIPE_B)
		dpll |= DPLL_INTEGRATED_CRI_CLK_VLV;
	dpll |= DPLL_VCO_ENABLE;
	pipe_config->dpll_hw_state.dpll = dpll;

	dpll_md = (pipe_config->pixel_multiplier - 1)
		<< DPLL_MD_UDI_MULTIPLIER_SHIFT;
	pipe_config->dpll_hw_state.dpll_md = dpll_md;
}

static void vlv_prepare_pll(struct intel_crtc *crtc,
			    const struct intel_crtc_state *pipe_config)
{
	struct drm_device *dev = crtc->base.dev;
	struct drm_i915_private *dev_priv = dev->dev_private;
	int pipe = crtc->pipe;
	u32 mdiv;
	u32 bestn, bestm1, bestm2, bestp1, bestp2;
	u32 coreclk, reg_val;

	mutex_lock(&dev_priv->sb_lock);

	bestn = pipe_config->dpll.n;
	bestm1 = pipe_config->dpll.m1;
	bestm2 = pipe_config->dpll.m2;
	bestp1 = pipe_config->dpll.p1;
	bestp2 = pipe_config->dpll.p2;

	/* See eDP HDMI DPIO driver vbios notes doc */

	/* PLL B needs special handling */
	if (pipe == PIPE_B)
		vlv_pllb_recal_opamp(dev_priv, pipe);

	/* Set up Tx target for periodic Rcomp update */
	vlv_dpio_write(dev_priv, pipe, VLV_PLL_DW9_BCAST, 0x0100000f);

	/* Disable target IRef on PLL */
	reg_val = vlv_dpio_read(dev_priv, pipe, VLV_PLL_DW8(pipe));
	reg_val &= 0x00ffffff;
	vlv_dpio_write(dev_priv, pipe, VLV_PLL_DW8(pipe), reg_val);

	/* Disable fast lock */
	vlv_dpio_write(dev_priv, pipe, VLV_CMN_DW0, 0x610);

	/* Set idtafcrecal before PLL is enabled */
	mdiv = ((bestm1 << DPIO_M1DIV_SHIFT) | (bestm2 & DPIO_M2DIV_MASK));
	mdiv |= ((bestp1 << DPIO_P1_SHIFT) | (bestp2 << DPIO_P2_SHIFT));
	mdiv |= ((bestn << DPIO_N_SHIFT));
	mdiv |= (1 << DPIO_K_SHIFT);

	/*
	 * Post divider depends on pixel clock rate, DAC vs digital (and LVDS,
	 * but we don't support that).
	 * Note: don't use the DAC post divider as it seems unstable.
	 */
	mdiv |= (DPIO_POST_DIV_HDMIDP << DPIO_POST_DIV_SHIFT);
	vlv_dpio_write(dev_priv, pipe, VLV_PLL_DW3(pipe), mdiv);

	mdiv |= DPIO_ENABLE_CALIBRATION;
	vlv_dpio_write(dev_priv, pipe, VLV_PLL_DW3(pipe), mdiv);

	/* Set HBR and RBR LPF coefficients */
	if (pipe_config->port_clock == 162000 ||
	    intel_pipe_has_type(crtc, INTEL_OUTPUT_ANALOG) ||
	    intel_pipe_has_type(crtc, INTEL_OUTPUT_HDMI))
		vlv_dpio_write(dev_priv, pipe, VLV_PLL_DW10(pipe),
				 0x009f0003);
	else
		vlv_dpio_write(dev_priv, pipe, VLV_PLL_DW10(pipe),
				 0x00d0000f);

	if (pipe_config->has_dp_encoder) {
		/* Use SSC source */
		if (pipe == PIPE_A)
			vlv_dpio_write(dev_priv, pipe, VLV_PLL_DW5(pipe),
					 0x0df40000);
		else
			vlv_dpio_write(dev_priv, pipe, VLV_PLL_DW5(pipe),
					 0x0df70000);
	} else { /* HDMI or VGA */
		/* Use bend source */
		if (pipe == PIPE_A)
			vlv_dpio_write(dev_priv, pipe, VLV_PLL_DW5(pipe),
					 0x0df70000);
		else
			vlv_dpio_write(dev_priv, pipe, VLV_PLL_DW5(pipe),
					 0x0df40000);
	}

	coreclk = vlv_dpio_read(dev_priv, pipe, VLV_PLL_DW7(pipe));
	coreclk = (coreclk & 0x0000ff00) | 0x01c00000;
	if (intel_pipe_has_type(crtc, INTEL_OUTPUT_DISPLAYPORT) ||
	    intel_pipe_has_type(crtc, INTEL_OUTPUT_EDP))
		coreclk |= 0x01000000;
	vlv_dpio_write(dev_priv, pipe, VLV_PLL_DW7(pipe), coreclk);

	vlv_dpio_write(dev_priv, pipe, VLV_PLL_DW11(pipe), 0x87871000);
	mutex_unlock(&dev_priv->sb_lock);
}

static void chv_compute_dpll(struct intel_crtc *crtc,
			     struct intel_crtc_state *pipe_config)
{
	pipe_config->dpll_hw_state.dpll = DPLL_SSC_REF_CLK_CHV |
		DPLL_REF_CLK_ENABLE_VLV | DPLL_VGA_MODE_DIS |
		DPLL_VCO_ENABLE;
	if (crtc->pipe != PIPE_A)
		pipe_config->dpll_hw_state.dpll |= DPLL_INTEGRATED_CRI_CLK_VLV;

	pipe_config->dpll_hw_state.dpll_md =
		(pipe_config->pixel_multiplier - 1) << DPLL_MD_UDI_MULTIPLIER_SHIFT;
}

static void chv_prepare_pll(struct intel_crtc *crtc,
			    const struct intel_crtc_state *pipe_config)
{
	struct drm_device *dev = crtc->base.dev;
	struct drm_i915_private *dev_priv = dev->dev_private;
	int pipe = crtc->pipe;
	i915_reg_t dpll_reg = DPLL(crtc->pipe);
	enum dpio_channel port = vlv_pipe_to_channel(pipe);
	u32 loopfilter, tribuf_calcntr;
	u32 bestn, bestm1, bestm2, bestp1, bestp2, bestm2_frac;
	u32 dpio_val;
	int vco;

	bestn = pipe_config->dpll.n;
	bestm2_frac = pipe_config->dpll.m2 & 0x3fffff;
	bestm1 = pipe_config->dpll.m1;
	bestm2 = pipe_config->dpll.m2 >> 22;
	bestp1 = pipe_config->dpll.p1;
	bestp2 = pipe_config->dpll.p2;
	vco = pipe_config->dpll.vco;
	dpio_val = 0;
	loopfilter = 0;

	/*
	 * Enable Refclk and SSC
	 */
	I915_WRITE(dpll_reg,
		   pipe_config->dpll_hw_state.dpll & ~DPLL_VCO_ENABLE);

	mutex_lock(&dev_priv->sb_lock);

	/* p1 and p2 divider */
	vlv_dpio_write(dev_priv, pipe, CHV_CMN_DW13(port),
			5 << DPIO_CHV_S1_DIV_SHIFT |
			bestp1 << DPIO_CHV_P1_DIV_SHIFT |
			bestp2 << DPIO_CHV_P2_DIV_SHIFT |
			1 << DPIO_CHV_K_DIV_SHIFT);

	/* Feedback post-divider - m2 */
	vlv_dpio_write(dev_priv, pipe, CHV_PLL_DW0(port), bestm2);

	/* Feedback refclk divider - n and m1 */
	vlv_dpio_write(dev_priv, pipe, CHV_PLL_DW1(port),
			DPIO_CHV_M1_DIV_BY_2 |
			1 << DPIO_CHV_N_DIV_SHIFT);

	/* M2 fraction division */
	vlv_dpio_write(dev_priv, pipe, CHV_PLL_DW2(port), bestm2_frac);

	/* M2 fraction division enable */
	dpio_val = vlv_dpio_read(dev_priv, pipe, CHV_PLL_DW3(port));
	dpio_val &= ~(DPIO_CHV_FEEDFWD_GAIN_MASK | DPIO_CHV_FRAC_DIV_EN);
	dpio_val |= (2 << DPIO_CHV_FEEDFWD_GAIN_SHIFT);
	if (bestm2_frac)
		dpio_val |= DPIO_CHV_FRAC_DIV_EN;
	vlv_dpio_write(dev_priv, pipe, CHV_PLL_DW3(port), dpio_val);

	/* Program digital lock detect threshold */
	dpio_val = vlv_dpio_read(dev_priv, pipe, CHV_PLL_DW9(port));
	dpio_val &= ~(DPIO_CHV_INT_LOCK_THRESHOLD_MASK |
					DPIO_CHV_INT_LOCK_THRESHOLD_SEL_COARSE);
	dpio_val |= (0x5 << DPIO_CHV_INT_LOCK_THRESHOLD_SHIFT);
	if (!bestm2_frac)
		dpio_val |= DPIO_CHV_INT_LOCK_THRESHOLD_SEL_COARSE;
	vlv_dpio_write(dev_priv, pipe, CHV_PLL_DW9(port), dpio_val);

	/* Loop filter */
	if (vco == 5400000) {
		loopfilter |= (0x3 << DPIO_CHV_PROP_COEFF_SHIFT);
		loopfilter |= (0x8 << DPIO_CHV_INT_COEFF_SHIFT);
		loopfilter |= (0x1 << DPIO_CHV_GAIN_CTRL_SHIFT);
		tribuf_calcntr = 0x9;
	} else if (vco <= 6200000) {
		loopfilter |= (0x5 << DPIO_CHV_PROP_COEFF_SHIFT);
		loopfilter |= (0xB << DPIO_CHV_INT_COEFF_SHIFT);
		loopfilter |= (0x3 << DPIO_CHV_GAIN_CTRL_SHIFT);
		tribuf_calcntr = 0x9;
	} else if (vco <= 6480000) {
		loopfilter |= (0x4 << DPIO_CHV_PROP_COEFF_SHIFT);
		loopfilter |= (0x9 << DPIO_CHV_INT_COEFF_SHIFT);
		loopfilter |= (0x3 << DPIO_CHV_GAIN_CTRL_SHIFT);
		tribuf_calcntr = 0x8;
	} else {
		/* Not supported. Apply the same limits as in the max case */
		loopfilter |= (0x4 << DPIO_CHV_PROP_COEFF_SHIFT);
		loopfilter |= (0x9 << DPIO_CHV_INT_COEFF_SHIFT);
		loopfilter |= (0x3 << DPIO_CHV_GAIN_CTRL_SHIFT);
		tribuf_calcntr = 0;
	}
	vlv_dpio_write(dev_priv, pipe, CHV_PLL_DW6(port), loopfilter);

	dpio_val = vlv_dpio_read(dev_priv, pipe, CHV_PLL_DW8(port));
	dpio_val &= ~DPIO_CHV_TDC_TARGET_CNT_MASK;
	dpio_val |= (tribuf_calcntr << DPIO_CHV_TDC_TARGET_CNT_SHIFT);
	vlv_dpio_write(dev_priv, pipe, CHV_PLL_DW8(port), dpio_val);

	/* AFC Recal */
	vlv_dpio_write(dev_priv, pipe, CHV_CMN_DW14(port),
			vlv_dpio_read(dev_priv, pipe, CHV_CMN_DW14(port)) |
			DPIO_AFC_RECAL);

	mutex_unlock(&dev_priv->sb_lock);
}

/**
 * vlv_force_pll_on - forcibly enable just the PLL
 * @dev_priv: i915 private structure
 * @pipe: pipe PLL to enable
 * @dpll: PLL configuration
 *
 * Enable the PLL for @pipe using the supplied @dpll config. To be used
 * in cases where we need the PLL enabled even when @pipe is not going to
 * be enabled.
 */
void vlv_force_pll_on(struct drm_device *dev, enum pipe pipe,
		      const struct dpll *dpll)
{
	struct intel_crtc *crtc =
		to_intel_crtc(intel_get_crtc_for_pipe(dev, pipe));
	struct intel_crtc_state pipe_config = {
		.base.crtc = &crtc->base,
		.pixel_multiplier = 1,
		.dpll = *dpll,
	};

	if (IS_CHERRYVIEW(dev)) {
		chv_compute_dpll(crtc, &pipe_config);
		chv_prepare_pll(crtc, &pipe_config);
		chv_enable_pll(crtc, &pipe_config);
	} else {
		vlv_compute_dpll(crtc, &pipe_config);
		vlv_prepare_pll(crtc, &pipe_config);
		vlv_enable_pll(crtc, &pipe_config);
	}
}

/**
 * vlv_force_pll_off - forcibly disable just the PLL
 * @dev_priv: i915 private structure
 * @pipe: pipe PLL to disable
 *
 * Disable the PLL for @pipe. To be used in cases where we need
 * the PLL enabled even when @pipe is not going to be enabled.
 */
void vlv_force_pll_off(struct drm_device *dev, enum pipe pipe)
{
	if (IS_CHERRYVIEW(dev))
		chv_disable_pll(to_i915(dev), pipe);
	else
		vlv_disable_pll(to_i915(dev), pipe);
}

static void i9xx_compute_dpll(struct intel_crtc *crtc,
			      struct intel_crtc_state *crtc_state,
			      intel_clock_t *reduced_clock,
			      int num_connectors)
{
	struct drm_device *dev = crtc->base.dev;
	struct drm_i915_private *dev_priv = dev->dev_private;
	u32 dpll;
	bool is_sdvo;
	struct dpll *clock = &crtc_state->dpll;

	i9xx_update_pll_dividers(crtc, crtc_state, reduced_clock);

	is_sdvo = intel_pipe_will_have_type(crtc_state, INTEL_OUTPUT_SDVO) ||
		intel_pipe_will_have_type(crtc_state, INTEL_OUTPUT_HDMI);

	dpll = DPLL_VGA_MODE_DIS;

	if (intel_pipe_will_have_type(crtc_state, INTEL_OUTPUT_LVDS))
		dpll |= DPLLB_MODE_LVDS;
	else
		dpll |= DPLLB_MODE_DAC_SERIAL;

	if (IS_I945G(dev) || IS_I945GM(dev) || IS_G33(dev)) {
		dpll |= (crtc_state->pixel_multiplier - 1)
			<< SDVO_MULTIPLIER_SHIFT_HIRES;
	}

	if (is_sdvo)
		dpll |= DPLL_SDVO_HIGH_SPEED;

	if (crtc_state->has_dp_encoder)
		dpll |= DPLL_SDVO_HIGH_SPEED;

	/* compute bitmask from p1 value */
	if (IS_PINEVIEW(dev))
		dpll |= (1 << (clock->p1 - 1)) << DPLL_FPA01_P1_POST_DIV_SHIFT_PINEVIEW;
	else {
		dpll |= (1 << (clock->p1 - 1)) << DPLL_FPA01_P1_POST_DIV_SHIFT;
		if (IS_G4X(dev) && reduced_clock)
			dpll |= (1 << (reduced_clock->p1 - 1)) << DPLL_FPA1_P1_POST_DIV_SHIFT;
	}
	switch (clock->p2) {
	case 5:
		dpll |= DPLL_DAC_SERIAL_P2_CLOCK_DIV_5;
		break;
	case 7:
		dpll |= DPLLB_LVDS_P2_CLOCK_DIV_7;
		break;
	case 10:
		dpll |= DPLL_DAC_SERIAL_P2_CLOCK_DIV_10;
		break;
	case 14:
		dpll |= DPLLB_LVDS_P2_CLOCK_DIV_14;
		break;
	}
	if (INTEL_INFO(dev)->gen >= 4)
		dpll |= (6 << PLL_LOAD_PULSE_PHASE_SHIFT);

	if (crtc_state->sdvo_tv_clock)
		dpll |= PLL_REF_INPUT_TVCLKINBC;
	else if (intel_pipe_will_have_type(crtc_state, INTEL_OUTPUT_LVDS) &&
		 intel_panel_use_ssc(dev_priv) && num_connectors < 2)
		dpll |= PLLB_REF_INPUT_SPREADSPECTRUMIN;
	else
		dpll |= PLL_REF_INPUT_DREFCLK;

	dpll |= DPLL_VCO_ENABLE;
	crtc_state->dpll_hw_state.dpll = dpll;

	if (INTEL_INFO(dev)->gen >= 4) {
		u32 dpll_md = (crtc_state->pixel_multiplier - 1)
			<< DPLL_MD_UDI_MULTIPLIER_SHIFT;
		crtc_state->dpll_hw_state.dpll_md = dpll_md;
	}
}

static void i8xx_compute_dpll(struct intel_crtc *crtc,
			      struct intel_crtc_state *crtc_state,
			      intel_clock_t *reduced_clock,
			      int num_connectors)
{
	struct drm_device *dev = crtc->base.dev;
	struct drm_i915_private *dev_priv = dev->dev_private;
	u32 dpll;
	struct dpll *clock = &crtc_state->dpll;

	i9xx_update_pll_dividers(crtc, crtc_state, reduced_clock);

	dpll = DPLL_VGA_MODE_DIS;

	if (intel_pipe_will_have_type(crtc_state, INTEL_OUTPUT_LVDS)) {
		dpll |= (1 << (clock->p1 - 1)) << DPLL_FPA01_P1_POST_DIV_SHIFT;
	} else {
		if (clock->p1 == 2)
			dpll |= PLL_P1_DIVIDE_BY_TWO;
		else
			dpll |= (clock->p1 - 2) << DPLL_FPA01_P1_POST_DIV_SHIFT;
		if (clock->p2 == 4)
			dpll |= PLL_P2_DIVIDE_BY_4;
	}

	if (!IS_I830(dev) && intel_pipe_will_have_type(crtc_state, INTEL_OUTPUT_DVO))
		dpll |= DPLL_DVO_2X_MODE;

	if (intel_pipe_will_have_type(crtc_state, INTEL_OUTPUT_LVDS) &&
		 intel_panel_use_ssc(dev_priv) && num_connectors < 2)
		dpll |= PLLB_REF_INPUT_SPREADSPECTRUMIN;
	else
		dpll |= PLL_REF_INPUT_DREFCLK;

	dpll |= DPLL_VCO_ENABLE;
	crtc_state->dpll_hw_state.dpll = dpll;
}

static void intel_set_pipe_timings(struct intel_crtc *intel_crtc)
{
	struct drm_device *dev = intel_crtc->base.dev;
	struct drm_i915_private *dev_priv = dev->dev_private;
	enum pipe pipe = intel_crtc->pipe;
	enum transcoder cpu_transcoder = intel_crtc->config->cpu_transcoder;
	const struct drm_display_mode *adjusted_mode = &intel_crtc->config->base.adjusted_mode;
	uint32_t crtc_vtotal, crtc_vblank_end;
	int vsyncshift = 0;

	/* We need to be careful not to changed the adjusted mode, for otherwise
	 * the hw state checker will get angry at the mismatch. */
	crtc_vtotal = adjusted_mode->crtc_vtotal;
	crtc_vblank_end = adjusted_mode->crtc_vblank_end;

	if (adjusted_mode->flags & DRM_MODE_FLAG_INTERLACE) {
		/* the chip adds 2 halflines automatically */
		crtc_vtotal -= 1;
		crtc_vblank_end -= 1;

		if (intel_pipe_has_type(intel_crtc, INTEL_OUTPUT_SDVO))
			vsyncshift = (adjusted_mode->crtc_htotal - 1) / 2;
		else
			vsyncshift = adjusted_mode->crtc_hsync_start -
				adjusted_mode->crtc_htotal / 2;
		if (vsyncshift < 0)
			vsyncshift += adjusted_mode->crtc_htotal;
	}

	if (INTEL_INFO(dev)->gen > 3)
		I915_WRITE(VSYNCSHIFT(cpu_transcoder), vsyncshift);

	I915_WRITE(HTOTAL(cpu_transcoder),
		   (adjusted_mode->crtc_hdisplay - 1) |
		   ((adjusted_mode->crtc_htotal - 1) << 16));
	I915_WRITE(HBLANK(cpu_transcoder),
		   (adjusted_mode->crtc_hblank_start - 1) |
		   ((adjusted_mode->crtc_hblank_end - 1) << 16));
	I915_WRITE(HSYNC(cpu_transcoder),
		   (adjusted_mode->crtc_hsync_start - 1) |
		   ((adjusted_mode->crtc_hsync_end - 1) << 16));

	I915_WRITE(VTOTAL(cpu_transcoder),
		   (adjusted_mode->crtc_vdisplay - 1) |
		   ((crtc_vtotal - 1) << 16));
	I915_WRITE(VBLANK(cpu_transcoder),
		   (adjusted_mode->crtc_vblank_start - 1) |
		   ((crtc_vblank_end - 1) << 16));
	I915_WRITE(VSYNC(cpu_transcoder),
		   (adjusted_mode->crtc_vsync_start - 1) |
		   ((adjusted_mode->crtc_vsync_end - 1) << 16));

	/* Workaround: when the EDP input selection is B, the VTOTAL_B must be
	 * programmed with the VTOTAL_EDP value. Same for VTOTAL_C. This is
	 * documented on the DDI_FUNC_CTL register description, EDP Input Select
	 * bits. */
	if (IS_HASWELL(dev) && cpu_transcoder == TRANSCODER_EDP &&
	    (pipe == PIPE_B || pipe == PIPE_C))
		I915_WRITE(VTOTAL(pipe), I915_READ(VTOTAL(cpu_transcoder)));

	/* pipesrc controls the size that is scaled from, which should
	 * always be the user's requested size.
	 */
	I915_WRITE(PIPESRC(pipe),
		   ((intel_crtc->config->pipe_src_w - 1) << 16) |
		   (intel_crtc->config->pipe_src_h - 1));
}

static void intel_get_pipe_timings(struct intel_crtc *crtc,
				   struct intel_crtc_state *pipe_config)
{
	struct drm_device *dev = crtc->base.dev;
	struct drm_i915_private *dev_priv = dev->dev_private;
	enum transcoder cpu_transcoder = pipe_config->cpu_transcoder;
	uint32_t tmp;

	tmp = I915_READ(HTOTAL(cpu_transcoder));
	pipe_config->base.adjusted_mode.crtc_hdisplay = (tmp & 0xffff) + 1;
	pipe_config->base.adjusted_mode.crtc_htotal = ((tmp >> 16) & 0xffff) + 1;
	tmp = I915_READ(HBLANK(cpu_transcoder));
	pipe_config->base.adjusted_mode.crtc_hblank_start = (tmp & 0xffff) + 1;
	pipe_config->base.adjusted_mode.crtc_hblank_end = ((tmp >> 16) & 0xffff) + 1;
	tmp = I915_READ(HSYNC(cpu_transcoder));
	pipe_config->base.adjusted_mode.crtc_hsync_start = (tmp & 0xffff) + 1;
	pipe_config->base.adjusted_mode.crtc_hsync_end = ((tmp >> 16) & 0xffff) + 1;

	tmp = I915_READ(VTOTAL(cpu_transcoder));
	pipe_config->base.adjusted_mode.crtc_vdisplay = (tmp & 0xffff) + 1;
	pipe_config->base.adjusted_mode.crtc_vtotal = ((tmp >> 16) & 0xffff) + 1;
	tmp = I915_READ(VBLANK(cpu_transcoder));
	pipe_config->base.adjusted_mode.crtc_vblank_start = (tmp & 0xffff) + 1;
	pipe_config->base.adjusted_mode.crtc_vblank_end = ((tmp >> 16) & 0xffff) + 1;
	tmp = I915_READ(VSYNC(cpu_transcoder));
	pipe_config->base.adjusted_mode.crtc_vsync_start = (tmp & 0xffff) + 1;
	pipe_config->base.adjusted_mode.crtc_vsync_end = ((tmp >> 16) & 0xffff) + 1;

	if (I915_READ(PIPECONF(cpu_transcoder)) & PIPECONF_INTERLACE_MASK) {
		pipe_config->base.adjusted_mode.flags |= DRM_MODE_FLAG_INTERLACE;
		pipe_config->base.adjusted_mode.crtc_vtotal += 1;
		pipe_config->base.adjusted_mode.crtc_vblank_end += 1;
	}

	tmp = I915_READ(PIPESRC(crtc->pipe));
	pipe_config->pipe_src_h = (tmp & 0xffff) + 1;
	pipe_config->pipe_src_w = ((tmp >> 16) & 0xffff) + 1;

	pipe_config->base.mode.vdisplay = pipe_config->pipe_src_h;
	pipe_config->base.mode.hdisplay = pipe_config->pipe_src_w;
}

void intel_mode_from_pipe_config(struct drm_display_mode *mode,
				 struct intel_crtc_state *pipe_config)
{
	mode->hdisplay = pipe_config->base.adjusted_mode.crtc_hdisplay;
	mode->htotal = pipe_config->base.adjusted_mode.crtc_htotal;
	mode->hsync_start = pipe_config->base.adjusted_mode.crtc_hsync_start;
	mode->hsync_end = pipe_config->base.adjusted_mode.crtc_hsync_end;

	mode->vdisplay = pipe_config->base.adjusted_mode.crtc_vdisplay;
	mode->vtotal = pipe_config->base.adjusted_mode.crtc_vtotal;
	mode->vsync_start = pipe_config->base.adjusted_mode.crtc_vsync_start;
	mode->vsync_end = pipe_config->base.adjusted_mode.crtc_vsync_end;

	mode->flags = pipe_config->base.adjusted_mode.flags;
	mode->type = DRM_MODE_TYPE_DRIVER;

	mode->clock = pipe_config->base.adjusted_mode.crtc_clock;
	mode->flags |= pipe_config->base.adjusted_mode.flags;

	mode->hsync = drm_mode_hsync(mode);
	mode->vrefresh = drm_mode_vrefresh(mode);
	drm_mode_set_name(mode);
}

static void i9xx_set_pipeconf(struct intel_crtc *intel_crtc)
{
	struct drm_device *dev = intel_crtc->base.dev;
	struct drm_i915_private *dev_priv = dev->dev_private;
	uint32_t pipeconf;

	pipeconf = 0;

	if ((intel_crtc->pipe == PIPE_A && dev_priv->quirks & QUIRK_PIPEA_FORCE) ||
	    (intel_crtc->pipe == PIPE_B && dev_priv->quirks & QUIRK_PIPEB_FORCE))
		pipeconf |= I915_READ(PIPECONF(intel_crtc->pipe)) & PIPECONF_ENABLE;

	if (intel_crtc->config->double_wide)
		pipeconf |= PIPECONF_DOUBLE_WIDE;

	/* only g4x and later have fancy bpc/dither controls */
	if (IS_G4X(dev) || IS_VALLEYVIEW(dev) || IS_CHERRYVIEW(dev)) {
		/* Bspec claims that we can't use dithering for 30bpp pipes. */
		if (intel_crtc->config->dither && intel_crtc->config->pipe_bpp != 30)
			pipeconf |= PIPECONF_DITHER_EN |
				    PIPECONF_DITHER_TYPE_SP;

		switch (intel_crtc->config->pipe_bpp) {
		case 18:
			pipeconf |= PIPECONF_6BPC;
			break;
		case 24:
			pipeconf |= PIPECONF_8BPC;
			break;
		case 30:
			pipeconf |= PIPECONF_10BPC;
			break;
		default:
			/* Case prevented by intel_choose_pipe_bpp_dither. */
			BUG();
		}
	}

	if (HAS_PIPE_CXSR(dev)) {
		if (intel_crtc->lowfreq_avail) {
			DRM_DEBUG_KMS("enabling CxSR downclocking\n");
			pipeconf |= PIPECONF_CXSR_DOWNCLOCK;
		} else {
			DRM_DEBUG_KMS("disabling CxSR downclocking\n");
		}
	}

	if (intel_crtc->config->base.adjusted_mode.flags & DRM_MODE_FLAG_INTERLACE) {
		if (INTEL_INFO(dev)->gen < 4 ||
		    intel_pipe_has_type(intel_crtc, INTEL_OUTPUT_SDVO))
			pipeconf |= PIPECONF_INTERLACE_W_FIELD_INDICATION;
		else
			pipeconf |= PIPECONF_INTERLACE_W_SYNC_SHIFT;
	} else
		pipeconf |= PIPECONF_PROGRESSIVE;

	if ((IS_VALLEYVIEW(dev) || IS_CHERRYVIEW(dev)) &&
	     intel_crtc->config->limited_color_range)
		pipeconf |= PIPECONF_COLOR_RANGE_SELECT;

	I915_WRITE(PIPECONF(intel_crtc->pipe), pipeconf);
	POSTING_READ(PIPECONF(intel_crtc->pipe));
}

static int i9xx_crtc_compute_clock(struct intel_crtc *crtc,
				   struct intel_crtc_state *crtc_state)
{
	struct drm_device *dev = crtc->base.dev;
	struct drm_i915_private *dev_priv = dev->dev_private;
	int refclk, num_connectors = 0;
	intel_clock_t clock;
	bool ok;
	const intel_limit_t *limit;
	struct drm_atomic_state *state = crtc_state->base.state;
	struct drm_connector *connector;
	struct drm_connector_state *connector_state;
	int i;

	memset(&crtc_state->dpll_hw_state, 0,
	       sizeof(crtc_state->dpll_hw_state));

	if (crtc_state->has_dsi_encoder)
		return 0;

	for_each_connector_in_state(state, connector, connector_state, i) {
		if (connector_state->crtc == &crtc->base)
			num_connectors++;
	}

	if (!crtc_state->clock_set) {
		refclk = i9xx_get_refclk(crtc_state, num_connectors);

		/*
		 * Returns a set of divisors for the desired target clock with
		 * the given refclk, or FALSE.  The returned values represent
		 * the clock equation: reflck * (5 * (m1 + 2) + (m2 + 2)) / (n +
		 * 2) / p1 / p2.
		 */
		limit = intel_limit(crtc_state, refclk);
		ok = dev_priv->display.find_dpll(limit, crtc_state,
						 crtc_state->port_clock,
						 refclk, NULL, &clock);
		if (!ok) {
			DRM_ERROR("Couldn't find PLL settings for mode!\n");
			return -EINVAL;
		}

		/* Compat-code for transition, will disappear. */
		crtc_state->dpll.n = clock.n;
		crtc_state->dpll.m1 = clock.m1;
		crtc_state->dpll.m2 = clock.m2;
		crtc_state->dpll.p1 = clock.p1;
		crtc_state->dpll.p2 = clock.p2;
	}

	if (IS_GEN2(dev)) {
		i8xx_compute_dpll(crtc, crtc_state, NULL,
				  num_connectors);
	} else if (IS_CHERRYVIEW(dev)) {
		chv_compute_dpll(crtc, crtc_state);
	} else if (IS_VALLEYVIEW(dev)) {
		vlv_compute_dpll(crtc, crtc_state);
	} else {
		i9xx_compute_dpll(crtc, crtc_state, NULL,
				  num_connectors);
	}

	return 0;
}

static void i9xx_get_pfit_config(struct intel_crtc *crtc,
				 struct intel_crtc_state *pipe_config)
{
	struct drm_device *dev = crtc->base.dev;
	struct drm_i915_private *dev_priv = dev->dev_private;
	uint32_t tmp;

	if (INTEL_INFO(dev)->gen <= 3 && (IS_I830(dev) || !IS_MOBILE(dev)))
		return;

	tmp = I915_READ(PFIT_CONTROL);
	if (!(tmp & PFIT_ENABLE))
		return;

	/* Check whether the pfit is attached to our pipe. */
	if (INTEL_INFO(dev)->gen < 4) {
		if (crtc->pipe != PIPE_B)
			return;
	} else {
		if ((tmp & PFIT_PIPE_MASK) != (crtc->pipe << PFIT_PIPE_SHIFT))
			return;
	}

	pipe_config->gmch_pfit.control = tmp;
	pipe_config->gmch_pfit.pgm_ratios = I915_READ(PFIT_PGM_RATIOS);
	if (INTEL_INFO(dev)->gen < 5)
		pipe_config->gmch_pfit.lvds_border_bits =
			I915_READ(LVDS) & LVDS_BORDER_ENABLE;
}

static void vlv_crtc_clock_get(struct intel_crtc *crtc,
			       struct intel_crtc_state *pipe_config)
{
	struct drm_device *dev = crtc->base.dev;
	struct drm_i915_private *dev_priv = dev->dev_private;
	int pipe = pipe_config->cpu_transcoder;
	intel_clock_t clock;
	u32 mdiv;
	int refclk = 100000;

	/* In case of MIPI DPLL will not even be used */
	if (!(pipe_config->dpll_hw_state.dpll & DPLL_VCO_ENABLE))
		return;

	mutex_lock(&dev_priv->sb_lock);
	mdiv = vlv_dpio_read(dev_priv, pipe, VLV_PLL_DW3(pipe));
	mutex_unlock(&dev_priv->sb_lock);

	clock.m1 = (mdiv >> DPIO_M1DIV_SHIFT) & 7;
	clock.m2 = mdiv & DPIO_M2DIV_MASK;
	clock.n = (mdiv >> DPIO_N_SHIFT) & 0xf;
	clock.p1 = (mdiv >> DPIO_P1_SHIFT) & 7;
	clock.p2 = (mdiv >> DPIO_P2_SHIFT) & 0x1f;

	pipe_config->port_clock = vlv_calc_dpll_params(refclk, &clock);
}

static void
i9xx_get_initial_plane_config(struct intel_crtc *crtc,
			      struct intel_initial_plane_config *plane_config)
{
	struct drm_device *dev = crtc->base.dev;
	struct drm_i915_private *dev_priv = dev->dev_private;
	u32 val, base, offset;
	int pipe = crtc->pipe, plane = crtc->plane;
	int fourcc, pixel_format;
	unsigned int aligned_height;
	struct drm_framebuffer *fb;
	struct intel_framebuffer *intel_fb;

	val = I915_READ(DSPCNTR(plane));
	if (!(val & DISPLAY_PLANE_ENABLE))
		return;

	intel_fb = kzalloc(sizeof(*intel_fb), GFP_KERNEL);
	if (!intel_fb) {
		DRM_DEBUG_KMS("failed to alloc fb\n");
		return;
	}

	fb = &intel_fb->base;

	if (INTEL_INFO(dev)->gen >= 4) {
		if (val & DISPPLANE_TILED) {
			plane_config->tiling = I915_TILING_X;
			fb->modifier[0] = I915_FORMAT_MOD_X_TILED;
		}
	}

	pixel_format = val & DISPPLANE_PIXFORMAT_MASK;
	fourcc = i9xx_format_to_fourcc(pixel_format);
	fb->pixel_format = fourcc;
	fb->bits_per_pixel = drm_format_plane_cpp(fourcc, 0) * 8;

	if (INTEL_INFO(dev)->gen >= 4) {
		if (plane_config->tiling)
			offset = I915_READ(DSPTILEOFF(plane));
		else
			offset = I915_READ(DSPLINOFF(plane));
		base = I915_READ(DSPSURF(plane)) & 0xfffff000;
	} else {
		base = I915_READ(DSPADDR(plane));
	}
	plane_config->base = base;

	val = I915_READ(PIPESRC(pipe));
	fb->width = ((val >> 16) & 0xfff) + 1;
	fb->height = ((val >> 0) & 0xfff) + 1;

	val = I915_READ(DSPSTRIDE(pipe));
	fb->pitches[0] = val & 0xffffffc0;

	aligned_height = intel_fb_align_height(dev, fb->height,
					       fb->pixel_format,
					       fb->modifier[0]);

	plane_config->size = fb->pitches[0] * aligned_height;

	DRM_DEBUG_KMS("pipe/plane %c/%d with fb: size=%dx%d@%d, offset=%x, pitch %d, size 0x%x\n",
		      pipe_name(pipe), plane, fb->width, fb->height,
		      fb->bits_per_pixel, base, fb->pitches[0],
		      plane_config->size);

	plane_config->fb = intel_fb;
}

static void chv_crtc_clock_get(struct intel_crtc *crtc,
			       struct intel_crtc_state *pipe_config)
{
	struct drm_device *dev = crtc->base.dev;
	struct drm_i915_private *dev_priv = dev->dev_private;
	int pipe = pipe_config->cpu_transcoder;
	enum dpio_channel port = vlv_pipe_to_channel(pipe);
	intel_clock_t clock;
	u32 cmn_dw13, pll_dw0, pll_dw1, pll_dw2, pll_dw3;
	int refclk = 100000;

	mutex_lock(&dev_priv->sb_lock);
	cmn_dw13 = vlv_dpio_read(dev_priv, pipe, CHV_CMN_DW13(port));
	pll_dw0 = vlv_dpio_read(dev_priv, pipe, CHV_PLL_DW0(port));
	pll_dw1 = vlv_dpio_read(dev_priv, pipe, CHV_PLL_DW1(port));
	pll_dw2 = vlv_dpio_read(dev_priv, pipe, CHV_PLL_DW2(port));
	pll_dw3 = vlv_dpio_read(dev_priv, pipe, CHV_PLL_DW3(port));
	mutex_unlock(&dev_priv->sb_lock);

	clock.m1 = (pll_dw1 & 0x7) == DPIO_CHV_M1_DIV_BY_2 ? 2 : 0;
	clock.m2 = (pll_dw0 & 0xff) << 22;
	if (pll_dw3 & DPIO_CHV_FRAC_DIV_EN)
		clock.m2 |= pll_dw2 & 0x3fffff;
	clock.n = (pll_dw1 >> DPIO_CHV_N_DIV_SHIFT) & 0xf;
	clock.p1 = (cmn_dw13 >> DPIO_CHV_P1_DIV_SHIFT) & 0x7;
	clock.p2 = (cmn_dw13 >> DPIO_CHV_P2_DIV_SHIFT) & 0x1f;

	pipe_config->port_clock = chv_calc_dpll_params(refclk, &clock);
}

static bool i9xx_get_pipe_config(struct intel_crtc *crtc,
				 struct intel_crtc_state *pipe_config)
{
	struct drm_device *dev = crtc->base.dev;
	struct drm_i915_private *dev_priv = dev->dev_private;
	uint32_t tmp;

	if (!intel_display_power_is_enabled(dev_priv,
					    POWER_DOMAIN_PIPE(crtc->pipe)))
		return false;

	pipe_config->cpu_transcoder = (enum transcoder) crtc->pipe;
	pipe_config->shared_dpll = DPLL_ID_PRIVATE;

	tmp = I915_READ(PIPECONF(crtc->pipe));
	if (!(tmp & PIPECONF_ENABLE))
		return false;

	if (IS_G4X(dev) || IS_VALLEYVIEW(dev) || IS_CHERRYVIEW(dev)) {
		switch (tmp & PIPECONF_BPC_MASK) {
		case PIPECONF_6BPC:
			pipe_config->pipe_bpp = 18;
			break;
		case PIPECONF_8BPC:
			pipe_config->pipe_bpp = 24;
			break;
		case PIPECONF_10BPC:
			pipe_config->pipe_bpp = 30;
			break;
		default:
			break;
		}
	}

	if ((IS_VALLEYVIEW(dev) || IS_CHERRYVIEW(dev)) &&
	    (tmp & PIPECONF_COLOR_RANGE_SELECT))
		pipe_config->limited_color_range = true;

	if (INTEL_INFO(dev)->gen < 4)
		pipe_config->double_wide = tmp & PIPECONF_DOUBLE_WIDE;

	intel_get_pipe_timings(crtc, pipe_config);

	i9xx_get_pfit_config(crtc, pipe_config);

	if (INTEL_INFO(dev)->gen >= 4) {
		tmp = I915_READ(DPLL_MD(crtc->pipe));
		pipe_config->pixel_multiplier =
			((tmp & DPLL_MD_UDI_MULTIPLIER_MASK)
			 >> DPLL_MD_UDI_MULTIPLIER_SHIFT) + 1;
		pipe_config->dpll_hw_state.dpll_md = tmp;
	} else if (IS_I945G(dev) || IS_I945GM(dev) || IS_G33(dev)) {
		tmp = I915_READ(DPLL(crtc->pipe));
		pipe_config->pixel_multiplier =
			((tmp & SDVO_MULTIPLIER_MASK)
			 >> SDVO_MULTIPLIER_SHIFT_HIRES) + 1;
	} else {
		/* Note that on i915G/GM the pixel multiplier is in the sdvo
		 * port and will be fixed up in the encoder->get_config
		 * function. */
		pipe_config->pixel_multiplier = 1;
	}
	pipe_config->dpll_hw_state.dpll = I915_READ(DPLL(crtc->pipe));
	if (!IS_VALLEYVIEW(dev) && !IS_CHERRYVIEW(dev)) {
		/*
		 * DPLL_DVO_2X_MODE must be enabled for both DPLLs
		 * on 830. Filter it out here so that we don't
		 * report errors due to that.
		 */
		if (IS_I830(dev))
			pipe_config->dpll_hw_state.dpll &= ~DPLL_DVO_2X_MODE;

		pipe_config->dpll_hw_state.fp0 = I915_READ(FP0(crtc->pipe));
		pipe_config->dpll_hw_state.fp1 = I915_READ(FP1(crtc->pipe));
	} else {
		/* Mask out read-only status bits. */
		pipe_config->dpll_hw_state.dpll &= ~(DPLL_LOCK_VLV |
						     DPLL_PORTC_READY_MASK |
						     DPLL_PORTB_READY_MASK);
	}

	if (IS_CHERRYVIEW(dev))
		chv_crtc_clock_get(crtc, pipe_config);
	else if (IS_VALLEYVIEW(dev))
		vlv_crtc_clock_get(crtc, pipe_config);
	else
		i9xx_crtc_clock_get(crtc, pipe_config);

	/*
	 * Normally the dotclock is filled in by the encoder .get_config()
	 * but in case the pipe is enabled w/o any ports we need a sane
	 * default.
	 */
	pipe_config->base.adjusted_mode.crtc_clock =
		pipe_config->port_clock / pipe_config->pixel_multiplier;

	return true;
}

static void ironlake_init_pch_refclk(struct drm_device *dev)
{
	struct drm_i915_private *dev_priv = dev->dev_private;
	struct intel_encoder *encoder;
	u32 val, final;
	bool has_lvds = false;
	bool has_cpu_edp = false;
	bool has_panel = false;
	bool has_ck505 = false;
	bool can_ssc = false;

	/* We need to take the global config into account */
	for_each_intel_encoder(dev, encoder) {
		switch (encoder->type) {
		case INTEL_OUTPUT_LVDS:
			has_panel = true;
			has_lvds = true;
			break;
		case INTEL_OUTPUT_EDP:
			has_panel = true;
			if (enc_to_dig_port(&encoder->base)->port == PORT_A)
				has_cpu_edp = true;
			break;
		default:
			break;
		}
	}

	if (HAS_PCH_IBX(dev)) {
		has_ck505 = dev_priv->vbt.display_clock_mode;
		can_ssc = has_ck505;
	} else {
		has_ck505 = false;
		can_ssc = true;
	}

	DRM_DEBUG_KMS("has_panel %d has_lvds %d has_ck505 %d\n",
		      has_panel, has_lvds, has_ck505);

	/* Ironlake: try to setup display ref clock before DPLL
	 * enabling. This is only under driver's control after
	 * PCH B stepping, previous chipset stepping should be
	 * ignoring this setting.
	 */
	val = I915_READ(PCH_DREF_CONTROL);

	/* As we must carefully and slowly disable/enable each source in turn,
	 * compute the final state we want first and check if we need to
	 * make any changes at all.
	 */
	final = val;
	final &= ~DREF_NONSPREAD_SOURCE_MASK;
	if (has_ck505)
		final |= DREF_NONSPREAD_CK505_ENABLE;
	else
		final |= DREF_NONSPREAD_SOURCE_ENABLE;

	final &= ~DREF_SSC_SOURCE_MASK;
	final &= ~DREF_CPU_SOURCE_OUTPUT_MASK;
	final &= ~DREF_SSC1_ENABLE;

	if (has_panel) {
		final |= DREF_SSC_SOURCE_ENABLE;

		if (intel_panel_use_ssc(dev_priv) && can_ssc)
			final |= DREF_SSC1_ENABLE;

		if (has_cpu_edp) {
			if (intel_panel_use_ssc(dev_priv) && can_ssc)
				final |= DREF_CPU_SOURCE_OUTPUT_DOWNSPREAD;
			else
				final |= DREF_CPU_SOURCE_OUTPUT_NONSPREAD;
		} else
			final |= DREF_CPU_SOURCE_OUTPUT_DISABLE;
	} else {
		final |= DREF_SSC_SOURCE_DISABLE;
		final |= DREF_CPU_SOURCE_OUTPUT_DISABLE;
	}

	if (final == val)
		return;

	/* Always enable nonspread source */
	val &= ~DREF_NONSPREAD_SOURCE_MASK;

	if (has_ck505)
		val |= DREF_NONSPREAD_CK505_ENABLE;
	else
		val |= DREF_NONSPREAD_SOURCE_ENABLE;

	if (has_panel) {
		val &= ~DREF_SSC_SOURCE_MASK;
		val |= DREF_SSC_SOURCE_ENABLE;

		/* SSC must be turned on before enabling the CPU output  */
		if (intel_panel_use_ssc(dev_priv) && can_ssc) {
			DRM_DEBUG_KMS("Using SSC on panel\n");
			val |= DREF_SSC1_ENABLE;
		} else
			val &= ~DREF_SSC1_ENABLE;

		/* Get SSC going before enabling the outputs */
		I915_WRITE(PCH_DREF_CONTROL, val);
		POSTING_READ(PCH_DREF_CONTROL);
		udelay(200);

		val &= ~DREF_CPU_SOURCE_OUTPUT_MASK;

		/* Enable CPU source on CPU attached eDP */
		if (has_cpu_edp) {
			if (intel_panel_use_ssc(dev_priv) && can_ssc) {
				DRM_DEBUG_KMS("Using SSC on eDP\n");
				val |= DREF_CPU_SOURCE_OUTPUT_DOWNSPREAD;
			} else
				val |= DREF_CPU_SOURCE_OUTPUT_NONSPREAD;
		} else
			val |= DREF_CPU_SOURCE_OUTPUT_DISABLE;

		I915_WRITE(PCH_DREF_CONTROL, val);
		POSTING_READ(PCH_DREF_CONTROL);
		udelay(200);
	} else {
		DRM_DEBUG_KMS("Disabling SSC entirely\n");

		val &= ~DREF_CPU_SOURCE_OUTPUT_MASK;

		/* Turn off CPU output */
		val |= DREF_CPU_SOURCE_OUTPUT_DISABLE;

		I915_WRITE(PCH_DREF_CONTROL, val);
		POSTING_READ(PCH_DREF_CONTROL);
		udelay(200);

		/* Turn off the SSC source */
		val &= ~DREF_SSC_SOURCE_MASK;
		val |= DREF_SSC_SOURCE_DISABLE;

		/* Turn off SSC1 */
		val &= ~DREF_SSC1_ENABLE;

		I915_WRITE(PCH_DREF_CONTROL, val);
		POSTING_READ(PCH_DREF_CONTROL);
		udelay(200);
	}

	BUG_ON(val != final);
}

static void lpt_reset_fdi_mphy(struct drm_i915_private *dev_priv)
{
	uint32_t tmp;

	tmp = I915_READ(SOUTH_CHICKEN2);
	tmp |= FDI_MPHY_IOSFSB_RESET_CTL;
	I915_WRITE(SOUTH_CHICKEN2, tmp);

	if (wait_for_atomic_us(I915_READ(SOUTH_CHICKEN2) &
			       FDI_MPHY_IOSFSB_RESET_STATUS, 100))
		DRM_ERROR("FDI mPHY reset assert timeout\n");

	tmp = I915_READ(SOUTH_CHICKEN2);
	tmp &= ~FDI_MPHY_IOSFSB_RESET_CTL;
	I915_WRITE(SOUTH_CHICKEN2, tmp);

	if (wait_for_atomic_us((I915_READ(SOUTH_CHICKEN2) &
				FDI_MPHY_IOSFSB_RESET_STATUS) == 0, 100))
		DRM_ERROR("FDI mPHY reset de-assert timeout\n");
}

/* WaMPhyProgramming:hsw */
static void lpt_program_fdi_mphy(struct drm_i915_private *dev_priv)
{
	uint32_t tmp;

	tmp = intel_sbi_read(dev_priv, 0x8008, SBI_MPHY);
	tmp &= ~(0xFF << 24);
	tmp |= (0x12 << 24);
	intel_sbi_write(dev_priv, 0x8008, tmp, SBI_MPHY);

	tmp = intel_sbi_read(dev_priv, 0x2008, SBI_MPHY);
	tmp |= (1 << 11);
	intel_sbi_write(dev_priv, 0x2008, tmp, SBI_MPHY);

	tmp = intel_sbi_read(dev_priv, 0x2108, SBI_MPHY);
	tmp |= (1 << 11);
	intel_sbi_write(dev_priv, 0x2108, tmp, SBI_MPHY);

	tmp = intel_sbi_read(dev_priv, 0x206C, SBI_MPHY);
	tmp |= (1 << 24) | (1 << 21) | (1 << 18);
	intel_sbi_write(dev_priv, 0x206C, tmp, SBI_MPHY);

	tmp = intel_sbi_read(dev_priv, 0x216C, SBI_MPHY);
	tmp |= (1 << 24) | (1 << 21) | (1 << 18);
	intel_sbi_write(dev_priv, 0x216C, tmp, SBI_MPHY);

	tmp = intel_sbi_read(dev_priv, 0x2080, SBI_MPHY);
	tmp &= ~(7 << 13);
	tmp |= (5 << 13);
	intel_sbi_write(dev_priv, 0x2080, tmp, SBI_MPHY);

	tmp = intel_sbi_read(dev_priv, 0x2180, SBI_MPHY);
	tmp &= ~(7 << 13);
	tmp |= (5 << 13);
	intel_sbi_write(dev_priv, 0x2180, tmp, SBI_MPHY);

	tmp = intel_sbi_read(dev_priv, 0x208C, SBI_MPHY);
	tmp &= ~0xFF;
	tmp |= 0x1C;
	intel_sbi_write(dev_priv, 0x208C, tmp, SBI_MPHY);

	tmp = intel_sbi_read(dev_priv, 0x218C, SBI_MPHY);
	tmp &= ~0xFF;
	tmp |= 0x1C;
	intel_sbi_write(dev_priv, 0x218C, tmp, SBI_MPHY);

	tmp = intel_sbi_read(dev_priv, 0x2098, SBI_MPHY);
	tmp &= ~(0xFF << 16);
	tmp |= (0x1C << 16);
	intel_sbi_write(dev_priv, 0x2098, tmp, SBI_MPHY);

	tmp = intel_sbi_read(dev_priv, 0x2198, SBI_MPHY);
	tmp &= ~(0xFF << 16);
	tmp |= (0x1C << 16);
	intel_sbi_write(dev_priv, 0x2198, tmp, SBI_MPHY);

	tmp = intel_sbi_read(dev_priv, 0x20C4, SBI_MPHY);
	tmp |= (1 << 27);
	intel_sbi_write(dev_priv, 0x20C4, tmp, SBI_MPHY);

	tmp = intel_sbi_read(dev_priv, 0x21C4, SBI_MPHY);
	tmp |= (1 << 27);
	intel_sbi_write(dev_priv, 0x21C4, tmp, SBI_MPHY);

	tmp = intel_sbi_read(dev_priv, 0x20EC, SBI_MPHY);
	tmp &= ~(0xF << 28);
	tmp |= (4 << 28);
	intel_sbi_write(dev_priv, 0x20EC, tmp, SBI_MPHY);

	tmp = intel_sbi_read(dev_priv, 0x21EC, SBI_MPHY);
	tmp &= ~(0xF << 28);
	tmp |= (4 << 28);
	intel_sbi_write(dev_priv, 0x21EC, tmp, SBI_MPHY);
}

/* Implements 3 different sequences from BSpec chapter "Display iCLK
 * Programming" based on the parameters passed:
 * - Sequence to enable CLKOUT_DP
 * - Sequence to enable CLKOUT_DP without spread
 * - Sequence to enable CLKOUT_DP for FDI usage and configure PCH FDI I/O
 */
static void lpt_enable_clkout_dp(struct drm_device *dev, bool with_spread,
				 bool with_fdi)
{
	struct drm_i915_private *dev_priv = dev->dev_private;
	uint32_t reg, tmp;

	if (WARN(with_fdi && !with_spread, "FDI requires downspread\n"))
		with_spread = true;
	if (WARN(HAS_PCH_LPT_LP(dev) && with_fdi, "LP PCH doesn't have FDI\n"))
		with_fdi = false;

	mutex_lock(&dev_priv->sb_lock);

	tmp = intel_sbi_read(dev_priv, SBI_SSCCTL, SBI_ICLK);
	tmp &= ~SBI_SSCCTL_DISABLE;
	tmp |= SBI_SSCCTL_PATHALT;
	intel_sbi_write(dev_priv, SBI_SSCCTL, tmp, SBI_ICLK);

	udelay(24);

	if (with_spread) {
		tmp = intel_sbi_read(dev_priv, SBI_SSCCTL, SBI_ICLK);
		tmp &= ~SBI_SSCCTL_PATHALT;
		intel_sbi_write(dev_priv, SBI_SSCCTL, tmp, SBI_ICLK);

		if (with_fdi) {
			lpt_reset_fdi_mphy(dev_priv);
			lpt_program_fdi_mphy(dev_priv);
		}
	}

	reg = HAS_PCH_LPT_LP(dev) ? SBI_GEN0 : SBI_DBUFF0;
	tmp = intel_sbi_read(dev_priv, reg, SBI_ICLK);
	tmp |= SBI_GEN0_CFG_BUFFENABLE_DISABLE;
	intel_sbi_write(dev_priv, reg, tmp, SBI_ICLK);

	mutex_unlock(&dev_priv->sb_lock);
}

/* Sequence to disable CLKOUT_DP */
static void lpt_disable_clkout_dp(struct drm_device *dev)
{
	struct drm_i915_private *dev_priv = dev->dev_private;
	uint32_t reg, tmp;

	mutex_lock(&dev_priv->sb_lock);

	reg = HAS_PCH_LPT_LP(dev) ? SBI_GEN0 : SBI_DBUFF0;
	tmp = intel_sbi_read(dev_priv, reg, SBI_ICLK);
	tmp &= ~SBI_GEN0_CFG_BUFFENABLE_DISABLE;
	intel_sbi_write(dev_priv, reg, tmp, SBI_ICLK);

	tmp = intel_sbi_read(dev_priv, SBI_SSCCTL, SBI_ICLK);
	if (!(tmp & SBI_SSCCTL_DISABLE)) {
		if (!(tmp & SBI_SSCCTL_PATHALT)) {
			tmp |= SBI_SSCCTL_PATHALT;
			intel_sbi_write(dev_priv, SBI_SSCCTL, tmp, SBI_ICLK);
			udelay(32);
		}
		tmp |= SBI_SSCCTL_DISABLE;
		intel_sbi_write(dev_priv, SBI_SSCCTL, tmp, SBI_ICLK);
	}

	mutex_unlock(&dev_priv->sb_lock);
}

#define BEND_IDX(steps) ((50 + (steps)) / 5)

static const uint16_t sscdivintphase[] = {
	[BEND_IDX( 50)] = 0x3B23,
	[BEND_IDX( 45)] = 0x3B23,
	[BEND_IDX( 40)] = 0x3C23,
	[BEND_IDX( 35)] = 0x3C23,
	[BEND_IDX( 30)] = 0x3D23,
	[BEND_IDX( 25)] = 0x3D23,
	[BEND_IDX( 20)] = 0x3E23,
	[BEND_IDX( 15)] = 0x3E23,
	[BEND_IDX( 10)] = 0x3F23,
	[BEND_IDX(  5)] = 0x3F23,
	[BEND_IDX(  0)] = 0x0025,
	[BEND_IDX( -5)] = 0x0025,
	[BEND_IDX(-10)] = 0x0125,
	[BEND_IDX(-15)] = 0x0125,
	[BEND_IDX(-20)] = 0x0225,
	[BEND_IDX(-25)] = 0x0225,
	[BEND_IDX(-30)] = 0x0325,
	[BEND_IDX(-35)] = 0x0325,
	[BEND_IDX(-40)] = 0x0425,
	[BEND_IDX(-45)] = 0x0425,
	[BEND_IDX(-50)] = 0x0525,
};

/*
 * Bend CLKOUT_DP
 * steps -50 to 50 inclusive, in steps of 5
 * < 0 slow down the clock, > 0 speed up the clock, 0 == no bend (135MHz)
 * change in clock period = -(steps / 10) * 5.787 ps
 */
static void lpt_bend_clkout_dp(struct drm_i915_private *dev_priv, int steps)
{
	uint32_t tmp;
	int idx = BEND_IDX(steps);

	if (WARN_ON(steps % 5 != 0))
		return;

	if (WARN_ON(idx >= ARRAY_SIZE(sscdivintphase)))
		return;

	mutex_lock(&dev_priv->sb_lock);

	if (steps % 10 != 0)
		tmp = 0xAAAAAAAB;
	else
		tmp = 0x00000000;
	intel_sbi_write(dev_priv, SBI_SSCDITHPHASE, tmp, SBI_ICLK);

	tmp = intel_sbi_read(dev_priv, SBI_SSCDIVINTPHASE, SBI_ICLK);
	tmp &= 0xffff0000;
	tmp |= sscdivintphase[idx];
	intel_sbi_write(dev_priv, SBI_SSCDIVINTPHASE, tmp, SBI_ICLK);

	mutex_unlock(&dev_priv->sb_lock);
}

#undef BEND_IDX

static void lpt_init_pch_refclk(struct drm_device *dev)
{
	struct intel_encoder *encoder;
	bool has_vga = false;

	for_each_intel_encoder(dev, encoder) {
		switch (encoder->type) {
		case INTEL_OUTPUT_ANALOG:
			has_vga = true;
			break;
		default:
			break;
		}
	}

	if (has_vga) {
		lpt_bend_clkout_dp(to_i915(dev), 0);
		lpt_enable_clkout_dp(dev, true, true);
	} else {
		lpt_disable_clkout_dp(dev);
	}
}

/*
 * Initialize reference clocks when the driver loads
 */
void intel_init_pch_refclk(struct drm_device *dev)
{
	if (HAS_PCH_IBX(dev) || HAS_PCH_CPT(dev))
		ironlake_init_pch_refclk(dev);
	else if (HAS_PCH_LPT(dev))
		lpt_init_pch_refclk(dev);
}

static int ironlake_get_refclk(struct intel_crtc_state *crtc_state)
{
	struct drm_device *dev = crtc_state->base.crtc->dev;
	struct drm_i915_private *dev_priv = dev->dev_private;
	struct drm_atomic_state *state = crtc_state->base.state;
	struct drm_connector *connector;
	struct drm_connector_state *connector_state;
	struct intel_encoder *encoder;
	int num_connectors = 0, i;
	bool is_lvds = false;

	for_each_connector_in_state(state, connector, connector_state, i) {
		if (connector_state->crtc != crtc_state->base.crtc)
			continue;

		encoder = to_intel_encoder(connector_state->best_encoder);

		switch (encoder->type) {
		case INTEL_OUTPUT_LVDS:
			is_lvds = true;
			break;
		default:
			break;
		}
		num_connectors++;
	}

	if (is_lvds && intel_panel_use_ssc(dev_priv) && num_connectors < 2) {
		DRM_DEBUG_KMS("using SSC reference clock of %d kHz\n",
			      dev_priv->vbt.lvds_ssc_freq);
		return dev_priv->vbt.lvds_ssc_freq;
	}

	return 120000;
}

static void ironlake_set_pipeconf(struct drm_crtc *crtc)
{
	struct drm_i915_private *dev_priv = crtc->dev->dev_private;
	struct intel_crtc *intel_crtc = to_intel_crtc(crtc);
	int pipe = intel_crtc->pipe;
	uint32_t val;

	val = 0;

	switch (intel_crtc->config->pipe_bpp) {
	case 18:
		val |= PIPECONF_6BPC;
		break;
	case 24:
		val |= PIPECONF_8BPC;
		break;
	case 30:
		val |= PIPECONF_10BPC;
		break;
	case 36:
		val |= PIPECONF_12BPC;
		break;
	default:
		/* Case prevented by intel_choose_pipe_bpp_dither. */
		BUG();
	}

	if (intel_crtc->config->dither)
		val |= (PIPECONF_DITHER_EN | PIPECONF_DITHER_TYPE_SP);

	if (intel_crtc->config->base.adjusted_mode.flags & DRM_MODE_FLAG_INTERLACE)
		val |= PIPECONF_INTERLACED_ILK;
	else
		val |= PIPECONF_PROGRESSIVE;

	if (intel_crtc->config->limited_color_range)
		val |= PIPECONF_COLOR_RANGE_SELECT;

	I915_WRITE(PIPECONF(pipe), val);
	POSTING_READ(PIPECONF(pipe));
}

/*
 * Set up the pipe CSC unit.
 *
 * Currently only full range RGB to limited range RGB conversion
 * is supported, but eventually this should handle various
 * RGB<->YCbCr scenarios as well.
 */
static void intel_set_pipe_csc(struct drm_crtc *crtc)
{
	struct drm_device *dev = crtc->dev;
	struct drm_i915_private *dev_priv = dev->dev_private;
	struct intel_crtc *intel_crtc = to_intel_crtc(crtc);
	int pipe = intel_crtc->pipe;
	uint16_t coeff = 0x7800; /* 1.0 */

	/*
	 * TODO: Check what kind of values actually come out of the pipe
	 * with these coeff/postoff values and adjust to get the best
	 * accuracy. Perhaps we even need to take the bpc value into
	 * consideration.
	 */

	if (intel_crtc->config->limited_color_range)
		coeff = ((235 - 16) * (1 << 12) / 255) & 0xff8; /* 0.xxx... */

	/*
	 * GY/GU and RY/RU should be the other way around according
	 * to BSpec, but reality doesn't agree. Just set them up in
	 * a way that results in the correct picture.
	 */
	I915_WRITE(PIPE_CSC_COEFF_RY_GY(pipe), coeff << 16);
	I915_WRITE(PIPE_CSC_COEFF_BY(pipe), 0);

	I915_WRITE(PIPE_CSC_COEFF_RU_GU(pipe), coeff);
	I915_WRITE(PIPE_CSC_COEFF_BU(pipe), 0);

	I915_WRITE(PIPE_CSC_COEFF_RV_GV(pipe), 0);
	I915_WRITE(PIPE_CSC_COEFF_BV(pipe), coeff << 16);

	I915_WRITE(PIPE_CSC_PREOFF_HI(pipe), 0);
	I915_WRITE(PIPE_CSC_PREOFF_ME(pipe), 0);
	I915_WRITE(PIPE_CSC_PREOFF_LO(pipe), 0);

	if (INTEL_INFO(dev)->gen > 6) {
		uint16_t postoff = 0;

		if (intel_crtc->config->limited_color_range)
			postoff = (16 * (1 << 12) / 255) & 0x1fff;

		I915_WRITE(PIPE_CSC_POSTOFF_HI(pipe), postoff);
		I915_WRITE(PIPE_CSC_POSTOFF_ME(pipe), postoff);
		I915_WRITE(PIPE_CSC_POSTOFF_LO(pipe), postoff);

		I915_WRITE(PIPE_CSC_MODE(pipe), 0);
	} else {
		uint32_t mode = CSC_MODE_YUV_TO_RGB;

		if (intel_crtc->config->limited_color_range)
			mode |= CSC_BLACK_SCREEN_OFFSET;

		I915_WRITE(PIPE_CSC_MODE(pipe), mode);
	}
}

static void haswell_set_pipeconf(struct drm_crtc *crtc)
{
	struct drm_device *dev = crtc->dev;
	struct drm_i915_private *dev_priv = dev->dev_private;
	struct intel_crtc *intel_crtc = to_intel_crtc(crtc);
	enum pipe pipe = intel_crtc->pipe;
	enum transcoder cpu_transcoder = intel_crtc->config->cpu_transcoder;
	uint32_t val;

	val = 0;

	if (IS_HASWELL(dev) && intel_crtc->config->dither)
		val |= (PIPECONF_DITHER_EN | PIPECONF_DITHER_TYPE_SP);

	if (intel_crtc->config->base.adjusted_mode.flags & DRM_MODE_FLAG_INTERLACE)
		val |= PIPECONF_INTERLACED_ILK;
	else
		val |= PIPECONF_PROGRESSIVE;

	I915_WRITE(PIPECONF(cpu_transcoder), val);
	POSTING_READ(PIPECONF(cpu_transcoder));

	I915_WRITE(GAMMA_MODE(intel_crtc->pipe), GAMMA_MODE_MODE_8BIT);
	POSTING_READ(GAMMA_MODE(intel_crtc->pipe));

	if (IS_BROADWELL(dev) || INTEL_INFO(dev)->gen >= 9) {
		val = 0;

		switch (intel_crtc->config->pipe_bpp) {
		case 18:
			val |= PIPEMISC_DITHER_6_BPC;
			break;
		case 24:
			val |= PIPEMISC_DITHER_8_BPC;
			break;
		case 30:
			val |= PIPEMISC_DITHER_10_BPC;
			break;
		case 36:
			val |= PIPEMISC_DITHER_12_BPC;
			break;
		default:
			/* Case prevented by pipe_config_set_bpp. */
			BUG();
		}

		if (intel_crtc->config->dither)
			val |= PIPEMISC_DITHER_ENABLE | PIPEMISC_DITHER_TYPE_SP;

		I915_WRITE(PIPEMISC(pipe), val);
	}
}

static bool ironlake_compute_clocks(struct drm_crtc *crtc,
				    struct intel_crtc_state *crtc_state,
				    intel_clock_t *clock,
				    bool *has_reduced_clock,
				    intel_clock_t *reduced_clock)
{
	struct drm_device *dev = crtc->dev;
	struct drm_i915_private *dev_priv = dev->dev_private;
	int refclk;
	const intel_limit_t *limit;
	bool ret;

	refclk = ironlake_get_refclk(crtc_state);

	/*
	 * Returns a set of divisors for the desired target clock with the given
	 * refclk, or FALSE.  The returned values represent the clock equation:
	 * reflck * (5 * (m1 + 2) + (m2 + 2)) / (n + 2) / p1 / p2.
	 */
	limit = intel_limit(crtc_state, refclk);
	ret = dev_priv->display.find_dpll(limit, crtc_state,
					  crtc_state->port_clock,
					  refclk, NULL, clock);
	if (!ret)
		return false;

	return true;
}

int ironlake_get_lanes_required(int target_clock, int link_bw, int bpp)
{
	/*
	 * Account for spread spectrum to avoid
	 * oversubscribing the link. Max center spread
	 * is 2.5%; use 5% for safety's sake.
	 */
	u32 bps = target_clock * bpp * 21 / 20;
	return DIV_ROUND_UP(bps, link_bw * 8);
}

static bool ironlake_needs_fb_cb_tune(struct dpll *dpll, int factor)
{
	return i9xx_dpll_compute_m(dpll) < factor * dpll->n;
}

static uint32_t ironlake_compute_dpll(struct intel_crtc *intel_crtc,
				      struct intel_crtc_state *crtc_state,
				      u32 *fp,
				      intel_clock_t *reduced_clock, u32 *fp2)
{
	struct drm_crtc *crtc = &intel_crtc->base;
	struct drm_device *dev = crtc->dev;
	struct drm_i915_private *dev_priv = dev->dev_private;
	struct drm_atomic_state *state = crtc_state->base.state;
	struct drm_connector *connector;
	struct drm_connector_state *connector_state;
	struct intel_encoder *encoder;
	uint32_t dpll;
	int factor, num_connectors = 0, i;
	bool is_lvds = false, is_sdvo = false;

	for_each_connector_in_state(state, connector, connector_state, i) {
		if (connector_state->crtc != crtc_state->base.crtc)
			continue;

		encoder = to_intel_encoder(connector_state->best_encoder);

		switch (encoder->type) {
		case INTEL_OUTPUT_LVDS:
			is_lvds = true;
			break;
		case INTEL_OUTPUT_SDVO:
		case INTEL_OUTPUT_HDMI:
			is_sdvo = true;
			break;
		default:
			break;
		}

		num_connectors++;
	}

	/* Enable autotuning of the PLL clock (if permissible) */
	factor = 21;
	if (is_lvds) {
		if ((intel_panel_use_ssc(dev_priv) &&
		     dev_priv->vbt.lvds_ssc_freq == 100000) ||
		    (HAS_PCH_IBX(dev) && intel_is_dual_link_lvds(dev)))
			factor = 25;
	} else if (crtc_state->sdvo_tv_clock)
		factor = 20;

	if (ironlake_needs_fb_cb_tune(&crtc_state->dpll, factor))
		*fp |= FP_CB_TUNE;

	if (fp2 && (reduced_clock->m < factor * reduced_clock->n))
		*fp2 |= FP_CB_TUNE;

	dpll = 0;

	if (is_lvds)
		dpll |= DPLLB_MODE_LVDS;
	else
		dpll |= DPLLB_MODE_DAC_SERIAL;

	dpll |= (crtc_state->pixel_multiplier - 1)
		<< PLL_REF_SDVO_HDMI_MULTIPLIER_SHIFT;

	if (is_sdvo)
		dpll |= DPLL_SDVO_HIGH_SPEED;
	if (crtc_state->has_dp_encoder)
		dpll |= DPLL_SDVO_HIGH_SPEED;

	/* compute bitmask from p1 value */
	dpll |= (1 << (crtc_state->dpll.p1 - 1)) << DPLL_FPA01_P1_POST_DIV_SHIFT;
	/* also FPA1 */
	dpll |= (1 << (crtc_state->dpll.p1 - 1)) << DPLL_FPA1_P1_POST_DIV_SHIFT;

	switch (crtc_state->dpll.p2) {
	case 5:
		dpll |= DPLL_DAC_SERIAL_P2_CLOCK_DIV_5;
		break;
	case 7:
		dpll |= DPLLB_LVDS_P2_CLOCK_DIV_7;
		break;
	case 10:
		dpll |= DPLL_DAC_SERIAL_P2_CLOCK_DIV_10;
		break;
	case 14:
		dpll |= DPLLB_LVDS_P2_CLOCK_DIV_14;
		break;
	}

	if (is_lvds && intel_panel_use_ssc(dev_priv) && num_connectors < 2)
		dpll |= PLLB_REF_INPUT_SPREADSPECTRUMIN;
	else
		dpll |= PLL_REF_INPUT_DREFCLK;

	return dpll | DPLL_VCO_ENABLE;
}

static int ironlake_crtc_compute_clock(struct intel_crtc *crtc,
				       struct intel_crtc_state *crtc_state)
{
	struct drm_device *dev = crtc->base.dev;
	intel_clock_t clock, reduced_clock;
	u32 dpll = 0, fp = 0, fp2 = 0;
	bool ok, has_reduced_clock = false;
	bool is_lvds = false;
	struct intel_shared_dpll *pll;

	memset(&crtc_state->dpll_hw_state, 0,
	       sizeof(crtc_state->dpll_hw_state));

	is_lvds = intel_pipe_will_have_type(crtc_state, INTEL_OUTPUT_LVDS);

	WARN(!(HAS_PCH_IBX(dev) || HAS_PCH_CPT(dev)),
	     "Unexpected PCH type %d\n", INTEL_PCH_TYPE(dev));

	ok = ironlake_compute_clocks(&crtc->base, crtc_state, &clock,
				     &has_reduced_clock, &reduced_clock);
	if (!ok && !crtc_state->clock_set) {
		DRM_ERROR("Couldn't find PLL settings for mode!\n");
		return -EINVAL;
	}
	/* Compat-code for transition, will disappear. */
	if (!crtc_state->clock_set) {
		crtc_state->dpll.n = clock.n;
		crtc_state->dpll.m1 = clock.m1;
		crtc_state->dpll.m2 = clock.m2;
		crtc_state->dpll.p1 = clock.p1;
		crtc_state->dpll.p2 = clock.p2;
	}

	/* CPU eDP is the only output that doesn't need a PCH PLL of its own. */
	if (crtc_state->has_pch_encoder) {
		fp = i9xx_dpll_compute_fp(&crtc_state->dpll);
		if (has_reduced_clock)
			fp2 = i9xx_dpll_compute_fp(&reduced_clock);

		dpll = ironlake_compute_dpll(crtc, crtc_state,
					     &fp, &reduced_clock,
					     has_reduced_clock ? &fp2 : NULL);

		crtc_state->dpll_hw_state.dpll = dpll;
		crtc_state->dpll_hw_state.fp0 = fp;
		if (has_reduced_clock)
			crtc_state->dpll_hw_state.fp1 = fp2;
		else
			crtc_state->dpll_hw_state.fp1 = fp;

		pll = intel_get_shared_dpll(crtc, crtc_state);
		if (pll == NULL) {
			DRM_DEBUG_DRIVER("failed to find PLL for pipe %c\n",
					 pipe_name(crtc->pipe));
			return -EINVAL;
		}
	}

	if (is_lvds && has_reduced_clock)
		crtc->lowfreq_avail = true;
	else
		crtc->lowfreq_avail = false;

	return 0;
}

static void intel_pch_transcoder_get_m_n(struct intel_crtc *crtc,
					 struct intel_link_m_n *m_n)
{
	struct drm_device *dev = crtc->base.dev;
	struct drm_i915_private *dev_priv = dev->dev_private;
	enum pipe pipe = crtc->pipe;

	m_n->link_m = I915_READ(PCH_TRANS_LINK_M1(pipe));
	m_n->link_n = I915_READ(PCH_TRANS_LINK_N1(pipe));
	m_n->gmch_m = I915_READ(PCH_TRANS_DATA_M1(pipe))
		& ~TU_SIZE_MASK;
	m_n->gmch_n = I915_READ(PCH_TRANS_DATA_N1(pipe));
	m_n->tu = ((I915_READ(PCH_TRANS_DATA_M1(pipe))
		    & TU_SIZE_MASK) >> TU_SIZE_SHIFT) + 1;
}

static void intel_cpu_transcoder_get_m_n(struct intel_crtc *crtc,
					 enum transcoder transcoder,
					 struct intel_link_m_n *m_n,
					 struct intel_link_m_n *m2_n2)
{
	struct drm_device *dev = crtc->base.dev;
	struct drm_i915_private *dev_priv = dev->dev_private;
	enum pipe pipe = crtc->pipe;

	if (INTEL_INFO(dev)->gen >= 5) {
		m_n->link_m = I915_READ(PIPE_LINK_M1(transcoder));
		m_n->link_n = I915_READ(PIPE_LINK_N1(transcoder));
		m_n->gmch_m = I915_READ(PIPE_DATA_M1(transcoder))
			& ~TU_SIZE_MASK;
		m_n->gmch_n = I915_READ(PIPE_DATA_N1(transcoder));
		m_n->tu = ((I915_READ(PIPE_DATA_M1(transcoder))
			    & TU_SIZE_MASK) >> TU_SIZE_SHIFT) + 1;
		/* Read M2_N2 registers only for gen < 8 (M2_N2 available for
		 * gen < 8) and if DRRS is supported (to make sure the
		 * registers are not unnecessarily read).
		 */
		if (m2_n2 && INTEL_INFO(dev)->gen < 8 &&
			crtc->config->has_drrs) {
			m2_n2->link_m = I915_READ(PIPE_LINK_M2(transcoder));
			m2_n2->link_n =	I915_READ(PIPE_LINK_N2(transcoder));
			m2_n2->gmch_m =	I915_READ(PIPE_DATA_M2(transcoder))
					& ~TU_SIZE_MASK;
			m2_n2->gmch_n =	I915_READ(PIPE_DATA_N2(transcoder));
			m2_n2->tu = ((I915_READ(PIPE_DATA_M2(transcoder))
					& TU_SIZE_MASK) >> TU_SIZE_SHIFT) + 1;
		}
	} else {
		m_n->link_m = I915_READ(PIPE_LINK_M_G4X(pipe));
		m_n->link_n = I915_READ(PIPE_LINK_N_G4X(pipe));
		m_n->gmch_m = I915_READ(PIPE_DATA_M_G4X(pipe))
			& ~TU_SIZE_MASK;
		m_n->gmch_n = I915_READ(PIPE_DATA_N_G4X(pipe));
		m_n->tu = ((I915_READ(PIPE_DATA_M_G4X(pipe))
			    & TU_SIZE_MASK) >> TU_SIZE_SHIFT) + 1;
	}
}

void intel_dp_get_m_n(struct intel_crtc *crtc,
		      struct intel_crtc_state *pipe_config)
{
	if (pipe_config->has_pch_encoder)
		intel_pch_transcoder_get_m_n(crtc, &pipe_config->dp_m_n);
	else
		intel_cpu_transcoder_get_m_n(crtc, pipe_config->cpu_transcoder,
					     &pipe_config->dp_m_n,
					     &pipe_config->dp_m2_n2);
}

static void ironlake_get_fdi_m_n_config(struct intel_crtc *crtc,
					struct intel_crtc_state *pipe_config)
{
	intel_cpu_transcoder_get_m_n(crtc, pipe_config->cpu_transcoder,
				     &pipe_config->fdi_m_n, NULL);
}

static void skylake_get_pfit_config(struct intel_crtc *crtc,
				    struct intel_crtc_state *pipe_config)
{
	struct drm_device *dev = crtc->base.dev;
	struct drm_i915_private *dev_priv = dev->dev_private;
	struct intel_crtc_scaler_state *scaler_state = &pipe_config->scaler_state;
	uint32_t ps_ctrl = 0;
	int id = -1;
	int i;

	/* find scaler attached to this pipe */
	for (i = 0; i < crtc->num_scalers; i++) {
		ps_ctrl = I915_READ(SKL_PS_CTRL(crtc->pipe, i));
		if (ps_ctrl & PS_SCALER_EN && !(ps_ctrl & PS_PLANE_SEL_MASK)) {
			id = i;
			pipe_config->pch_pfit.enabled = true;
			pipe_config->pch_pfit.pos = I915_READ(SKL_PS_WIN_POS(crtc->pipe, i));
			pipe_config->pch_pfit.size = I915_READ(SKL_PS_WIN_SZ(crtc->pipe, i));
			break;
		}
	}

	scaler_state->scaler_id = id;
	if (id >= 0) {
		scaler_state->scaler_users |= (1 << SKL_CRTC_INDEX);
	} else {
		scaler_state->scaler_users &= ~(1 << SKL_CRTC_INDEX);
	}
}

static void
skylake_get_initial_plane_config(struct intel_crtc *crtc,
				 struct intel_initial_plane_config *plane_config)
{
	struct drm_device *dev = crtc->base.dev;
	struct drm_i915_private *dev_priv = dev->dev_private;
	u32 val, base, offset, stride_mult, tiling;
	int pipe = crtc->pipe;
	int fourcc, pixel_format;
	unsigned int aligned_height;
	struct drm_framebuffer *fb;
	struct intel_framebuffer *intel_fb;

	intel_fb = kzalloc(sizeof(*intel_fb), GFP_KERNEL);
	if (!intel_fb) {
		DRM_DEBUG_KMS("failed to alloc fb\n");
		return;
	}

	fb = &intel_fb->base;

	val = I915_READ(PLANE_CTL(pipe, 0));
	if (!(val & PLANE_CTL_ENABLE))
		goto error;

	pixel_format = val & PLANE_CTL_FORMAT_MASK;
	fourcc = skl_format_to_fourcc(pixel_format,
				      val & PLANE_CTL_ORDER_RGBX,
				      val & PLANE_CTL_ALPHA_MASK);
	fb->pixel_format = fourcc;
	fb->bits_per_pixel = drm_format_plane_cpp(fourcc, 0) * 8;

	tiling = val & PLANE_CTL_TILED_MASK;
	switch (tiling) {
	case PLANE_CTL_TILED_LINEAR:
		fb->modifier[0] = DRM_FORMAT_MOD_NONE;
		break;
	case PLANE_CTL_TILED_X:
		plane_config->tiling = I915_TILING_X;
		fb->modifier[0] = I915_FORMAT_MOD_X_TILED;
		break;
	case PLANE_CTL_TILED_Y:
		fb->modifier[0] = I915_FORMAT_MOD_Y_TILED;
		break;
	case PLANE_CTL_TILED_YF:
		fb->modifier[0] = I915_FORMAT_MOD_Yf_TILED;
		break;
	default:
		MISSING_CASE(tiling);
		goto error;
	}

	base = I915_READ(PLANE_SURF(pipe, 0)) & 0xfffff000;
	plane_config->base = base;

	offset = I915_READ(PLANE_OFFSET(pipe, 0));

	val = I915_READ(PLANE_SIZE(pipe, 0));
	fb->height = ((val >> 16) & 0xfff) + 1;
	fb->width = ((val >> 0) & 0x1fff) + 1;

	val = I915_READ(PLANE_STRIDE(pipe, 0));
	stride_mult = intel_fb_stride_alignment(dev, fb->modifier[0],
						fb->pixel_format);
	fb->pitches[0] = (val & 0x3ff) * stride_mult;

	aligned_height = intel_fb_align_height(dev, fb->height,
					       fb->pixel_format,
					       fb->modifier[0]);

	plane_config->size = fb->pitches[0] * aligned_height;

	DRM_DEBUG_KMS("pipe %c with fb: size=%dx%d@%d, offset=%x, pitch %d, size 0x%x\n",
		      pipe_name(pipe), fb->width, fb->height,
		      fb->bits_per_pixel, base, fb->pitches[0],
		      plane_config->size);

	plane_config->fb = intel_fb;
	return;

error:
	kfree(fb);
}

static void ironlake_get_pfit_config(struct intel_crtc *crtc,
				     struct intel_crtc_state *pipe_config)
{
	struct drm_device *dev = crtc->base.dev;
	struct drm_i915_private *dev_priv = dev->dev_private;
	uint32_t tmp;

	tmp = I915_READ(PF_CTL(crtc->pipe));

	if (tmp & PF_ENABLE) {
		pipe_config->pch_pfit.enabled = true;
		pipe_config->pch_pfit.pos = I915_READ(PF_WIN_POS(crtc->pipe));
		pipe_config->pch_pfit.size = I915_READ(PF_WIN_SZ(crtc->pipe));

		/* We currently do not free assignements of panel fitters on
		 * ivb/hsw (since we don't use the higher upscaling modes which
		 * differentiates them) so just WARN about this case for now. */
		if (IS_GEN7(dev)) {
			WARN_ON((tmp & PF_PIPE_SEL_MASK_IVB) !=
				PF_PIPE_SEL_IVB(crtc->pipe));
		}
	}
}

static void
ironlake_get_initial_plane_config(struct intel_crtc *crtc,
				  struct intel_initial_plane_config *plane_config)
{
	struct drm_device *dev = crtc->base.dev;
	struct drm_i915_private *dev_priv = dev->dev_private;
	u32 val, base, offset;
	int pipe = crtc->pipe;
	int fourcc, pixel_format;
	unsigned int aligned_height;
	struct drm_framebuffer *fb;
	struct intel_framebuffer *intel_fb;

	val = I915_READ(DSPCNTR(pipe));
	if (!(val & DISPLAY_PLANE_ENABLE))
		return;

	intel_fb = kzalloc(sizeof(*intel_fb), GFP_KERNEL);
	if (!intel_fb) {
		DRM_DEBUG_KMS("failed to alloc fb\n");
		return;
	}

	fb = &intel_fb->base;

	if (INTEL_INFO(dev)->gen >= 4) {
		if (val & DISPPLANE_TILED) {
			plane_config->tiling = I915_TILING_X;
			fb->modifier[0] = I915_FORMAT_MOD_X_TILED;
		}
	}

	pixel_format = val & DISPPLANE_PIXFORMAT_MASK;
	fourcc = i9xx_format_to_fourcc(pixel_format);
	fb->pixel_format = fourcc;
	fb->bits_per_pixel = drm_format_plane_cpp(fourcc, 0) * 8;

	base = I915_READ(DSPSURF(pipe)) & 0xfffff000;
	if (IS_HASWELL(dev) || IS_BROADWELL(dev)) {
		offset = I915_READ(DSPOFFSET(pipe));
	} else {
		if (plane_config->tiling)
			offset = I915_READ(DSPTILEOFF(pipe));
		else
			offset = I915_READ(DSPLINOFF(pipe));
	}
	plane_config->base = base;

	val = I915_READ(PIPESRC(pipe));
	fb->width = ((val >> 16) & 0xfff) + 1;
	fb->height = ((val >> 0) & 0xfff) + 1;

	val = I915_READ(DSPSTRIDE(pipe));
	fb->pitches[0] = val & 0xffffffc0;

	aligned_height = intel_fb_align_height(dev, fb->height,
					       fb->pixel_format,
					       fb->modifier[0]);

	plane_config->size = fb->pitches[0] * aligned_height;

	DRM_DEBUG_KMS("pipe %c with fb: size=%dx%d@%d, offset=%x, pitch %d, size 0x%x\n",
		      pipe_name(pipe), fb->width, fb->height,
		      fb->bits_per_pixel, base, fb->pitches[0],
		      plane_config->size);

	plane_config->fb = intel_fb;
}

static bool ironlake_get_pipe_config(struct intel_crtc *crtc,
				     struct intel_crtc_state *pipe_config)
{
	struct drm_device *dev = crtc->base.dev;
	struct drm_i915_private *dev_priv = dev->dev_private;
	uint32_t tmp;

	if (!intel_display_power_is_enabled(dev_priv,
					    POWER_DOMAIN_PIPE(crtc->pipe)))
		return false;

	pipe_config->cpu_transcoder = (enum transcoder) crtc->pipe;
	pipe_config->shared_dpll = DPLL_ID_PRIVATE;

	tmp = I915_READ(PIPECONF(crtc->pipe));
	if (!(tmp & PIPECONF_ENABLE))
		return false;

	switch (tmp & PIPECONF_BPC_MASK) {
	case PIPECONF_6BPC:
		pipe_config->pipe_bpp = 18;
		break;
	case PIPECONF_8BPC:
		pipe_config->pipe_bpp = 24;
		break;
	case PIPECONF_10BPC:
		pipe_config->pipe_bpp = 30;
		break;
	case PIPECONF_12BPC:
		pipe_config->pipe_bpp = 36;
		break;
	default:
		break;
	}

	if (tmp & PIPECONF_COLOR_RANGE_SELECT)
		pipe_config->limited_color_range = true;

	if (I915_READ(PCH_TRANSCONF(crtc->pipe)) & TRANS_ENABLE) {
		struct intel_shared_dpll *pll;

		pipe_config->has_pch_encoder = true;

		tmp = I915_READ(FDI_RX_CTL(crtc->pipe));
		pipe_config->fdi_lanes = ((FDI_DP_PORT_WIDTH_MASK & tmp) >>
					  FDI_DP_PORT_WIDTH_SHIFT) + 1;

		ironlake_get_fdi_m_n_config(crtc, pipe_config);

		if (HAS_PCH_IBX(dev_priv->dev)) {
			pipe_config->shared_dpll =
				(enum intel_dpll_id) crtc->pipe;
		} else {
			tmp = I915_READ(PCH_DPLL_SEL);
			if (tmp & TRANS_DPLLB_SEL(crtc->pipe))
				pipe_config->shared_dpll = DPLL_ID_PCH_PLL_B;
			else
				pipe_config->shared_dpll = DPLL_ID_PCH_PLL_A;
		}

		pll = &dev_priv->shared_dplls[pipe_config->shared_dpll];

		WARN_ON(!pll->get_hw_state(dev_priv, pll,
					   &pipe_config->dpll_hw_state));

		tmp = pipe_config->dpll_hw_state.dpll;
		pipe_config->pixel_multiplier =
			((tmp & PLL_REF_SDVO_HDMI_MULTIPLIER_MASK)
			 >> PLL_REF_SDVO_HDMI_MULTIPLIER_SHIFT) + 1;

		ironlake_pch_clock_get(crtc, pipe_config);
	} else {
		pipe_config->pixel_multiplier = 1;
	}

	intel_get_pipe_timings(crtc, pipe_config);

	ironlake_get_pfit_config(crtc, pipe_config);

	return true;
}

static void assert_can_disable_lcpll(struct drm_i915_private *dev_priv)
{
	struct drm_device *dev = dev_priv->dev;
	struct intel_crtc *crtc;

	for_each_intel_crtc(dev, crtc)
		I915_STATE_WARN(crtc->active, "CRTC for pipe %c enabled\n",
		     pipe_name(crtc->pipe));

	I915_STATE_WARN(I915_READ(HSW_PWR_WELL_DRIVER), "Power well on\n");
	I915_STATE_WARN(I915_READ(SPLL_CTL) & SPLL_PLL_ENABLE, "SPLL enabled\n");
	I915_STATE_WARN(I915_READ(WRPLL_CTL(0)) & WRPLL_PLL_ENABLE, "WRPLL1 enabled\n");
	I915_STATE_WARN(I915_READ(WRPLL_CTL(1)) & WRPLL_PLL_ENABLE, "WRPLL2 enabled\n");
	I915_STATE_WARN(I915_READ(PCH_PP_STATUS) & PP_ON, "Panel power on\n");
	I915_STATE_WARN(I915_READ(BLC_PWM_CPU_CTL2) & BLM_PWM_ENABLE,
	     "CPU PWM1 enabled\n");
	if (IS_HASWELL(dev))
		I915_STATE_WARN(I915_READ(HSW_BLC_PWM2_CTL) & BLM_PWM_ENABLE,
		     "CPU PWM2 enabled\n");
	I915_STATE_WARN(I915_READ(BLC_PWM_PCH_CTL1) & BLM_PCH_PWM_ENABLE,
	     "PCH PWM1 enabled\n");
	I915_STATE_WARN(I915_READ(UTIL_PIN_CTL) & UTIL_PIN_ENABLE,
	     "Utility pin enabled\n");
	I915_STATE_WARN(I915_READ(PCH_GTC_CTL) & PCH_GTC_ENABLE, "PCH GTC enabled\n");

	/*
	 * In theory we can still leave IRQs enabled, as long as only the HPD
	 * interrupts remain enabled. We used to check for that, but since it's
	 * gen-specific and since we only disable LCPLL after we fully disable
	 * the interrupts, the check below should be enough.
	 */
	I915_STATE_WARN(intel_irqs_enabled(dev_priv), "IRQs enabled\n");
}

static uint32_t hsw_read_dcomp(struct drm_i915_private *dev_priv)
{
	struct drm_device *dev = dev_priv->dev;

	if (IS_HASWELL(dev))
		return I915_READ(D_COMP_HSW);
	else
		return I915_READ(D_COMP_BDW);
}

static void hsw_write_dcomp(struct drm_i915_private *dev_priv, uint32_t val)
{
	struct drm_device *dev = dev_priv->dev;

	if (IS_HASWELL(dev)) {
		mutex_lock(&dev_priv->rps.hw_lock);
		if (sandybridge_pcode_write(dev_priv, GEN6_PCODE_WRITE_D_COMP,
					    val))
			DRM_ERROR("Failed to write to D_COMP\n");
		mutex_unlock(&dev_priv->rps.hw_lock);
	} else {
		I915_WRITE(D_COMP_BDW, val);
		POSTING_READ(D_COMP_BDW);
	}
}

/*
 * This function implements pieces of two sequences from BSpec:
 * - Sequence for display software to disable LCPLL
 * - Sequence for display software to allow package C8+
 * The steps implemented here are just the steps that actually touch the LCPLL
 * register. Callers should take care of disabling all the display engine
 * functions, doing the mode unset, fixing interrupts, etc.
 */
static void hsw_disable_lcpll(struct drm_i915_private *dev_priv,
			      bool switch_to_fclk, bool allow_power_down)
{
	uint32_t val;

	assert_can_disable_lcpll(dev_priv);

	val = I915_READ(LCPLL_CTL);

	if (switch_to_fclk) {
		val |= LCPLL_CD_SOURCE_FCLK;
		I915_WRITE(LCPLL_CTL, val);

		if (wait_for_atomic_us(I915_READ(LCPLL_CTL) &
				       LCPLL_CD_SOURCE_FCLK_DONE, 1))
			DRM_ERROR("Switching to FCLK failed\n");

		val = I915_READ(LCPLL_CTL);
	}

	val |= LCPLL_PLL_DISABLE;
	I915_WRITE(LCPLL_CTL, val);
	POSTING_READ(LCPLL_CTL);

	if (wait_for((I915_READ(LCPLL_CTL) & LCPLL_PLL_LOCK) == 0, 1))
		DRM_ERROR("LCPLL still locked\n");

	val = hsw_read_dcomp(dev_priv);
	val |= D_COMP_COMP_DISABLE;
	hsw_write_dcomp(dev_priv, val);
	ndelay(100);

	if (wait_for((hsw_read_dcomp(dev_priv) & D_COMP_RCOMP_IN_PROGRESS) == 0,
		     1))
		DRM_ERROR("D_COMP RCOMP still in progress\n");

	if (allow_power_down) {
		val = I915_READ(LCPLL_CTL);
		val |= LCPLL_POWER_DOWN_ALLOW;
		I915_WRITE(LCPLL_CTL, val);
		POSTING_READ(LCPLL_CTL);
	}
}

/*
 * Fully restores LCPLL, disallowing power down and switching back to LCPLL
 * source.
 */
static void hsw_restore_lcpll(struct drm_i915_private *dev_priv)
{
	uint32_t val;

	val = I915_READ(LCPLL_CTL);

	if ((val & (LCPLL_PLL_LOCK | LCPLL_PLL_DISABLE | LCPLL_CD_SOURCE_FCLK |
		    LCPLL_POWER_DOWN_ALLOW)) == LCPLL_PLL_LOCK)
		return;

	/*
	 * Make sure we're not on PC8 state before disabling PC8, otherwise
	 * we'll hang the machine. To prevent PC8 state, just enable force_wake.
	 */
	intel_uncore_forcewake_get(dev_priv, FORCEWAKE_ALL);

	if (val & LCPLL_POWER_DOWN_ALLOW) {
		val &= ~LCPLL_POWER_DOWN_ALLOW;
		I915_WRITE(LCPLL_CTL, val);
		POSTING_READ(LCPLL_CTL);
	}

	val = hsw_read_dcomp(dev_priv);
	val |= D_COMP_COMP_FORCE;
	val &= ~D_COMP_COMP_DISABLE;
	hsw_write_dcomp(dev_priv, val);

	val = I915_READ(LCPLL_CTL);
	val &= ~LCPLL_PLL_DISABLE;
	I915_WRITE(LCPLL_CTL, val);

	if (wait_for(I915_READ(LCPLL_CTL) & LCPLL_PLL_LOCK, 5))
		DRM_ERROR("LCPLL not locked yet\n");

	if (val & LCPLL_CD_SOURCE_FCLK) {
		val = I915_READ(LCPLL_CTL);
		val &= ~LCPLL_CD_SOURCE_FCLK;
		I915_WRITE(LCPLL_CTL, val);

		if (wait_for_atomic_us((I915_READ(LCPLL_CTL) &
					LCPLL_CD_SOURCE_FCLK_DONE) == 0, 1))
			DRM_ERROR("Switching back to LCPLL failed\n");
	}

	intel_uncore_forcewake_put(dev_priv, FORCEWAKE_ALL);
	intel_update_cdclk(dev_priv->dev);
}

/*
 * Package states C8 and deeper are really deep PC states that can only be
 * reached when all the devices on the system allow it, so even if the graphics
 * device allows PC8+, it doesn't mean the system will actually get to these
 * states. Our driver only allows PC8+ when going into runtime PM.
 *
 * The requirements for PC8+ are that all the outputs are disabled, the power
 * well is disabled and most interrupts are disabled, and these are also
 * requirements for runtime PM. When these conditions are met, we manually do
 * the other conditions: disable the interrupts, clocks and switch LCPLL refclk
 * to Fclk. If we're in PC8+ and we get an non-hotplug interrupt, we can hard
 * hang the machine.
 *
 * When we really reach PC8 or deeper states (not just when we allow it) we lose
 * the state of some registers, so when we come back from PC8+ we need to
 * restore this state. We don't get into PC8+ if we're not in RC6, so we don't
 * need to take care of the registers kept by RC6. Notice that this happens even
 * if we don't put the device in PCI D3 state (which is what currently happens
 * because of the runtime PM support).
 *
 * For more, read "Display Sequences for Package C8" on the hardware
 * documentation.
 */
void hsw_enable_pc8(struct drm_i915_private *dev_priv)
{
	struct drm_device *dev = dev_priv->dev;
	uint32_t val;

	DRM_DEBUG_KMS("Enabling package C8+\n");

	if (HAS_PCH_LPT_LP(dev)) {
		val = I915_READ(SOUTH_DSPCLK_GATE_D);
		val &= ~PCH_LP_PARTITION_LEVEL_DISABLE;
		I915_WRITE(SOUTH_DSPCLK_GATE_D, val);
	}

	lpt_disable_clkout_dp(dev);
	hsw_disable_lcpll(dev_priv, true, true);
}

void hsw_disable_pc8(struct drm_i915_private *dev_priv)
{
	struct drm_device *dev = dev_priv->dev;
	uint32_t val;

	DRM_DEBUG_KMS("Disabling package C8+\n");

	hsw_restore_lcpll(dev_priv);
	lpt_init_pch_refclk(dev);

	if (HAS_PCH_LPT_LP(dev)) {
		val = I915_READ(SOUTH_DSPCLK_GATE_D);
		val |= PCH_LP_PARTITION_LEVEL_DISABLE;
		I915_WRITE(SOUTH_DSPCLK_GATE_D, val);
	}

	intel_prepare_ddi(dev);
}

static void broxton_modeset_commit_cdclk(struct drm_atomic_state *old_state)
{
	struct drm_device *dev = old_state->dev;
	struct intel_atomic_state *old_intel_state =
		to_intel_atomic_state(old_state);
	unsigned int req_cdclk = old_intel_state->dev_cdclk;

	broxton_set_cdclk(dev, req_cdclk);
}

/* compute the max rate for new configuration */
static int ilk_max_pixel_rate(struct drm_atomic_state *state)
{
	struct intel_atomic_state *intel_state = to_intel_atomic_state(state);
	struct drm_i915_private *dev_priv = state->dev->dev_private;
	struct drm_crtc *crtc;
	struct drm_crtc_state *cstate;
	struct intel_crtc_state *crtc_state;
	unsigned max_pixel_rate = 0, i;
	enum pipe pipe;

	memcpy(intel_state->min_pixclk, dev_priv->min_pixclk,
	       sizeof(intel_state->min_pixclk));

	for_each_crtc_in_state(state, crtc, cstate, i) {
		int pixel_rate;

		crtc_state = to_intel_crtc_state(cstate);
		if (!crtc_state->base.enable) {
			intel_state->min_pixclk[i] = 0;
			continue;
		}

		pixel_rate = ilk_pipe_pixel_rate(crtc_state);

		/* pixel rate mustn't exceed 95% of cdclk with IPS on BDW */
		if (IS_BROADWELL(dev_priv) && crtc_state->ips_enabled)
			pixel_rate = DIV_ROUND_UP(pixel_rate * 100, 95);

		intel_state->min_pixclk[i] = pixel_rate;
	}

	if (!intel_state->active_crtcs)
		return 0;

	for_each_pipe(dev_priv, pipe)
		max_pixel_rate = max(intel_state->min_pixclk[pipe], max_pixel_rate);

	return max_pixel_rate;
}

static void broadwell_set_cdclk(struct drm_device *dev, int cdclk)
{
	struct drm_i915_private *dev_priv = dev->dev_private;
	uint32_t val, data;
	int ret;

	if (WARN((I915_READ(LCPLL_CTL) &
		  (LCPLL_PLL_DISABLE | LCPLL_PLL_LOCK |
		   LCPLL_CD_CLOCK_DISABLE | LCPLL_ROOT_CD_CLOCK_DISABLE |
		   LCPLL_CD2X_CLOCK_DISABLE | LCPLL_POWER_DOWN_ALLOW |
		   LCPLL_CD_SOURCE_FCLK)) != LCPLL_PLL_LOCK,
		 "trying to change cdclk frequency with cdclk not enabled\n"))
		return;

	mutex_lock(&dev_priv->rps.hw_lock);
	ret = sandybridge_pcode_write(dev_priv,
				      BDW_PCODE_DISPLAY_FREQ_CHANGE_REQ, 0x0);
	mutex_unlock(&dev_priv->rps.hw_lock);
	if (ret) {
		DRM_ERROR("failed to inform pcode about cdclk change\n");
		return;
	}

	val = I915_READ(LCPLL_CTL);
	val |= LCPLL_CD_SOURCE_FCLK;
	I915_WRITE(LCPLL_CTL, val);

	if (wait_for_atomic_us(I915_READ(LCPLL_CTL) &
			       LCPLL_CD_SOURCE_FCLK_DONE, 1))
		DRM_ERROR("Switching to FCLK failed\n");

	val = I915_READ(LCPLL_CTL);
	val &= ~LCPLL_CLK_FREQ_MASK;

	switch (cdclk) {
	case 450000:
		val |= LCPLL_CLK_FREQ_450;
		data = 0;
		break;
	case 540000:
		val |= LCPLL_CLK_FREQ_54O_BDW;
		data = 1;
		break;
	case 337500:
		val |= LCPLL_CLK_FREQ_337_5_BDW;
		data = 2;
		break;
	case 675000:
		val |= LCPLL_CLK_FREQ_675_BDW;
		data = 3;
		break;
	default:
		WARN(1, "invalid cdclk frequency\n");
		return;
	}

	I915_WRITE(LCPLL_CTL, val);

	val = I915_READ(LCPLL_CTL);
	val &= ~LCPLL_CD_SOURCE_FCLK;
	I915_WRITE(LCPLL_CTL, val);

	if (wait_for_atomic_us((I915_READ(LCPLL_CTL) &
				LCPLL_CD_SOURCE_FCLK_DONE) == 0, 1))
		DRM_ERROR("Switching back to LCPLL failed\n");

	mutex_lock(&dev_priv->rps.hw_lock);
	sandybridge_pcode_write(dev_priv, HSW_PCODE_DE_WRITE_FREQ_REQ, data);
	mutex_unlock(&dev_priv->rps.hw_lock);

	intel_update_cdclk(dev);

	WARN(cdclk != dev_priv->cdclk_freq,
	     "cdclk requested %d kHz but got %d kHz\n",
	     cdclk, dev_priv->cdclk_freq);
}

static int broadwell_modeset_calc_cdclk(struct drm_atomic_state *state)
{
	struct drm_i915_private *dev_priv = to_i915(state->dev);
	struct intel_atomic_state *intel_state = to_intel_atomic_state(state);
	int max_pixclk = ilk_max_pixel_rate(state);
	int cdclk;

	/*
	 * FIXME should also account for plane ratio
	 * once 64bpp pixel formats are supported.
	 */
	if (max_pixclk > 540000)
		cdclk = 675000;
	else if (max_pixclk > 450000)
		cdclk = 540000;
	else if (max_pixclk > 337500)
		cdclk = 450000;
	else
		cdclk = 337500;

	if (cdclk > dev_priv->max_cdclk_freq) {
		DRM_DEBUG_KMS("requested cdclk (%d kHz) exceeds max (%d kHz)\n",
			      cdclk, dev_priv->max_cdclk_freq);
		return -EINVAL;
	}

	intel_state->cdclk = intel_state->dev_cdclk = cdclk;
	if (!intel_state->active_crtcs)
		intel_state->dev_cdclk = 337500;

	return 0;
}

static void broadwell_modeset_commit_cdclk(struct drm_atomic_state *old_state)
{
	struct drm_device *dev = old_state->dev;
	struct intel_atomic_state *old_intel_state =
		to_intel_atomic_state(old_state);
	unsigned req_cdclk = old_intel_state->dev_cdclk;

	broadwell_set_cdclk(dev, req_cdclk);
}

static int haswell_crtc_compute_clock(struct intel_crtc *crtc,
				      struct intel_crtc_state *crtc_state)
{
	if (!intel_ddi_pll_select(crtc, crtc_state))
		return -EINVAL;

	crtc->lowfreq_avail = false;

	return 0;
}

static void bxt_get_ddi_pll(struct drm_i915_private *dev_priv,
				enum port port,
				struct intel_crtc_state *pipe_config)
{
	switch (port) {
	case PORT_A:
		pipe_config->ddi_pll_sel = SKL_DPLL0;
		pipe_config->shared_dpll = DPLL_ID_SKL_DPLL1;
		break;
	case PORT_B:
		pipe_config->ddi_pll_sel = SKL_DPLL1;
		pipe_config->shared_dpll = DPLL_ID_SKL_DPLL2;
		break;
	case PORT_C:
		pipe_config->ddi_pll_sel = SKL_DPLL2;
		pipe_config->shared_dpll = DPLL_ID_SKL_DPLL3;
		break;
	default:
		DRM_ERROR("Incorrect port type\n");
	}
}

static void skylake_get_ddi_pll(struct drm_i915_private *dev_priv,
				enum port port,
				struct intel_crtc_state *pipe_config)
{
	u32 temp, dpll_ctl1;

	temp = I915_READ(DPLL_CTRL2) & DPLL_CTRL2_DDI_CLK_SEL_MASK(port);
	pipe_config->ddi_pll_sel = temp >> (port * 3 + 1);

	switch (pipe_config->ddi_pll_sel) {
	case SKL_DPLL0:
		/*
		 * On SKL the eDP DPLL (DPLL0 as we don't use SSC) is not part
		 * of the shared DPLL framework and thus needs to be read out
		 * separately
		 */
		dpll_ctl1 = I915_READ(DPLL_CTRL1);
		pipe_config->dpll_hw_state.ctrl1 = dpll_ctl1 & 0x3f;
		break;
	case SKL_DPLL1:
		pipe_config->shared_dpll = DPLL_ID_SKL_DPLL1;
		break;
	case SKL_DPLL2:
		pipe_config->shared_dpll = DPLL_ID_SKL_DPLL2;
		break;
	case SKL_DPLL3:
		pipe_config->shared_dpll = DPLL_ID_SKL_DPLL3;
		break;
	}
}

static void haswell_get_ddi_pll(struct drm_i915_private *dev_priv,
				enum port port,
				struct intel_crtc_state *pipe_config)
{
	pipe_config->ddi_pll_sel = I915_READ(PORT_CLK_SEL(port));

	switch (pipe_config->ddi_pll_sel) {
	case PORT_CLK_SEL_WRPLL1:
		pipe_config->shared_dpll = DPLL_ID_WRPLL1;
		break;
	case PORT_CLK_SEL_WRPLL2:
		pipe_config->shared_dpll = DPLL_ID_WRPLL2;
		break;
	case PORT_CLK_SEL_SPLL:
		pipe_config->shared_dpll = DPLL_ID_SPLL;
		break;
	}
}

static void haswell_get_ddi_port_state(struct intel_crtc *crtc,
				       struct intel_crtc_state *pipe_config)
{
	struct drm_device *dev = crtc->base.dev;
	struct drm_i915_private *dev_priv = dev->dev_private;
	struct intel_shared_dpll *pll;
	enum port port;
	uint32_t tmp;

	tmp = I915_READ(TRANS_DDI_FUNC_CTL(pipe_config->cpu_transcoder));

	port = (tmp & TRANS_DDI_PORT_MASK) >> TRANS_DDI_PORT_SHIFT;

	if (IS_SKYLAKE(dev) || IS_KABYLAKE(dev))
		skylake_get_ddi_pll(dev_priv, port, pipe_config);
	else if (IS_BROXTON(dev))
		bxt_get_ddi_pll(dev_priv, port, pipe_config);
	else
		haswell_get_ddi_pll(dev_priv, port, pipe_config);

	if (pipe_config->shared_dpll >= 0) {
		pll = &dev_priv->shared_dplls[pipe_config->shared_dpll];

		WARN_ON(!pll->get_hw_state(dev_priv, pll,
					   &pipe_config->dpll_hw_state));
	}

	/*
	 * Haswell has only FDI/PCH transcoder A. It is which is connected to
	 * DDI E. So just check whether this pipe is wired to DDI E and whether
	 * the PCH transcoder is on.
	 */
	if (INTEL_INFO(dev)->gen < 9 &&
	    (port == PORT_E) && I915_READ(LPT_TRANSCONF) & TRANS_ENABLE) {
		pipe_config->has_pch_encoder = true;

		tmp = I915_READ(FDI_RX_CTL(PIPE_A));
		pipe_config->fdi_lanes = ((FDI_DP_PORT_WIDTH_MASK & tmp) >>
					  FDI_DP_PORT_WIDTH_SHIFT) + 1;

		ironlake_get_fdi_m_n_config(crtc, pipe_config);
	}
}

static bool haswell_get_pipe_config(struct intel_crtc *crtc,
				    struct intel_crtc_state *pipe_config)
{
	struct drm_device *dev = crtc->base.dev;
	struct drm_i915_private *dev_priv = dev->dev_private;
	enum intel_display_power_domain pfit_domain;
	uint32_t tmp;

	if (!intel_display_power_is_enabled(dev_priv,
					 POWER_DOMAIN_PIPE(crtc->pipe)))
		return false;

	pipe_config->cpu_transcoder = (enum transcoder) crtc->pipe;
	pipe_config->shared_dpll = DPLL_ID_PRIVATE;

	tmp = I915_READ(TRANS_DDI_FUNC_CTL(TRANSCODER_EDP));
	if (tmp & TRANS_DDI_FUNC_ENABLE) {
		enum pipe trans_edp_pipe;
		switch (tmp & TRANS_DDI_EDP_INPUT_MASK) {
		default:
			WARN(1, "unknown pipe linked to edp transcoder\n");
		case TRANS_DDI_EDP_INPUT_A_ONOFF:
		case TRANS_DDI_EDP_INPUT_A_ON:
			trans_edp_pipe = PIPE_A;
			break;
		case TRANS_DDI_EDP_INPUT_B_ONOFF:
			trans_edp_pipe = PIPE_B;
			break;
		case TRANS_DDI_EDP_INPUT_C_ONOFF:
			trans_edp_pipe = PIPE_C;
			break;
		}

		if (trans_edp_pipe == crtc->pipe)
			pipe_config->cpu_transcoder = TRANSCODER_EDP;
	}

	if (!intel_display_power_is_enabled(dev_priv,
			POWER_DOMAIN_TRANSCODER(pipe_config->cpu_transcoder)))
		return false;

	tmp = I915_READ(PIPECONF(pipe_config->cpu_transcoder));
	if (!(tmp & PIPECONF_ENABLE))
		return false;

	haswell_get_ddi_port_state(crtc, pipe_config);

	intel_get_pipe_timings(crtc, pipe_config);

	if (INTEL_INFO(dev)->gen >= 9) {
		skl_init_scalers(dev, crtc, pipe_config);
	}

	pfit_domain = POWER_DOMAIN_PIPE_PANEL_FITTER(crtc->pipe);

	if (INTEL_INFO(dev)->gen >= 9) {
		pipe_config->scaler_state.scaler_id = -1;
		pipe_config->scaler_state.scaler_users &= ~(1 << SKL_CRTC_INDEX);
	}

	if (intel_display_power_is_enabled(dev_priv, pfit_domain)) {
		if (INTEL_INFO(dev)->gen >= 9)
			skylake_get_pfit_config(crtc, pipe_config);
		else
			ironlake_get_pfit_config(crtc, pipe_config);
	}

	if (IS_HASWELL(dev))
		pipe_config->ips_enabled = hsw_crtc_supports_ips(crtc) &&
			(I915_READ(IPS_CTL) & IPS_ENABLE);

	if (pipe_config->cpu_transcoder != TRANSCODER_EDP) {
		pipe_config->pixel_multiplier =
			I915_READ(PIPE_MULT(pipe_config->cpu_transcoder)) + 1;
	} else {
		pipe_config->pixel_multiplier = 1;
	}

	return true;
}

static void i845_update_cursor(struct drm_crtc *crtc, u32 base, bool on)
{
	struct drm_device *dev = crtc->dev;
	struct drm_i915_private *dev_priv = dev->dev_private;
	struct intel_crtc *intel_crtc = to_intel_crtc(crtc);
	uint32_t cntl = 0, size = 0;

	if (on) {
		unsigned int width = intel_crtc->base.cursor->state->crtc_w;
		unsigned int height = intel_crtc->base.cursor->state->crtc_h;
		unsigned int stride = roundup_pow_of_two(width) * 4;

		switch (stride) {
		default:
			WARN_ONCE(1, "Invalid cursor width/stride, width=%u, stride=%u\n",
				  width, stride);
			stride = 256;
			/* fallthrough */
		case 256:
		case 512:
		case 1024:
		case 2048:
			break;
		}

		cntl |= CURSOR_ENABLE |
			CURSOR_GAMMA_ENABLE |
			CURSOR_FORMAT_ARGB |
			CURSOR_STRIDE(stride);

		size = (height << 12) | width;
	}

	if (intel_crtc->cursor_cntl != 0 &&
	    (intel_crtc->cursor_base != base ||
	     intel_crtc->cursor_size != size ||
	     intel_crtc->cursor_cntl != cntl)) {
		/* On these chipsets we can only modify the base/size/stride
		 * whilst the cursor is disabled.
		 */
		I915_WRITE(CURCNTR(PIPE_A), 0);
		POSTING_READ(CURCNTR(PIPE_A));
		intel_crtc->cursor_cntl = 0;
	}

	if (intel_crtc->cursor_base != base) {
		I915_WRITE(CURBASE(PIPE_A), base);
		intel_crtc->cursor_base = base;
	}

	if (intel_crtc->cursor_size != size) {
		I915_WRITE(CURSIZE, size);
		intel_crtc->cursor_size = size;
	}

	if (intel_crtc->cursor_cntl != cntl) {
		I915_WRITE(CURCNTR(PIPE_A), cntl);
		POSTING_READ(CURCNTR(PIPE_A));
		intel_crtc->cursor_cntl = cntl;
	}
}

static void i9xx_update_cursor(struct drm_crtc *crtc, u32 base, bool on)
{
	struct drm_device *dev = crtc->dev;
	struct drm_i915_private *dev_priv = dev->dev_private;
	struct intel_crtc *intel_crtc = to_intel_crtc(crtc);
	int pipe = intel_crtc->pipe;
	uint32_t cntl = 0;

	if (on) {
		cntl = MCURSOR_GAMMA_ENABLE;
		switch (intel_crtc->base.cursor->state->crtc_w) {
			case 64:
				cntl |= CURSOR_MODE_64_ARGB_AX;
				break;
			case 128:
				cntl |= CURSOR_MODE_128_ARGB_AX;
				break;
			case 256:
				cntl |= CURSOR_MODE_256_ARGB_AX;
				break;
			default:
				MISSING_CASE(intel_crtc->base.cursor->state->crtc_w);
				return;
		}
		cntl |= pipe << 28; /* Connect to correct pipe */

		if (HAS_DDI(dev))
			cntl |= CURSOR_PIPE_CSC_ENABLE;
	}

	if (crtc->cursor->state->rotation == BIT(DRM_ROTATE_180))
		cntl |= CURSOR_ROTATE_180;

	if (intel_crtc->cursor_cntl != cntl) {
		I915_WRITE(CURCNTR(pipe), cntl);
		POSTING_READ(CURCNTR(pipe));
		intel_crtc->cursor_cntl = cntl;
	}

	/* and commit changes on next vblank */
	I915_WRITE(CURBASE(pipe), base);
	POSTING_READ(CURBASE(pipe));

	intel_crtc->cursor_base = base;
}

/* If no-part of the cursor is visible on the framebuffer, then the GPU may hang... */
static void intel_crtc_update_cursor(struct drm_crtc *crtc,
				     bool on)
{
	struct drm_device *dev = crtc->dev;
	struct drm_i915_private *dev_priv = dev->dev_private;
	struct intel_crtc *intel_crtc = to_intel_crtc(crtc);
	int pipe = intel_crtc->pipe;
	struct drm_plane_state *cursor_state = crtc->cursor->state;
	int x = cursor_state->crtc_x;
	int y = cursor_state->crtc_y;
	u32 base = 0, pos = 0;

	base = intel_crtc->cursor_addr;

	if (x >= intel_crtc->config->pipe_src_w)
		on = false;

	if (y >= intel_crtc->config->pipe_src_h)
		on = false;

	if (x < 0) {
		if (x + cursor_state->crtc_w <= 0)
			on = false;

		pos |= CURSOR_POS_SIGN << CURSOR_X_SHIFT;
		x = -x;
	}
	pos |= x << CURSOR_X_SHIFT;

	if (y < 0) {
		if (y + cursor_state->crtc_h <= 0)
			on = false;

		pos |= CURSOR_POS_SIGN << CURSOR_Y_SHIFT;
		y = -y;
	}
	pos |= y << CURSOR_Y_SHIFT;

	I915_WRITE(CURPOS(pipe), pos);

	/* ILK+ do this automagically */
	if (HAS_GMCH_DISPLAY(dev) &&
	    crtc->cursor->state->rotation == BIT(DRM_ROTATE_180)) {
		base += (cursor_state->crtc_h *
			 cursor_state->crtc_w - 1) * 4;
	}

	if (IS_845G(dev) || IS_I865G(dev))
		i845_update_cursor(crtc, base, on);
	else
		i9xx_update_cursor(crtc, base, on);
}

static bool cursor_size_ok(struct drm_device *dev,
			   uint32_t width, uint32_t height)
{
	if (width == 0 || height == 0)
		return false;

	/*
	 * 845g/865g are special in that they are only limited by
	 * the width of their cursors, the height is arbitrary up to
	 * the precision of the register. Everything else requires
	 * square cursors, limited to a few power-of-two sizes.
	 */
	if (IS_845G(dev) || IS_I865G(dev)) {
		if ((width & 63) != 0)
			return false;

		if (width > (IS_845G(dev) ? 64 : 512))
			return false;

		if (height > 1023)
			return false;
	} else {
		switch (width | height) {
		case 256:
		case 128:
			if (IS_GEN2(dev))
				return false;
		case 64:
			break;
		default:
			return false;
		}
	}

	return true;
}

static void intel_crtc_gamma_set(struct drm_crtc *crtc, u16 *red, u16 *green,
				 u16 *blue, uint32_t start, uint32_t size)
{
	int end = (start + size > 256) ? 256 : start + size, i;
	struct intel_crtc *intel_crtc = to_intel_crtc(crtc);

	for (i = start; i < end; i++) {
		intel_crtc->lut_r[i] = red[i] >> 8;
		intel_crtc->lut_g[i] = green[i] >> 8;
		intel_crtc->lut_b[i] = blue[i] >> 8;
	}

	intel_crtc_load_lut(crtc);
}

/* VESA 640x480x72Hz mode to set on the pipe */
static struct drm_display_mode load_detect_mode = {
	DRM_MODE("640x480", DRM_MODE_TYPE_DEFAULT, 31500, 640, 664,
		 704, 832, 0, 480, 489, 491, 520, 0, DRM_MODE_FLAG_NHSYNC | DRM_MODE_FLAG_NVSYNC),
};

struct drm_framebuffer *
__intel_framebuffer_create(struct drm_device *dev,
			   struct drm_mode_fb_cmd2 *mode_cmd,
			   struct drm_i915_gem_object *obj)
{
	struct intel_framebuffer *intel_fb;
	int ret;

	intel_fb = kzalloc(sizeof(*intel_fb), GFP_KERNEL);
	if (!intel_fb)
		return ERR_PTR(-ENOMEM);

	ret = intel_framebuffer_init(dev, intel_fb, mode_cmd, obj);
	if (ret)
		goto err;

	return &intel_fb->base;

err:
	kfree(intel_fb);
	return ERR_PTR(ret);
}

static struct drm_framebuffer *
intel_framebuffer_create(struct drm_device *dev,
			 struct drm_mode_fb_cmd2 *mode_cmd,
			 struct drm_i915_gem_object *obj)
{
	struct drm_framebuffer *fb;
	int ret;

	ret = i915_mutex_lock_interruptible(dev);
	if (ret)
		return ERR_PTR(ret);
	fb = __intel_framebuffer_create(dev, mode_cmd, obj);
	mutex_unlock(&dev->struct_mutex);

	return fb;
}

static u32
intel_framebuffer_pitch_for_width(int width, int bpp)
{
	u32 pitch = DIV_ROUND_UP(width * bpp, 8);
	return ALIGN(pitch, 64);
}

static u32
intel_framebuffer_size_for_mode(struct drm_display_mode *mode, int bpp)
{
	u32 pitch = intel_framebuffer_pitch_for_width(mode->hdisplay, bpp);
	return PAGE_ALIGN(pitch * mode->vdisplay);
}

static struct drm_framebuffer *
intel_framebuffer_create_for_mode(struct drm_device *dev,
				  struct drm_display_mode *mode,
				  int depth, int bpp)
{
	struct drm_framebuffer *fb;
	struct drm_i915_gem_object *obj;
	struct drm_mode_fb_cmd2 mode_cmd = { 0 };

	obj = i915_gem_alloc_object(dev,
				    intel_framebuffer_size_for_mode(mode, bpp));
	if (obj == NULL)
		return ERR_PTR(-ENOMEM);

	mode_cmd.width = mode->hdisplay;
	mode_cmd.height = mode->vdisplay;
	mode_cmd.pitches[0] = intel_framebuffer_pitch_for_width(mode_cmd.width,
								bpp);
	mode_cmd.pixel_format = drm_mode_legacy_fb_format(bpp, depth);

	fb = intel_framebuffer_create(dev, &mode_cmd, obj);
	if (IS_ERR(fb))
		drm_gem_object_unreference_unlocked(&obj->base);

	return fb;
}

static struct drm_framebuffer *
mode_fits_in_fbdev(struct drm_device *dev,
		   struct drm_display_mode *mode)
{
#ifdef CONFIG_DRM_FBDEV_EMULATION
	struct drm_i915_private *dev_priv = dev->dev_private;
	struct drm_i915_gem_object *obj;
	struct drm_framebuffer *fb;

	if (!dev_priv->fbdev)
		return NULL;

	if (!dev_priv->fbdev->fb)
		return NULL;

	obj = dev_priv->fbdev->fb->obj;
	BUG_ON(!obj);

	fb = &dev_priv->fbdev->fb->base;
	if (fb->pitches[0] < intel_framebuffer_pitch_for_width(mode->hdisplay,
							       fb->bits_per_pixel))
		return NULL;

	if (obj->base.size < mode->vdisplay * fb->pitches[0])
		return NULL;

	return fb;
#else
	return NULL;
#endif
}

static int intel_modeset_setup_plane_state(struct drm_atomic_state *state,
					   struct drm_crtc *crtc,
					   struct drm_display_mode *mode,
					   struct drm_framebuffer *fb,
					   int x, int y)
{
	struct drm_plane_state *plane_state;
	int hdisplay, vdisplay;
	int ret;

	plane_state = drm_atomic_get_plane_state(state, crtc->primary);
	if (IS_ERR(plane_state))
		return PTR_ERR(plane_state);

	if (mode)
		drm_crtc_get_hv_timing(mode, &hdisplay, &vdisplay);
	else
		hdisplay = vdisplay = 0;

	ret = drm_atomic_set_crtc_for_plane(plane_state, fb ? crtc : NULL);
	if (ret)
		return ret;
	drm_atomic_set_fb_for_plane(plane_state, fb);
	plane_state->crtc_x = 0;
	plane_state->crtc_y = 0;
	plane_state->crtc_w = hdisplay;
	plane_state->crtc_h = vdisplay;
	plane_state->src_x = x << 16;
	plane_state->src_y = y << 16;
	plane_state->src_w = hdisplay << 16;
	plane_state->src_h = vdisplay << 16;

	return 0;
}

bool intel_get_load_detect_pipe(struct drm_connector *connector,
				struct drm_display_mode *mode,
				struct intel_load_detect_pipe *old,
				struct drm_modeset_acquire_ctx *ctx)
{
	struct intel_crtc *intel_crtc;
	struct intel_encoder *intel_encoder =
		intel_attached_encoder(connector);
	struct drm_crtc *possible_crtc;
	struct drm_encoder *encoder = &intel_encoder->base;
	struct drm_crtc *crtc = NULL;
	struct drm_device *dev = encoder->dev;
	struct drm_framebuffer *fb;
	struct drm_mode_config *config = &dev->mode_config;
	struct drm_atomic_state *state = NULL;
	struct drm_connector_state *connector_state;
	struct intel_crtc_state *crtc_state;
	int ret, i = -1;

	DRM_DEBUG_KMS("[CONNECTOR:%d:%s], [ENCODER:%d:%s]\n",
		      connector->base.id, connector->name,
		      encoder->base.id, encoder->name);

retry:
	ret = drm_modeset_lock(&config->connection_mutex, ctx);
	if (ret)
		goto fail;

	/*
	 * Algorithm gets a little messy:
	 *
	 *   - if the connector already has an assigned crtc, use it (but make
	 *     sure it's on first)
	 *
	 *   - try to find the first unused crtc that can drive this connector,
	 *     and use that if we find one
	 */

	/* See if we already have a CRTC for this connector */
	if (encoder->crtc) {
		crtc = encoder->crtc;

		ret = drm_modeset_lock(&crtc->mutex, ctx);
		if (ret)
			goto fail;
		ret = drm_modeset_lock(&crtc->primary->mutex, ctx);
		if (ret)
			goto fail;

		old->dpms_mode = connector->dpms;
		old->load_detect_temp = false;

		/* Make sure the crtc and connector are running */
		if (connector->dpms != DRM_MODE_DPMS_ON)
			connector->funcs->dpms(connector, DRM_MODE_DPMS_ON);

		return true;
	}

	/* Find an unused one (if possible) */
	for_each_crtc(dev, possible_crtc) {
		i++;
		if (!(encoder->possible_crtcs & (1 << i)))
			continue;
		if (possible_crtc->state->enable)
			continue;

		crtc = possible_crtc;
		break;
	}

	/*
	 * If we didn't find an unused CRTC, don't use any.
	 */
	if (!crtc) {
		DRM_DEBUG_KMS("no pipe available for load-detect\n");
		goto fail;
	}

	ret = drm_modeset_lock(&crtc->mutex, ctx);
	if (ret)
		goto fail;
	ret = drm_modeset_lock(&crtc->primary->mutex, ctx);
	if (ret)
		goto fail;

	intel_crtc = to_intel_crtc(crtc);
	old->dpms_mode = connector->dpms;
	old->load_detect_temp = true;
	old->release_fb = NULL;

	state = drm_atomic_state_alloc(dev);
	if (!state)
		return false;

	state->acquire_ctx = ctx;

	connector_state = drm_atomic_get_connector_state(state, connector);
	if (IS_ERR(connector_state)) {
		ret = PTR_ERR(connector_state);
		goto fail;
	}

	connector_state->crtc = crtc;
	connector_state->best_encoder = &intel_encoder->base;

	crtc_state = intel_atomic_get_crtc_state(state, intel_crtc);
	if (IS_ERR(crtc_state)) {
		ret = PTR_ERR(crtc_state);
		goto fail;
	}

	crtc_state->base.active = crtc_state->base.enable = true;

	if (!mode)
		mode = &load_detect_mode;

	/* We need a framebuffer large enough to accommodate all accesses
	 * that the plane may generate whilst we perform load detection.
	 * We can not rely on the fbcon either being present (we get called
	 * during its initialisation to detect all boot displays, or it may
	 * not even exist) or that it is large enough to satisfy the
	 * requested mode.
	 */
	fb = mode_fits_in_fbdev(dev, mode);
	if (fb == NULL) {
		DRM_DEBUG_KMS("creating tmp fb for load-detection\n");
		fb = intel_framebuffer_create_for_mode(dev, mode, 24, 32);
		old->release_fb = fb;
	} else
		DRM_DEBUG_KMS("reusing fbdev for load-detection framebuffer\n");
	if (IS_ERR(fb)) {
		DRM_DEBUG_KMS("failed to allocate framebuffer for load-detection\n");
		goto fail;
	}

	ret = intel_modeset_setup_plane_state(state, crtc, mode, fb, 0, 0);
	if (ret)
		goto fail;

	drm_mode_copy(&crtc_state->base.mode, mode);

	if (drm_atomic_commit(state)) {
		DRM_DEBUG_KMS("failed to set mode on load-detect pipe\n");
		if (old->release_fb)
			old->release_fb->funcs->destroy(old->release_fb);
		goto fail;
	}
	crtc->primary->crtc = crtc;

	/* let the connector get through one full cycle before testing */
	intel_wait_for_vblank(dev, intel_crtc->pipe);
	return true;

fail:
	drm_atomic_state_free(state);
	state = NULL;

	if (ret == -EDEADLK) {
		drm_modeset_backoff(ctx);
		goto retry;
	}

	return false;
}

void intel_release_load_detect_pipe(struct drm_connector *connector,
				    struct intel_load_detect_pipe *old,
				    struct drm_modeset_acquire_ctx *ctx)
{
	struct drm_device *dev = connector->dev;
	struct intel_encoder *intel_encoder =
		intel_attached_encoder(connector);
	struct drm_encoder *encoder = &intel_encoder->base;
	struct drm_crtc *crtc = encoder->crtc;
	struct intel_crtc *intel_crtc = to_intel_crtc(crtc);
	struct drm_atomic_state *state;
	struct drm_connector_state *connector_state;
	struct intel_crtc_state *crtc_state;
	int ret;

	DRM_DEBUG_KMS("[CONNECTOR:%d:%s], [ENCODER:%d:%s]\n",
		      connector->base.id, connector->name,
		      encoder->base.id, encoder->name);

	if (old->load_detect_temp) {
		state = drm_atomic_state_alloc(dev);
		if (!state)
			goto fail;

		state->acquire_ctx = ctx;

		connector_state = drm_atomic_get_connector_state(state, connector);
		if (IS_ERR(connector_state))
			goto fail;

		crtc_state = intel_atomic_get_crtc_state(state, intel_crtc);
		if (IS_ERR(crtc_state))
			goto fail;

		connector_state->best_encoder = NULL;
		connector_state->crtc = NULL;

		crtc_state->base.enable = crtc_state->base.active = false;

		ret = intel_modeset_setup_plane_state(state, crtc, NULL, NULL,
						      0, 0);
		if (ret)
			goto fail;

		ret = drm_atomic_commit(state);
		if (ret)
			goto fail;

		if (old->release_fb) {
			drm_framebuffer_unregister_private(old->release_fb);
			drm_framebuffer_unreference(old->release_fb);
		}

		return;
	}

	/* Switch crtc and encoder back off if necessary */
	if (old->dpms_mode != DRM_MODE_DPMS_ON)
		connector->funcs->dpms(connector, old->dpms_mode);

	return;
fail:
	DRM_DEBUG_KMS("Couldn't release load detect pipe.\n");
	drm_atomic_state_free(state);
}

static int i9xx_pll_refclk(struct drm_device *dev,
			   const struct intel_crtc_state *pipe_config)
{
	struct drm_i915_private *dev_priv = dev->dev_private;
	u32 dpll = pipe_config->dpll_hw_state.dpll;

	if ((dpll & PLL_REF_INPUT_MASK) == PLLB_REF_INPUT_SPREADSPECTRUMIN)
		return dev_priv->vbt.lvds_ssc_freq;
	else if (HAS_PCH_SPLIT(dev))
		return 120000;
	else if (!IS_GEN2(dev))
		return 96000;
	else
		return 48000;
}

/* Returns the clock of the currently programmed mode of the given pipe. */
static void i9xx_crtc_clock_get(struct intel_crtc *crtc,
				struct intel_crtc_state *pipe_config)
{
	struct drm_device *dev = crtc->base.dev;
	struct drm_i915_private *dev_priv = dev->dev_private;
	int pipe = pipe_config->cpu_transcoder;
	u32 dpll = pipe_config->dpll_hw_state.dpll;
	u32 fp;
	intel_clock_t clock;
	int port_clock;
	int refclk = i9xx_pll_refclk(dev, pipe_config);

	if ((dpll & DISPLAY_RATE_SELECT_FPA1) == 0)
		fp = pipe_config->dpll_hw_state.fp0;
	else
		fp = pipe_config->dpll_hw_state.fp1;

	clock.m1 = (fp & FP_M1_DIV_MASK) >> FP_M1_DIV_SHIFT;
	if (IS_PINEVIEW(dev)) {
		clock.n = ffs((fp & FP_N_PINEVIEW_DIV_MASK) >> FP_N_DIV_SHIFT) - 1;
		clock.m2 = (fp & FP_M2_PINEVIEW_DIV_MASK) >> FP_M2_DIV_SHIFT;
	} else {
		clock.n = (fp & FP_N_DIV_MASK) >> FP_N_DIV_SHIFT;
		clock.m2 = (fp & FP_M2_DIV_MASK) >> FP_M2_DIV_SHIFT;
	}

	if (!IS_GEN2(dev)) {
		if (IS_PINEVIEW(dev))
			clock.p1 = ffs((dpll & DPLL_FPA01_P1_POST_DIV_MASK_PINEVIEW) >>
				DPLL_FPA01_P1_POST_DIV_SHIFT_PINEVIEW);
		else
			clock.p1 = ffs((dpll & DPLL_FPA01_P1_POST_DIV_MASK) >>
			       DPLL_FPA01_P1_POST_DIV_SHIFT);

		switch (dpll & DPLL_MODE_MASK) {
		case DPLLB_MODE_DAC_SERIAL:
			clock.p2 = dpll & DPLL_DAC_SERIAL_P2_CLOCK_DIV_5 ?
				5 : 10;
			break;
		case DPLLB_MODE_LVDS:
			clock.p2 = dpll & DPLLB_LVDS_P2_CLOCK_DIV_7 ?
				7 : 14;
			break;
		default:
			DRM_DEBUG_KMS("Unknown DPLL mode %08x in programmed "
				  "mode\n", (int)(dpll & DPLL_MODE_MASK));
			return;
		}

		if (IS_PINEVIEW(dev))
			port_clock = pnv_calc_dpll_params(refclk, &clock);
		else
			port_clock = i9xx_calc_dpll_params(refclk, &clock);
	} else {
		u32 lvds = IS_I830(dev) ? 0 : I915_READ(LVDS);
		bool is_lvds = (pipe == 1) && (lvds & LVDS_PORT_EN);

		if (is_lvds) {
			clock.p1 = ffs((dpll & DPLL_FPA01_P1_POST_DIV_MASK_I830_LVDS) >>
				       DPLL_FPA01_P1_POST_DIV_SHIFT);

			if (lvds & LVDS_CLKB_POWER_UP)
				clock.p2 = 7;
			else
				clock.p2 = 14;
		} else {
			if (dpll & PLL_P1_DIVIDE_BY_TWO)
				clock.p1 = 2;
			else {
				clock.p1 = ((dpll & DPLL_FPA01_P1_POST_DIV_MASK_I830) >>
					    DPLL_FPA01_P1_POST_DIV_SHIFT) + 2;
			}
			if (dpll & PLL_P2_DIVIDE_BY_4)
				clock.p2 = 4;
			else
				clock.p2 = 2;
		}

		port_clock = i9xx_calc_dpll_params(refclk, &clock);
	}

	/*
	 * This value includes pixel_multiplier. We will use
	 * port_clock to compute adjusted_mode.crtc_clock in the
	 * encoder's get_config() function.
	 */
	pipe_config->port_clock = port_clock;
}

int intel_dotclock_calculate(int link_freq,
			     const struct intel_link_m_n *m_n)
{
	/*
	 * The calculation for the data clock is:
	 * pixel_clock = ((m/n)*(link_clock * nr_lanes))/bpp
	 * But we want to avoid losing precison if possible, so:
	 * pixel_clock = ((m * link_clock * nr_lanes)/(n*bpp))
	 *
	 * and the link clock is simpler:
	 * link_clock = (m * link_clock) / n
	 */

	if (!m_n->link_n)
		return 0;

	return div_u64((u64)m_n->link_m * link_freq, m_n->link_n);
}

static void ironlake_pch_clock_get(struct intel_crtc *crtc,
				   struct intel_crtc_state *pipe_config)
{
	struct drm_device *dev = crtc->base.dev;

	/* read out port_clock from the DPLL */
	i9xx_crtc_clock_get(crtc, pipe_config);

	/*
	 * This value does not include pixel_multiplier.
	 * We will check that port_clock and adjusted_mode.crtc_clock
	 * agree once we know their relationship in the encoder's
	 * get_config() function.
	 */
	pipe_config->base.adjusted_mode.crtc_clock =
		intel_dotclock_calculate(intel_fdi_link_freq(dev) * 10000,
					 &pipe_config->fdi_m_n);
}

/** Returns the currently programmed mode of the given pipe. */
struct drm_display_mode *intel_crtc_mode_get(struct drm_device *dev,
					     struct drm_crtc *crtc)
{
	struct drm_i915_private *dev_priv = dev->dev_private;
	struct intel_crtc *intel_crtc = to_intel_crtc(crtc);
	enum transcoder cpu_transcoder = intel_crtc->config->cpu_transcoder;
	struct drm_display_mode *mode;
	struct intel_crtc_state pipe_config;
	int htot = I915_READ(HTOTAL(cpu_transcoder));
	int hsync = I915_READ(HSYNC(cpu_transcoder));
	int vtot = I915_READ(VTOTAL(cpu_transcoder));
	int vsync = I915_READ(VSYNC(cpu_transcoder));
	enum pipe pipe = intel_crtc->pipe;

	mode = kzalloc(sizeof(*mode), GFP_KERNEL);
	if (!mode)
		return NULL;

	/*
	 * Construct a pipe_config sufficient for getting the clock info
	 * back out of crtc_clock_get.
	 *
	 * Note, if LVDS ever uses a non-1 pixel multiplier, we'll need
	 * to use a real value here instead.
	 */
	pipe_config.cpu_transcoder = (enum transcoder) pipe;
	pipe_config.pixel_multiplier = 1;
	pipe_config.dpll_hw_state.dpll = I915_READ(DPLL(pipe));
	pipe_config.dpll_hw_state.fp0 = I915_READ(FP0(pipe));
	pipe_config.dpll_hw_state.fp1 = I915_READ(FP1(pipe));
	i9xx_crtc_clock_get(intel_crtc, &pipe_config);

	mode->clock = pipe_config.port_clock / pipe_config.pixel_multiplier;
	mode->hdisplay = (htot & 0xffff) + 1;
	mode->htotal = ((htot & 0xffff0000) >> 16) + 1;
	mode->hsync_start = (hsync & 0xffff) + 1;
	mode->hsync_end = ((hsync & 0xffff0000) >> 16) + 1;
	mode->vdisplay = (vtot & 0xffff) + 1;
	mode->vtotal = ((vtot & 0xffff0000) >> 16) + 1;
	mode->vsync_start = (vsync & 0xffff) + 1;
	mode->vsync_end = ((vsync & 0xffff0000) >> 16) + 1;

	drm_mode_set_name(mode);

	return mode;
}

void intel_mark_busy(struct drm_device *dev)
{
	struct drm_i915_private *dev_priv = dev->dev_private;

	if (dev_priv->mm.busy)
		return;

	intel_runtime_pm_get(dev_priv);
	i915_update_gfx_val(dev_priv);
	if (INTEL_INFO(dev)->gen >= 6)
		gen6_rps_busy(dev_priv);
	dev_priv->mm.busy = true;
}

void intel_mark_idle(struct drm_device *dev)
{
	struct drm_i915_private *dev_priv = dev->dev_private;

	if (!dev_priv->mm.busy)
		return;

	dev_priv->mm.busy = false;

	if (INTEL_INFO(dev)->gen >= 6)
		gen6_rps_idle(dev->dev_private);

	intel_runtime_pm_put(dev_priv);
}

static void intel_crtc_destroy(struct drm_crtc *crtc)
{
	struct intel_crtc *intel_crtc = to_intel_crtc(crtc);
	struct drm_device *dev = crtc->dev;
	struct intel_unpin_work *work;

	spin_lock_irq(&dev->event_lock);
	work = intel_crtc->unpin_work;
	intel_crtc->unpin_work = NULL;
	spin_unlock_irq(&dev->event_lock);

	if (work) {
		cancel_work_sync(&work->work);
		kfree(work);
	}

	drm_crtc_cleanup(crtc);

	kfree(intel_crtc);
}

static void intel_unpin_work_fn(struct work_struct *__work)
{
	struct intel_unpin_work *work =
		container_of(__work, struct intel_unpin_work, work);
	struct intel_crtc *crtc = to_intel_crtc(work->crtc);
	struct drm_device *dev = crtc->base.dev;
	struct drm_plane *primary = crtc->base.primary;

	mutex_lock(&dev->struct_mutex);
	intel_unpin_fb_obj(work->old_fb, primary->state);
	drm_gem_object_unreference(&work->pending_flip_obj->base);

	if (work->flip_queued_req)
		i915_gem_request_assign(&work->flip_queued_req, NULL);
	mutex_unlock(&dev->struct_mutex);

	intel_frontbuffer_flip_complete(dev, to_intel_plane(primary)->frontbuffer_bit);
	drm_framebuffer_unreference(work->old_fb);

	BUG_ON(atomic_read(&crtc->unpin_work_count) == 0);
	atomic_dec(&crtc->unpin_work_count);

	kfree(work);
}

static void do_intel_finish_page_flip(struct drm_device *dev,
				      struct drm_crtc *crtc)
{
	struct intel_crtc *intel_crtc = to_intel_crtc(crtc);
	struct intel_unpin_work *work;
	unsigned long flags;

	/* Ignore early vblank irqs */
	if (intel_crtc == NULL)
		return;

	/*
	 * This is called both by irq handlers and the reset code (to complete
	 * lost pageflips) so needs the full irqsave spinlocks.
	 */
	spin_lock_irqsave(&dev->event_lock, flags);
	work = intel_crtc->unpin_work;

	/* Ensure we don't miss a work->pending update ... */
	smp_rmb();

	if (work == NULL || atomic_read(&work->pending) < INTEL_FLIP_COMPLETE) {
		spin_unlock_irqrestore(&dev->event_lock, flags);
		return;
	}

	page_flip_completed(intel_crtc);

	spin_unlock_irqrestore(&dev->event_lock, flags);
}

void intel_finish_page_flip(struct drm_device *dev, int pipe)
{
	struct drm_i915_private *dev_priv = dev->dev_private;
	struct drm_crtc *crtc = dev_priv->pipe_to_crtc_mapping[pipe];

	do_intel_finish_page_flip(dev, crtc);
}

void intel_finish_page_flip_plane(struct drm_device *dev, int plane)
{
	struct drm_i915_private *dev_priv = dev->dev_private;
	struct drm_crtc *crtc = dev_priv->plane_to_crtc_mapping[plane];

	do_intel_finish_page_flip(dev, crtc);
}

/* Is 'a' after or equal to 'b'? */
static bool g4x_flip_count_after_eq(u32 a, u32 b)
{
	return !((a - b) & 0x80000000);
}

static bool page_flip_finished(struct intel_crtc *crtc)
{
	struct drm_device *dev = crtc->base.dev;
	struct drm_i915_private *dev_priv = dev->dev_private;

	if (i915_reset_in_progress(&dev_priv->gpu_error) ||
	    crtc->reset_counter != atomic_read(&dev_priv->gpu_error.reset_counter))
		return true;

	/*
	 * The relevant registers doen't exist on pre-ctg.
	 * As the flip done interrupt doesn't trigger for mmio
	 * flips on gmch platforms, a flip count check isn't
	 * really needed there. But since ctg has the registers,
	 * include it in the check anyway.
	 */
	if (INTEL_INFO(dev)->gen < 5 && !IS_G4X(dev))
		return true;

	/*
	 * A DSPSURFLIVE check isn't enough in case the mmio and CS flips
	 * used the same base address. In that case the mmio flip might
	 * have completed, but the CS hasn't even executed the flip yet.
	 *
	 * A flip count check isn't enough as the CS might have updated
	 * the base address just after start of vblank, but before we
	 * managed to process the interrupt. This means we'd complete the
	 * CS flip too soon.
	 *
	 * Combining both checks should get us a good enough result. It may
	 * still happen that the CS flip has been executed, but has not
	 * yet actually completed. But in case the base address is the same
	 * anyway, we don't really care.
	 */
	return (I915_READ(DSPSURFLIVE(crtc->plane)) & ~0xfff) ==
		crtc->unpin_work->gtt_offset &&
		g4x_flip_count_after_eq(I915_READ(PIPE_FLIPCOUNT_G4X(crtc->pipe)),
				    crtc->unpin_work->flip_count);
}

void intel_prepare_page_flip(struct drm_device *dev, int plane)
{
	struct drm_i915_private *dev_priv = dev->dev_private;
	struct intel_crtc *intel_crtc =
		to_intel_crtc(dev_priv->plane_to_crtc_mapping[plane]);
	unsigned long flags;


	/*
	 * This is called both by irq handlers and the reset code (to complete
	 * lost pageflips) so needs the full irqsave spinlocks.
	 *
	 * NB: An MMIO update of the plane base pointer will also
	 * generate a page-flip completion irq, i.e. every modeset
	 * is also accompanied by a spurious intel_prepare_page_flip().
	 */
	spin_lock_irqsave(&dev->event_lock, flags);
	if (intel_crtc->unpin_work && page_flip_finished(intel_crtc))
		atomic_inc_not_zero(&intel_crtc->unpin_work->pending);
	spin_unlock_irqrestore(&dev->event_lock, flags);
}

static inline void intel_mark_page_flip_active(struct intel_unpin_work *work)
{
	/* Ensure that the work item is consistent when activating it ... */
	smp_wmb();
	atomic_set(&work->pending, INTEL_FLIP_PENDING);
	/* and that it is marked active as soon as the irq could fire. */
	smp_wmb();
}

static int intel_gen2_queue_flip(struct drm_device *dev,
				 struct drm_crtc *crtc,
				 struct drm_framebuffer *fb,
				 struct drm_i915_gem_object *obj,
				 struct drm_i915_gem_request *req,
				 uint32_t flags)
{
	struct intel_engine_cs *ring = req->ring;
	struct intel_crtc *intel_crtc = to_intel_crtc(crtc);
	u32 flip_mask;
	int ret;

	ret = intel_ring_begin(req, 6);
	if (ret)
		return ret;

	/* Can't queue multiple flips, so wait for the previous
	 * one to finish before executing the next.
	 */
	if (intel_crtc->plane)
		flip_mask = MI_WAIT_FOR_PLANE_B_FLIP;
	else
		flip_mask = MI_WAIT_FOR_PLANE_A_FLIP;
	intel_ring_emit(ring, MI_WAIT_FOR_EVENT | flip_mask);
	intel_ring_emit(ring, MI_NOOP);
	intel_ring_emit(ring, MI_DISPLAY_FLIP |
			MI_DISPLAY_FLIP_PLANE(intel_crtc->plane));
	intel_ring_emit(ring, fb->pitches[0]);
	intel_ring_emit(ring, intel_crtc->unpin_work->gtt_offset);
	intel_ring_emit(ring, 0); /* aux display base address, unused */

	intel_mark_page_flip_active(intel_crtc->unpin_work);
	return 0;
}

static int intel_gen3_queue_flip(struct drm_device *dev,
				 struct drm_crtc *crtc,
				 struct drm_framebuffer *fb,
				 struct drm_i915_gem_object *obj,
				 struct drm_i915_gem_request *req,
				 uint32_t flags)
{
	struct intel_engine_cs *ring = req->ring;
	struct intel_crtc *intel_crtc = to_intel_crtc(crtc);
	u32 flip_mask;
	int ret;

	ret = intel_ring_begin(req, 6);
	if (ret)
		return ret;

	if (intel_crtc->plane)
		flip_mask = MI_WAIT_FOR_PLANE_B_FLIP;
	else
		flip_mask = MI_WAIT_FOR_PLANE_A_FLIP;
	intel_ring_emit(ring, MI_WAIT_FOR_EVENT | flip_mask);
	intel_ring_emit(ring, MI_NOOP);
	intel_ring_emit(ring, MI_DISPLAY_FLIP_I915 |
			MI_DISPLAY_FLIP_PLANE(intel_crtc->plane));
	intel_ring_emit(ring, fb->pitches[0]);
	intel_ring_emit(ring, intel_crtc->unpin_work->gtt_offset);
	intel_ring_emit(ring, MI_NOOP);

	intel_mark_page_flip_active(intel_crtc->unpin_work);
	return 0;
}

static int intel_gen4_queue_flip(struct drm_device *dev,
				 struct drm_crtc *crtc,
				 struct drm_framebuffer *fb,
				 struct drm_i915_gem_object *obj,
				 struct drm_i915_gem_request *req,
				 uint32_t flags)
{
	struct intel_engine_cs *ring = req->ring;
	struct drm_i915_private *dev_priv = dev->dev_private;
	struct intel_crtc *intel_crtc = to_intel_crtc(crtc);
	uint32_t pf, pipesrc;
	int ret;

	ret = intel_ring_begin(req, 4);
	if (ret)
		return ret;

	/* i965+ uses the linear or tiled offsets from the
	 * Display Registers (which do not change across a page-flip)
	 * so we need only reprogram the base address.
	 */
	intel_ring_emit(ring, MI_DISPLAY_FLIP |
			MI_DISPLAY_FLIP_PLANE(intel_crtc->plane));
	intel_ring_emit(ring, fb->pitches[0]);
	intel_ring_emit(ring, intel_crtc->unpin_work->gtt_offset |
			obj->tiling_mode);

	/* XXX Enabling the panel-fitter across page-flip is so far
	 * untested on non-native modes, so ignore it for now.
	 * pf = I915_READ(pipe == 0 ? PFA_CTL_1 : PFB_CTL_1) & PF_ENABLE;
	 */
	pf = 0;
	pipesrc = I915_READ(PIPESRC(intel_crtc->pipe)) & 0x0fff0fff;
	intel_ring_emit(ring, pf | pipesrc);

	intel_mark_page_flip_active(intel_crtc->unpin_work);
	return 0;
}

static int intel_gen6_queue_flip(struct drm_device *dev,
				 struct drm_crtc *crtc,
				 struct drm_framebuffer *fb,
				 struct drm_i915_gem_object *obj,
				 struct drm_i915_gem_request *req,
				 uint32_t flags)
{
	struct intel_engine_cs *ring = req->ring;
	struct drm_i915_private *dev_priv = dev->dev_private;
	struct intel_crtc *intel_crtc = to_intel_crtc(crtc);
	uint32_t pf, pipesrc;
	int ret;

	ret = intel_ring_begin(req, 4);
	if (ret)
		return ret;

	intel_ring_emit(ring, MI_DISPLAY_FLIP |
			MI_DISPLAY_FLIP_PLANE(intel_crtc->plane));
	intel_ring_emit(ring, fb->pitches[0] | obj->tiling_mode);
	intel_ring_emit(ring, intel_crtc->unpin_work->gtt_offset);

	/* Contrary to the suggestions in the documentation,
	 * "Enable Panel Fitter" does not seem to be required when page
	 * flipping with a non-native mode, and worse causes a normal
	 * modeset to fail.
	 * pf = I915_READ(PF_CTL(intel_crtc->pipe)) & PF_ENABLE;
	 */
	pf = 0;
	pipesrc = I915_READ(PIPESRC(intel_crtc->pipe)) & 0x0fff0fff;
	intel_ring_emit(ring, pf | pipesrc);

	intel_mark_page_flip_active(intel_crtc->unpin_work);
	return 0;
}

static int intel_gen7_queue_flip(struct drm_device *dev,
				 struct drm_crtc *crtc,
				 struct drm_framebuffer *fb,
				 struct drm_i915_gem_object *obj,
				 struct drm_i915_gem_request *req,
				 uint32_t flags)
{
	struct intel_engine_cs *ring = req->ring;
	struct intel_crtc *intel_crtc = to_intel_crtc(crtc);
	uint32_t plane_bit = 0;
	int len, ret;

	switch (intel_crtc->plane) {
	case PLANE_A:
		plane_bit = MI_DISPLAY_FLIP_IVB_PLANE_A;
		break;
	case PLANE_B:
		plane_bit = MI_DISPLAY_FLIP_IVB_PLANE_B;
		break;
	case PLANE_C:
		plane_bit = MI_DISPLAY_FLIP_IVB_PLANE_C;
		break;
	default:
		WARN_ONCE(1, "unknown plane in flip command\n");
		return -ENODEV;
	}

	len = 4;
	if (ring->id == RCS) {
		len += 6;
		/*
		 * On Gen 8, SRM is now taking an extra dword to accommodate
		 * 48bits addresses, and we need a NOOP for the batch size to
		 * stay even.
		 */
		if (IS_GEN8(dev))
			len += 2;
	}

	/*
	 * BSpec MI_DISPLAY_FLIP for IVB:
	 * "The full packet must be contained within the same cache line."
	 *
	 * Currently the LRI+SRM+MI_DISPLAY_FLIP all fit within the same
	 * cacheline, if we ever start emitting more commands before
	 * the MI_DISPLAY_FLIP we may need to first emit everything else,
	 * then do the cacheline alignment, and finally emit the
	 * MI_DISPLAY_FLIP.
	 */
	ret = intel_ring_cacheline_align(req);
	if (ret)
		return ret;

	ret = intel_ring_begin(req, len);
	if (ret)
		return ret;

	/* Unmask the flip-done completion message. Note that the bspec says that
	 * we should do this for both the BCS and RCS, and that we must not unmask
	 * more than one flip event at any time (or ensure that one flip message
	 * can be sent by waiting for flip-done prior to queueing new flips).
	 * Experimentation says that BCS works despite DERRMR masking all
	 * flip-done completion events and that unmasking all planes at once
	 * for the RCS also doesn't appear to drop events. Setting the DERRMR
	 * to zero does lead to lockups within MI_DISPLAY_FLIP.
	 */
	if (ring->id == RCS) {
		intel_ring_emit(ring, MI_LOAD_REGISTER_IMM(1));
		intel_ring_emit_reg(ring, DERRMR);
		intel_ring_emit(ring, ~(DERRMR_PIPEA_PRI_FLIP_DONE |
					DERRMR_PIPEB_PRI_FLIP_DONE |
					DERRMR_PIPEC_PRI_FLIP_DONE));
		if (IS_GEN8(dev))
			intel_ring_emit(ring, MI_STORE_REGISTER_MEM_GEN8 |
					      MI_SRM_LRM_GLOBAL_GTT);
		else
			intel_ring_emit(ring, MI_STORE_REGISTER_MEM |
					      MI_SRM_LRM_GLOBAL_GTT);
		intel_ring_emit_reg(ring, DERRMR);
		intel_ring_emit(ring, ring->scratch.gtt_offset + 256);
		if (IS_GEN8(dev)) {
			intel_ring_emit(ring, 0);
			intel_ring_emit(ring, MI_NOOP);
		}
	}

	intel_ring_emit(ring, MI_DISPLAY_FLIP_I915 | plane_bit);
	intel_ring_emit(ring, (fb->pitches[0] | obj->tiling_mode));
	intel_ring_emit(ring, intel_crtc->unpin_work->gtt_offset);
	intel_ring_emit(ring, (MI_NOOP));

	intel_mark_page_flip_active(intel_crtc->unpin_work);
	return 0;
}

static bool use_mmio_flip(struct intel_engine_cs *ring,
			  struct drm_i915_gem_object *obj)
{
	/*
	 * This is not being used for older platforms, because
	 * non-availability of flip done interrupt forces us to use
	 * CS flips. Older platforms derive flip done using some clever
	 * tricks involving the flip_pending status bits and vblank irqs.
	 * So using MMIO flips there would disrupt this mechanism.
	 */

	if (ring == NULL)
		return true;

	if (INTEL_INFO(ring->dev)->gen < 5)
		return false;

	if (i915.use_mmio_flip < 0)
		return false;
	else if (i915.use_mmio_flip > 0)
		return true;
	else if (i915.enable_execlists)
		return true;
	else if (obj->base.dma_buf &&
		 !reservation_object_test_signaled_rcu(obj->base.dma_buf->resv,
						       false))
		return true;
	else
		return ring != i915_gem_request_get_ring(obj->last_write_req);
}

static void skl_do_mmio_flip(struct intel_crtc *intel_crtc,
			     unsigned int rotation,
			     struct intel_unpin_work *work)
{
	struct drm_device *dev = intel_crtc->base.dev;
	struct drm_i915_private *dev_priv = dev->dev_private;
	struct drm_framebuffer *fb = intel_crtc->base.primary->fb;
	const enum pipe pipe = intel_crtc->pipe;
	u32 ctl, stride, tile_height;

	ctl = I915_READ(PLANE_CTL(pipe, 0));
	ctl &= ~PLANE_CTL_TILED_MASK;
	switch (fb->modifier[0]) {
	case DRM_FORMAT_MOD_NONE:
		break;
	case I915_FORMAT_MOD_X_TILED:
		ctl |= PLANE_CTL_TILED_X;
		break;
	case I915_FORMAT_MOD_Y_TILED:
		ctl |= PLANE_CTL_TILED_Y;
		break;
	case I915_FORMAT_MOD_Yf_TILED:
		ctl |= PLANE_CTL_TILED_YF;
		break;
	default:
		MISSING_CASE(fb->modifier[0]);
	}

	/*
	 * The stride is either expressed as a multiple of 64 bytes chunks for
	 * linear buffers or in number of tiles for tiled buffers.
	 */
	if (intel_rotation_90_or_270(rotation)) {
		/* stride = Surface height in tiles */
		tile_height = intel_tile_height(dev, fb->pixel_format,
						fb->modifier[0], 0);
		stride = DIV_ROUND_UP(fb->height, tile_height);
	} else {
		stride = fb->pitches[0] /
				intel_fb_stride_alignment(dev, fb->modifier[0],
							  fb->pixel_format);
	}

	/*
	 * Both PLANE_CTL and PLANE_STRIDE are not updated on vblank but on
	 * PLANE_SURF updates, the update is then guaranteed to be atomic.
	 */
	I915_WRITE(PLANE_CTL(pipe, 0), ctl);
	I915_WRITE(PLANE_STRIDE(pipe, 0), stride);

	I915_WRITE(PLANE_SURF(pipe, 0), work->gtt_offset);
	POSTING_READ(PLANE_SURF(pipe, 0));
}

static void ilk_do_mmio_flip(struct intel_crtc *intel_crtc,
			     struct intel_unpin_work *work)
{
	struct drm_device *dev = intel_crtc->base.dev;
	struct drm_i915_private *dev_priv = dev->dev_private;
	struct intel_framebuffer *intel_fb =
		to_intel_framebuffer(intel_crtc->base.primary->fb);
	struct drm_i915_gem_object *obj = intel_fb->obj;
	i915_reg_t reg = DSPCNTR(intel_crtc->plane);
	u32 dspcntr;

	dspcntr = I915_READ(reg);

	if (obj->tiling_mode != I915_TILING_NONE)
		dspcntr |= DISPPLANE_TILED;
	else
		dspcntr &= ~DISPPLANE_TILED;

	I915_WRITE(reg, dspcntr);

	I915_WRITE(DSPSURF(intel_crtc->plane), work->gtt_offset);
	POSTING_READ(DSPSURF(intel_crtc->plane));
}

/*
 * XXX: This is the temporary way to update the plane registers until we get
 * around to using the usual plane update functions for MMIO flips
 */
static void intel_do_mmio_flip(struct intel_mmio_flip *mmio_flip)
{
	struct intel_crtc *crtc = mmio_flip->crtc;
	struct intel_unpin_work *work;

	spin_lock_irq(&crtc->base.dev->event_lock);
	work = crtc->unpin_work;
	spin_unlock_irq(&crtc->base.dev->event_lock);
	if (work == NULL)
		return;

	intel_mark_page_flip_active(work);

	intel_pipe_update_start(crtc);

	if (INTEL_INFO(mmio_flip->i915)->gen >= 9)
		skl_do_mmio_flip(crtc, mmio_flip->rotation, work);
	else
		/* use_mmio_flip() retricts MMIO flips to ilk+ */
		ilk_do_mmio_flip(crtc, work);

	intel_pipe_update_end(crtc);
}

static void intel_mmio_flip_work_func(struct work_struct *work)
{
	struct intel_mmio_flip *mmio_flip =
		container_of(work, struct intel_mmio_flip, work);
	struct intel_framebuffer *intel_fb =
		to_intel_framebuffer(mmio_flip->crtc->base.primary->fb);
	struct drm_i915_gem_object *obj = intel_fb->obj;

	if (mmio_flip->req) {
		WARN_ON(__i915_wait_request(mmio_flip->req,
					    mmio_flip->crtc->reset_counter,
					    false, NULL,
					    &mmio_flip->i915->rps.mmioflips));
		i915_gem_request_unreference__unlocked(mmio_flip->req);
	}

	/* For framebuffer backed by dmabuf, wait for fence */
	if (obj->base.dma_buf)
		WARN_ON(reservation_object_wait_timeout_rcu(obj->base.dma_buf->resv,
							    false, false,
							    MAX_SCHEDULE_TIMEOUT) < 0);

	intel_do_mmio_flip(mmio_flip);
	kfree(mmio_flip);
}

static int intel_queue_mmio_flip(struct drm_device *dev,
				 struct drm_crtc *crtc,
				 struct drm_i915_gem_object *obj)
{
	struct intel_mmio_flip *mmio_flip;

	mmio_flip = kmalloc(sizeof(*mmio_flip), GFP_KERNEL);
	if (mmio_flip == NULL)
		return -ENOMEM;

	mmio_flip->i915 = to_i915(dev);
	mmio_flip->req = i915_gem_request_reference(obj->last_write_req);
	mmio_flip->crtc = to_intel_crtc(crtc);
	mmio_flip->rotation = crtc->primary->state->rotation;

	INIT_WORK(&mmio_flip->work, intel_mmio_flip_work_func);
	schedule_work(&mmio_flip->work);

	return 0;
}

static int intel_default_queue_flip(struct drm_device *dev,
				    struct drm_crtc *crtc,
				    struct drm_framebuffer *fb,
				    struct drm_i915_gem_object *obj,
				    struct drm_i915_gem_request *req,
				    uint32_t flags)
{
	return -ENODEV;
}

static bool __intel_pageflip_stall_check(struct drm_device *dev,
					 struct drm_crtc *crtc)
{
	struct drm_i915_private *dev_priv = dev->dev_private;
	struct intel_crtc *intel_crtc = to_intel_crtc(crtc);
	struct intel_unpin_work *work = intel_crtc->unpin_work;
	u32 addr;

	if (atomic_read(&work->pending) >= INTEL_FLIP_COMPLETE)
		return true;

	if (atomic_read(&work->pending) < INTEL_FLIP_PENDING)
		return false;

	if (!work->enable_stall_check)
		return false;

	if (work->flip_ready_vblank == 0) {
		if (work->flip_queued_req &&
		    !i915_gem_request_completed(work->flip_queued_req, true))
			return false;

		work->flip_ready_vblank = drm_crtc_vblank_count(crtc);
	}

	if (drm_crtc_vblank_count(crtc) - work->flip_ready_vblank < 3)
		return false;

	/* Potential stall - if we see that the flip has happened,
	 * assume a missed interrupt. */
	if (INTEL_INFO(dev)->gen >= 4)
		addr = I915_HI_DISPBASE(I915_READ(DSPSURF(intel_crtc->plane)));
	else
		addr = I915_READ(DSPADDR(intel_crtc->plane));

	/* There is a potential issue here with a false positive after a flip
	 * to the same address. We could address this by checking for a
	 * non-incrementing frame counter.
	 */
	return addr == work->gtt_offset;
}

void intel_check_page_flip(struct drm_device *dev, int pipe)
{
	struct drm_i915_private *dev_priv = dev->dev_private;
	struct drm_crtc *crtc = dev_priv->pipe_to_crtc_mapping[pipe];
	struct intel_crtc *intel_crtc = to_intel_crtc(crtc);
	struct intel_unpin_work *work;

	WARN_ON(!in_interrupt());

	if (crtc == NULL)
		return;

	spin_lock(&dev->event_lock);
	work = intel_crtc->unpin_work;
	if (work != NULL && __intel_pageflip_stall_check(dev, crtc)) {
		WARN_ONCE(1, "Kicking stuck page flip: queued at %d, now %d\n",
			 work->flip_queued_vblank, drm_vblank_count(dev, pipe));
		page_flip_completed(intel_crtc);
		work = NULL;
	}
	if (work != NULL &&
	    drm_vblank_count(dev, pipe) - work->flip_queued_vblank > 1)
		intel_queue_rps_boost_for_request(dev, work->flip_queued_req);
	spin_unlock(&dev->event_lock);
}

static int intel_crtc_page_flip(struct drm_crtc *crtc,
				struct drm_framebuffer *fb,
				struct drm_pending_vblank_event *event,
				uint32_t page_flip_flags)
{
	struct drm_device *dev = crtc->dev;
	struct drm_i915_private *dev_priv = dev->dev_private;
	struct drm_framebuffer *old_fb = crtc->primary->fb;
	struct drm_i915_gem_object *obj = intel_fb_obj(fb);
	struct intel_crtc *intel_crtc = to_intel_crtc(crtc);
	struct drm_plane *primary = crtc->primary;
	enum pipe pipe = intel_crtc->pipe;
	struct intel_unpin_work *work;
	struct intel_engine_cs *ring;
	bool mmio_flip;
	struct drm_i915_gem_request *request = NULL;
	int ret;

	/*
	 * drm_mode_page_flip_ioctl() should already catch this, but double
	 * check to be safe.  In the future we may enable pageflipping from
	 * a disabled primary plane.
	 */
	if (WARN_ON(intel_fb_obj(old_fb) == NULL))
		return -EBUSY;

	/* Can't change pixel format via MI display flips. */
	if (fb->pixel_format != crtc->primary->fb->pixel_format)
		return -EINVAL;

	/*
	 * TILEOFF/LINOFF registers can't be changed via MI display flips.
	 * Note that pitch changes could also affect these register.
	 */
	if (INTEL_INFO(dev)->gen > 3 &&
	    (fb->offsets[0] != crtc->primary->fb->offsets[0] ||
	     fb->pitches[0] != crtc->primary->fb->pitches[0]))
		return -EINVAL;

	if (i915_terminally_wedged(&dev_priv->gpu_error))
		goto out_hang;

	work = kzalloc(sizeof(*work), GFP_KERNEL);
	if (work == NULL)
		return -ENOMEM;

	work->event = event;
	work->crtc = crtc;
	work->old_fb = old_fb;
	INIT_WORK(&work->work, intel_unpin_work_fn);

	ret = drm_crtc_vblank_get(crtc);
	if (ret)
		goto free_work;

	/* We borrow the event spin lock for protecting unpin_work */
	spin_lock_irq(&dev->event_lock);
	if (intel_crtc->unpin_work) {
		/* Before declaring the flip queue wedged, check if
		 * the hardware completed the operation behind our backs.
		 */
		if (__intel_pageflip_stall_check(dev, crtc)) {
			DRM_DEBUG_DRIVER("flip queue: previous flip completed, continuing\n");
			page_flip_completed(intel_crtc);
		} else {
			DRM_DEBUG_DRIVER("flip queue: crtc already busy\n");
			spin_unlock_irq(&dev->event_lock);

			drm_crtc_vblank_put(crtc);
			kfree(work);
			return -EBUSY;
		}
	}
	intel_crtc->unpin_work = work;
	spin_unlock_irq(&dev->event_lock);

	if (atomic_read(&intel_crtc->unpin_work_count) >= 2)
		flush_workqueue(dev_priv->wq);

	/* Reference the objects for the scheduled work. */
	drm_framebuffer_reference(work->old_fb);
	drm_gem_object_reference(&obj->base);

	crtc->primary->fb = fb;
	update_state_fb(crtc->primary);

	work->pending_flip_obj = obj;

	ret = i915_mutex_lock_interruptible(dev);
	if (ret)
		goto cleanup;

	atomic_inc(&intel_crtc->unpin_work_count);
	intel_crtc->reset_counter = atomic_read(&dev_priv->gpu_error.reset_counter);

	if (INTEL_INFO(dev)->gen >= 5 || IS_G4X(dev))
		work->flip_count = I915_READ(PIPE_FLIPCOUNT_G4X(pipe)) + 1;

	if (IS_VALLEYVIEW(dev) || IS_CHERRYVIEW(dev)) {
		ring = &dev_priv->ring[BCS];
		if (obj->tiling_mode != intel_fb_obj(work->old_fb)->tiling_mode)
			/* vlv: DISPLAY_FLIP fails to change tiling */
			ring = NULL;
	} else if (IS_IVYBRIDGE(dev) || IS_HASWELL(dev)) {
		ring = &dev_priv->ring[BCS];
	} else if (INTEL_INFO(dev)->gen >= 7) {
		ring = i915_gem_request_get_ring(obj->last_write_req);
		if (ring == NULL || ring->id != RCS)
			ring = &dev_priv->ring[BCS];
	} else {
		ring = &dev_priv->ring[RCS];
	}

	mmio_flip = use_mmio_flip(ring, obj);

	/* When using CS flips, we want to emit semaphores between rings.
	 * However, when using mmio flips we will create a task to do the
	 * synchronisation, so all we want here is to pin the framebuffer
	 * into the display plane and skip any waits.
	 */
	if (!mmio_flip) {
		ret = i915_gem_object_sync(obj, ring, &request);
		if (ret)
			goto cleanup_pending;
	}

	ret = intel_pin_and_fence_fb_obj(crtc->primary, fb,
					 crtc->primary->state);
	if (ret)
		goto cleanup_pending;

	work->gtt_offset = intel_plane_obj_offset(to_intel_plane(primary),
						  obj, 0);
	work->gtt_offset += intel_crtc->dspaddr_offset;

	if (mmio_flip) {
		ret = intel_queue_mmio_flip(dev, crtc, obj);
		if (ret)
			goto cleanup_unpin;

		i915_gem_request_assign(&work->flip_queued_req,
					obj->last_write_req);
	} else {
		if (!request) {
			ret = i915_gem_request_alloc(ring, ring->default_context, &request);
			if (ret)
				goto cleanup_unpin;
		}

		ret = dev_priv->display.queue_flip(dev, crtc, fb, obj, request,
						   page_flip_flags);
		if (ret)
			goto cleanup_unpin;

		i915_gem_request_assign(&work->flip_queued_req, request);
	}

	if (request)
		i915_add_request_no_flush(request);

	work->flip_queued_vblank = drm_crtc_vblank_count(crtc);
	work->enable_stall_check = true;

	i915_gem_track_fb(intel_fb_obj(work->old_fb), obj,
			  to_intel_plane(primary)->frontbuffer_bit);
	mutex_unlock(&dev->struct_mutex);

	intel_fbc_deactivate(intel_crtc);
	intel_frontbuffer_flip_prepare(dev,
				       to_intel_plane(primary)->frontbuffer_bit);

	trace_i915_flip_request(intel_crtc->plane, obj);

	return 0;

cleanup_unpin:
	intel_unpin_fb_obj(fb, crtc->primary->state);
cleanup_pending:
	if (request)
		i915_gem_request_cancel(request);
	atomic_dec(&intel_crtc->unpin_work_count);
	mutex_unlock(&dev->struct_mutex);
cleanup:
	crtc->primary->fb = old_fb;
	update_state_fb(crtc->primary);

	drm_gem_object_unreference_unlocked(&obj->base);
	drm_framebuffer_unreference(work->old_fb);

	spin_lock_irq(&dev->event_lock);
	intel_crtc->unpin_work = NULL;
	spin_unlock_irq(&dev->event_lock);

	drm_crtc_vblank_put(crtc);
free_work:
	kfree(work);

	if (ret == -EIO) {
		struct drm_atomic_state *state;
		struct drm_plane_state *plane_state;

out_hang:
		state = drm_atomic_state_alloc(dev);
		if (!state)
			return -ENOMEM;
		state->acquire_ctx = drm_modeset_legacy_acquire_ctx(crtc);

retry:
		plane_state = drm_atomic_get_plane_state(state, primary);
		ret = PTR_ERR_OR_ZERO(plane_state);
		if (!ret) {
			drm_atomic_set_fb_for_plane(plane_state, fb);

			ret = drm_atomic_set_crtc_for_plane(plane_state, crtc);
			if (!ret)
				ret = drm_atomic_commit(state);
		}

		if (ret == -EDEADLK) {
			drm_modeset_backoff(state->acquire_ctx);
			drm_atomic_state_clear(state);
			goto retry;
		}

		if (ret)
			drm_atomic_state_free(state);

		if (ret == 0 && event) {
			spin_lock_irq(&dev->event_lock);
			drm_send_vblank_event(dev, pipe, event);
			spin_unlock_irq(&dev->event_lock);
		}
	}
	return ret;
}


/**
 * intel_wm_need_update - Check whether watermarks need updating
 * @plane: drm plane
 * @state: new plane state
 *
 * Check current plane state versus the new one to determine whether
 * watermarks need to be recalculated.
 *
 * Returns true or false.
 */
static bool intel_wm_need_update(struct drm_plane *plane,
				 struct drm_plane_state *state)
{
	struct intel_plane_state *new = to_intel_plane_state(state);
	struct intel_plane_state *cur = to_intel_plane_state(plane->state);

	/* Update watermarks on tiling or size changes. */
	if (new->visible != cur->visible)
		return true;

	if (!cur->base.fb || !new->base.fb)
		return false;

	if (cur->base.fb->modifier[0] != new->base.fb->modifier[0] ||
	    cur->base.rotation != new->base.rotation ||
	    drm_rect_width(&new->src) != drm_rect_width(&cur->src) ||
	    drm_rect_height(&new->src) != drm_rect_height(&cur->src) ||
	    drm_rect_width(&new->dst) != drm_rect_width(&cur->dst) ||
	    drm_rect_height(&new->dst) != drm_rect_height(&cur->dst))
		return true;

	return false;
}

static bool needs_scaling(struct intel_plane_state *state)
{
	int src_w = drm_rect_width(&state->src) >> 16;
	int src_h = drm_rect_height(&state->src) >> 16;
	int dst_w = drm_rect_width(&state->dst);
	int dst_h = drm_rect_height(&state->dst);

	return (src_w != dst_w || src_h != dst_h);
}

int intel_plane_atomic_calc_changes(struct drm_crtc_state *crtc_state,
				    struct drm_plane_state *plane_state)
{
	struct intel_crtc_state *pipe_config = to_intel_crtc_state(crtc_state);
	struct drm_crtc *crtc = crtc_state->crtc;
	struct intel_crtc *intel_crtc = to_intel_crtc(crtc);
	struct drm_plane *plane = plane_state->plane;
	struct drm_device *dev = crtc->dev;
	struct drm_i915_private *dev_priv = dev->dev_private;
	struct intel_plane_state *old_plane_state =
		to_intel_plane_state(plane->state);
	int idx = intel_crtc->base.base.id, ret;
	int i = drm_plane_index(plane);
	bool mode_changed = needs_modeset(crtc_state);
	bool was_crtc_enabled = crtc->state->active;
	bool is_crtc_enabled = crtc_state->active;
	bool turn_off, turn_on, visible, was_visible;
	struct drm_framebuffer *fb = plane_state->fb;

	if (crtc_state && INTEL_INFO(dev)->gen >= 9 &&
	    plane->type != DRM_PLANE_TYPE_CURSOR) {
		ret = skl_update_scaler_plane(
			to_intel_crtc_state(crtc_state),
			to_intel_plane_state(plane_state));
		if (ret)
			return ret;
	}

	was_visible = old_plane_state->visible;
	visible = to_intel_plane_state(plane_state)->visible;

	if (!was_crtc_enabled && WARN_ON(was_visible))
		was_visible = false;

	/*
	 * Visibility is calculated as if the crtc was on, but
	 * after scaler setup everything depends on it being off
	 * when the crtc isn't active.
	 */
	if (!is_crtc_enabled)
		to_intel_plane_state(plane_state)->visible = visible = false;

	if (!was_visible && !visible)
		return 0;

	turn_off = was_visible && (!visible || mode_changed);
	turn_on = visible && (!was_visible || mode_changed);

	DRM_DEBUG_ATOMIC("[CRTC:%i] has [PLANE:%i] with fb %i\n", idx,
			 plane->base.id, fb ? fb->base.id : -1);

	DRM_DEBUG_ATOMIC("[PLANE:%i] visible %i -> %i, off %i, on %i, ms %i\n",
			 plane->base.id, was_visible, visible,
			 turn_off, turn_on, mode_changed);

	if (turn_on || turn_off) {
		pipe_config->wm_changed = true;

		/* must disable cxsr around plane enable/disable */
		if (plane->type != DRM_PLANE_TYPE_CURSOR) {
			if (is_crtc_enabled)
				intel_crtc->atomic.wait_vblank = true;
			pipe_config->disable_cxsr = true;
		}
	} else if (intel_wm_need_update(plane, plane_state)) {
		pipe_config->wm_changed = true;
	}

	if (visible || was_visible)
		intel_crtc->atomic.fb_bits |=
			to_intel_plane(plane)->frontbuffer_bit;

	switch (plane->type) {
	case DRM_PLANE_TYPE_PRIMARY:
		intel_crtc->atomic.pre_disable_primary = turn_off;
		intel_crtc->atomic.post_enable_primary = turn_on;

		if (turn_off) {
			/*
			 * FIXME: Actually if we will still have any other
			 * plane enabled on the pipe we could let IPS enabled
			 * still, but for now lets consider that when we make
			 * primary invisible by setting DSPCNTR to 0 on
			 * update_primary_plane function IPS needs to be
			 * disable.
			 */
			intel_crtc->atomic.disable_ips = true;

			intel_crtc->atomic.disable_fbc = true;
		}

		/*
		 * FBC does not work on some platforms for rotated
		 * planes, so disable it when rotation is not 0 and
		 * update it when rotation is set back to 0.
		 *
		 * FIXME: This is redundant with the fbc update done in
		 * the primary plane enable function except that that
		 * one is done too late. We eventually need to unify
		 * this.
		 */

		if (visible &&
		    INTEL_INFO(dev)->gen <= 4 && !IS_G4X(dev) &&
		    dev_priv->fbc.crtc == intel_crtc &&
		    plane_state->rotation != BIT(DRM_ROTATE_0))
			intel_crtc->atomic.disable_fbc = true;

		/*
		 * BDW signals flip done immediately if the plane
		 * is disabled, even if the plane enable is already
		 * armed to occur at the next vblank :(
		 */
		if (turn_on && IS_BROADWELL(dev))
			intel_crtc->atomic.wait_vblank = true;

		intel_crtc->atomic.update_fbc |= visible || mode_changed;
		break;
	case DRM_PLANE_TYPE_CURSOR:
		break;
	case DRM_PLANE_TYPE_OVERLAY:
		/*
		 * WaCxSRDisabledForSpriteScaling:ivb
		 *
		 * cstate->update_wm was already set above, so this flag will
		 * take effect when we commit and program watermarks.
		 */
		if (IS_IVYBRIDGE(dev) &&
		    needs_scaling(to_intel_plane_state(plane_state)) &&
		    !needs_scaling(old_plane_state)) {
			to_intel_crtc_state(crtc_state)->disable_lp_wm = true;
		} else if (turn_off && !mode_changed) {
			intel_crtc->atomic.wait_vblank = true;
			intel_crtc->atomic.update_sprite_watermarks |=
				1 << i;
		}

		break;
	}
	return 0;
}

static bool encoders_cloneable(const struct intel_encoder *a,
			       const struct intel_encoder *b)
{
	/* masks could be asymmetric, so check both ways */
	return a == b || (a->cloneable & (1 << b->type) &&
			  b->cloneable & (1 << a->type));
}

static bool check_single_encoder_cloning(struct drm_atomic_state *state,
					 struct intel_crtc *crtc,
					 struct intel_encoder *encoder)
{
	struct intel_encoder *source_encoder;
	struct drm_connector *connector;
	struct drm_connector_state *connector_state;
	int i;

	for_each_connector_in_state(state, connector, connector_state, i) {
		if (connector_state->crtc != &crtc->base)
			continue;

		source_encoder =
			to_intel_encoder(connector_state->best_encoder);
		if (!encoders_cloneable(encoder, source_encoder))
			return false;
	}

	return true;
}

static bool check_encoder_cloning(struct drm_atomic_state *state,
				  struct intel_crtc *crtc)
{
	struct intel_encoder *encoder;
	struct drm_connector *connector;
	struct drm_connector_state *connector_state;
	int i;

	for_each_connector_in_state(state, connector, connector_state, i) {
		if (connector_state->crtc != &crtc->base)
			continue;

		encoder = to_intel_encoder(connector_state->best_encoder);
		if (!check_single_encoder_cloning(state, crtc, encoder))
			return false;
	}

	return true;
}

static int intel_crtc_atomic_check(struct drm_crtc *crtc,
				   struct drm_crtc_state *crtc_state)
{
	struct drm_device *dev = crtc->dev;
	struct drm_i915_private *dev_priv = dev->dev_private;
	struct intel_crtc *intel_crtc = to_intel_crtc(crtc);
	struct intel_crtc_state *pipe_config =
		to_intel_crtc_state(crtc_state);
	struct drm_atomic_state *state = crtc_state->state;
	int ret;
	bool mode_changed = needs_modeset(crtc_state);

	if (mode_changed && !check_encoder_cloning(state, intel_crtc)) {
		DRM_DEBUG_KMS("rejecting invalid cloning configuration\n");
		return -EINVAL;
	}

	if (mode_changed && !crtc_state->active)
		pipe_config->wm_changed = true;

	if (mode_changed && crtc_state->enable &&
	    dev_priv->display.crtc_compute_clock &&
	    !WARN_ON(pipe_config->shared_dpll != DPLL_ID_PRIVATE)) {
		ret = dev_priv->display.crtc_compute_clock(intel_crtc,
							   pipe_config);
		if (ret)
			return ret;
	}

	ret = 0;
	if (dev_priv->display.compute_pipe_wm) {
		ret = dev_priv->display.compute_pipe_wm(intel_crtc, state);
		if (ret)
			return ret;
	}

	if (INTEL_INFO(dev)->gen >= 9) {
		if (mode_changed)
			ret = skl_update_scaler_crtc(pipe_config);

		if (!ret)
			ret = intel_atomic_setup_scalers(dev, intel_crtc,
							 pipe_config);
	}

	return ret;
}

static const struct drm_crtc_helper_funcs intel_helper_funcs = {
	.mode_set_base_atomic = intel_pipe_set_base_atomic,
	.load_lut = intel_crtc_load_lut,
	.atomic_begin = intel_begin_crtc_commit,
	.atomic_flush = intel_finish_crtc_commit,
	.atomic_check = intel_crtc_atomic_check,
};

static void intel_modeset_update_connector_atomic_state(struct drm_device *dev)
{
	struct intel_connector *connector;

	for_each_intel_connector(dev, connector) {
		if (connector->base.encoder) {
			connector->base.state->best_encoder =
				connector->base.encoder;
			connector->base.state->crtc =
				connector->base.encoder->crtc;
		} else {
			connector->base.state->best_encoder = NULL;
			connector->base.state->crtc = NULL;
		}
	}
}

static void
connected_sink_compute_bpp(struct intel_connector *connector,
			   struct intel_crtc_state *pipe_config)
{
	int bpp = pipe_config->pipe_bpp;

	DRM_DEBUG_KMS("[CONNECTOR:%d:%s] checking for sink bpp constrains\n",
		connector->base.base.id,
		connector->base.name);

	/* Don't use an invalid EDID bpc value */
	if (connector->base.display_info.bpc &&
	    connector->base.display_info.bpc * 3 < bpp) {
		DRM_DEBUG_KMS("clamping display bpp (was %d) to EDID reported max of %d\n",
			      bpp, connector->base.display_info.bpc*3);
		pipe_config->pipe_bpp = connector->base.display_info.bpc*3;
	}

	/* Clamp bpp to 8 on screens without EDID 1.4 */
	if (connector->base.display_info.bpc == 0 && bpp > 24) {
		DRM_DEBUG_KMS("clamping display bpp (was %d) to default limit of 24\n",
			      bpp);
		pipe_config->pipe_bpp = 24;
	}
}

static int
compute_baseline_pipe_bpp(struct intel_crtc *crtc,
			  struct intel_crtc_state *pipe_config)
{
	struct drm_device *dev = crtc->base.dev;
	struct drm_atomic_state *state;
	struct drm_connector *connector;
	struct drm_connector_state *connector_state;
	int bpp, i;

	if ((IS_G4X(dev) || IS_VALLEYVIEW(dev) || IS_CHERRYVIEW(dev)))
		bpp = 10*3;
	else if (INTEL_INFO(dev)->gen >= 5)
		bpp = 12*3;
	else
		bpp = 8*3;


	pipe_config->pipe_bpp = bpp;

	state = pipe_config->base.state;

	/* Clamp display bpp to EDID value */
	for_each_connector_in_state(state, connector, connector_state, i) {
		if (connector_state->crtc != &crtc->base)
			continue;

		connected_sink_compute_bpp(to_intel_connector(connector),
					   pipe_config);
	}

	return bpp;
}

static void intel_dump_crtc_timings(const struct drm_display_mode *mode)
{
	DRM_DEBUG_KMS("crtc timings: %d %d %d %d %d %d %d %d %d, "
			"type: 0x%x flags: 0x%x\n",
		mode->crtc_clock,
		mode->crtc_hdisplay, mode->crtc_hsync_start,
		mode->crtc_hsync_end, mode->crtc_htotal,
		mode->crtc_vdisplay, mode->crtc_vsync_start,
		mode->crtc_vsync_end, mode->crtc_vtotal, mode->type, mode->flags);
}

static void intel_dump_pipe_config(struct intel_crtc *crtc,
				   struct intel_crtc_state *pipe_config,
				   const char *context)
{
	struct drm_device *dev = crtc->base.dev;
	struct drm_plane *plane;
	struct intel_plane *intel_plane;
	struct intel_plane_state *state;
	struct drm_framebuffer *fb;

	DRM_DEBUG_KMS("[CRTC:%d]%s config %p for pipe %c\n", crtc->base.base.id,
		      context, pipe_config, pipe_name(crtc->pipe));

	DRM_DEBUG_KMS("cpu_transcoder: %c\n", transcoder_name(pipe_config->cpu_transcoder));
	DRM_DEBUG_KMS("pipe bpp: %i, dithering: %i\n",
		      pipe_config->pipe_bpp, pipe_config->dither);
	DRM_DEBUG_KMS("fdi/pch: %i, lanes: %i, gmch_m: %u, gmch_n: %u, link_m: %u, link_n: %u, tu: %u\n",
		      pipe_config->has_pch_encoder,
		      pipe_config->fdi_lanes,
		      pipe_config->fdi_m_n.gmch_m, pipe_config->fdi_m_n.gmch_n,
		      pipe_config->fdi_m_n.link_m, pipe_config->fdi_m_n.link_n,
		      pipe_config->fdi_m_n.tu);
	DRM_DEBUG_KMS("dp: %i, lanes: %i, gmch_m: %u, gmch_n: %u, link_m: %u, link_n: %u, tu: %u\n",
		      pipe_config->has_dp_encoder,
		      pipe_config->lane_count,
		      pipe_config->dp_m_n.gmch_m, pipe_config->dp_m_n.gmch_n,
		      pipe_config->dp_m_n.link_m, pipe_config->dp_m_n.link_n,
		      pipe_config->dp_m_n.tu);

	DRM_DEBUG_KMS("dp: %i, lanes: %i, gmch_m2: %u, gmch_n2: %u, link_m2: %u, link_n2: %u, tu2: %u\n",
		      pipe_config->has_dp_encoder,
		      pipe_config->lane_count,
		      pipe_config->dp_m2_n2.gmch_m,
		      pipe_config->dp_m2_n2.gmch_n,
		      pipe_config->dp_m2_n2.link_m,
		      pipe_config->dp_m2_n2.link_n,
		      pipe_config->dp_m2_n2.tu);

	DRM_DEBUG_KMS("audio: %i, infoframes: %i\n",
		      pipe_config->has_audio,
		      pipe_config->has_infoframe);

	DRM_DEBUG_KMS("requested mode:\n");
	drm_mode_debug_printmodeline(&pipe_config->base.mode);
	DRM_DEBUG_KMS("adjusted mode:\n");
	drm_mode_debug_printmodeline(&pipe_config->base.adjusted_mode);
	intel_dump_crtc_timings(&pipe_config->base.adjusted_mode);
	DRM_DEBUG_KMS("port clock: %d\n", pipe_config->port_clock);
	DRM_DEBUG_KMS("pipe src size: %dx%d\n",
		      pipe_config->pipe_src_w, pipe_config->pipe_src_h);
	DRM_DEBUG_KMS("num_scalers: %d, scaler_users: 0x%x, scaler_id: %d\n",
		      crtc->num_scalers,
		      pipe_config->scaler_state.scaler_users,
		      pipe_config->scaler_state.scaler_id);
	DRM_DEBUG_KMS("gmch pfit: control: 0x%08x, ratios: 0x%08x, lvds border: 0x%08x\n",
		      pipe_config->gmch_pfit.control,
		      pipe_config->gmch_pfit.pgm_ratios,
		      pipe_config->gmch_pfit.lvds_border_bits);
	DRM_DEBUG_KMS("pch pfit: pos: 0x%08x, size: 0x%08x, %s\n",
		      pipe_config->pch_pfit.pos,
		      pipe_config->pch_pfit.size,
		      pipe_config->pch_pfit.enabled ? "enabled" : "disabled");
	DRM_DEBUG_KMS("ips: %i\n", pipe_config->ips_enabled);
	DRM_DEBUG_KMS("double wide: %i\n", pipe_config->double_wide);

	if (IS_BROXTON(dev)) {
		DRM_DEBUG_KMS("ddi_pll_sel: %u; dpll_hw_state: ebb0: 0x%x, ebb4: 0x%x,"
			      "pll0: 0x%x, pll1: 0x%x, pll2: 0x%x, pll3: 0x%x, "
			      "pll6: 0x%x, pll8: 0x%x, pll9: 0x%x, pll10: 0x%x, pcsdw12: 0x%x\n",
			      pipe_config->ddi_pll_sel,
			      pipe_config->dpll_hw_state.ebb0,
			      pipe_config->dpll_hw_state.ebb4,
			      pipe_config->dpll_hw_state.pll0,
			      pipe_config->dpll_hw_state.pll1,
			      pipe_config->dpll_hw_state.pll2,
			      pipe_config->dpll_hw_state.pll3,
			      pipe_config->dpll_hw_state.pll6,
			      pipe_config->dpll_hw_state.pll8,
			      pipe_config->dpll_hw_state.pll9,
			      pipe_config->dpll_hw_state.pll10,
			      pipe_config->dpll_hw_state.pcsdw12);
	} else if (IS_SKYLAKE(dev) || IS_KABYLAKE(dev)) {
		DRM_DEBUG_KMS("ddi_pll_sel: %u; dpll_hw_state: "
			      "ctrl1: 0x%x, cfgcr1: 0x%x, cfgcr2: 0x%x\n",
			      pipe_config->ddi_pll_sel,
			      pipe_config->dpll_hw_state.ctrl1,
			      pipe_config->dpll_hw_state.cfgcr1,
			      pipe_config->dpll_hw_state.cfgcr2);
	} else if (HAS_DDI(dev)) {
		DRM_DEBUG_KMS("ddi_pll_sel: %u; dpll_hw_state: wrpll: 0x%x spll: 0x%x\n",
			      pipe_config->ddi_pll_sel,
			      pipe_config->dpll_hw_state.wrpll,
			      pipe_config->dpll_hw_state.spll);
	} else {
		DRM_DEBUG_KMS("dpll_hw_state: dpll: 0x%x, dpll_md: 0x%x, "
			      "fp0: 0x%x, fp1: 0x%x\n",
			      pipe_config->dpll_hw_state.dpll,
			      pipe_config->dpll_hw_state.dpll_md,
			      pipe_config->dpll_hw_state.fp0,
			      pipe_config->dpll_hw_state.fp1);
	}

	DRM_DEBUG_KMS("planes on this crtc\n");
	list_for_each_entry(plane, &dev->mode_config.plane_list, head) {
		intel_plane = to_intel_plane(plane);
		if (intel_plane->pipe != crtc->pipe)
			continue;

		state = to_intel_plane_state(plane->state);
		fb = state->base.fb;
		if (!fb) {
			DRM_DEBUG_KMS("%s PLANE:%d plane: %u.%u idx: %d "
				"disabled, scaler_id = %d\n",
				plane->type == DRM_PLANE_TYPE_CURSOR ? "CURSOR" : "STANDARD",
				plane->base.id, intel_plane->pipe,
				(crtc->base.primary == plane) ? 0 : intel_plane->plane + 1,
				drm_plane_index(plane), state->scaler_id);
			continue;
		}

		DRM_DEBUG_KMS("%s PLANE:%d plane: %u.%u idx: %d enabled",
			plane->type == DRM_PLANE_TYPE_CURSOR ? "CURSOR" : "STANDARD",
			plane->base.id, intel_plane->pipe,
			crtc->base.primary == plane ? 0 : intel_plane->plane + 1,
			drm_plane_index(plane));
		DRM_DEBUG_KMS("\tFB:%d, fb = %ux%u format = 0x%x",
			fb->base.id, fb->width, fb->height, fb->pixel_format);
		DRM_DEBUG_KMS("\tscaler:%d src (%u, %u) %ux%u dst (%u, %u) %ux%u\n",
			state->scaler_id,
			state->src.x1 >> 16, state->src.y1 >> 16,
			drm_rect_width(&state->src) >> 16,
			drm_rect_height(&state->src) >> 16,
			state->dst.x1, state->dst.y1,
			drm_rect_width(&state->dst), drm_rect_height(&state->dst));
	}
}

static bool check_digital_port_conflicts(struct drm_atomic_state *state)
{
	struct drm_device *dev = state->dev;
	struct drm_connector *connector;
	unsigned int used_ports = 0;

	/*
	 * Walk the connector list instead of the encoder
	 * list to detect the problem on ddi platforms
	 * where there's just one encoder per digital port.
	 */
	drm_for_each_connector(connector, dev) {
		struct drm_connector_state *connector_state;
		struct intel_encoder *encoder;

		connector_state = drm_atomic_get_existing_connector_state(state, connector);
		if (!connector_state)
			connector_state = connector->state;

		if (!connector_state->best_encoder)
			continue;

		encoder = to_intel_encoder(connector_state->best_encoder);

		WARN_ON(!connector_state->crtc);

		switch (encoder->type) {
			unsigned int port_mask;
		case INTEL_OUTPUT_UNKNOWN:
			if (WARN_ON(!HAS_DDI(dev)))
				break;
		case INTEL_OUTPUT_DISPLAYPORT:
		case INTEL_OUTPUT_HDMI:
		case INTEL_OUTPUT_EDP:
			port_mask = 1 << enc_to_dig_port(&encoder->base)->port;

			/* the same port mustn't appear more than once */
			if (used_ports & port_mask)
				return false;

			used_ports |= port_mask;
		default:
			break;
		}
	}

	return true;
}

static void
clear_intel_crtc_state(struct intel_crtc_state *crtc_state)
{
	struct drm_crtc_state tmp_state;
	struct intel_crtc_scaler_state scaler_state;
	struct intel_dpll_hw_state dpll_hw_state;
	enum intel_dpll_id shared_dpll;
	uint32_t ddi_pll_sel;
	bool force_thru;

	/* FIXME: before the switch to atomic started, a new pipe_config was
	 * kzalloc'd. Code that depends on any field being zero should be
	 * fixed, so that the crtc_state can be safely duplicated. For now,
	 * only fields that are know to not cause problems are preserved. */

	tmp_state = crtc_state->base;
	scaler_state = crtc_state->scaler_state;
	shared_dpll = crtc_state->shared_dpll;
	dpll_hw_state = crtc_state->dpll_hw_state;
	ddi_pll_sel = crtc_state->ddi_pll_sel;
	force_thru = crtc_state->pch_pfit.force_thru;

	memset(crtc_state, 0, sizeof *crtc_state);

	crtc_state->base = tmp_state;
	crtc_state->scaler_state = scaler_state;
	crtc_state->shared_dpll = shared_dpll;
	crtc_state->dpll_hw_state = dpll_hw_state;
	crtc_state->ddi_pll_sel = ddi_pll_sel;
	crtc_state->pch_pfit.force_thru = force_thru;
}

static int
intel_modeset_pipe_config(struct drm_crtc *crtc,
			  struct intel_crtc_state *pipe_config)
{
	struct drm_atomic_state *state = pipe_config->base.state;
	struct intel_encoder *encoder;
	struct drm_connector *connector;
	struct drm_connector_state *connector_state;
	int base_bpp, ret = -EINVAL;
	int i;
	bool retry = true;

	clear_intel_crtc_state(pipe_config);

	pipe_config->cpu_transcoder =
		(enum transcoder) to_intel_crtc(crtc)->pipe;

	/*
	 * Sanitize sync polarity flags based on requested ones. If neither
	 * positive or negative polarity is requested, treat this as meaning
	 * negative polarity.
	 */
	if (!(pipe_config->base.adjusted_mode.flags &
	      (DRM_MODE_FLAG_PHSYNC | DRM_MODE_FLAG_NHSYNC)))
		pipe_config->base.adjusted_mode.flags |= DRM_MODE_FLAG_NHSYNC;

	if (!(pipe_config->base.adjusted_mode.flags &
	      (DRM_MODE_FLAG_PVSYNC | DRM_MODE_FLAG_NVSYNC)))
		pipe_config->base.adjusted_mode.flags |= DRM_MODE_FLAG_NVSYNC;

	base_bpp = compute_baseline_pipe_bpp(to_intel_crtc(crtc),
					     pipe_config);
	if (base_bpp < 0)
		goto fail;

	/*
	 * Determine the real pipe dimensions. Note that stereo modes can
	 * increase the actual pipe size due to the frame doubling and
	 * insertion of additional space for blanks between the frame. This
	 * is stored in the crtc timings. We use the requested mode to do this
	 * computation to clearly distinguish it from the adjusted mode, which
	 * can be changed by the connectors in the below retry loop.
	 */
	drm_crtc_get_hv_timing(&pipe_config->base.mode,
			       &pipe_config->pipe_src_w,
			       &pipe_config->pipe_src_h);

encoder_retry:
	/* Ensure the port clock defaults are reset when retrying. */
	pipe_config->port_clock = 0;
	pipe_config->pixel_multiplier = 1;

	/* Fill in default crtc timings, allow encoders to overwrite them. */
	drm_mode_set_crtcinfo(&pipe_config->base.adjusted_mode,
			      CRTC_STEREO_DOUBLE);

	/* Pass our mode to the connectors and the CRTC to give them a chance to
	 * adjust it according to limitations or connector properties, and also
	 * a chance to reject the mode entirely.
	 */
	for_each_connector_in_state(state, connector, connector_state, i) {
		if (connector_state->crtc != crtc)
			continue;

		encoder = to_intel_encoder(connector_state->best_encoder);

		if (!(encoder->compute_config(encoder, pipe_config))) {
			DRM_DEBUG_KMS("Encoder config failure\n");
			goto fail;
		}
	}

	/* Set default port clock if not overwritten by the encoder. Needs to be
	 * done afterwards in case the encoder adjusts the mode. */
	if (!pipe_config->port_clock)
		pipe_config->port_clock = pipe_config->base.adjusted_mode.crtc_clock
			* pipe_config->pixel_multiplier;

	ret = intel_crtc_compute_config(to_intel_crtc(crtc), pipe_config);
	if (ret < 0) {
		DRM_DEBUG_KMS("CRTC fixup failed\n");
		goto fail;
	}

	if (ret == RETRY) {
		if (WARN(!retry, "loop in pipe configuration computation\n")) {
			ret = -EINVAL;
			goto fail;
		}

		DRM_DEBUG_KMS("CRTC bw constrained, retrying\n");
		retry = false;
		goto encoder_retry;
	}

	/* Dithering seems to not pass-through bits correctly when it should, so
	 * only enable it on 6bpc panels. */
	pipe_config->dither = pipe_config->pipe_bpp == 6*3;
	DRM_DEBUG_KMS("hw max bpp: %i, pipe bpp: %i, dithering: %i\n",
		      base_bpp, pipe_config->pipe_bpp, pipe_config->dither);

fail:
	return ret;
}

static void
intel_modeset_update_crtc_state(struct drm_atomic_state *state)
{
	struct drm_crtc *crtc;
	struct drm_crtc_state *crtc_state;
	int i;

	/* Double check state. */
	for_each_crtc_in_state(state, crtc, crtc_state, i) {
		to_intel_crtc(crtc)->config = to_intel_crtc_state(crtc->state);

		/* Update hwmode for vblank functions */
		if (crtc->state->active)
			crtc->hwmode = crtc->state->adjusted_mode;
		else
			crtc->hwmode.crtc_clock = 0;

		/*
		 * Update legacy state to satisfy fbc code. This can
		 * be removed when fbc uses the atomic state.
		 */
		if (drm_atomic_get_existing_plane_state(state, crtc->primary)) {
			struct drm_plane_state *plane_state = crtc->primary->state;

			crtc->primary->fb = plane_state->fb;
			crtc->x = plane_state->src_x >> 16;
			crtc->y = plane_state->src_y >> 16;
		}
	}
}

static bool intel_fuzzy_clock_check(int clock1, int clock2)
{
	int diff;

	if (clock1 == clock2)
		return true;

	if (!clock1 || !clock2)
		return false;

	diff = abs(clock1 - clock2);

	if (((((diff + clock1 + clock2) * 100)) / (clock1 + clock2)) < 105)
		return true;

	return false;
}

#define for_each_intel_crtc_masked(dev, mask, intel_crtc) \
	list_for_each_entry((intel_crtc), \
			    &(dev)->mode_config.crtc_list, \
			    base.head) \
		for_each_if (mask & (1 <<(intel_crtc)->pipe))

static bool
intel_compare_m_n(unsigned int m, unsigned int n,
		  unsigned int m2, unsigned int n2,
		  bool exact)
{
	if (m == m2 && n == n2)
		return true;

	if (exact || !m || !n || !m2 || !n2)
		return false;

	BUILD_BUG_ON(DATA_LINK_M_N_MASK > INT_MAX);

	if (n > n2) {
		while (n > n2) {
			m2 <<= 1;
			n2 <<= 1;
		}
	} else if (n < n2) {
		while (n < n2) {
			m <<= 1;
			n <<= 1;
		}
	}

	if (n != n2)
		return false;

	return intel_fuzzy_clock_check(m, m2);
}

static bool
intel_compare_link_m_n(const struct intel_link_m_n *m_n,
		       struct intel_link_m_n *m2_n2,
		       bool adjust)
{
	if (m_n->tu == m2_n2->tu &&
	    intel_compare_m_n(m_n->gmch_m, m_n->gmch_n,
			      m2_n2->gmch_m, m2_n2->gmch_n, !adjust) &&
	    intel_compare_m_n(m_n->link_m, m_n->link_n,
			      m2_n2->link_m, m2_n2->link_n, !adjust)) {
		if (adjust)
			*m2_n2 = *m_n;

		return true;
	}

	return false;
}

static bool
intel_pipe_config_compare(struct drm_device *dev,
			  struct intel_crtc_state *current_config,
			  struct intel_crtc_state *pipe_config,
			  bool adjust)
{
	bool ret = true;

#define INTEL_ERR_OR_DBG_KMS(fmt, ...) \
	do { \
		if (!adjust) \
			DRM_ERROR(fmt, ##__VA_ARGS__); \
		else \
			DRM_DEBUG_KMS(fmt, ##__VA_ARGS__); \
	} while (0)

#define PIPE_CONF_CHECK_X(name)	\
	if (current_config->name != pipe_config->name) { \
		INTEL_ERR_OR_DBG_KMS("mismatch in " #name " " \
			  "(expected 0x%08x, found 0x%08x)\n", \
			  current_config->name, \
			  pipe_config->name); \
		ret = false; \
	}

#define PIPE_CONF_CHECK_I(name)	\
	if (current_config->name != pipe_config->name) { \
		INTEL_ERR_OR_DBG_KMS("mismatch in " #name " " \
			  "(expected %i, found %i)\n", \
			  current_config->name, \
			  pipe_config->name); \
		ret = false; \
	}

#define PIPE_CONF_CHECK_M_N(name) \
	if (!intel_compare_link_m_n(&current_config->name, \
				    &pipe_config->name,\
				    adjust)) { \
		INTEL_ERR_OR_DBG_KMS("mismatch in " #name " " \
			  "(expected tu %i gmch %i/%i link %i/%i, " \
			  "found tu %i, gmch %i/%i link %i/%i)\n", \
			  current_config->name.tu, \
			  current_config->name.gmch_m, \
			  current_config->name.gmch_n, \
			  current_config->name.link_m, \
			  current_config->name.link_n, \
			  pipe_config->name.tu, \
			  pipe_config->name.gmch_m, \
			  pipe_config->name.gmch_n, \
			  pipe_config->name.link_m, \
			  pipe_config->name.link_n); \
		ret = false; \
	}

#define PIPE_CONF_CHECK_M_N_ALT(name, alt_name) \
	if (!intel_compare_link_m_n(&current_config->name, \
				    &pipe_config->name, adjust) && \
	    !intel_compare_link_m_n(&current_config->alt_name, \
				    &pipe_config->name, adjust)) { \
		INTEL_ERR_OR_DBG_KMS("mismatch in " #name " " \
			  "(expected tu %i gmch %i/%i link %i/%i, " \
			  "or tu %i gmch %i/%i link %i/%i, " \
			  "found tu %i, gmch %i/%i link %i/%i)\n", \
			  current_config->name.tu, \
			  current_config->name.gmch_m, \
			  current_config->name.gmch_n, \
			  current_config->name.link_m, \
			  current_config->name.link_n, \
			  current_config->alt_name.tu, \
			  current_config->alt_name.gmch_m, \
			  current_config->alt_name.gmch_n, \
			  current_config->alt_name.link_m, \
			  current_config->alt_name.link_n, \
			  pipe_config->name.tu, \
			  pipe_config->name.gmch_m, \
			  pipe_config->name.gmch_n, \
			  pipe_config->name.link_m, \
			  pipe_config->name.link_n); \
		ret = false; \
	}

/* This is required for BDW+ where there is only one set of registers for
 * switching between high and low RR.
 * This macro can be used whenever a comparison has to be made between one
 * hw state and multiple sw state variables.
 */
#define PIPE_CONF_CHECK_I_ALT(name, alt_name) \
	if ((current_config->name != pipe_config->name) && \
		(current_config->alt_name != pipe_config->name)) { \
			INTEL_ERR_OR_DBG_KMS("mismatch in " #name " " \
				  "(expected %i or %i, found %i)\n", \
				  current_config->name, \
				  current_config->alt_name, \
				  pipe_config->name); \
			ret = false; \
	}

#define PIPE_CONF_CHECK_FLAGS(name, mask)	\
	if ((current_config->name ^ pipe_config->name) & (mask)) { \
		INTEL_ERR_OR_DBG_KMS("mismatch in " #name "(" #mask ") " \
			  "(expected %i, found %i)\n", \
			  current_config->name & (mask), \
			  pipe_config->name & (mask)); \
		ret = false; \
	}

#define PIPE_CONF_CHECK_CLOCK_FUZZY(name) \
	if (!intel_fuzzy_clock_check(current_config->name, pipe_config->name)) { \
		INTEL_ERR_OR_DBG_KMS("mismatch in " #name " " \
			  "(expected %i, found %i)\n", \
			  current_config->name, \
			  pipe_config->name); \
		ret = false; \
	}

#define PIPE_CONF_QUIRK(quirk)	\
	((current_config->quirks | pipe_config->quirks) & (quirk))

	PIPE_CONF_CHECK_I(cpu_transcoder);

	PIPE_CONF_CHECK_I(has_pch_encoder);
	PIPE_CONF_CHECK_I(fdi_lanes);
	PIPE_CONF_CHECK_M_N(fdi_m_n);

	PIPE_CONF_CHECK_I(has_dp_encoder);
	PIPE_CONF_CHECK_I(lane_count);

	if (INTEL_INFO(dev)->gen < 8) {
		PIPE_CONF_CHECK_M_N(dp_m_n);

		if (current_config->has_drrs)
			PIPE_CONF_CHECK_M_N(dp_m2_n2);
	} else
		PIPE_CONF_CHECK_M_N_ALT(dp_m_n, dp_m2_n2);

	PIPE_CONF_CHECK_I(has_dsi_encoder);

	PIPE_CONF_CHECK_I(base.adjusted_mode.crtc_hdisplay);
	PIPE_CONF_CHECK_I(base.adjusted_mode.crtc_htotal);
	PIPE_CONF_CHECK_I(base.adjusted_mode.crtc_hblank_start);
	PIPE_CONF_CHECK_I(base.adjusted_mode.crtc_hblank_end);
	PIPE_CONF_CHECK_I(base.adjusted_mode.crtc_hsync_start);
	PIPE_CONF_CHECK_I(base.adjusted_mode.crtc_hsync_end);

	PIPE_CONF_CHECK_I(base.adjusted_mode.crtc_vdisplay);
	PIPE_CONF_CHECK_I(base.adjusted_mode.crtc_vtotal);
	PIPE_CONF_CHECK_I(base.adjusted_mode.crtc_vblank_start);
	PIPE_CONF_CHECK_I(base.adjusted_mode.crtc_vblank_end);
	PIPE_CONF_CHECK_I(base.adjusted_mode.crtc_vsync_start);
	PIPE_CONF_CHECK_I(base.adjusted_mode.crtc_vsync_end);

	PIPE_CONF_CHECK_I(pixel_multiplier);
	PIPE_CONF_CHECK_I(has_hdmi_sink);
	if ((INTEL_INFO(dev)->gen < 8 && !IS_HASWELL(dev)) ||
	    IS_VALLEYVIEW(dev) || IS_CHERRYVIEW(dev))
		PIPE_CONF_CHECK_I(limited_color_range);
	PIPE_CONF_CHECK_I(has_infoframe);

	PIPE_CONF_CHECK_I(has_audio);

	PIPE_CONF_CHECK_FLAGS(base.adjusted_mode.flags,
			      DRM_MODE_FLAG_INTERLACE);

	if (!PIPE_CONF_QUIRK(PIPE_CONFIG_QUIRK_MODE_SYNC_FLAGS)) {
		PIPE_CONF_CHECK_FLAGS(base.adjusted_mode.flags,
				      DRM_MODE_FLAG_PHSYNC);
		PIPE_CONF_CHECK_FLAGS(base.adjusted_mode.flags,
				      DRM_MODE_FLAG_NHSYNC);
		PIPE_CONF_CHECK_FLAGS(base.adjusted_mode.flags,
				      DRM_MODE_FLAG_PVSYNC);
		PIPE_CONF_CHECK_FLAGS(base.adjusted_mode.flags,
				      DRM_MODE_FLAG_NVSYNC);
	}

	PIPE_CONF_CHECK_X(gmch_pfit.control);
	/* pfit ratios are autocomputed by the hw on gen4+ */
	if (INTEL_INFO(dev)->gen < 4)
		PIPE_CONF_CHECK_I(gmch_pfit.pgm_ratios);
	PIPE_CONF_CHECK_X(gmch_pfit.lvds_border_bits);

	if (!adjust) {
		PIPE_CONF_CHECK_I(pipe_src_w);
		PIPE_CONF_CHECK_I(pipe_src_h);

		PIPE_CONF_CHECK_I(pch_pfit.enabled);
		if (current_config->pch_pfit.enabled) {
			PIPE_CONF_CHECK_X(pch_pfit.pos);
			PIPE_CONF_CHECK_X(pch_pfit.size);
		}

		PIPE_CONF_CHECK_I(scaler_state.scaler_id);
	}

	/* BDW+ don't expose a synchronous way to read the state */
	if (IS_HASWELL(dev))
		PIPE_CONF_CHECK_I(ips_enabled);

	PIPE_CONF_CHECK_I(double_wide);

	PIPE_CONF_CHECK_X(ddi_pll_sel);

	PIPE_CONF_CHECK_I(shared_dpll);
	PIPE_CONF_CHECK_X(dpll_hw_state.dpll);
	PIPE_CONF_CHECK_X(dpll_hw_state.dpll_md);
	PIPE_CONF_CHECK_X(dpll_hw_state.fp0);
	PIPE_CONF_CHECK_X(dpll_hw_state.fp1);
	PIPE_CONF_CHECK_X(dpll_hw_state.wrpll);
	PIPE_CONF_CHECK_X(dpll_hw_state.spll);
	PIPE_CONF_CHECK_X(dpll_hw_state.ctrl1);
	PIPE_CONF_CHECK_X(dpll_hw_state.cfgcr1);
	PIPE_CONF_CHECK_X(dpll_hw_state.cfgcr2);

	if (IS_G4X(dev) || INTEL_INFO(dev)->gen >= 5)
		PIPE_CONF_CHECK_I(pipe_bpp);

	PIPE_CONF_CHECK_CLOCK_FUZZY(base.adjusted_mode.crtc_clock);
	PIPE_CONF_CHECK_CLOCK_FUZZY(port_clock);

#undef PIPE_CONF_CHECK_X
#undef PIPE_CONF_CHECK_I
#undef PIPE_CONF_CHECK_I_ALT
#undef PIPE_CONF_CHECK_FLAGS
#undef PIPE_CONF_CHECK_CLOCK_FUZZY
#undef PIPE_CONF_QUIRK
#undef INTEL_ERR_OR_DBG_KMS

	return ret;
}

static void check_wm_state(struct drm_device *dev)
{
	struct drm_i915_private *dev_priv = dev->dev_private;
	struct skl_ddb_allocation hw_ddb, *sw_ddb;
	struct intel_crtc *intel_crtc;
	int plane;

	if (INTEL_INFO(dev)->gen < 9)
		return;

	skl_ddb_get_hw_state(dev_priv, &hw_ddb);
	sw_ddb = &dev_priv->wm.skl_hw.ddb;

	for_each_intel_crtc(dev, intel_crtc) {
		struct skl_ddb_entry *hw_entry, *sw_entry;
		const enum pipe pipe = intel_crtc->pipe;

		if (!intel_crtc->active)
			continue;

		/* planes */
		for_each_plane(dev_priv, pipe, plane) {
			hw_entry = &hw_ddb.plane[pipe][plane];
			sw_entry = &sw_ddb->plane[pipe][plane];

			if (skl_ddb_entry_equal(hw_entry, sw_entry))
				continue;

			DRM_ERROR("mismatch in DDB state pipe %c plane %d "
				  "(expected (%u,%u), found (%u,%u))\n",
				  pipe_name(pipe), plane + 1,
				  sw_entry->start, sw_entry->end,
				  hw_entry->start, hw_entry->end);
		}

		/* cursor */
		hw_entry = &hw_ddb.plane[pipe][PLANE_CURSOR];
		sw_entry = &sw_ddb->plane[pipe][PLANE_CURSOR];

		if (skl_ddb_entry_equal(hw_entry, sw_entry))
			continue;

		DRM_ERROR("mismatch in DDB state pipe %c cursor "
			  "(expected (%u,%u), found (%u,%u))\n",
			  pipe_name(pipe),
			  sw_entry->start, sw_entry->end,
			  hw_entry->start, hw_entry->end);
	}
}

static void
check_connector_state(struct drm_device *dev,
		      struct drm_atomic_state *old_state)
{
	struct drm_connector_state *old_conn_state;
	struct drm_connector *connector;
	int i;

	for_each_connector_in_state(old_state, connector, old_conn_state, i) {
		struct drm_encoder *encoder = connector->encoder;
		struct drm_connector_state *state = connector->state;

		/* This also checks the encoder/connector hw state with the
		 * ->get_hw_state callbacks. */
		intel_connector_check_state(to_intel_connector(connector));

		I915_STATE_WARN(state->best_encoder != encoder,
		     "connector's atomic encoder doesn't match legacy encoder\n");
	}
}

static void
check_encoder_state(struct drm_device *dev)
{
	struct intel_encoder *encoder;
	struct intel_connector *connector;

	for_each_intel_encoder(dev, encoder) {
		bool enabled = false;
		enum pipe pipe;

		DRM_DEBUG_KMS("[ENCODER:%d:%s]\n",
			      encoder->base.base.id,
			      encoder->base.name);

		for_each_intel_connector(dev, connector) {
			if (connector->base.state->best_encoder != &encoder->base)
				continue;
			enabled = true;

			I915_STATE_WARN(connector->base.state->crtc !=
					encoder->base.crtc,
			     "connector's crtc doesn't match encoder crtc\n");
		}

		I915_STATE_WARN(!!encoder->base.crtc != enabled,
		     "encoder's enabled state mismatch "
		     "(expected %i, found %i)\n",
		     !!encoder->base.crtc, enabled);

		if (!encoder->base.crtc) {
			bool active;

			active = encoder->get_hw_state(encoder, &pipe);
			I915_STATE_WARN(active,
			     "encoder detached but still enabled on pipe %c.\n",
			     pipe_name(pipe));
		}
	}
}

static void
check_crtc_state(struct drm_device *dev, struct drm_atomic_state *old_state)
{
	struct drm_i915_private *dev_priv = dev->dev_private;
	struct intel_encoder *encoder;
	struct drm_crtc_state *old_crtc_state;
	struct drm_crtc *crtc;
	int i;

	for_each_crtc_in_state(old_state, crtc, old_crtc_state, i) {
		struct intel_crtc *intel_crtc = to_intel_crtc(crtc);
		struct intel_crtc_state *pipe_config, *sw_config;
		bool active;

		if (!needs_modeset(crtc->state) &&
		    !to_intel_crtc_state(crtc->state)->update_pipe)
			continue;

		__drm_atomic_helper_crtc_destroy_state(crtc, old_crtc_state);
		pipe_config = to_intel_crtc_state(old_crtc_state);
		memset(pipe_config, 0, sizeof(*pipe_config));
		pipe_config->base.crtc = crtc;
		pipe_config->base.state = old_state;

		DRM_DEBUG_KMS("[CRTC:%d]\n",
			      crtc->base.id);

		active = dev_priv->display.get_pipe_config(intel_crtc,
							   pipe_config);

		/* hw state is inconsistent with the pipe quirk */
		if ((intel_crtc->pipe == PIPE_A && dev_priv->quirks & QUIRK_PIPEA_FORCE) ||
		    (intel_crtc->pipe == PIPE_B && dev_priv->quirks & QUIRK_PIPEB_FORCE))
			active = crtc->state->active;

		I915_STATE_WARN(crtc->state->active != active,
		     "crtc active state doesn't match with hw state "
		     "(expected %i, found %i)\n", crtc->state->active, active);

		I915_STATE_WARN(intel_crtc->active != crtc->state->active,
		     "transitional active state does not match atomic hw state "
		     "(expected %i, found %i)\n", crtc->state->active, intel_crtc->active);

		for_each_encoder_on_crtc(dev, crtc, encoder) {
			enum pipe pipe;

			active = encoder->get_hw_state(encoder, &pipe);
			I915_STATE_WARN(active != crtc->state->active,
				"[ENCODER:%i] active %i with crtc active %i\n",
				encoder->base.base.id, active, crtc->state->active);

			I915_STATE_WARN(active && intel_crtc->pipe != pipe,
					"Encoder connected to wrong pipe %c\n",
					pipe_name(pipe));

			if (active)
				encoder->get_config(encoder, pipe_config);
		}

		if (!crtc->state->active)
			continue;

		sw_config = to_intel_crtc_state(crtc->state);
		if (!intel_pipe_config_compare(dev, sw_config,
					       pipe_config, false)) {
			I915_STATE_WARN(1, "pipe state doesn't match!\n");
			intel_dump_pipe_config(intel_crtc, pipe_config,
					       "[hw state]");
			intel_dump_pipe_config(intel_crtc, sw_config,
					       "[sw state]");
		}
	}
}

static void
check_shared_dpll_state(struct drm_device *dev)
{
	struct drm_i915_private *dev_priv = dev->dev_private;
	struct intel_crtc *crtc;
	struct intel_dpll_hw_state dpll_hw_state;
	int i;

	for (i = 0; i < dev_priv->num_shared_dpll; i++) {
		struct intel_shared_dpll *pll = &dev_priv->shared_dplls[i];
		int enabled_crtcs = 0, active_crtcs = 0;
		bool active;

		memset(&dpll_hw_state, 0, sizeof(dpll_hw_state));

		DRM_DEBUG_KMS("%s\n", pll->name);

		active = pll->get_hw_state(dev_priv, pll, &dpll_hw_state);

		I915_STATE_WARN(pll->active > hweight32(pll->config.crtc_mask),
		     "more active pll users than references: %i vs %i\n",
		     pll->active, hweight32(pll->config.crtc_mask));
		I915_STATE_WARN(pll->active && !pll->on,
		     "pll in active use but not on in sw tracking\n");
		I915_STATE_WARN(pll->on && !pll->active,
		     "pll in on but not on in use in sw tracking\n");
		I915_STATE_WARN(pll->on != active,
		     "pll on state mismatch (expected %i, found %i)\n",
		     pll->on, active);

		for_each_intel_crtc(dev, crtc) {
			if (crtc->base.state->enable && intel_crtc_to_shared_dpll(crtc) == pll)
				enabled_crtcs++;
			if (crtc->active && intel_crtc_to_shared_dpll(crtc) == pll)
				active_crtcs++;
		}
		I915_STATE_WARN(pll->active != active_crtcs,
		     "pll active crtcs mismatch (expected %i, found %i)\n",
		     pll->active, active_crtcs);
		I915_STATE_WARN(hweight32(pll->config.crtc_mask) != enabled_crtcs,
		     "pll enabled crtcs mismatch (expected %i, found %i)\n",
		     hweight32(pll->config.crtc_mask), enabled_crtcs);

		I915_STATE_WARN(pll->on && memcmp(&pll->config.hw_state, &dpll_hw_state,
				       sizeof(dpll_hw_state)),
		     "pll hw state mismatch\n");
	}
}

static void
intel_modeset_check_state(struct drm_device *dev,
			  struct drm_atomic_state *old_state)
{
	check_wm_state(dev);
	check_connector_state(dev, old_state);
	check_encoder_state(dev);
	check_crtc_state(dev, old_state);
	check_shared_dpll_state(dev);
}

void ironlake_check_encoder_dotclock(const struct intel_crtc_state *pipe_config,
				     int dotclock)
{
	/*
	 * FDI already provided one idea for the dotclock.
	 * Yell if the encoder disagrees.
	 */
	WARN(!intel_fuzzy_clock_check(pipe_config->base.adjusted_mode.crtc_clock, dotclock),
	     "FDI dotclock and encoder dotclock mismatch, fdi: %i, encoder: %i\n",
	     pipe_config->base.adjusted_mode.crtc_clock, dotclock);
}

static void update_scanline_offset(struct intel_crtc *crtc)
{
	struct drm_device *dev = crtc->base.dev;

	/*
	 * The scanline counter increments at the leading edge of hsync.
	 *
	 * On most platforms it starts counting from vtotal-1 on the
	 * first active line. That means the scanline counter value is
	 * always one less than what we would expect. Ie. just after
	 * start of vblank, which also occurs at start of hsync (on the
	 * last active line), the scanline counter will read vblank_start-1.
	 *
	 * On gen2 the scanline counter starts counting from 1 instead
	 * of vtotal-1, so we have to subtract one (or rather add vtotal-1
	 * to keep the value positive), instead of adding one.
	 *
	 * On HSW+ the behaviour of the scanline counter depends on the output
	 * type. For DP ports it behaves like most other platforms, but on HDMI
	 * there's an extra 1 line difference. So we need to add two instead of
	 * one to the value.
	 */
	if (IS_GEN2(dev)) {
		const struct drm_display_mode *adjusted_mode = &crtc->config->base.adjusted_mode;
		int vtotal;

		vtotal = adjusted_mode->crtc_vtotal;
		if (adjusted_mode->flags & DRM_MODE_FLAG_INTERLACE)
			vtotal /= 2;

		crtc->scanline_offset = vtotal - 1;
	} else if (HAS_DDI(dev) &&
		   intel_pipe_has_type(crtc, INTEL_OUTPUT_HDMI)) {
		crtc->scanline_offset = 2;
	} else
		crtc->scanline_offset = 1;
}

static void intel_modeset_clear_plls(struct drm_atomic_state *state)
{
	struct drm_device *dev = state->dev;
	struct drm_i915_private *dev_priv = to_i915(dev);
	struct intel_shared_dpll_config *shared_dpll = NULL;
	struct intel_crtc *intel_crtc;
	struct intel_crtc_state *intel_crtc_state;
	struct drm_crtc *crtc;
	struct drm_crtc_state *crtc_state;
	int i;

	if (!dev_priv->display.crtc_compute_clock)
		return;

	for_each_crtc_in_state(state, crtc, crtc_state, i) {
		int dpll;

		intel_crtc = to_intel_crtc(crtc);
		intel_crtc_state = to_intel_crtc_state(crtc_state);
		dpll = intel_crtc_state->shared_dpll;

		if (!needs_modeset(crtc_state) || dpll == DPLL_ID_PRIVATE)
			continue;

		intel_crtc_state->shared_dpll = DPLL_ID_PRIVATE;

		if (!shared_dpll)
			shared_dpll = intel_atomic_get_shared_dpll_state(state);

		shared_dpll[dpll].crtc_mask &= ~(1 << intel_crtc->pipe);
	}
}

/*
 * This implements the workaround described in the "notes" section of the mode
 * set sequence documentation. When going from no pipes or single pipe to
 * multiple pipes, and planes are enabled after the pipe, we need to wait at
 * least 2 vblanks on the first pipe before enabling planes on the second pipe.
 */
static int haswell_mode_set_planes_workaround(struct drm_atomic_state *state)
{
	struct drm_crtc_state *crtc_state;
	struct intel_crtc *intel_crtc;
	struct drm_crtc *crtc;
	struct intel_crtc_state *first_crtc_state = NULL;
	struct intel_crtc_state *other_crtc_state = NULL;
	enum pipe first_pipe = INVALID_PIPE, enabled_pipe = INVALID_PIPE;
	int i;

	/* look at all crtc's that are going to be enabled in during modeset */
	for_each_crtc_in_state(state, crtc, crtc_state, i) {
		intel_crtc = to_intel_crtc(crtc);

		if (!crtc_state->active || !needs_modeset(crtc_state))
			continue;

		if (first_crtc_state) {
			other_crtc_state = to_intel_crtc_state(crtc_state);
			break;
		} else {
			first_crtc_state = to_intel_crtc_state(crtc_state);
			first_pipe = intel_crtc->pipe;
		}
	}

	/* No workaround needed? */
	if (!first_crtc_state)
		return 0;

	/* w/a possibly needed, check how many crtc's are already enabled. */
	for_each_intel_crtc(state->dev, intel_crtc) {
		struct intel_crtc_state *pipe_config;

		pipe_config = intel_atomic_get_crtc_state(state, intel_crtc);
		if (IS_ERR(pipe_config))
			return PTR_ERR(pipe_config);

		pipe_config->hsw_workaround_pipe = INVALID_PIPE;

		if (!pipe_config->base.active ||
		    needs_modeset(&pipe_config->base))
			continue;

		/* 2 or more enabled crtcs means no need for w/a */
		if (enabled_pipe != INVALID_PIPE)
			return 0;

		enabled_pipe = intel_crtc->pipe;
	}

	if (enabled_pipe != INVALID_PIPE)
		first_crtc_state->hsw_workaround_pipe = enabled_pipe;
	else if (other_crtc_state)
		other_crtc_state->hsw_workaround_pipe = first_pipe;

	return 0;
}

static int intel_modeset_all_pipes(struct drm_atomic_state *state)
{
	struct drm_crtc *crtc;
	struct drm_crtc_state *crtc_state;
	int ret = 0;

	/* add all active pipes to the state */
	for_each_crtc(state->dev, crtc) {
		crtc_state = drm_atomic_get_crtc_state(state, crtc);
		if (IS_ERR(crtc_state))
			return PTR_ERR(crtc_state);

		if (!crtc_state->active || needs_modeset(crtc_state))
			continue;

		crtc_state->mode_changed = true;

		ret = drm_atomic_add_affected_connectors(state, crtc);
		if (ret)
			break;

		ret = drm_atomic_add_affected_planes(state, crtc);
		if (ret)
			break;
	}

	return ret;
}

static int intel_modeset_checks(struct drm_atomic_state *state)
{
	struct intel_atomic_state *intel_state = to_intel_atomic_state(state);
	struct drm_i915_private *dev_priv = state->dev->dev_private;
	struct drm_crtc *crtc;
	struct drm_crtc_state *crtc_state;
	int ret = 0, i;

	if (!check_digital_port_conflicts(state)) {
		DRM_DEBUG_KMS("rejecting conflicting digital port configuration\n");
		return -EINVAL;
	}

	intel_state->modeset = true;
	intel_state->active_crtcs = dev_priv->active_crtcs;

	for_each_crtc_in_state(state, crtc, crtc_state, i) {
		if (crtc_state->active)
			intel_state->active_crtcs |= 1 << i;
		else
			intel_state->active_crtcs &= ~(1 << i);
	}

	/*
	 * See if the config requires any additional preparation, e.g.
	 * to adjust global state with pipes off.  We need to do this
	 * here so we can get the modeset_pipe updated config for the new
	 * mode set on this crtc.  For other crtcs we need to use the
	 * adjusted_mode bits in the crtc directly.
	 */
	if (dev_priv->display.modeset_calc_cdclk) {
		ret = dev_priv->display.modeset_calc_cdclk(state);

		if (!ret && intel_state->dev_cdclk != dev_priv->cdclk_freq)
			ret = intel_modeset_all_pipes(state);

		if (ret < 0)
			return ret;
	} else
		to_intel_atomic_state(state)->cdclk = dev_priv->atomic_cdclk_freq;

	intel_modeset_clear_plls(state);

	if (IS_HASWELL(dev_priv))
		return haswell_mode_set_planes_workaround(state);

	return 0;
}

/*
 * Handle calculation of various watermark data at the end of the atomic check
 * phase.  The code here should be run after the per-crtc and per-plane 'check'
 * handlers to ensure that all derived state has been updated.
 */
static void calc_watermark_data(struct drm_atomic_state *state)
{
	struct drm_device *dev = state->dev;
	struct intel_atomic_state *intel_state = to_intel_atomic_state(state);
	struct drm_crtc *crtc;
	struct drm_crtc_state *cstate;
	struct drm_plane *plane;
	struct drm_plane_state *pstate;

	/*
	 * Calculate watermark configuration details now that derived
	 * plane/crtc state is all properly updated.
	 */
	drm_for_each_crtc(crtc, dev) {
		cstate = drm_atomic_get_existing_crtc_state(state, crtc) ?:
			crtc->state;

		if (cstate->active)
			intel_state->wm_config.num_pipes_active++;
	}
	drm_for_each_legacy_plane(plane, dev) {
		pstate = drm_atomic_get_existing_plane_state(state, plane) ?:
			plane->state;

		if (!to_intel_plane_state(pstate)->visible)
			continue;

		intel_state->wm_config.sprites_enabled = true;
		if (pstate->crtc_w != pstate->src_w >> 16 ||
		    pstate->crtc_h != pstate->src_h >> 16)
			intel_state->wm_config.sprites_scaled = true;
	}
}

/**
 * intel_atomic_check - validate state object
 * @dev: drm device
 * @state: state to validate
 */
static int intel_atomic_check(struct drm_device *dev,
			      struct drm_atomic_state *state)
{
	struct intel_atomic_state *intel_state = to_intel_atomic_state(state);
	struct drm_crtc *crtc;
	struct drm_crtc_state *crtc_state;
	int ret, i;
	bool any_ms = false;

	ret = drm_atomic_helper_check_modeset(dev, state);
	if (ret)
		return ret;

	for_each_crtc_in_state(state, crtc, crtc_state, i) {
		struct intel_crtc_state *pipe_config =
			to_intel_crtc_state(crtc_state);

		memset(&to_intel_crtc(crtc)->atomic, 0,
		       sizeof(struct intel_crtc_atomic_commit));

		/* Catch I915_MODE_FLAG_INHERITED */
		if (crtc_state->mode.private_flags != crtc->state->mode.private_flags)
			crtc_state->mode_changed = true;

		if (!crtc_state->enable) {
			if (needs_modeset(crtc_state))
				any_ms = true;
			continue;
		}

		if (!needs_modeset(crtc_state))
			continue;

		/* FIXME: For only active_changed we shouldn't need to do any
		 * state recomputation at all. */

		ret = drm_atomic_add_affected_connectors(state, crtc);
		if (ret)
			return ret;

		ret = intel_modeset_pipe_config(crtc, pipe_config);
		if (ret)
			return ret;

		if (i915.fastboot &&
		    intel_pipe_config_compare(state->dev,
					to_intel_crtc_state(crtc->state),
					pipe_config, true)) {
			crtc_state->mode_changed = false;
			to_intel_crtc_state(crtc_state)->update_pipe = true;
		}

		if (needs_modeset(crtc_state)) {
			any_ms = true;

			ret = drm_atomic_add_affected_planes(state, crtc);
			if (ret)
				return ret;
		}

		intel_dump_pipe_config(to_intel_crtc(crtc), pipe_config,
				       needs_modeset(crtc_state) ?
				       "[modeset]" : "[fastset]");
	}

	if (any_ms) {
		ret = intel_modeset_checks(state);

		if (ret)
			return ret;
	} else
		intel_state->cdclk = to_i915(state->dev)->cdclk_freq;

	ret = drm_atomic_helper_check_planes(state->dev, state);
	if (ret)
		return ret;

	calc_watermark_data(state);

	return 0;
}

static int intel_atomic_prepare_commit(struct drm_device *dev,
				       struct drm_atomic_state *state,
				       bool async)
{
	struct drm_i915_private *dev_priv = dev->dev_private;
	struct drm_plane_state *plane_state;
	struct drm_crtc_state *crtc_state;
	struct drm_plane *plane;
	struct drm_crtc *crtc;
	int i, ret;

	if (async) {
		DRM_DEBUG_KMS("i915 does not yet support async commit\n");
		return -EINVAL;
	}

	for_each_crtc_in_state(state, crtc, crtc_state, i) {
		ret = intel_crtc_wait_for_pending_flips(crtc);
		if (ret)
			return ret;

		if (atomic_read(&to_intel_crtc(crtc)->unpin_work_count) >= 2)
			flush_workqueue(dev_priv->wq);
	}

	ret = mutex_lock_interruptible(&dev->struct_mutex);
	if (ret)
		return ret;

	ret = drm_atomic_helper_prepare_planes(dev, state);
	if (!ret && !async && !i915_reset_in_progress(&dev_priv->gpu_error)) {
		u32 reset_counter;

		reset_counter = atomic_read(&dev_priv->gpu_error.reset_counter);
		mutex_unlock(&dev->struct_mutex);

		for_each_plane_in_state(state, plane, plane_state, i) {
			struct intel_plane_state *intel_plane_state =
				to_intel_plane_state(plane_state);
<<<<<<< HEAD

			if (!intel_plane_state->wait_req)
				continue;

			ret = __i915_wait_request(intel_plane_state->wait_req,
						  reset_counter, true,
						  NULL, NULL);

			/* Swallow -EIO errors to allow updates during hw lockup. */
			if (ret == -EIO)
				ret = 0;

			if (ret)
				break;
		}

		if (!ret)
			return 0;

		mutex_lock(&dev->struct_mutex);
		drm_atomic_helper_cleanup_planes(dev, state);
	}

=======

			if (!intel_plane_state->wait_req)
				continue;

			ret = __i915_wait_request(intel_plane_state->wait_req,
						  reset_counter, true,
						  NULL, NULL);

			/* Swallow -EIO errors to allow updates during hw lockup. */
			if (ret == -EIO)
				ret = 0;

			if (ret)
				break;
		}

		if (!ret)
			return 0;

		mutex_lock(&dev->struct_mutex);
		drm_atomic_helper_cleanup_planes(dev, state);
	}

>>>>>>> c11b8989
	mutex_unlock(&dev->struct_mutex);
	return ret;
}

/**
 * intel_atomic_commit - commit validated state object
 * @dev: DRM device
 * @state: the top-level driver state object
 * @async: asynchronous commit
 *
 * This function commits a top-level state object that has been validated
 * with drm_atomic_helper_check().
 *
 * FIXME:  Atomic modeset support for i915 is not yet complete.  At the moment
 * we can only handle plane-related operations and do not yet support
 * asynchronous commit.
 *
 * RETURNS
 * Zero for success or -errno.
 */
static int intel_atomic_commit(struct drm_device *dev,
			       struct drm_atomic_state *state,
			       bool async)
{
	struct intel_atomic_state *intel_state = to_intel_atomic_state(state);
	struct drm_i915_private *dev_priv = dev->dev_private;
	struct drm_crtc_state *crtc_state;
	struct drm_crtc *crtc;
<<<<<<< HEAD
	int ret = 0, i;
	bool hw_check = intel_state->modeset;
=======
	int ret = 0;
	int i;
	bool any_ms = false;
>>>>>>> c11b8989

	ret = intel_atomic_prepare_commit(dev, state, async);
	if (ret) {
		DRM_DEBUG_ATOMIC("Preparing state failed with %i\n", ret);
		return ret;
	}

	drm_atomic_helper_swap_state(dev, state);
	dev_priv->wm.config = to_intel_atomic_state(state)->wm_config;
<<<<<<< HEAD

	if (intel_state->modeset) {
		memcpy(dev_priv->min_pixclk, intel_state->min_pixclk,
		       sizeof(intel_state->min_pixclk));
		dev_priv->active_crtcs = intel_state->active_crtcs;
		dev_priv->atomic_cdclk_freq = intel_state->cdclk;
	}
=======
>>>>>>> c11b8989

	for_each_crtc_in_state(state, crtc, crtc_state, i) {
		struct intel_crtc *intel_crtc = to_intel_crtc(crtc);

		if (!needs_modeset(crtc->state))
			continue;

		intel_pre_plane_update(intel_crtc);

		if (crtc_state->active) {
			intel_crtc_disable_planes(crtc, crtc_state->plane_mask);
			dev_priv->display.crtc_disable(crtc);
			intel_crtc->active = false;
			intel_disable_shared_dpll(intel_crtc);

			/*
			 * Underruns don't always raise
			 * interrupts, so check manually.
			 */
			intel_check_cpu_fifo_underruns(dev_priv);
			intel_check_pch_fifo_underruns(dev_priv);

			if (!crtc->state->active)
				intel_update_watermarks(crtc);
		}
	}

	/* Only after disabling all output pipelines that will be changed can we
	 * update the the output configuration. */
	intel_modeset_update_crtc_state(state);

	if (intel_state->modeset) {
		intel_shared_dpll_commit(state);

		drm_atomic_helper_update_legacy_modeset_state(state->dev, state);
		modeset_update_crtc_power_domains(state);
	}

	/* Now enable the clocks, plane, pipe, and connectors that we set up. */
	for_each_crtc_in_state(state, crtc, crtc_state, i) {
		struct intel_crtc *intel_crtc = to_intel_crtc(crtc);
		bool modeset = needs_modeset(crtc->state);
		bool update_pipe = !modeset &&
			to_intel_crtc_state(crtc->state)->update_pipe;
		unsigned long put_domains = 0;

		if (modeset)
			intel_display_power_get(dev_priv, POWER_DOMAIN_MODESET);

		if (modeset && crtc->state->active) {
			update_scanline_offset(to_intel_crtc(crtc));
			dev_priv->display.crtc_enable(crtc);
		}

		if (update_pipe) {
			put_domains = modeset_get_crtc_power_domains(crtc);

			/* make sure intel_modeset_check_state runs */
			hw_check = true;
		}

		if (!modeset)
			intel_pre_plane_update(intel_crtc);

		if (crtc->state->active &&
		    (crtc->state->planes_changed || update_pipe))
			drm_atomic_helper_commit_planes_on_crtc(crtc_state);

		if (put_domains)
			modeset_put_power_domains(dev_priv, put_domains);

		intel_post_plane_update(intel_crtc);

		if (modeset)
			intel_display_power_put(dev_priv, POWER_DOMAIN_MODESET);
	}

	/* FIXME: add subpixel order */

	drm_atomic_helper_wait_for_vblanks(dev, state);

	mutex_lock(&dev->struct_mutex);
	drm_atomic_helper_cleanup_planes(dev, state);
	mutex_unlock(&dev->struct_mutex);

	if (hw_check)
		intel_modeset_check_state(dev, state);

	drm_atomic_state_free(state);

	return 0;
}

void intel_crtc_restore_mode(struct drm_crtc *crtc)
{
	struct drm_device *dev = crtc->dev;
	struct drm_atomic_state *state;
	struct drm_crtc_state *crtc_state;
	int ret;

	state = drm_atomic_state_alloc(dev);
	if (!state) {
		DRM_DEBUG_KMS("[CRTC:%d] crtc restore failed, out of memory",
			      crtc->base.id);
		return;
	}

	state->acquire_ctx = drm_modeset_legacy_acquire_ctx(crtc);

retry:
	crtc_state = drm_atomic_get_crtc_state(state, crtc);
	ret = PTR_ERR_OR_ZERO(crtc_state);
	if (!ret) {
		if (!crtc_state->active)
			goto out;

		crtc_state->mode_changed = true;
		ret = drm_atomic_commit(state);
	}

	if (ret == -EDEADLK) {
		drm_atomic_state_clear(state);
		drm_modeset_backoff(state->acquire_ctx);
		goto retry;
	}

	if (ret)
out:
		drm_atomic_state_free(state);
}

#undef for_each_intel_crtc_masked

static const struct drm_crtc_funcs intel_crtc_funcs = {
	.gamma_set = intel_crtc_gamma_set,
	.set_config = drm_atomic_helper_set_config,
	.destroy = intel_crtc_destroy,
	.page_flip = intel_crtc_page_flip,
	.atomic_duplicate_state = intel_crtc_duplicate_state,
	.atomic_destroy_state = intel_crtc_destroy_state,
};

static bool ibx_pch_dpll_get_hw_state(struct drm_i915_private *dev_priv,
				      struct intel_shared_dpll *pll,
				      struct intel_dpll_hw_state *hw_state)
{
	uint32_t val;

	if (!intel_display_power_is_enabled(dev_priv, POWER_DOMAIN_PLLS))
		return false;

	val = I915_READ(PCH_DPLL(pll->id));
	hw_state->dpll = val;
	hw_state->fp0 = I915_READ(PCH_FP0(pll->id));
	hw_state->fp1 = I915_READ(PCH_FP1(pll->id));

	return val & DPLL_VCO_ENABLE;
}

static void ibx_pch_dpll_mode_set(struct drm_i915_private *dev_priv,
				  struct intel_shared_dpll *pll)
{
	I915_WRITE(PCH_FP0(pll->id), pll->config.hw_state.fp0);
	I915_WRITE(PCH_FP1(pll->id), pll->config.hw_state.fp1);
}

static void ibx_pch_dpll_enable(struct drm_i915_private *dev_priv,
				struct intel_shared_dpll *pll)
{
	/* PCH refclock must be enabled first */
	ibx_assert_pch_refclk_enabled(dev_priv);

	I915_WRITE(PCH_DPLL(pll->id), pll->config.hw_state.dpll);

	/* Wait for the clocks to stabilize. */
	POSTING_READ(PCH_DPLL(pll->id));
	udelay(150);

	/* The pixel multiplier can only be updated once the
	 * DPLL is enabled and the clocks are stable.
	 *
	 * So write it again.
	 */
	I915_WRITE(PCH_DPLL(pll->id), pll->config.hw_state.dpll);
	POSTING_READ(PCH_DPLL(pll->id));
	udelay(200);
}

static void ibx_pch_dpll_disable(struct drm_i915_private *dev_priv,
				 struct intel_shared_dpll *pll)
{
	struct drm_device *dev = dev_priv->dev;
	struct intel_crtc *crtc;

	/* Make sure no transcoder isn't still depending on us. */
	for_each_intel_crtc(dev, crtc) {
		if (intel_crtc_to_shared_dpll(crtc) == pll)
			assert_pch_transcoder_disabled(dev_priv, crtc->pipe);
	}

	I915_WRITE(PCH_DPLL(pll->id), 0);
	POSTING_READ(PCH_DPLL(pll->id));
	udelay(200);
}

static char *ibx_pch_dpll_names[] = {
	"PCH DPLL A",
	"PCH DPLL B",
};

static void ibx_pch_dpll_init(struct drm_device *dev)
{
	struct drm_i915_private *dev_priv = dev->dev_private;
	int i;

	dev_priv->num_shared_dpll = 2;

	for (i = 0; i < dev_priv->num_shared_dpll; i++) {
		dev_priv->shared_dplls[i].id = i;
		dev_priv->shared_dplls[i].name = ibx_pch_dpll_names[i];
		dev_priv->shared_dplls[i].mode_set = ibx_pch_dpll_mode_set;
		dev_priv->shared_dplls[i].enable = ibx_pch_dpll_enable;
		dev_priv->shared_dplls[i].disable = ibx_pch_dpll_disable;
		dev_priv->shared_dplls[i].get_hw_state =
			ibx_pch_dpll_get_hw_state;
	}
}

static void intel_shared_dpll_init(struct drm_device *dev)
{
	struct drm_i915_private *dev_priv = dev->dev_private;

	if (HAS_DDI(dev))
		intel_ddi_pll_init(dev);
	else if (HAS_PCH_IBX(dev) || HAS_PCH_CPT(dev))
		ibx_pch_dpll_init(dev);
	else
		dev_priv->num_shared_dpll = 0;

	BUG_ON(dev_priv->num_shared_dpll > I915_NUM_PLLS);
}

/**
 * intel_prepare_plane_fb - Prepare fb for usage on plane
 * @plane: drm plane to prepare for
 * @fb: framebuffer to prepare for presentation
 *
 * Prepares a framebuffer for usage on a display plane.  Generally this
 * involves pinning the underlying object and updating the frontbuffer tracking
 * bits.  Some older platforms need special physical address handling for
 * cursor planes.
 *
 * Must be called with struct_mutex held.
 *
 * Returns 0 on success, negative error code on failure.
 */
int
intel_prepare_plane_fb(struct drm_plane *plane,
		       const struct drm_plane_state *new_state)
{
	struct drm_device *dev = plane->dev;
	struct drm_framebuffer *fb = new_state->fb;
	struct intel_plane *intel_plane = to_intel_plane(plane);
	struct drm_i915_gem_object *obj = intel_fb_obj(fb);
	struct drm_i915_gem_object *old_obj = intel_fb_obj(plane->state->fb);
	int ret = 0;

	if (!obj && !old_obj)
		return 0;

	if (old_obj) {
		struct drm_crtc_state *crtc_state =
			drm_atomic_get_existing_crtc_state(new_state->state, plane->state->crtc);

		/* Big Hammer, we also need to ensure that any pending
		 * MI_WAIT_FOR_EVENT inside a user batch buffer on the
		 * current scanout is retired before unpinning the old
		 * framebuffer. Note that we rely on userspace rendering
		 * into the buffer attached to the pipe they are waiting
		 * on. If not, userspace generates a GPU hang with IPEHR
		 * point to the MI_WAIT_FOR_EVENT.
		 *
		 * This should only fail upon a hung GPU, in which case we
		 * can safely continue.
		 */
		if (needs_modeset(crtc_state))
			ret = i915_gem_object_wait_rendering(old_obj, true);

		/* Swallow -EIO errors to allow updates during hw lockup. */
		if (ret && ret != -EIO)
			return ret;
	}

	/* For framebuffer backed by dmabuf, wait for fence */
	if (obj && obj->base.dma_buf) {
		ret = reservation_object_wait_timeout_rcu(obj->base.dma_buf->resv,
							  false, true,
							  MAX_SCHEDULE_TIMEOUT);
		if (ret == -ERESTARTSYS)
			return ret;

		WARN_ON(ret < 0);
	}

	if (!obj) {
		ret = 0;
	} else if (plane->type == DRM_PLANE_TYPE_CURSOR &&
	    INTEL_INFO(dev)->cursor_needs_physical) {
		int align = IS_I830(dev) ? 16 * 1024 : 256;
		ret = i915_gem_object_attach_phys(obj, align);
		if (ret)
			DRM_DEBUG_KMS("failed to attach phys object\n");
	} else {
		ret = intel_pin_and_fence_fb_obj(plane, fb, new_state);
	}

	if (ret == 0) {
		if (obj) {
			struct intel_plane_state *plane_state =
				to_intel_plane_state(new_state);

			i915_gem_request_assign(&plane_state->wait_req,
						obj->last_write_req);
		}

		i915_gem_track_fb(old_obj, obj, intel_plane->frontbuffer_bit);
	}

	return ret;
}

/**
 * intel_cleanup_plane_fb - Cleans up an fb after plane use
 * @plane: drm plane to clean up for
 * @fb: old framebuffer that was on plane
 *
 * Cleans up a framebuffer that has just been removed from a plane.
 *
 * Must be called with struct_mutex held.
 */
void
intel_cleanup_plane_fb(struct drm_plane *plane,
		       const struct drm_plane_state *old_state)
{
	struct drm_device *dev = plane->dev;
	struct intel_plane *intel_plane = to_intel_plane(plane);
	struct intel_plane_state *old_intel_state;
	struct drm_i915_gem_object *old_obj = intel_fb_obj(old_state->fb);
	struct drm_i915_gem_object *obj = intel_fb_obj(plane->state->fb);

	old_intel_state = to_intel_plane_state(old_state);

	if (!obj && !old_obj)
		return;

	if (old_obj && (plane->type != DRM_PLANE_TYPE_CURSOR ||
	    !INTEL_INFO(dev)->cursor_needs_physical))
		intel_unpin_fb_obj(old_state->fb, old_state);

	/* prepare_fb aborted? */
	if ((old_obj && (old_obj->frontbuffer_bits & intel_plane->frontbuffer_bit)) ||
	    (obj && !(obj->frontbuffer_bits & intel_plane->frontbuffer_bit)))
		i915_gem_track_fb(old_obj, obj, intel_plane->frontbuffer_bit);

	i915_gem_request_assign(&old_intel_state->wait_req, NULL);

}

int
skl_max_scale(struct intel_crtc *intel_crtc, struct intel_crtc_state *crtc_state)
{
	int max_scale;
	struct drm_device *dev;
	struct drm_i915_private *dev_priv;
	int crtc_clock, cdclk;

	if (!intel_crtc || !crtc_state->base.enable)
		return DRM_PLANE_HELPER_NO_SCALING;

	dev = intel_crtc->base.dev;
	dev_priv = dev->dev_private;
	crtc_clock = crtc_state->base.adjusted_mode.crtc_clock;
	cdclk = to_intel_atomic_state(crtc_state->base.state)->cdclk;

	if (WARN_ON_ONCE(!crtc_clock || cdclk < crtc_clock))
		return DRM_PLANE_HELPER_NO_SCALING;

	/*
	 * skl max scale is lower of:
	 *    close to 3 but not 3, -1 is for that purpose
	 *            or
	 *    cdclk/crtc_clock
	 */
	max_scale = min((1 << 16) * 3 - 1, (1 << 8) * ((cdclk << 8) / crtc_clock));

	return max_scale;
}

static int
intel_check_primary_plane(struct drm_plane *plane,
			  struct intel_crtc_state *crtc_state,
			  struct intel_plane_state *state)
{
	struct drm_crtc *crtc = state->base.crtc;
	struct drm_framebuffer *fb = state->base.fb;
	int min_scale = DRM_PLANE_HELPER_NO_SCALING;
	int max_scale = DRM_PLANE_HELPER_NO_SCALING;
	bool can_position = false;

	/* use scaler when colorkey is not required */
	if (INTEL_INFO(plane->dev)->gen >= 9 &&
	    state->ckey.flags == I915_SET_COLORKEY_NONE) {
		min_scale = 1;
		max_scale = skl_max_scale(to_intel_crtc(crtc), crtc_state);
		can_position = true;
	}

	return drm_plane_helper_check_update(plane, crtc, fb, &state->src,
					     &state->dst, &state->clip,
					     min_scale, max_scale,
					     can_position, true,
					     &state->visible);
}

static void
intel_commit_primary_plane(struct drm_plane *plane,
			   struct intel_plane_state *state)
{
	struct drm_crtc *crtc = state->base.crtc;
	struct drm_framebuffer *fb = state->base.fb;
	struct drm_device *dev = plane->dev;
	struct drm_i915_private *dev_priv = dev->dev_private;

	crtc = crtc ? crtc : plane->crtc;

	dev_priv->display.update_primary_plane(crtc, fb,
					       state->src.x1 >> 16,
					       state->src.y1 >> 16);
}

static void
intel_disable_primary_plane(struct drm_plane *plane,
			    struct drm_crtc *crtc)
{
	struct drm_device *dev = plane->dev;
	struct drm_i915_private *dev_priv = dev->dev_private;

	dev_priv->display.update_primary_plane(crtc, NULL, 0, 0);
}

static void intel_begin_crtc_commit(struct drm_crtc *crtc,
				    struct drm_crtc_state *old_crtc_state)
{
	struct drm_device *dev = crtc->dev;
	struct intel_crtc *intel_crtc = to_intel_crtc(crtc);
	struct intel_crtc_state *old_intel_state =
		to_intel_crtc_state(old_crtc_state);
	bool modeset = needs_modeset(crtc->state);

	/* Perform vblank evasion around commit operation */
	intel_pipe_update_start(intel_crtc);

	if (modeset)
		return;

	if (to_intel_crtc_state(crtc->state)->update_pipe)
		intel_update_pipe_config(intel_crtc, old_intel_state);
	else if (INTEL_INFO(dev)->gen >= 9)
		skl_detach_scalers(intel_crtc);
}

static void intel_finish_crtc_commit(struct drm_crtc *crtc,
				     struct drm_crtc_state *old_crtc_state)
{
	struct intel_crtc *intel_crtc = to_intel_crtc(crtc);

	intel_pipe_update_end(intel_crtc);
}

/**
 * intel_plane_destroy - destroy a plane
 * @plane: plane to destroy
 *
 * Common destruction function for all types of planes (primary, cursor,
 * sprite).
 */
void intel_plane_destroy(struct drm_plane *plane)
{
	struct intel_plane *intel_plane = to_intel_plane(plane);
	drm_plane_cleanup(plane);
	kfree(intel_plane);
}

const struct drm_plane_funcs intel_plane_funcs = {
	.update_plane = drm_atomic_helper_update_plane,
	.disable_plane = drm_atomic_helper_disable_plane,
	.destroy = intel_plane_destroy,
	.set_property = drm_atomic_helper_plane_set_property,
	.atomic_get_property = intel_plane_atomic_get_property,
	.atomic_set_property = intel_plane_atomic_set_property,
	.atomic_duplicate_state = intel_plane_duplicate_state,
	.atomic_destroy_state = intel_plane_destroy_state,

};

static struct drm_plane *intel_primary_plane_create(struct drm_device *dev,
						    int pipe)
{
	struct intel_plane *primary;
	struct intel_plane_state *state;
	const uint32_t *intel_primary_formats;
	unsigned int num_formats;

	primary = kzalloc(sizeof(*primary), GFP_KERNEL);
	if (primary == NULL)
		return NULL;

	state = intel_create_plane_state(&primary->base);
	if (!state) {
		kfree(primary);
		return NULL;
	}
	primary->base.state = &state->base;

	primary->can_scale = false;
	primary->max_downscale = 1;
	if (INTEL_INFO(dev)->gen >= 9) {
		primary->can_scale = true;
		state->scaler_id = -1;
	}
	primary->pipe = pipe;
	primary->plane = pipe;
	primary->frontbuffer_bit = INTEL_FRONTBUFFER_PRIMARY(pipe);
	primary->check_plane = intel_check_primary_plane;
	primary->commit_plane = intel_commit_primary_plane;
	primary->disable_plane = intel_disable_primary_plane;
	if (HAS_FBC(dev) && INTEL_INFO(dev)->gen < 4)
		primary->plane = !pipe;

	if (INTEL_INFO(dev)->gen >= 9) {
		intel_primary_formats = skl_primary_formats;
		num_formats = ARRAY_SIZE(skl_primary_formats);
	} else if (INTEL_INFO(dev)->gen >= 4) {
		intel_primary_formats = i965_primary_formats;
		num_formats = ARRAY_SIZE(i965_primary_formats);
	} else {
		intel_primary_formats = i8xx_primary_formats;
		num_formats = ARRAY_SIZE(i8xx_primary_formats);
	}

	drm_universal_plane_init(dev, &primary->base, 0,
				 &intel_plane_funcs,
				 intel_primary_formats, num_formats,
				 DRM_PLANE_TYPE_PRIMARY, NULL);

	if (INTEL_INFO(dev)->gen >= 4)
		intel_create_rotation_property(dev, primary);

	drm_plane_helper_add(&primary->base, &intel_plane_helper_funcs);

	return &primary->base;
}

void intel_create_rotation_property(struct drm_device *dev, struct intel_plane *plane)
{
	if (!dev->mode_config.rotation_property) {
		unsigned long flags = BIT(DRM_ROTATE_0) |
			BIT(DRM_ROTATE_180);

		if (INTEL_INFO(dev)->gen >= 9)
			flags |= BIT(DRM_ROTATE_90) | BIT(DRM_ROTATE_270);

		dev->mode_config.rotation_property =
			drm_mode_create_rotation_property(dev, flags);
	}
	if (dev->mode_config.rotation_property)
		drm_object_attach_property(&plane->base.base,
				dev->mode_config.rotation_property,
				plane->base.state->rotation);
}

static int
intel_check_cursor_plane(struct drm_plane *plane,
			 struct intel_crtc_state *crtc_state,
			 struct intel_plane_state *state)
{
	struct drm_crtc *crtc = crtc_state->base.crtc;
	struct drm_framebuffer *fb = state->base.fb;
	struct drm_i915_gem_object *obj = intel_fb_obj(fb);
	enum pipe pipe = to_intel_plane(plane)->pipe;
	unsigned stride;
	int ret;

	ret = drm_plane_helper_check_update(plane, crtc, fb, &state->src,
					    &state->dst, &state->clip,
					    DRM_PLANE_HELPER_NO_SCALING,
					    DRM_PLANE_HELPER_NO_SCALING,
					    true, true, &state->visible);
	if (ret)
		return ret;

	/* if we want to turn off the cursor ignore width and height */
	if (!obj)
		return 0;

	/* Check for which cursor types we support */
	if (!cursor_size_ok(plane->dev, state->base.crtc_w, state->base.crtc_h)) {
		DRM_DEBUG("Cursor dimension %dx%d not supported\n",
			  state->base.crtc_w, state->base.crtc_h);
		return -EINVAL;
	}

	stride = roundup_pow_of_two(state->base.crtc_w) * 4;
	if (obj->base.size < stride * state->base.crtc_h) {
		DRM_DEBUG_KMS("buffer is too small\n");
		return -ENOMEM;
	}

	if (fb->modifier[0] != DRM_FORMAT_MOD_NONE) {
		DRM_DEBUG_KMS("cursor cannot be tiled\n");
		return -EINVAL;
	}

	/*
	 * There's something wrong with the cursor on CHV pipe C.
	 * If it straddles the left edge of the screen then
	 * moving it away from the edge or disabling it often
	 * results in a pipe underrun, and often that can lead to
	 * dead pipe (constant underrun reported, and it scans
	 * out just a solid color). To recover from that, the
	 * display power well must be turned off and on again.
	 * Refuse the put the cursor into that compromised position.
	 */
	if (IS_CHERRYVIEW(plane->dev) && pipe == PIPE_C &&
	    state->visible && state->base.crtc_x < 0) {
		DRM_DEBUG_KMS("CHV cursor C not allowed to straddle the left screen edge\n");
		return -EINVAL;
	}

	return 0;
}

static void
intel_disable_cursor_plane(struct drm_plane *plane,
			   struct drm_crtc *crtc)
{
	intel_crtc_update_cursor(crtc, false);
}

static void
intel_commit_cursor_plane(struct drm_plane *plane,
			  struct intel_plane_state *state)
{
	struct drm_crtc *crtc = state->base.crtc;
	struct drm_device *dev = plane->dev;
	struct intel_crtc *intel_crtc;
	struct drm_i915_gem_object *obj = intel_fb_obj(state->base.fb);
	uint32_t addr;

	crtc = crtc ? crtc : plane->crtc;
	intel_crtc = to_intel_crtc(crtc);

	if (!obj)
		addr = 0;
	else if (!INTEL_INFO(dev)->cursor_needs_physical)
		addr = i915_gem_obj_ggtt_offset(obj);
	else
		addr = obj->phys_handle->busaddr;

	intel_crtc->cursor_addr = addr;

	intel_crtc_update_cursor(crtc, state->visible);
}

static struct drm_plane *intel_cursor_plane_create(struct drm_device *dev,
						   int pipe)
{
	struct intel_plane *cursor;
	struct intel_plane_state *state;

	cursor = kzalloc(sizeof(*cursor), GFP_KERNEL);
	if (cursor == NULL)
		return NULL;

	state = intel_create_plane_state(&cursor->base);
	if (!state) {
		kfree(cursor);
		return NULL;
	}
	cursor->base.state = &state->base;

	cursor->can_scale = false;
	cursor->max_downscale = 1;
	cursor->pipe = pipe;
	cursor->plane = pipe;
	cursor->frontbuffer_bit = INTEL_FRONTBUFFER_CURSOR(pipe);
	cursor->check_plane = intel_check_cursor_plane;
	cursor->commit_plane = intel_commit_cursor_plane;
	cursor->disable_plane = intel_disable_cursor_plane;

	drm_universal_plane_init(dev, &cursor->base, 0,
				 &intel_plane_funcs,
				 intel_cursor_formats,
				 ARRAY_SIZE(intel_cursor_formats),
				 DRM_PLANE_TYPE_CURSOR, NULL);

	if (INTEL_INFO(dev)->gen >= 4) {
		if (!dev->mode_config.rotation_property)
			dev->mode_config.rotation_property =
				drm_mode_create_rotation_property(dev,
							BIT(DRM_ROTATE_0) |
							BIT(DRM_ROTATE_180));
		if (dev->mode_config.rotation_property)
			drm_object_attach_property(&cursor->base.base,
				dev->mode_config.rotation_property,
				state->base.rotation);
	}

	if (INTEL_INFO(dev)->gen >=9)
		state->scaler_id = -1;

	drm_plane_helper_add(&cursor->base, &intel_plane_helper_funcs);

	return &cursor->base;
}

static void skl_init_scalers(struct drm_device *dev, struct intel_crtc *intel_crtc,
	struct intel_crtc_state *crtc_state)
{
	int i;
	struct intel_scaler *intel_scaler;
	struct intel_crtc_scaler_state *scaler_state = &crtc_state->scaler_state;

	for (i = 0; i < intel_crtc->num_scalers; i++) {
		intel_scaler = &scaler_state->scalers[i];
		intel_scaler->in_use = 0;
		intel_scaler->mode = PS_SCALER_MODE_DYN;
	}

	scaler_state->scaler_id = -1;
}

static void intel_crtc_init(struct drm_device *dev, int pipe)
{
	struct drm_i915_private *dev_priv = dev->dev_private;
	struct intel_crtc *intel_crtc;
	struct intel_crtc_state *crtc_state = NULL;
	struct drm_plane *primary = NULL;
	struct drm_plane *cursor = NULL;
	int i, ret;

	intel_crtc = kzalloc(sizeof(*intel_crtc), GFP_KERNEL);
	if (intel_crtc == NULL)
		return;

	crtc_state = kzalloc(sizeof(*crtc_state), GFP_KERNEL);
	if (!crtc_state)
		goto fail;
	intel_crtc->config = crtc_state;
	intel_crtc->base.state = &crtc_state->base;
	crtc_state->base.crtc = &intel_crtc->base;

	/* initialize shared scalers */
	if (INTEL_INFO(dev)->gen >= 9) {
		if (pipe == PIPE_C)
			intel_crtc->num_scalers = 1;
		else
			intel_crtc->num_scalers = SKL_NUM_SCALERS;

		skl_init_scalers(dev, intel_crtc, crtc_state);
	}

	primary = intel_primary_plane_create(dev, pipe);
	if (!primary)
		goto fail;

	cursor = intel_cursor_plane_create(dev, pipe);
	if (!cursor)
		goto fail;

	ret = drm_crtc_init_with_planes(dev, &intel_crtc->base, primary,
					cursor, &intel_crtc_funcs, NULL);
	if (ret)
		goto fail;

	drm_mode_crtc_set_gamma_size(&intel_crtc->base, 256);
	for (i = 0; i < 256; i++) {
		intel_crtc->lut_r[i] = i;
		intel_crtc->lut_g[i] = i;
		intel_crtc->lut_b[i] = i;
	}

	/*
	 * On gen2/3 only plane A can do fbc, but the panel fitter and lvds port
	 * is hooked to pipe B. Hence we want plane A feeding pipe B.
	 */
	intel_crtc->pipe = pipe;
	intel_crtc->plane = pipe;
	if (HAS_FBC(dev) && INTEL_INFO(dev)->gen < 4) {
		DRM_DEBUG_KMS("swapping pipes & planes for FBC\n");
		intel_crtc->plane = !pipe;
	}

	intel_crtc->cursor_base = ~0;
	intel_crtc->cursor_cntl = ~0;
	intel_crtc->cursor_size = ~0;

	intel_crtc->wm.cxsr_allowed = true;

	BUG_ON(pipe >= ARRAY_SIZE(dev_priv->plane_to_crtc_mapping) ||
	       dev_priv->plane_to_crtc_mapping[intel_crtc->plane] != NULL);
	dev_priv->plane_to_crtc_mapping[intel_crtc->plane] = &intel_crtc->base;
	dev_priv->pipe_to_crtc_mapping[intel_crtc->pipe] = &intel_crtc->base;

	drm_crtc_helper_add(&intel_crtc->base, &intel_helper_funcs);

	WARN_ON(drm_crtc_index(&intel_crtc->base) != intel_crtc->pipe);
	return;

fail:
	if (primary)
		drm_plane_cleanup(primary);
	if (cursor)
		drm_plane_cleanup(cursor);
	kfree(crtc_state);
	kfree(intel_crtc);
}

enum pipe intel_get_pipe_from_connector(struct intel_connector *connector)
{
	struct drm_encoder *encoder = connector->base.encoder;
	struct drm_device *dev = connector->base.dev;

	WARN_ON(!drm_modeset_is_locked(&dev->mode_config.connection_mutex));

	if (!encoder || WARN_ON(!encoder->crtc))
		return INVALID_PIPE;

	return to_intel_crtc(encoder->crtc)->pipe;
}

int intel_get_pipe_from_crtc_id(struct drm_device *dev, void *data,
				struct drm_file *file)
{
	struct drm_i915_get_pipe_from_crtc_id *pipe_from_crtc_id = data;
	struct drm_crtc *drmmode_crtc;
	struct intel_crtc *crtc;

	drmmode_crtc = drm_crtc_find(dev, pipe_from_crtc_id->crtc_id);

	if (!drmmode_crtc) {
		DRM_ERROR("no such CRTC id\n");
		return -ENOENT;
	}

	crtc = to_intel_crtc(drmmode_crtc);
	pipe_from_crtc_id->pipe = crtc->pipe;

	return 0;
}

static int intel_encoder_clones(struct intel_encoder *encoder)
{
	struct drm_device *dev = encoder->base.dev;
	struct intel_encoder *source_encoder;
	int index_mask = 0;
	int entry = 0;

	for_each_intel_encoder(dev, source_encoder) {
		if (encoders_cloneable(encoder, source_encoder))
			index_mask |= (1 << entry);

		entry++;
	}

	return index_mask;
}

static bool has_edp_a(struct drm_device *dev)
{
	struct drm_i915_private *dev_priv = dev->dev_private;

	if (!IS_MOBILE(dev))
		return false;

	if ((I915_READ(DP_A) & DP_DETECTED) == 0)
		return false;

	if (IS_GEN5(dev) && (I915_READ(FUSE_STRAP) & ILK_eDP_A_DISABLE))
		return false;

	return true;
}

static bool intel_crt_present(struct drm_device *dev)
{
	struct drm_i915_private *dev_priv = dev->dev_private;

	if (INTEL_INFO(dev)->gen >= 9)
		return false;

	if (IS_HSW_ULT(dev) || IS_BDW_ULT(dev))
		return false;

	if (IS_CHERRYVIEW(dev))
		return false;

	if (HAS_PCH_LPT_H(dev) && I915_READ(SFUSE_STRAP) & SFUSE_STRAP_CRT_DISABLED)
		return false;

	/* DDI E can't be used if DDI A requires 4 lanes */
	if (HAS_DDI(dev) && I915_READ(DDI_BUF_CTL(PORT_A)) & DDI_A_4_LANES)
		return false;

	if (!dev_priv->vbt.int_crt_support)
		return false;

	return true;
}

static void intel_setup_outputs(struct drm_device *dev)
{
	struct drm_i915_private *dev_priv = dev->dev_private;
	struct intel_encoder *encoder;
	bool dpd_is_edp = false;

	intel_lvds_init(dev);

	if (intel_crt_present(dev))
		intel_crt_init(dev);

	if (IS_BROXTON(dev)) {
		/*
		 * FIXME: Broxton doesn't support port detection via the
		 * DDI_BUF_CTL_A or SFUSE_STRAP registers, find another way to
		 * detect the ports.
		 */
		intel_ddi_init(dev, PORT_A);
		intel_ddi_init(dev, PORT_B);
		intel_ddi_init(dev, PORT_C);
	} else if (HAS_DDI(dev)) {
		int found;

		/*
		 * Haswell uses DDI functions to detect digital outputs.
		 * On SKL pre-D0 the strap isn't connected, so we assume
		 * it's there.
		 */
		found = I915_READ(DDI_BUF_CTL(PORT_A)) & DDI_INIT_DISPLAY_DETECTED;
		/* WaIgnoreDDIAStrap: skl */
		if (found || IS_SKYLAKE(dev) || IS_KABYLAKE(dev))
			intel_ddi_init(dev, PORT_A);

		/* DDI B, C and D detection is indicated by the SFUSE_STRAP
		 * register */
		found = I915_READ(SFUSE_STRAP);

		if (found & SFUSE_STRAP_DDIB_DETECTED)
			intel_ddi_init(dev, PORT_B);
		if (found & SFUSE_STRAP_DDIC_DETECTED)
			intel_ddi_init(dev, PORT_C);
		if (found & SFUSE_STRAP_DDID_DETECTED)
			intel_ddi_init(dev, PORT_D);
		/*
		 * On SKL we don't have a way to detect DDI-E so we rely on VBT.
		 */
		if ((IS_SKYLAKE(dev) || IS_KABYLAKE(dev)) &&
		    (dev_priv->vbt.ddi_port_info[PORT_E].supports_dp ||
		     dev_priv->vbt.ddi_port_info[PORT_E].supports_dvi ||
		     dev_priv->vbt.ddi_port_info[PORT_E].supports_hdmi))
			intel_ddi_init(dev, PORT_E);

	} else if (HAS_PCH_SPLIT(dev)) {
		int found;
		dpd_is_edp = intel_dp_is_edp(dev, PORT_D);

		if (has_edp_a(dev))
			intel_dp_init(dev, DP_A, PORT_A);

		if (I915_READ(PCH_HDMIB) & SDVO_DETECTED) {
			/* PCH SDVOB multiplex with HDMIB */
			found = intel_sdvo_init(dev, PCH_SDVOB, PORT_B);
			if (!found)
				intel_hdmi_init(dev, PCH_HDMIB, PORT_B);
			if (!found && (I915_READ(PCH_DP_B) & DP_DETECTED))
				intel_dp_init(dev, PCH_DP_B, PORT_B);
		}

		if (I915_READ(PCH_HDMIC) & SDVO_DETECTED)
			intel_hdmi_init(dev, PCH_HDMIC, PORT_C);

		if (!dpd_is_edp && I915_READ(PCH_HDMID) & SDVO_DETECTED)
			intel_hdmi_init(dev, PCH_HDMID, PORT_D);

		if (I915_READ(PCH_DP_C) & DP_DETECTED)
			intel_dp_init(dev, PCH_DP_C, PORT_C);

		if (I915_READ(PCH_DP_D) & DP_DETECTED)
			intel_dp_init(dev, PCH_DP_D, PORT_D);
	} else if (IS_VALLEYVIEW(dev) || IS_CHERRYVIEW(dev)) {
		/*
		 * The DP_DETECTED bit is the latched state of the DDC
		 * SDA pin at boot. However since eDP doesn't require DDC
		 * (no way to plug in a DP->HDMI dongle) the DDC pins for
		 * eDP ports may have been muxed to an alternate function.
		 * Thus we can't rely on the DP_DETECTED bit alone to detect
		 * eDP ports. Consult the VBT as well as DP_DETECTED to
		 * detect eDP ports.
		 */
		if (I915_READ(VLV_HDMIB) & SDVO_DETECTED &&
		    !intel_dp_is_edp(dev, PORT_B))
			intel_hdmi_init(dev, VLV_HDMIB, PORT_B);
		if (I915_READ(VLV_DP_B) & DP_DETECTED ||
		    intel_dp_is_edp(dev, PORT_B))
			intel_dp_init(dev, VLV_DP_B, PORT_B);

		if (I915_READ(VLV_HDMIC) & SDVO_DETECTED &&
		    !intel_dp_is_edp(dev, PORT_C))
			intel_hdmi_init(dev, VLV_HDMIC, PORT_C);
		if (I915_READ(VLV_DP_C) & DP_DETECTED ||
		    intel_dp_is_edp(dev, PORT_C))
			intel_dp_init(dev, VLV_DP_C, PORT_C);

		if (IS_CHERRYVIEW(dev)) {
			/* eDP not supported on port D, so don't check VBT */
			if (I915_READ(CHV_HDMID) & SDVO_DETECTED)
				intel_hdmi_init(dev, CHV_HDMID, PORT_D);
			if (I915_READ(CHV_DP_D) & DP_DETECTED)
				intel_dp_init(dev, CHV_DP_D, PORT_D);
		}

		intel_dsi_init(dev);
	} else if (!IS_GEN2(dev) && !IS_PINEVIEW(dev)) {
		bool found = false;

		if (I915_READ(GEN3_SDVOB) & SDVO_DETECTED) {
			DRM_DEBUG_KMS("probing SDVOB\n");
			found = intel_sdvo_init(dev, GEN3_SDVOB, PORT_B);
			if (!found && IS_G4X(dev)) {
				DRM_DEBUG_KMS("probing HDMI on SDVOB\n");
				intel_hdmi_init(dev, GEN4_HDMIB, PORT_B);
			}

			if (!found && IS_G4X(dev))
				intel_dp_init(dev, DP_B, PORT_B);
		}

		/* Before G4X SDVOC doesn't have its own detect register */

		if (I915_READ(GEN3_SDVOB) & SDVO_DETECTED) {
			DRM_DEBUG_KMS("probing SDVOC\n");
			found = intel_sdvo_init(dev, GEN3_SDVOC, PORT_C);
		}

		if (!found && (I915_READ(GEN3_SDVOC) & SDVO_DETECTED)) {

			if (IS_G4X(dev)) {
				DRM_DEBUG_KMS("probing HDMI on SDVOC\n");
				intel_hdmi_init(dev, GEN4_HDMIC, PORT_C);
			}
			if (IS_G4X(dev))
				intel_dp_init(dev, DP_C, PORT_C);
		}

		if (IS_G4X(dev) &&
		    (I915_READ(DP_D) & DP_DETECTED))
			intel_dp_init(dev, DP_D, PORT_D);
	} else if (IS_GEN2(dev))
		intel_dvo_init(dev);

	if (SUPPORTS_TV(dev))
		intel_tv_init(dev);

	intel_psr_init(dev);

	for_each_intel_encoder(dev, encoder) {
		encoder->base.possible_crtcs = encoder->crtc_mask;
		encoder->base.possible_clones =
			intel_encoder_clones(encoder);
	}

	intel_init_pch_refclk(dev);

	drm_helper_move_panel_connectors_to_head(dev);
}

static void intel_user_framebuffer_destroy(struct drm_framebuffer *fb)
{
	struct drm_device *dev = fb->dev;
	struct intel_framebuffer *intel_fb = to_intel_framebuffer(fb);

	drm_framebuffer_cleanup(fb);
	mutex_lock(&dev->struct_mutex);
	WARN_ON(!intel_fb->obj->framebuffer_references--);
	drm_gem_object_unreference(&intel_fb->obj->base);
	mutex_unlock(&dev->struct_mutex);
	kfree(intel_fb);
}

static int intel_user_framebuffer_create_handle(struct drm_framebuffer *fb,
						struct drm_file *file,
						unsigned int *handle)
{
	struct intel_framebuffer *intel_fb = to_intel_framebuffer(fb);
	struct drm_i915_gem_object *obj = intel_fb->obj;

	if (obj->userptr.mm) {
		DRM_DEBUG("attempting to use a userptr for a framebuffer, denied\n");
		return -EINVAL;
	}

	return drm_gem_handle_create(file, &obj->base, handle);
}

static int intel_user_framebuffer_dirty(struct drm_framebuffer *fb,
					struct drm_file *file,
					unsigned flags, unsigned color,
					struct drm_clip_rect *clips,
					unsigned num_clips)
{
	struct drm_device *dev = fb->dev;
	struct intel_framebuffer *intel_fb = to_intel_framebuffer(fb);
	struct drm_i915_gem_object *obj = intel_fb->obj;

	mutex_lock(&dev->struct_mutex);
	intel_fb_obj_flush(obj, false, ORIGIN_DIRTYFB);
	mutex_unlock(&dev->struct_mutex);

	return 0;
}

static const struct drm_framebuffer_funcs intel_fb_funcs = {
	.destroy = intel_user_framebuffer_destroy,
	.create_handle = intel_user_framebuffer_create_handle,
	.dirty = intel_user_framebuffer_dirty,
};

static
u32 intel_fb_pitch_limit(struct drm_device *dev, uint64_t fb_modifier,
			 uint32_t pixel_format)
{
	u32 gen = INTEL_INFO(dev)->gen;

	if (gen >= 9) {
		/* "The stride in bytes must not exceed the of the size of 8K
		 *  pixels and 32K bytes."
		 */
		 return min(8192*drm_format_plane_cpp(pixel_format, 0), 32768);
	} else if (gen >= 5 && !IS_VALLEYVIEW(dev) && !IS_CHERRYVIEW(dev)) {
		return 32*1024;
	} else if (gen >= 4) {
		if (fb_modifier == I915_FORMAT_MOD_X_TILED)
			return 16*1024;
		else
			return 32*1024;
	} else if (gen >= 3) {
		if (fb_modifier == I915_FORMAT_MOD_X_TILED)
			return 8*1024;
		else
			return 16*1024;
	} else {
		/* XXX DSPC is limited to 4k tiled */
		return 8*1024;
	}
}

static int intel_framebuffer_init(struct drm_device *dev,
				  struct intel_framebuffer *intel_fb,
				  struct drm_mode_fb_cmd2 *mode_cmd,
				  struct drm_i915_gem_object *obj)
{
	unsigned int aligned_height;
	int ret;
	u32 pitch_limit, stride_alignment;

	WARN_ON(!mutex_is_locked(&dev->struct_mutex));

	if (mode_cmd->flags & DRM_MODE_FB_MODIFIERS) {
		/* Enforce that fb modifier and tiling mode match, but only for
		 * X-tiled. This is needed for FBC. */
		if (!!(obj->tiling_mode == I915_TILING_X) !=
		    !!(mode_cmd->modifier[0] == I915_FORMAT_MOD_X_TILED)) {
			DRM_DEBUG("tiling_mode doesn't match fb modifier\n");
			return -EINVAL;
		}
	} else {
		if (obj->tiling_mode == I915_TILING_X)
			mode_cmd->modifier[0] = I915_FORMAT_MOD_X_TILED;
		else if (obj->tiling_mode == I915_TILING_Y) {
			DRM_DEBUG("No Y tiling for legacy addfb\n");
			return -EINVAL;
		}
	}

	/* Passed in modifier sanity checking. */
	switch (mode_cmd->modifier[0]) {
	case I915_FORMAT_MOD_Y_TILED:
	case I915_FORMAT_MOD_Yf_TILED:
		if (INTEL_INFO(dev)->gen < 9) {
			DRM_DEBUG("Unsupported tiling 0x%llx!\n",
				  mode_cmd->modifier[0]);
			return -EINVAL;
		}
	case DRM_FORMAT_MOD_NONE:
	case I915_FORMAT_MOD_X_TILED:
		break;
	default:
		DRM_DEBUG("Unsupported fb modifier 0x%llx!\n",
			  mode_cmd->modifier[0]);
		return -EINVAL;
	}

	stride_alignment = intel_fb_stride_alignment(dev, mode_cmd->modifier[0],
						     mode_cmd->pixel_format);
	if (mode_cmd->pitches[0] & (stride_alignment - 1)) {
		DRM_DEBUG("pitch (%d) must be at least %u byte aligned\n",
			  mode_cmd->pitches[0], stride_alignment);
		return -EINVAL;
	}

	pitch_limit = intel_fb_pitch_limit(dev, mode_cmd->modifier[0],
					   mode_cmd->pixel_format);
	if (mode_cmd->pitches[0] > pitch_limit) {
		DRM_DEBUG("%s pitch (%u) must be at less than %d\n",
			  mode_cmd->modifier[0] != DRM_FORMAT_MOD_NONE ?
			  "tiled" : "linear",
			  mode_cmd->pitches[0], pitch_limit);
		return -EINVAL;
	}

	if (mode_cmd->modifier[0] == I915_FORMAT_MOD_X_TILED &&
	    mode_cmd->pitches[0] != obj->stride) {
		DRM_DEBUG("pitch (%d) must match tiling stride (%d)\n",
			  mode_cmd->pitches[0], obj->stride);
		return -EINVAL;
	}

	/* Reject formats not supported by any plane early. */
	switch (mode_cmd->pixel_format) {
	case DRM_FORMAT_C8:
	case DRM_FORMAT_RGB565:
	case DRM_FORMAT_XRGB8888:
	case DRM_FORMAT_ARGB8888:
		break;
	case DRM_FORMAT_XRGB1555:
		if (INTEL_INFO(dev)->gen > 3) {
			DRM_DEBUG("unsupported pixel format: %s\n",
				  drm_get_format_name(mode_cmd->pixel_format));
			return -EINVAL;
		}
		break;
	case DRM_FORMAT_ABGR8888:
		if (!IS_VALLEYVIEW(dev) && !IS_CHERRYVIEW(dev) &&
		    INTEL_INFO(dev)->gen < 9) {
			DRM_DEBUG("unsupported pixel format: %s\n",
				  drm_get_format_name(mode_cmd->pixel_format));
			return -EINVAL;
		}
		break;
	case DRM_FORMAT_XBGR8888:
	case DRM_FORMAT_XRGB2101010:
	case DRM_FORMAT_XBGR2101010:
		if (INTEL_INFO(dev)->gen < 4) {
			DRM_DEBUG("unsupported pixel format: %s\n",
				  drm_get_format_name(mode_cmd->pixel_format));
			return -EINVAL;
		}
		break;
	case DRM_FORMAT_ABGR2101010:
		if (!IS_VALLEYVIEW(dev) && !IS_CHERRYVIEW(dev)) {
			DRM_DEBUG("unsupported pixel format: %s\n",
				  drm_get_format_name(mode_cmd->pixel_format));
			return -EINVAL;
		}
		break;
	case DRM_FORMAT_YUYV:
	case DRM_FORMAT_UYVY:
	case DRM_FORMAT_YVYU:
	case DRM_FORMAT_VYUY:
		if (INTEL_INFO(dev)->gen < 5) {
			DRM_DEBUG("unsupported pixel format: %s\n",
				  drm_get_format_name(mode_cmd->pixel_format));
			return -EINVAL;
		}
		break;
	default:
		DRM_DEBUG("unsupported pixel format: %s\n",
			  drm_get_format_name(mode_cmd->pixel_format));
		return -EINVAL;
	}

	/* FIXME need to adjust LINOFF/TILEOFF accordingly. */
	if (mode_cmd->offsets[0] != 0)
		return -EINVAL;

	aligned_height = intel_fb_align_height(dev, mode_cmd->height,
					       mode_cmd->pixel_format,
					       mode_cmd->modifier[0]);
	/* FIXME drm helper for size checks (especially planar formats)? */
	if (obj->base.size < aligned_height * mode_cmd->pitches[0])
		return -EINVAL;

	drm_helper_mode_fill_fb_struct(&intel_fb->base, mode_cmd);
	intel_fb->obj = obj;
	intel_fb->obj->framebuffer_references++;

	ret = drm_framebuffer_init(dev, &intel_fb->base, &intel_fb_funcs);
	if (ret) {
		DRM_ERROR("framebuffer init failed %d\n", ret);
		return ret;
	}

	return 0;
}

static struct drm_framebuffer *
intel_user_framebuffer_create(struct drm_device *dev,
			      struct drm_file *filp,
			      const struct drm_mode_fb_cmd2 *user_mode_cmd)
{
	struct drm_framebuffer *fb;
	struct drm_i915_gem_object *obj;
	struct drm_mode_fb_cmd2 mode_cmd = *user_mode_cmd;

	obj = to_intel_bo(drm_gem_object_lookup(dev, filp,
						mode_cmd.handles[0]));
	if (&obj->base == NULL)
		return ERR_PTR(-ENOENT);

	fb = intel_framebuffer_create(dev, &mode_cmd, obj);
	if (IS_ERR(fb))
		drm_gem_object_unreference_unlocked(&obj->base);

	return fb;
}

#ifndef CONFIG_DRM_FBDEV_EMULATION
static inline void intel_fbdev_output_poll_changed(struct drm_device *dev)
{
}
#endif

static const struct drm_mode_config_funcs intel_mode_funcs = {
	.fb_create = intel_user_framebuffer_create,
	.output_poll_changed = intel_fbdev_output_poll_changed,
	.atomic_check = intel_atomic_check,
	.atomic_commit = intel_atomic_commit,
	.atomic_state_alloc = intel_atomic_state_alloc,
	.atomic_state_clear = intel_atomic_state_clear,
};

/* Set up chip specific display functions */
static void intel_init_display(struct drm_device *dev)
{
	struct drm_i915_private *dev_priv = dev->dev_private;

	if (HAS_PCH_SPLIT(dev) || IS_G4X(dev))
		dev_priv->display.find_dpll = g4x_find_best_dpll;
	else if (IS_CHERRYVIEW(dev))
		dev_priv->display.find_dpll = chv_find_best_dpll;
	else if (IS_VALLEYVIEW(dev))
		dev_priv->display.find_dpll = vlv_find_best_dpll;
	else if (IS_PINEVIEW(dev))
		dev_priv->display.find_dpll = pnv_find_best_dpll;
	else
		dev_priv->display.find_dpll = i9xx_find_best_dpll;

	if (INTEL_INFO(dev)->gen >= 9) {
		dev_priv->display.get_pipe_config = haswell_get_pipe_config;
		dev_priv->display.get_initial_plane_config =
			skylake_get_initial_plane_config;
		dev_priv->display.crtc_compute_clock =
			haswell_crtc_compute_clock;
		dev_priv->display.crtc_enable = haswell_crtc_enable;
		dev_priv->display.crtc_disable = haswell_crtc_disable;
		dev_priv->display.update_primary_plane =
			skylake_update_primary_plane;
	} else if (HAS_DDI(dev)) {
		dev_priv->display.get_pipe_config = haswell_get_pipe_config;
		dev_priv->display.get_initial_plane_config =
			ironlake_get_initial_plane_config;
		dev_priv->display.crtc_compute_clock =
			haswell_crtc_compute_clock;
		dev_priv->display.crtc_enable = haswell_crtc_enable;
		dev_priv->display.crtc_disable = haswell_crtc_disable;
		dev_priv->display.update_primary_plane =
			ironlake_update_primary_plane;
	} else if (HAS_PCH_SPLIT(dev)) {
		dev_priv->display.get_pipe_config = ironlake_get_pipe_config;
		dev_priv->display.get_initial_plane_config =
			ironlake_get_initial_plane_config;
		dev_priv->display.crtc_compute_clock =
			ironlake_crtc_compute_clock;
		dev_priv->display.crtc_enable = ironlake_crtc_enable;
		dev_priv->display.crtc_disable = ironlake_crtc_disable;
		dev_priv->display.update_primary_plane =
			ironlake_update_primary_plane;
	} else if (IS_VALLEYVIEW(dev) || IS_CHERRYVIEW(dev)) {
		dev_priv->display.get_pipe_config = i9xx_get_pipe_config;
		dev_priv->display.get_initial_plane_config =
			i9xx_get_initial_plane_config;
		dev_priv->display.crtc_compute_clock = i9xx_crtc_compute_clock;
		dev_priv->display.crtc_enable = valleyview_crtc_enable;
		dev_priv->display.crtc_disable = i9xx_crtc_disable;
		dev_priv->display.update_primary_plane =
			i9xx_update_primary_plane;
	} else {
		dev_priv->display.get_pipe_config = i9xx_get_pipe_config;
		dev_priv->display.get_initial_plane_config =
			i9xx_get_initial_plane_config;
		dev_priv->display.crtc_compute_clock = i9xx_crtc_compute_clock;
		dev_priv->display.crtc_enable = i9xx_crtc_enable;
		dev_priv->display.crtc_disable = i9xx_crtc_disable;
		dev_priv->display.update_primary_plane =
			i9xx_update_primary_plane;
	}

	/* Returns the core display clock speed */
	if (IS_SKYLAKE(dev) || IS_KABYLAKE(dev))
		dev_priv->display.get_display_clock_speed =
			skylake_get_display_clock_speed;
	else if (IS_BROXTON(dev))
		dev_priv->display.get_display_clock_speed =
			broxton_get_display_clock_speed;
	else if (IS_BROADWELL(dev))
		dev_priv->display.get_display_clock_speed =
			broadwell_get_display_clock_speed;
	else if (IS_HASWELL(dev))
		dev_priv->display.get_display_clock_speed =
			haswell_get_display_clock_speed;
	else if (IS_VALLEYVIEW(dev) || IS_CHERRYVIEW(dev))
		dev_priv->display.get_display_clock_speed =
			valleyview_get_display_clock_speed;
	else if (IS_GEN5(dev))
		dev_priv->display.get_display_clock_speed =
			ilk_get_display_clock_speed;
	else if (IS_I945G(dev) || IS_BROADWATER(dev) ||
		 IS_GEN6(dev) || IS_IVYBRIDGE(dev))
		dev_priv->display.get_display_clock_speed =
			i945_get_display_clock_speed;
	else if (IS_GM45(dev))
		dev_priv->display.get_display_clock_speed =
			gm45_get_display_clock_speed;
	else if (IS_CRESTLINE(dev))
		dev_priv->display.get_display_clock_speed =
			i965gm_get_display_clock_speed;
	else if (IS_PINEVIEW(dev))
		dev_priv->display.get_display_clock_speed =
			pnv_get_display_clock_speed;
	else if (IS_G33(dev) || IS_G4X(dev))
		dev_priv->display.get_display_clock_speed =
			g33_get_display_clock_speed;
	else if (IS_I915G(dev))
		dev_priv->display.get_display_clock_speed =
			i915_get_display_clock_speed;
	else if (IS_I945GM(dev) || IS_845G(dev))
		dev_priv->display.get_display_clock_speed =
			i9xx_misc_get_display_clock_speed;
	else if (IS_I915GM(dev))
		dev_priv->display.get_display_clock_speed =
			i915gm_get_display_clock_speed;
	else if (IS_I865G(dev))
		dev_priv->display.get_display_clock_speed =
			i865_get_display_clock_speed;
	else if (IS_I85X(dev))
		dev_priv->display.get_display_clock_speed =
			i85x_get_display_clock_speed;
	else { /* 830 */
		WARN(!IS_I830(dev), "Unknown platform. Assuming 133 MHz CDCLK\n");
		dev_priv->display.get_display_clock_speed =
			i830_get_display_clock_speed;
	}

	if (IS_GEN5(dev)) {
		dev_priv->display.fdi_link_train = ironlake_fdi_link_train;
	} else if (IS_GEN6(dev)) {
		dev_priv->display.fdi_link_train = gen6_fdi_link_train;
	} else if (IS_IVYBRIDGE(dev)) {
		/* FIXME: detect B0+ stepping and use auto training */
		dev_priv->display.fdi_link_train = ivb_manual_fdi_link_train;
	} else if (IS_HASWELL(dev) || IS_BROADWELL(dev)) {
		dev_priv->display.fdi_link_train = hsw_fdi_link_train;
		if (IS_BROADWELL(dev)) {
			dev_priv->display.modeset_commit_cdclk =
				broadwell_modeset_commit_cdclk;
			dev_priv->display.modeset_calc_cdclk =
				broadwell_modeset_calc_cdclk;
		}
	} else if (IS_VALLEYVIEW(dev) || IS_CHERRYVIEW(dev)) {
		dev_priv->display.modeset_commit_cdclk =
			valleyview_modeset_commit_cdclk;
		dev_priv->display.modeset_calc_cdclk =
			valleyview_modeset_calc_cdclk;
	} else if (IS_BROXTON(dev)) {
		dev_priv->display.modeset_commit_cdclk =
			broxton_modeset_commit_cdclk;
		dev_priv->display.modeset_calc_cdclk =
			broxton_modeset_calc_cdclk;
	}

	switch (INTEL_INFO(dev)->gen) {
	case 2:
		dev_priv->display.queue_flip = intel_gen2_queue_flip;
		break;

	case 3:
		dev_priv->display.queue_flip = intel_gen3_queue_flip;
		break;

	case 4:
	case 5:
		dev_priv->display.queue_flip = intel_gen4_queue_flip;
		break;

	case 6:
		dev_priv->display.queue_flip = intel_gen6_queue_flip;
		break;
	case 7:
	case 8: /* FIXME(BDW): Check that the gen8 RCS flip works. */
		dev_priv->display.queue_flip = intel_gen7_queue_flip;
		break;
	case 9:
		/* Drop through - unsupported since execlist only. */
	default:
		/* Default just returns -ENODEV to indicate unsupported */
		dev_priv->display.queue_flip = intel_default_queue_flip;
	}

	mutex_init(&dev_priv->pps_mutex);
}

/*
 * Some BIOSes insist on assuming the GPU's pipe A is enabled at suspend,
 * resume, or other times.  This quirk makes sure that's the case for
 * affected systems.
 */
static void quirk_pipea_force(struct drm_device *dev)
{
	struct drm_i915_private *dev_priv = dev->dev_private;

	dev_priv->quirks |= QUIRK_PIPEA_FORCE;
	DRM_INFO("applying pipe a force quirk\n");
}

static void quirk_pipeb_force(struct drm_device *dev)
{
	struct drm_i915_private *dev_priv = dev->dev_private;

	dev_priv->quirks |= QUIRK_PIPEB_FORCE;
	DRM_INFO("applying pipe b force quirk\n");
}

/*
 * Some machines (Lenovo U160) do not work with SSC on LVDS for some reason
 */
static void quirk_ssc_force_disable(struct drm_device *dev)
{
	struct drm_i915_private *dev_priv = dev->dev_private;
	dev_priv->quirks |= QUIRK_LVDS_SSC_DISABLE;
	DRM_INFO("applying lvds SSC disable quirk\n");
}

/*
 * A machine (e.g. Acer Aspire 5734Z) may need to invert the panel backlight
 * brightness value
 */
static void quirk_invert_brightness(struct drm_device *dev)
{
	struct drm_i915_private *dev_priv = dev->dev_private;
	dev_priv->quirks |= QUIRK_INVERT_BRIGHTNESS;
	DRM_INFO("applying inverted panel brightness quirk\n");
}

/* Some VBT's incorrectly indicate no backlight is present */
static void quirk_backlight_present(struct drm_device *dev)
{
	struct drm_i915_private *dev_priv = dev->dev_private;
	dev_priv->quirks |= QUIRK_BACKLIGHT_PRESENT;
	DRM_INFO("applying backlight present quirk\n");
}

struct intel_quirk {
	int device;
	int subsystem_vendor;
	int subsystem_device;
	void (*hook)(struct drm_device *dev);
};

/* For systems that don't have a meaningful PCI subdevice/subvendor ID */
struct intel_dmi_quirk {
	void (*hook)(struct drm_device *dev);
	const struct dmi_system_id (*dmi_id_list)[];
};

static int intel_dmi_reverse_brightness(const struct dmi_system_id *id)
{
	DRM_INFO("Backlight polarity reversed on %s\n", id->ident);
	return 1;
}

static const struct intel_dmi_quirk intel_dmi_quirks[] = {
	{
		.dmi_id_list = &(const struct dmi_system_id[]) {
			{
				.callback = intel_dmi_reverse_brightness,
				.ident = "NCR Corporation",
				.matches = {DMI_MATCH(DMI_SYS_VENDOR, "NCR Corporation"),
					    DMI_MATCH(DMI_PRODUCT_NAME, ""),
				},
			},
			{ }  /* terminating entry */
		},
		.hook = quirk_invert_brightness,
	},
};

static struct intel_quirk intel_quirks[] = {
	/* Toshiba Protege R-205, S-209 needs pipe A force quirk */
	{ 0x2592, 0x1179, 0x0001, quirk_pipea_force },

	/* ThinkPad T60 needs pipe A force quirk (bug #16494) */
	{ 0x2782, 0x17aa, 0x201a, quirk_pipea_force },

	/* 830 needs to leave pipe A & dpll A up */
	{ 0x3577, PCI_ANY_ID, PCI_ANY_ID, quirk_pipea_force },

	/* 830 needs to leave pipe B & dpll B up */
	{ 0x3577, PCI_ANY_ID, PCI_ANY_ID, quirk_pipeb_force },

	/* Lenovo U160 cannot use SSC on LVDS */
	{ 0x0046, 0x17aa, 0x3920, quirk_ssc_force_disable },

	/* Sony Vaio Y cannot use SSC on LVDS */
	{ 0x0046, 0x104d, 0x9076, quirk_ssc_force_disable },

	/* Acer Aspire 5734Z must invert backlight brightness */
	{ 0x2a42, 0x1025, 0x0459, quirk_invert_brightness },

	/* Acer/eMachines G725 */
	{ 0x2a42, 0x1025, 0x0210, quirk_invert_brightness },

	/* Acer/eMachines e725 */
	{ 0x2a42, 0x1025, 0x0212, quirk_invert_brightness },

	/* Acer/Packard Bell NCL20 */
	{ 0x2a42, 0x1025, 0x034b, quirk_invert_brightness },

	/* Acer Aspire 4736Z */
	{ 0x2a42, 0x1025, 0x0260, quirk_invert_brightness },

	/* Acer Aspire 5336 */
	{ 0x2a42, 0x1025, 0x048a, quirk_invert_brightness },

	/* Acer C720 and C720P Chromebooks (Celeron 2955U) have backlights */
	{ 0x0a06, 0x1025, 0x0a11, quirk_backlight_present },

	/* Acer C720 Chromebook (Core i3 4005U) */
	{ 0x0a16, 0x1025, 0x0a11, quirk_backlight_present },

	/* Apple Macbook 2,1 (Core 2 T7400) */
	{ 0x27a2, 0x8086, 0x7270, quirk_backlight_present },

	/* Apple Macbook 4,1 */
	{ 0x2a02, 0x106b, 0x00a1, quirk_backlight_present },

	/* Toshiba CB35 Chromebook (Celeron 2955U) */
	{ 0x0a06, 0x1179, 0x0a88, quirk_backlight_present },

	/* HP Chromebook 14 (Celeron 2955U) */
	{ 0x0a06, 0x103c, 0x21ed, quirk_backlight_present },

	/* Dell Chromebook 11 */
	{ 0x0a06, 0x1028, 0x0a35, quirk_backlight_present },

	/* Dell Chromebook 11 (2015 version) */
	{ 0x0a16, 0x1028, 0x0a35, quirk_backlight_present },
};

static void intel_init_quirks(struct drm_device *dev)
{
	struct pci_dev *d = dev->pdev;
	int i;

	for (i = 0; i < ARRAY_SIZE(intel_quirks); i++) {
		struct intel_quirk *q = &intel_quirks[i];

		if (d->device == q->device &&
		    (d->subsystem_vendor == q->subsystem_vendor ||
		     q->subsystem_vendor == PCI_ANY_ID) &&
		    (d->subsystem_device == q->subsystem_device ||
		     q->subsystem_device == PCI_ANY_ID))
			q->hook(dev);
	}
	for (i = 0; i < ARRAY_SIZE(intel_dmi_quirks); i++) {
		if (dmi_check_system(*intel_dmi_quirks[i].dmi_id_list) != 0)
			intel_dmi_quirks[i].hook(dev);
	}
}

/* Disable the VGA plane that we never use */
static void i915_disable_vga(struct drm_device *dev)
{
	struct drm_i915_private *dev_priv = dev->dev_private;
	u8 sr1;
	i915_reg_t vga_reg = i915_vgacntrl_reg(dev);

	/* WaEnableVGAAccessThroughIOPort:ctg,elk,ilk,snb,ivb,vlv,hsw */
	vga_get_uninterruptible(dev->pdev, VGA_RSRC_LEGACY_IO);
	outb(SR01, VGA_SR_INDEX);
	sr1 = inb(VGA_SR_DATA);
	outb(sr1 | 1<<5, VGA_SR_DATA);
	vga_put(dev->pdev, VGA_RSRC_LEGACY_IO);
	udelay(300);

	I915_WRITE(vga_reg, VGA_DISP_DISABLE);
	POSTING_READ(vga_reg);
}

void intel_modeset_init_hw(struct drm_device *dev)
{
	struct drm_i915_private *dev_priv = dev->dev_private;

	intel_update_cdclk(dev);

	dev_priv->atomic_cdclk_freq = dev_priv->cdclk_freq;

	intel_prepare_ddi(dev);
	intel_init_clock_gating(dev);
	intel_enable_gt_powersave(dev);
}

/*
 * Calculate what we think the watermarks should be for the state we've read
 * out of the hardware and then immediately program those watermarks so that
 * we ensure the hardware settings match our internal state.
 *
 * We can calculate what we think WM's should be by creating a duplicate of the
 * current state (which was constructed during hardware readout) and running it
 * through the atomic check code to calculate new watermark values in the
 * state object.
 */
static void sanitize_watermarks(struct drm_device *dev)
{
	struct drm_i915_private *dev_priv = to_i915(dev);
	struct drm_atomic_state *state;
	struct drm_crtc *crtc;
	struct drm_crtc_state *cstate;
	struct drm_modeset_acquire_ctx ctx;
	int ret;
	int i;

	/* Only supported on platforms that use atomic watermark design */
	if (!dev_priv->display.program_watermarks)
		return;

	/*
	 * We need to hold connection_mutex before calling duplicate_state so
	 * that the connector loop is protected.
	 */
	drm_modeset_acquire_init(&ctx, 0);
retry:
	ret = drm_modeset_lock(&dev->mode_config.connection_mutex, &ctx);
	if (ret == -EDEADLK) {
		drm_modeset_backoff(&ctx);
		goto retry;
	} else if (WARN_ON(ret)) {
		return;
	}

	state = drm_atomic_helper_duplicate_state(dev, &ctx);
	if (WARN_ON(IS_ERR(state)))
		return;

	ret = intel_atomic_check(dev, state);
	if (ret) {
		/*
		 * If we fail here, it means that the hardware appears to be
		 * programmed in a way that shouldn't be possible, given our
		 * understanding of watermark requirements.  This might mean a
		 * mistake in the hardware readout code or a mistake in the
		 * watermark calculations for a given platform.  Raise a WARN
		 * so that this is noticeable.
		 *
		 * If this actually happens, we'll have to just leave the
		 * BIOS-programmed watermarks untouched and hope for the best.
		 */
		WARN(true, "Could not determine valid watermarks for inherited state\n");
		return;
	}

	/* Write calculated watermark values back */
	to_i915(dev)->wm.config = to_intel_atomic_state(state)->wm_config;
	for_each_crtc_in_state(state, crtc, cstate, i) {
		struct intel_crtc_state *cs = to_intel_crtc_state(cstate);

		dev_priv->display.program_watermarks(cs);
	}

	drm_atomic_state_free(state);
	drm_modeset_drop_locks(&ctx);
	drm_modeset_acquire_fini(&ctx);
}

void intel_modeset_init(struct drm_device *dev)
{
	struct drm_i915_private *dev_priv = dev->dev_private;
	int sprite, ret;
	enum pipe pipe;
	struct intel_crtc *crtc;

	drm_mode_config_init(dev);

	dev->mode_config.min_width = 0;
	dev->mode_config.min_height = 0;

	dev->mode_config.preferred_depth = 24;
	dev->mode_config.prefer_shadow = 1;

	dev->mode_config.allow_fb_modifiers = true;

	dev->mode_config.funcs = &intel_mode_funcs;

	intel_init_quirks(dev);

	intel_init_pm(dev);

	if (INTEL_INFO(dev)->num_pipes == 0)
		return;

	/*
	 * There may be no VBT; and if the BIOS enabled SSC we can
	 * just keep using it to avoid unnecessary flicker.  Whereas if the
	 * BIOS isn't using it, don't assume it will work even if the VBT
	 * indicates as much.
	 */
	if (HAS_PCH_IBX(dev) || HAS_PCH_CPT(dev)) {
		bool bios_lvds_use_ssc = !!(I915_READ(PCH_DREF_CONTROL) &
					    DREF_SSC1_ENABLE);

		if (dev_priv->vbt.lvds_use_ssc != bios_lvds_use_ssc) {
			DRM_DEBUG_KMS("SSC %sabled by BIOS, overriding VBT which says %sabled\n",
				     bios_lvds_use_ssc ? "en" : "dis",
				     dev_priv->vbt.lvds_use_ssc ? "en" : "dis");
			dev_priv->vbt.lvds_use_ssc = bios_lvds_use_ssc;
		}
	}

	intel_init_display(dev);
	intel_init_audio(dev);

	if (IS_GEN2(dev)) {
		dev->mode_config.max_width = 2048;
		dev->mode_config.max_height = 2048;
	} else if (IS_GEN3(dev)) {
		dev->mode_config.max_width = 4096;
		dev->mode_config.max_height = 4096;
	} else {
		dev->mode_config.max_width = 8192;
		dev->mode_config.max_height = 8192;
	}

	if (IS_845G(dev) || IS_I865G(dev)) {
		dev->mode_config.cursor_width = IS_845G(dev) ? 64 : 512;
		dev->mode_config.cursor_height = 1023;
	} else if (IS_GEN2(dev)) {
		dev->mode_config.cursor_width = GEN2_CURSOR_WIDTH;
		dev->mode_config.cursor_height = GEN2_CURSOR_HEIGHT;
	} else {
		dev->mode_config.cursor_width = MAX_CURSOR_WIDTH;
		dev->mode_config.cursor_height = MAX_CURSOR_HEIGHT;
	}

	dev->mode_config.fb_base = dev_priv->gtt.mappable_base;

	DRM_DEBUG_KMS("%d display pipe%s available.\n",
		      INTEL_INFO(dev)->num_pipes,
		      INTEL_INFO(dev)->num_pipes > 1 ? "s" : "");

	for_each_pipe(dev_priv, pipe) {
		intel_crtc_init(dev, pipe);
		for_each_sprite(dev_priv, pipe, sprite) {
			ret = intel_plane_init(dev, pipe, sprite);
			if (ret)
				DRM_DEBUG_KMS("pipe %c sprite %c init failed: %d\n",
					      pipe_name(pipe), sprite_name(pipe, sprite), ret);
		}
	}

	intel_update_czclk(dev_priv);
	intel_update_cdclk(dev);

	intel_shared_dpll_init(dev);

	/* Just disable it once at startup */
	i915_disable_vga(dev);
	intel_setup_outputs(dev);

	drm_modeset_lock_all(dev);
	intel_modeset_setup_hw_state(dev);
	drm_modeset_unlock_all(dev);

	for_each_intel_crtc(dev, crtc) {
		struct intel_initial_plane_config plane_config = {};

		if (!crtc->active)
			continue;

		/*
		 * Note that reserving the BIOS fb up front prevents us
		 * from stuffing other stolen allocations like the ring
		 * on top.  This prevents some ugliness at boot time, and
		 * can even allow for smooth boot transitions if the BIOS
		 * fb is large enough for the active pipe configuration.
		 */
		dev_priv->display.get_initial_plane_config(crtc,
							   &plane_config);

		/*
		 * If the fb is shared between multiple heads, we'll
		 * just get the first one.
		 */
		intel_find_initial_plane_obj(crtc, &plane_config);
	}

	/*
	 * Make sure hardware watermarks really match the state we read out.
	 * Note that we need to do this after reconstructing the BIOS fb's
	 * since the watermark calculation done here will use pstate->fb.
	 */
	sanitize_watermarks(dev);
}

static void intel_enable_pipe_a(struct drm_device *dev)
{
	struct intel_connector *connector;
	struct drm_connector *crt = NULL;
	struct intel_load_detect_pipe load_detect_temp;
	struct drm_modeset_acquire_ctx *ctx = dev->mode_config.acquire_ctx;

	/* We can't just switch on the pipe A, we need to set things up with a
	 * proper mode and output configuration. As a gross hack, enable pipe A
	 * by enabling the load detect pipe once. */
	for_each_intel_connector(dev, connector) {
		if (connector->encoder->type == INTEL_OUTPUT_ANALOG) {
			crt = &connector->base;
			break;
		}
	}

	if (!crt)
		return;

	if (intel_get_load_detect_pipe(crt, NULL, &load_detect_temp, ctx))
		intel_release_load_detect_pipe(crt, &load_detect_temp, ctx);
}

static bool
intel_check_plane_mapping(struct intel_crtc *crtc)
{
	struct drm_device *dev = crtc->base.dev;
	struct drm_i915_private *dev_priv = dev->dev_private;
	u32 val;

	if (INTEL_INFO(dev)->num_pipes == 1)
		return true;

	val = I915_READ(DSPCNTR(!crtc->plane));

	if ((val & DISPLAY_PLANE_ENABLE) &&
	    (!!(val & DISPPLANE_SEL_PIPE_MASK) == crtc->pipe))
		return false;

	return true;
}

static bool intel_crtc_has_encoders(struct intel_crtc *crtc)
{
	struct drm_device *dev = crtc->base.dev;
	struct intel_encoder *encoder;

	for_each_encoder_on_crtc(dev, &crtc->base, encoder)
		return true;

	return false;
}

static void intel_sanitize_crtc(struct intel_crtc *crtc)
{
	struct drm_device *dev = crtc->base.dev;
	struct drm_i915_private *dev_priv = dev->dev_private;
	i915_reg_t reg = PIPECONF(crtc->config->cpu_transcoder);

	/* Clear any frame start delays used for debugging left by the BIOS */
	I915_WRITE(reg, I915_READ(reg) & ~PIPECONF_FRAME_START_DELAY_MASK);

	/* restore vblank interrupts to correct state */
	drm_crtc_vblank_reset(&crtc->base);
	if (crtc->active) {
		struct intel_plane *plane;

		drm_crtc_vblank_on(&crtc->base);

		/* Disable everything but the primary plane */
		for_each_intel_plane_on_crtc(dev, crtc, plane) {
			if (plane->base.type == DRM_PLANE_TYPE_PRIMARY)
				continue;

			plane->disable_plane(&plane->base, &crtc->base);
		}
	}

	/* We need to sanitize the plane -> pipe mapping first because this will
	 * disable the crtc (and hence change the state) if it is wrong. Note
	 * that gen4+ has a fixed plane -> pipe mapping.  */
	if (INTEL_INFO(dev)->gen < 4 && !intel_check_plane_mapping(crtc)) {
		bool plane;

		DRM_DEBUG_KMS("[CRTC:%d] wrong plane connection detected!\n",
			      crtc->base.base.id);

		/* Pipe has the wrong plane attached and the plane is active.
		 * Temporarily change the plane mapping and disable everything
		 * ...  */
		plane = crtc->plane;
		to_intel_plane_state(crtc->base.primary->state)->visible = true;
		crtc->plane = !plane;
		intel_crtc_disable_noatomic(&crtc->base);
		crtc->plane = plane;
	}

	if (dev_priv->quirks & QUIRK_PIPEA_FORCE &&
	    crtc->pipe == PIPE_A && !crtc->active) {
		/* BIOS forgot to enable pipe A, this mostly happens after
		 * resume. Force-enable the pipe to fix this, the update_dpms
		 * call below we restore the pipe to the right state, but leave
		 * the required bits on. */
		intel_enable_pipe_a(dev);
	}

	/* Adjust the state of the output pipe according to whether we
	 * have active connectors/encoders. */
	if (!intel_crtc_has_encoders(crtc))
		intel_crtc_disable_noatomic(&crtc->base);

	if (crtc->active != crtc->base.state->active) {
		struct intel_encoder *encoder;

		/* This can happen either due to bugs in the get_hw_state
		 * functions or because of calls to intel_crtc_disable_noatomic,
		 * or because the pipe is force-enabled due to the
		 * pipe A quirk. */
		DRM_DEBUG_KMS("[CRTC:%d] hw state adjusted, was %s, now %s\n",
			      crtc->base.base.id,
			      crtc->base.state->enable ? "enabled" : "disabled",
			      crtc->active ? "enabled" : "disabled");

		WARN_ON(drm_atomic_set_mode_for_crtc(crtc->base.state, NULL) < 0);
		crtc->base.state->active = crtc->active;
		crtc->base.enabled = crtc->active;

		/* Because we only establish the connector -> encoder ->
		 * crtc links if something is active, this means the
		 * crtc is now deactivated. Break the links. connector
		 * -> encoder links are only establish when things are
		 *  actually up, hence no need to break them. */
		WARN_ON(crtc->active);

		for_each_encoder_on_crtc(dev, &crtc->base, encoder)
			encoder->base.crtc = NULL;
	}

	if (crtc->active || HAS_GMCH_DISPLAY(dev)) {
		/*
		 * We start out with underrun reporting disabled to avoid races.
		 * For correct bookkeeping mark this on active crtcs.
		 *
		 * Also on gmch platforms we dont have any hardware bits to
		 * disable the underrun reporting. Which means we need to start
		 * out with underrun reporting disabled also on inactive pipes,
		 * since otherwise we'll complain about the garbage we read when
		 * e.g. coming up after runtime pm.
		 *
		 * No protection against concurrent access is required - at
		 * worst a fifo underrun happens which also sets this to false.
		 */
		crtc->cpu_fifo_underrun_disabled = true;
		crtc->pch_fifo_underrun_disabled = true;
	}
}

static void intel_sanitize_encoder(struct intel_encoder *encoder)
{
	struct intel_connector *connector;
	struct drm_device *dev = encoder->base.dev;
	bool active = false;

	/* We need to check both for a crtc link (meaning that the
	 * encoder is active and trying to read from a pipe) and the
	 * pipe itself being active. */
	bool has_active_crtc = encoder->base.crtc &&
		to_intel_crtc(encoder->base.crtc)->active;

	for_each_intel_connector(dev, connector) {
		if (connector->base.encoder != &encoder->base)
			continue;

		active = true;
		break;
	}

	if (active && !has_active_crtc) {
		DRM_DEBUG_KMS("[ENCODER:%d:%s] has active connectors but no active pipe!\n",
			      encoder->base.base.id,
			      encoder->base.name);

		/* Connector is active, but has no active pipe. This is
		 * fallout from our resume register restoring. Disable
		 * the encoder manually again. */
		if (encoder->base.crtc) {
			DRM_DEBUG_KMS("[ENCODER:%d:%s] manually disabled\n",
				      encoder->base.base.id,
				      encoder->base.name);
			encoder->disable(encoder);
			if (encoder->post_disable)
				encoder->post_disable(encoder);
		}
		encoder->base.crtc = NULL;

		/* Inconsistent output/port/pipe state happens presumably due to
		 * a bug in one of the get_hw_state functions. Or someplace else
		 * in our code, like the register restore mess on resume. Clamp
		 * things to off as a safer default. */
		for_each_intel_connector(dev, connector) {
			if (connector->encoder != encoder)
				continue;
			connector->base.dpms = DRM_MODE_DPMS_OFF;
			connector->base.encoder = NULL;
		}
	}
	/* Enabled encoders without active connectors will be fixed in
	 * the crtc fixup. */
}

void i915_redisable_vga_power_on(struct drm_device *dev)
{
	struct drm_i915_private *dev_priv = dev->dev_private;
	i915_reg_t vga_reg = i915_vgacntrl_reg(dev);

	if (!(I915_READ(vga_reg) & VGA_DISP_DISABLE)) {
		DRM_DEBUG_KMS("Something enabled VGA plane, disabling it\n");
		i915_disable_vga(dev);
	}
}

void i915_redisable_vga(struct drm_device *dev)
{
	struct drm_i915_private *dev_priv = dev->dev_private;

	/* This function can be called both from intel_modeset_setup_hw_state or
	 * at a very early point in our resume sequence, where the power well
	 * structures are not yet restored. Since this function is at a very
	 * paranoid "someone might have enabled VGA while we were not looking"
	 * level, just check if the power well is enabled instead of trying to
	 * follow the "don't touch the power well if we don't need it" policy
	 * the rest of the driver uses. */
	if (!intel_display_power_is_enabled(dev_priv, POWER_DOMAIN_VGA))
		return;

	i915_redisable_vga_power_on(dev);
}

static bool primary_get_hw_state(struct intel_plane *plane)
{
	struct drm_i915_private *dev_priv = to_i915(plane->base.dev);

	return I915_READ(DSPCNTR(plane->plane)) & DISPLAY_PLANE_ENABLE;
}

/* FIXME read out full plane state for all planes */
static void readout_plane_state(struct intel_crtc *crtc)
{
	struct drm_plane *primary = crtc->base.primary;
	struct intel_plane_state *plane_state =
		to_intel_plane_state(primary->state);

	plane_state->visible = crtc->active &&
		primary_get_hw_state(to_intel_plane(primary));

	if (plane_state->visible)
		crtc->base.state->plane_mask |= 1 << drm_plane_index(primary);
}

static void intel_modeset_readout_hw_state(struct drm_device *dev)
{
	struct drm_i915_private *dev_priv = dev->dev_private;
	enum pipe pipe;
	struct intel_crtc *crtc;
	struct intel_encoder *encoder;
	struct intel_connector *connector;
	int i;

	dev_priv->active_crtcs = 0;

	for_each_intel_crtc(dev, crtc) {
		struct intel_crtc_state *crtc_state = crtc->config;
		int pixclk = 0;

		__drm_atomic_helper_crtc_destroy_state(&crtc->base, &crtc_state->base);
		memset(crtc_state, 0, sizeof(*crtc_state));
		crtc_state->base.crtc = &crtc->base;

		crtc_state->base.active = crtc_state->base.enable =
			dev_priv->display.get_pipe_config(crtc, crtc_state);

		crtc->base.enabled = crtc_state->base.enable;
		crtc->active = crtc_state->base.active;

		if (crtc_state->base.active) {
			dev_priv->active_crtcs |= 1 << crtc->pipe;

			if (IS_BROADWELL(dev_priv)) {
				pixclk = ilk_pipe_pixel_rate(crtc_state);

				/* pixel rate mustn't exceed 95% of cdclk with IPS on BDW */
				if (crtc_state->ips_enabled)
					pixclk = DIV_ROUND_UP(pixclk * 100, 95);
			} else if (IS_VALLEYVIEW(dev_priv) ||
				   IS_CHERRYVIEW(dev_priv) ||
				   IS_BROXTON(dev_priv))
				pixclk = crtc_state->base.adjusted_mode.crtc_clock;
			else
				WARN_ON(dev_priv->display.modeset_calc_cdclk);
		}

		dev_priv->min_pixclk[crtc->pipe] = pixclk;

		readout_plane_state(crtc);

		DRM_DEBUG_KMS("[CRTC:%d] hw state readout: %s\n",
			      crtc->base.base.id,
			      crtc->active ? "enabled" : "disabled");
	}

	for (i = 0; i < dev_priv->num_shared_dpll; i++) {
		struct intel_shared_dpll *pll = &dev_priv->shared_dplls[i];

		pll->on = pll->get_hw_state(dev_priv, pll,
					    &pll->config.hw_state);
		pll->active = 0;
		pll->config.crtc_mask = 0;
		for_each_intel_crtc(dev, crtc) {
			if (crtc->active && intel_crtc_to_shared_dpll(crtc) == pll) {
				pll->active++;
				pll->config.crtc_mask |= 1 << crtc->pipe;
			}
		}

		DRM_DEBUG_KMS("%s hw state readout: crtc_mask 0x%08x, on %i\n",
			      pll->name, pll->config.crtc_mask, pll->on);

		if (pll->config.crtc_mask)
			intel_display_power_get(dev_priv, POWER_DOMAIN_PLLS);
	}

	for_each_intel_encoder(dev, encoder) {
		pipe = 0;

		if (encoder->get_hw_state(encoder, &pipe)) {
			crtc = to_intel_crtc(dev_priv->pipe_to_crtc_mapping[pipe]);
			encoder->base.crtc = &crtc->base;
			encoder->get_config(encoder, crtc->config);
		} else {
			encoder->base.crtc = NULL;
		}

		DRM_DEBUG_KMS("[ENCODER:%d:%s] hw state readout: %s, pipe %c\n",
			      encoder->base.base.id,
			      encoder->base.name,
			      encoder->base.crtc ? "enabled" : "disabled",
			      pipe_name(pipe));
	}

	for_each_intel_connector(dev, connector) {
		if (connector->get_hw_state(connector)) {
			connector->base.dpms = DRM_MODE_DPMS_ON;
			connector->base.encoder = &connector->encoder->base;
		} else {
			connector->base.dpms = DRM_MODE_DPMS_OFF;
			connector->base.encoder = NULL;
		}
		DRM_DEBUG_KMS("[CONNECTOR:%d:%s] hw state readout: %s\n",
			      connector->base.base.id,
			      connector->base.name,
			      connector->base.encoder ? "enabled" : "disabled");
	}

	for_each_intel_crtc(dev, crtc) {
		crtc->base.hwmode = crtc->config->base.adjusted_mode;

		memset(&crtc->base.mode, 0, sizeof(crtc->base.mode));
		if (crtc->base.state->active) {
			intel_mode_from_pipe_config(&crtc->base.mode, crtc->config);
			intel_mode_from_pipe_config(&crtc->base.state->adjusted_mode, crtc->config);
			WARN_ON(drm_atomic_set_mode_for_crtc(crtc->base.state, &crtc->base.mode));

			/*
			 * The initial mode needs to be set in order to keep
			 * the atomic core happy. It wants a valid mode if the
			 * crtc's enabled, so we do the above call.
			 *
			 * At this point some state updated by the connectors
			 * in their ->detect() callback has not run yet, so
			 * no recalculation can be done yet.
			 *
			 * Even if we could do a recalculation and modeset
			 * right now it would cause a double modeset if
			 * fbdev or userspace chooses a different initial mode.
			 *
			 * If that happens, someone indicated they wanted a
			 * mode change, which means it's safe to do a full
			 * recalculation.
			 */
			crtc->base.state->mode.private_flags = I915_MODE_FLAG_INHERITED;

			drm_calc_timestamping_constants(&crtc->base, &crtc->base.hwmode);
			update_scanline_offset(crtc);
		}
	}
}

/* Scan out the current hw modeset state,
 * and sanitizes it to the current state
 */
static void
intel_modeset_setup_hw_state(struct drm_device *dev)
{
	struct drm_i915_private *dev_priv = dev->dev_private;
	enum pipe pipe;
	struct intel_crtc *crtc;
	struct intel_encoder *encoder;
	int i;

	intel_modeset_readout_hw_state(dev);

	/* HW state is read out, now we need to sanitize this mess. */
	for_each_intel_encoder(dev, encoder) {
		intel_sanitize_encoder(encoder);
	}

	for_each_pipe(dev_priv, pipe) {
		crtc = to_intel_crtc(dev_priv->pipe_to_crtc_mapping[pipe]);
		intel_sanitize_crtc(crtc);
		intel_dump_pipe_config(crtc, crtc->config,
				       "[setup_hw_state]");
	}

	intel_modeset_update_connector_atomic_state(dev);

	for (i = 0; i < dev_priv->num_shared_dpll; i++) {
		struct intel_shared_dpll *pll = &dev_priv->shared_dplls[i];

		if (!pll->on || pll->active)
			continue;

		DRM_DEBUG_KMS("%s enabled but not in use, disabling\n", pll->name);

		pll->disable(dev_priv, pll);
		pll->on = false;
	}

	if (IS_VALLEYVIEW(dev) || IS_CHERRYVIEW(dev))
		vlv_wm_get_hw_state(dev);
	else if (IS_GEN9(dev))
		skl_wm_get_hw_state(dev);
	else if (HAS_PCH_SPLIT(dev))
		ilk_wm_get_hw_state(dev);

	for_each_intel_crtc(dev, crtc) {
		unsigned long put_domains;

		put_domains = modeset_get_crtc_power_domains(&crtc->base);
		if (WARN_ON(put_domains))
			modeset_put_power_domains(dev_priv, put_domains);
	}
	intel_display_set_init_power(dev_priv, false);
}

void intel_display_resume(struct drm_device *dev)
{
	struct drm_atomic_state *state = drm_atomic_state_alloc(dev);
	struct intel_connector *conn;
	struct intel_plane *plane;
	struct drm_crtc *crtc;
	int ret;

	if (!state)
		return;

	state->acquire_ctx = dev->mode_config.acquire_ctx;

	/* preserve complete old state, including dpll */
	intel_atomic_get_shared_dpll_state(state);

	for_each_crtc(dev, crtc) {
		struct drm_crtc_state *crtc_state =
			drm_atomic_get_crtc_state(state, crtc);

		ret = PTR_ERR_OR_ZERO(crtc_state);
		if (ret)
			goto err;

		/* force a restore */
		crtc_state->mode_changed = true;
	}

	for_each_intel_plane(dev, plane) {
		ret = PTR_ERR_OR_ZERO(drm_atomic_get_plane_state(state, &plane->base));
		if (ret)
			goto err;
	}

	for_each_intel_connector(dev, conn) {
		ret = PTR_ERR_OR_ZERO(drm_atomic_get_connector_state(state, &conn->base));
		if (ret)
			goto err;
	}

	intel_modeset_setup_hw_state(dev);

	i915_redisable_vga(dev);
	ret = drm_atomic_commit(state);
	if (!ret)
		return;

err:
	DRM_ERROR("Restoring old state failed with %i\n", ret);
	drm_atomic_state_free(state);
}

void intel_modeset_gem_init(struct drm_device *dev)
{
	struct drm_crtc *c;
	struct drm_i915_gem_object *obj;
	int ret;

	mutex_lock(&dev->struct_mutex);
	intel_init_gt_powersave(dev);
	mutex_unlock(&dev->struct_mutex);

	intel_modeset_init_hw(dev);

	intel_setup_overlay(dev);

	/*
	 * Make sure any fbs we allocated at startup are properly
	 * pinned & fenced.  When we do the allocation it's too early
	 * for this.
	 */
	for_each_crtc(dev, c) {
		obj = intel_fb_obj(c->primary->fb);
		if (obj == NULL)
			continue;

		mutex_lock(&dev->struct_mutex);
		ret = intel_pin_and_fence_fb_obj(c->primary,
						 c->primary->fb,
						 c->primary->state);
		mutex_unlock(&dev->struct_mutex);
		if (ret) {
			DRM_ERROR("failed to pin boot fb on pipe %d\n",
				  to_intel_crtc(c)->pipe);
			drm_framebuffer_unreference(c->primary->fb);
			c->primary->fb = NULL;
			c->primary->crtc = c->primary->state->crtc = NULL;
			update_state_fb(c->primary);
			c->state->plane_mask &= ~(1 << drm_plane_index(c->primary));
		}
	}

	intel_backlight_register(dev);
}

void intel_connector_unregister(struct intel_connector *intel_connector)
{
	struct drm_connector *connector = &intel_connector->base;

	intel_panel_destroy_backlight(connector);
	drm_connector_unregister(connector);
}

void intel_modeset_cleanup(struct drm_device *dev)
{
	struct drm_i915_private *dev_priv = dev->dev_private;
	struct intel_connector *connector;

	intel_disable_gt_powersave(dev);

	intel_backlight_unregister(dev);

	/*
	 * Interrupts and polling as the first thing to avoid creating havoc.
	 * Too much stuff here (turning of connectors, ...) would
	 * experience fancy races otherwise.
	 */
	intel_irq_uninstall(dev_priv);

	/*
	 * Due to the hpd irq storm handling the hotplug work can re-arm the
	 * poll handlers. Hence disable polling after hpd handling is shut down.
	 */
	drm_kms_helper_poll_fini(dev);

	intel_unregister_dsm_handler();

	intel_fbc_disable(dev_priv);

	/* flush any delayed tasks or pending work */
	flush_scheduled_work();

	/* destroy the backlight and sysfs files before encoders/connectors */
	for_each_intel_connector(dev, connector)
		connector->unregister(connector);

	drm_mode_config_cleanup(dev);

	intel_cleanup_overlay(dev);

	mutex_lock(&dev->struct_mutex);
	intel_cleanup_gt_powersave(dev);
	mutex_unlock(&dev->struct_mutex);
}

/*
 * Return which encoder is currently attached for connector.
 */
struct drm_encoder *intel_best_encoder(struct drm_connector *connector)
{
	return &intel_attached_encoder(connector)->base;
}

void intel_connector_attach_encoder(struct intel_connector *connector,
				    struct intel_encoder *encoder)
{
	connector->encoder = encoder;
	drm_mode_connector_attach_encoder(&connector->base,
					  &encoder->base);
}

/*
 * set vga decode state - true == enable VGA decode
 */
int intel_modeset_vga_set_state(struct drm_device *dev, bool state)
{
	struct drm_i915_private *dev_priv = dev->dev_private;
	unsigned reg = INTEL_INFO(dev)->gen >= 6 ? SNB_GMCH_CTRL : INTEL_GMCH_CTRL;
	u16 gmch_ctrl;

	if (pci_read_config_word(dev_priv->bridge_dev, reg, &gmch_ctrl)) {
		DRM_ERROR("failed to read control word\n");
		return -EIO;
	}

	if (!!(gmch_ctrl & INTEL_GMCH_VGA_DISABLE) == !state)
		return 0;

	if (state)
		gmch_ctrl &= ~INTEL_GMCH_VGA_DISABLE;
	else
		gmch_ctrl |= INTEL_GMCH_VGA_DISABLE;

	if (pci_write_config_word(dev_priv->bridge_dev, reg, gmch_ctrl)) {
		DRM_ERROR("failed to write control word\n");
		return -EIO;
	}

	return 0;
}

struct intel_display_error_state {

	u32 power_well_driver;

	int num_transcoders;

	struct intel_cursor_error_state {
		u32 control;
		u32 position;
		u32 base;
		u32 size;
	} cursor[I915_MAX_PIPES];

	struct intel_pipe_error_state {
		bool power_domain_on;
		u32 source;
		u32 stat;
	} pipe[I915_MAX_PIPES];

	struct intel_plane_error_state {
		u32 control;
		u32 stride;
		u32 size;
		u32 pos;
		u32 addr;
		u32 surface;
		u32 tile_offset;
	} plane[I915_MAX_PIPES];

	struct intel_transcoder_error_state {
		bool power_domain_on;
		enum transcoder cpu_transcoder;

		u32 conf;

		u32 htotal;
		u32 hblank;
		u32 hsync;
		u32 vtotal;
		u32 vblank;
		u32 vsync;
	} transcoder[4];
};

struct intel_display_error_state *
intel_display_capture_error_state(struct drm_device *dev)
{
	struct drm_i915_private *dev_priv = dev->dev_private;
	struct intel_display_error_state *error;
	int transcoders[] = {
		TRANSCODER_A,
		TRANSCODER_B,
		TRANSCODER_C,
		TRANSCODER_EDP,
	};
	int i;

	if (INTEL_INFO(dev)->num_pipes == 0)
		return NULL;

	error = kzalloc(sizeof(*error), GFP_ATOMIC);
	if (error == NULL)
		return NULL;

	if (IS_HASWELL(dev) || IS_BROADWELL(dev))
		error->power_well_driver = I915_READ(HSW_PWR_WELL_DRIVER);

	for_each_pipe(dev_priv, i) {
		error->pipe[i].power_domain_on =
			__intel_display_power_is_enabled(dev_priv,
							 POWER_DOMAIN_PIPE(i));
		if (!error->pipe[i].power_domain_on)
			continue;

		error->cursor[i].control = I915_READ(CURCNTR(i));
		error->cursor[i].position = I915_READ(CURPOS(i));
		error->cursor[i].base = I915_READ(CURBASE(i));

		error->plane[i].control = I915_READ(DSPCNTR(i));
		error->plane[i].stride = I915_READ(DSPSTRIDE(i));
		if (INTEL_INFO(dev)->gen <= 3) {
			error->plane[i].size = I915_READ(DSPSIZE(i));
			error->plane[i].pos = I915_READ(DSPPOS(i));
		}
		if (INTEL_INFO(dev)->gen <= 7 && !IS_HASWELL(dev))
			error->plane[i].addr = I915_READ(DSPADDR(i));
		if (INTEL_INFO(dev)->gen >= 4) {
			error->plane[i].surface = I915_READ(DSPSURF(i));
			error->plane[i].tile_offset = I915_READ(DSPTILEOFF(i));
		}

		error->pipe[i].source = I915_READ(PIPESRC(i));

		if (HAS_GMCH_DISPLAY(dev))
			error->pipe[i].stat = I915_READ(PIPESTAT(i));
	}

	error->num_transcoders = INTEL_INFO(dev)->num_pipes;
	if (HAS_DDI(dev_priv->dev))
		error->num_transcoders++; /* Account for eDP. */

	for (i = 0; i < error->num_transcoders; i++) {
		enum transcoder cpu_transcoder = transcoders[i];

		error->transcoder[i].power_domain_on =
			__intel_display_power_is_enabled(dev_priv,
				POWER_DOMAIN_TRANSCODER(cpu_transcoder));
		if (!error->transcoder[i].power_domain_on)
			continue;

		error->transcoder[i].cpu_transcoder = cpu_transcoder;

		error->transcoder[i].conf = I915_READ(PIPECONF(cpu_transcoder));
		error->transcoder[i].htotal = I915_READ(HTOTAL(cpu_transcoder));
		error->transcoder[i].hblank = I915_READ(HBLANK(cpu_transcoder));
		error->transcoder[i].hsync = I915_READ(HSYNC(cpu_transcoder));
		error->transcoder[i].vtotal = I915_READ(VTOTAL(cpu_transcoder));
		error->transcoder[i].vblank = I915_READ(VBLANK(cpu_transcoder));
		error->transcoder[i].vsync = I915_READ(VSYNC(cpu_transcoder));
	}

	return error;
}

#define err_printf(e, ...) i915_error_printf(e, __VA_ARGS__)

void
intel_display_print_error_state(struct drm_i915_error_state_buf *m,
				struct drm_device *dev,
				struct intel_display_error_state *error)
{
	struct drm_i915_private *dev_priv = dev->dev_private;
	int i;

	if (!error)
		return;

	err_printf(m, "Num Pipes: %d\n", INTEL_INFO(dev)->num_pipes);
	if (IS_HASWELL(dev) || IS_BROADWELL(dev))
		err_printf(m, "PWR_WELL_CTL2: %08x\n",
			   error->power_well_driver);
	for_each_pipe(dev_priv, i) {
		err_printf(m, "Pipe [%d]:\n", i);
		err_printf(m, "  Power: %s\n",
			   error->pipe[i].power_domain_on ? "on" : "off");
		err_printf(m, "  SRC: %08x\n", error->pipe[i].source);
		err_printf(m, "  STAT: %08x\n", error->pipe[i].stat);

		err_printf(m, "Plane [%d]:\n", i);
		err_printf(m, "  CNTR: %08x\n", error->plane[i].control);
		err_printf(m, "  STRIDE: %08x\n", error->plane[i].stride);
		if (INTEL_INFO(dev)->gen <= 3) {
			err_printf(m, "  SIZE: %08x\n", error->plane[i].size);
			err_printf(m, "  POS: %08x\n", error->plane[i].pos);
		}
		if (INTEL_INFO(dev)->gen <= 7 && !IS_HASWELL(dev))
			err_printf(m, "  ADDR: %08x\n", error->plane[i].addr);
		if (INTEL_INFO(dev)->gen >= 4) {
			err_printf(m, "  SURF: %08x\n", error->plane[i].surface);
			err_printf(m, "  TILEOFF: %08x\n", error->plane[i].tile_offset);
		}

		err_printf(m, "Cursor [%d]:\n", i);
		err_printf(m, "  CNTR: %08x\n", error->cursor[i].control);
		err_printf(m, "  POS: %08x\n", error->cursor[i].position);
		err_printf(m, "  BASE: %08x\n", error->cursor[i].base);
	}

	for (i = 0; i < error->num_transcoders; i++) {
		err_printf(m, "CPU transcoder: %c\n",
			   transcoder_name(error->transcoder[i].cpu_transcoder));
		err_printf(m, "  Power: %s\n",
			   error->transcoder[i].power_domain_on ? "on" : "off");
		err_printf(m, "  CONF: %08x\n", error->transcoder[i].conf);
		err_printf(m, "  HTOTAL: %08x\n", error->transcoder[i].htotal);
		err_printf(m, "  HBLANK: %08x\n", error->transcoder[i].hblank);
		err_printf(m, "  HSYNC: %08x\n", error->transcoder[i].hsync);
		err_printf(m, "  VTOTAL: %08x\n", error->transcoder[i].vtotal);
		err_printf(m, "  VBLANK: %08x\n", error->transcoder[i].vblank);
		err_printf(m, "  VSYNC: %08x\n", error->transcoder[i].vsync);
	}
}

void intel_modeset_preclose(struct drm_device *dev, struct drm_file *file)
{
	struct intel_crtc *crtc;

	for_each_intel_crtc(dev, crtc) {
		struct intel_unpin_work *work;

		spin_lock_irq(&dev->event_lock);

		work = crtc->unpin_work;

		if (work && work->event &&
		    work->event->base.file_priv == file) {
			kfree(work->event);
			work->event = NULL;
		}

		spin_unlock_irq(&dev->event_lock);
	}
}<|MERGE_RESOLUTION|>--- conflicted
+++ resolved
@@ -13479,7 +13479,6 @@
 		for_each_plane_in_state(state, plane, plane_state, i) {
 			struct intel_plane_state *intel_plane_state =
 				to_intel_plane_state(plane_state);
-<<<<<<< HEAD
 
 			if (!intel_plane_state->wait_req)
 				continue;
@@ -13503,31 +13502,6 @@
 		drm_atomic_helper_cleanup_planes(dev, state);
 	}
 
-=======
-
-			if (!intel_plane_state->wait_req)
-				continue;
-
-			ret = __i915_wait_request(intel_plane_state->wait_req,
-						  reset_counter, true,
-						  NULL, NULL);
-
-			/* Swallow -EIO errors to allow updates during hw lockup. */
-			if (ret == -EIO)
-				ret = 0;
-
-			if (ret)
-				break;
-		}
-
-		if (!ret)
-			return 0;
-
-		mutex_lock(&dev->struct_mutex);
-		drm_atomic_helper_cleanup_planes(dev, state);
-	}
-
->>>>>>> c11b8989
 	mutex_unlock(&dev->struct_mutex);
 	return ret;
 }
@@ -13556,14 +13530,8 @@
 	struct drm_i915_private *dev_priv = dev->dev_private;
 	struct drm_crtc_state *crtc_state;
 	struct drm_crtc *crtc;
-<<<<<<< HEAD
 	int ret = 0, i;
 	bool hw_check = intel_state->modeset;
-=======
-	int ret = 0;
-	int i;
-	bool any_ms = false;
->>>>>>> c11b8989
 
 	ret = intel_atomic_prepare_commit(dev, state, async);
 	if (ret) {
@@ -13573,7 +13541,6 @@
 
 	drm_atomic_helper_swap_state(dev, state);
 	dev_priv->wm.config = to_intel_atomic_state(state)->wm_config;
-<<<<<<< HEAD
 
 	if (intel_state->modeset) {
 		memcpy(dev_priv->min_pixclk, intel_state->min_pixclk,
@@ -13581,8 +13548,6 @@
 		dev_priv->active_crtcs = intel_state->active_crtcs;
 		dev_priv->atomic_cdclk_freq = intel_state->cdclk;
 	}
-=======
->>>>>>> c11b8989
 
 	for_each_crtc_in_state(state, crtc, crtc_state, i) {
 		struct intel_crtc *intel_crtc = to_intel_crtc(crtc);
