--- conflicted
+++ resolved
@@ -12879,11 +12879,7 @@
 			    !HAS_GMCH_DISPLAY(dev_priv) &&
 			    dev_priv->display.initial_watermarks)
 				dev_priv->display.initial_watermarks(intel_state,
-<<<<<<< HEAD
-								     to_intel_crtc_state(new_crtc_state));
-=======
 								     new_intel_crtc_state);
->>>>>>> c1cd5b24
 		}
 	}
 
