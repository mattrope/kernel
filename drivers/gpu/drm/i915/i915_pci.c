--- conflicted
+++ resolved
@@ -1049,7 +1049,6 @@
 	.graphics.rel = 55, \
 	.media.rel = 55, \
 	PLATFORM(INTEL_DG2), \
-<<<<<<< HEAD
 	.has_4tile = 1, \
 	.has_64k_pages = 1, \
 	.has_guc_deprivilege = 1, \
@@ -1060,13 +1059,6 @@
 		BIT(VECS0) | BIT(VECS1) | \
 		BIT(VCS0) | BIT(VCS2) | \
 		BIT(CCS0) | BIT(CCS1) | BIT(CCS2) | BIT(CCS3)
-=======
-	.has_64k_pages = 1, \
-	.platform_engine_mask = \
-		BIT(RCS0) | BIT(BCS0) | \
-		BIT(VECS0) | BIT(VECS1) | \
-		BIT(VCS0) | BIT(VCS2)
->>>>>>> ed8616a0
 
 static const struct intel_device_info dg2_info = {
 	DG2_FEATURES,
@@ -1076,10 +1068,6 @@
 	.require_force_probe = 1,
 };
 
-<<<<<<< HEAD
-__maybe_unused
-=======
->>>>>>> ed8616a0
 static const struct intel_device_info ats_m_info = {
 	DG2_FEATURES,
 	.display = { 0 },
@@ -1165,13 +1153,9 @@
 	INTEL_ADLN_IDS(&adl_p_info),
 	INTEL_DG1_IDS(&dg1_info),
 	INTEL_RPLS_IDS(&adl_s_info),
-<<<<<<< HEAD
 	INTEL_RPLP_IDS(&adl_p_info),
 	INTEL_DG2_IDS(&dg2_info),
-=======
-	INTEL_DG2_IDS(&dg2_info),
 	INTEL_ATS_M_IDS(&ats_m_info),
->>>>>>> ed8616a0
 	{0, 0, 0}
 };
 MODULE_DEVICE_TABLE(pci, pciidlist);
