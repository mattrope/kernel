/*
 * Copyright © 2012 Intel Corporation
 *
 * Permission is hereby granted, free of charge, to any person obtaining a
 * copy of this software and associated documentation files (the "Software"),
 * to deal in the Software without restriction, including without limitation
 * the rights to use, copy, modify, merge, publish, distribute, sublicense,
 * and/or sell copies of the Software, and to permit persons to whom the
 * Software is furnished to do so, subject to the following conditions:
 *
 * The above copyright notice and this permission notice (including the next
 * paragraph) shall be included in all copies or substantial portions of the
 * Software.
 *
 * THE SOFTWARE IS PROVIDED "AS IS", WITHOUT WARRANTY OF ANY KIND, EXPRESS OR
 * IMPLIED, INCLUDING BUT NOT LIMITED TO THE WARRANTIES OF MERCHANTABILITY,
 * FITNESS FOR A PARTICULAR PURPOSE AND NONINFRINGEMENT.  IN NO EVENT SHALL
 * THE AUTHORS OR COPYRIGHT HOLDERS BE LIABLE FOR ANY CLAIM, DAMAGES OR OTHER
 * LIABILITY, WHETHER IN AN ACTION OF CONTRACT, TORT OR OTHERWISE, ARISING
 * FROM, OUT OF OR IN CONNECTION WITH THE SOFTWARE OR THE USE OR OTHER DEALINGS
 * IN THE SOFTWARE.
 *
 * Authors:
 *    Eugeni Dodonov <eugeni.dodonov@intel.com>
 *
 */

#include "i915_drv.h"
#include "intel_drv.h"

struct ddi_buf_trans {
	u32 trans1;	/* balance leg enable, de-emph level */
	u32 trans2;	/* vref sel, vswing */
};

/* HDMI/DVI modes ignore everything but the last 2 items. So we share
 * them for both DP and FDI transports, allowing those ports to
 * automatically adapt to HDMI connections as well
 */
static const struct ddi_buf_trans hsw_ddi_translations_dp[] = {
	{ 0x00FFFFFF, 0x0006000E },
	{ 0x00D75FFF, 0x0005000A },
	{ 0x00C30FFF, 0x00040006 },
	{ 0x80AAAFFF, 0x000B0000 },
	{ 0x00FFFFFF, 0x0005000A },
	{ 0x00D75FFF, 0x000C0004 },
	{ 0x80C30FFF, 0x000B0000 },
	{ 0x00FFFFFF, 0x00040006 },
	{ 0x80D75FFF, 0x000B0000 },
};

static const struct ddi_buf_trans hsw_ddi_translations_fdi[] = {
	{ 0x00FFFFFF, 0x0007000E },
	{ 0x00D75FFF, 0x000F000A },
	{ 0x00C30FFF, 0x00060006 },
	{ 0x00AAAFFF, 0x001E0000 },
	{ 0x00FFFFFF, 0x000F000A },
	{ 0x00D75FFF, 0x00160004 },
	{ 0x00C30FFF, 0x001E0000 },
	{ 0x00FFFFFF, 0x00060006 },
	{ 0x00D75FFF, 0x001E0000 },
};

static const struct ddi_buf_trans hsw_ddi_translations_hdmi[] = {
					/* Idx	NT mV d	T mV d	db	*/
	{ 0x00FFFFFF, 0x0006000E },	/* 0:	400	400	0	*/
	{ 0x00E79FFF, 0x000E000C },	/* 1:	400	500	2	*/
	{ 0x00D75FFF, 0x0005000A },	/* 2:	400	600	3.5	*/
	{ 0x00FFFFFF, 0x0005000A },	/* 3:	600	600	0	*/
	{ 0x00E79FFF, 0x001D0007 },	/* 4:	600	750	2	*/
	{ 0x00D75FFF, 0x000C0004 },	/* 5:	600	900	3.5	*/
	{ 0x00FFFFFF, 0x00040006 },	/* 6:	800	800	0	*/
	{ 0x80E79FFF, 0x00030002 },	/* 7:	800	1000	2	*/
	{ 0x00FFFFFF, 0x00140005 },	/* 8:	850	850	0	*/
	{ 0x00FFFFFF, 0x000C0004 },	/* 9:	900	900	0	*/
	{ 0x00FFFFFF, 0x001C0003 },	/* 10:	950	950	0	*/
	{ 0x80FFFFFF, 0x00030002 },	/* 11:	1000	1000	0	*/
};

static const struct ddi_buf_trans bdw_ddi_translations_edp[] = {
	{ 0x00FFFFFF, 0x00000012 },
	{ 0x00EBAFFF, 0x00020011 },
	{ 0x00C71FFF, 0x0006000F },
	{ 0x00AAAFFF, 0x000E000A },
	{ 0x00FFFFFF, 0x00020011 },
	{ 0x00DB6FFF, 0x0005000F },
	{ 0x00BEEFFF, 0x000A000C },
	{ 0x00FFFFFF, 0x0005000F },
	{ 0x00DB6FFF, 0x000A000C },
};

static const struct ddi_buf_trans bdw_ddi_translations_dp[] = {
	{ 0x00FFFFFF, 0x0007000E },
	{ 0x00D75FFF, 0x000E000A },
	{ 0x00BEFFFF, 0x00140006 },
	{ 0x80B2CFFF, 0x001B0002 },
	{ 0x00FFFFFF, 0x000E000A },
	{ 0x00DB6FFF, 0x00160005 },
	{ 0x80C71FFF, 0x001A0002 },
	{ 0x00F7DFFF, 0x00180004 },
	{ 0x80D75FFF, 0x001B0002 },
};

static const struct ddi_buf_trans bdw_ddi_translations_fdi[] = {
	{ 0x00FFFFFF, 0x0001000E },
	{ 0x00D75FFF, 0x0004000A },
	{ 0x00C30FFF, 0x00070006 },
	{ 0x00AAAFFF, 0x000C0000 },
	{ 0x00FFFFFF, 0x0004000A },
	{ 0x00D75FFF, 0x00090004 },
	{ 0x00C30FFF, 0x000C0000 },
	{ 0x00FFFFFF, 0x00070006 },
	{ 0x00D75FFF, 0x000C0000 },
};

static const struct ddi_buf_trans bdw_ddi_translations_hdmi[] = {
					/* Idx	NT mV d	T mV df	db	*/
	{ 0x00FFFFFF, 0x0007000E },	/* 0:	400	400	0	*/
	{ 0x00D75FFF, 0x000E000A },	/* 1:	400	600	3.5	*/
	{ 0x00BEFFFF, 0x00140006 },	/* 2:	400	800	6	*/
	{ 0x00FFFFFF, 0x0009000D },	/* 3:	450	450	0	*/
	{ 0x00FFFFFF, 0x000E000A },	/* 4:	600	600	0	*/
	{ 0x00D7FFFF, 0x00140006 },	/* 5:	600	800	2.5	*/
	{ 0x80CB2FFF, 0x001B0002 },	/* 6:	600	1000	4.5	*/
	{ 0x00FFFFFF, 0x00140006 },	/* 7:	800	800	0	*/
	{ 0x80E79FFF, 0x001B0002 },	/* 8:	800	1000	2	*/
	{ 0x80FFFFFF, 0x001B0002 },	/* 9:	1000	1000	0	*/
};

static const struct ddi_buf_trans skl_ddi_translations_dp[] = {
	{ 0x00000018, 0x000000a2 },
	{ 0x00004014, 0x0000009B },
	{ 0x00006012, 0x00000088 },
	{ 0x00008010, 0x00000087 },
	{ 0x00000018, 0x0000009B },
	{ 0x00004014, 0x00000088 },
	{ 0x00006012, 0x00000087 },
	{ 0x00000018, 0x00000088 },
	{ 0x00004014, 0x00000087 },
};

/* eDP 1.4 low vswing translation parameters */
static const struct ddi_buf_trans skl_ddi_translations_edp[] = {
	{ 0x00000018, 0x000000a8 },
	{ 0x00002016, 0x000000ab },
	{ 0x00006012, 0x000000a2 },
	{ 0x00008010, 0x00000088 },
	{ 0x00000018, 0x000000ab },
	{ 0x00004014, 0x000000a2 },
	{ 0x00006012, 0x000000a6 },
	{ 0x00000018, 0x000000a2 },
	{ 0x00005013, 0x0000009c },
	{ 0x00000018, 0x00000088 },
};


static const struct ddi_buf_trans skl_ddi_translations_hdmi[] = {
					/* Idx	NT mV   T mV    db  */
	{ 0x00004014, 0x00000087 },	/* 0:	800	1000	2   */
<<<<<<< HEAD
=======
};

struct bxt_ddi_buf_trans {
	u32 margin;	/* swing value */
	u32 scale;	/* scale value */
	u32 enable;	/* scale enable */
	u32 deemphasis;
	bool default_index; /* true if the entry represents default value */
};

/* BSpec does not define separate vswing/pre-emphasis values for eDP.
 * Using DP values for eDP as well.
 */
static const struct bxt_ddi_buf_trans bxt_ddi_translations_dp[] = {
					/* Idx	NT mV diff	db  */
	{ 52,  0,    0, 128, true  },	/* 0:	400		0   */
	{ 78,  0,    0, 85,  false },	/* 1:	400		3.5 */
	{ 104, 0,    0, 64,  false },	/* 2:	400		6   */
	{ 154, 0,    0, 43,  false },	/* 3:	400		9.5 */
	{ 77,  0,    0, 128, false },	/* 4:	600		0   */
	{ 116, 0,    0, 85,  false },	/* 5:	600		3.5 */
	{ 154, 0,    0, 64,  false },	/* 6:	600		6   */
	{ 102, 0,    0, 128, false },	/* 7:	800		0   */
	{ 154, 0,    0, 85,  false },	/* 8:	800		3.5 */
	{ 154, 0x9A, 1, 128, false },  /* 9:	1200		0   */
};

/* BSpec has 2 recommended values - entries 0 and 8.
 * Using the entry with higher vswing.
 */
static const struct bxt_ddi_buf_trans bxt_ddi_translations_hdmi[] = {
					/* Idx	NT mV diff	db  */
	{ 52,  0,    0, 128, false },	/* 0:	400		0   */
	{ 52,  0,    0, 85,  false },	/* 1:	400		3.5 */
	{ 52,  0,    0, 64,  false },	/* 2:	400		6   */
	{ 42,  0,    0, 43,  false },	/* 3:	400		9.5 */
	{ 77,  0,    0, 128, false },	/* 4:	600		0   */
	{ 77,  0,    0, 85,  false },	/* 5:	600		3.5 */
	{ 77,  0,    0, 64,  false },	/* 6:	600		6   */
	{ 102, 0,    0, 128, false },	/* 7:	800		0   */
	{ 102, 0,    0, 85,  false },	/* 8:	800		3.5 */
	{ 154, 0x9A, 1, 128, true },	/* 9:	1200		0   */
>>>>>>> 16977dae
};

enum port intel_ddi_get_encoder_port(struct intel_encoder *intel_encoder)
{
	struct drm_encoder *encoder = &intel_encoder->base;
	int type = intel_encoder->type;

	if (type == INTEL_OUTPUT_DP_MST) {
		struct intel_digital_port *intel_dig_port = enc_to_mst(encoder)->primary;
		return intel_dig_port->port;
	} else if (type == INTEL_OUTPUT_DISPLAYPORT || type == INTEL_OUTPUT_EDP ||
	    type == INTEL_OUTPUT_HDMI || type == INTEL_OUTPUT_UNKNOWN) {
		struct intel_digital_port *intel_dig_port =
			enc_to_dig_port(encoder);
		return intel_dig_port->port;

	} else if (type == INTEL_OUTPUT_ANALOG) {
		return PORT_E;

	} else {
		DRM_ERROR("Invalid DDI encoder type %d\n", type);
		BUG();
	}
}

static bool
intel_dig_port_supports_hdmi(const struct intel_digital_port *intel_dig_port)
{
	return intel_dig_port->hdmi.hdmi_reg;
}

/*
 * Starting with Haswell, DDI port buffers must be programmed with correct
 * values in advance. The buffer values are different for FDI and DP modes,
 * but the HDMI/DVI fields are shared among those. So we program the DDI
 * in either FDI or DP modes only, as HDMI connections will work with both
 * of those
 */
static void intel_prepare_ddi_buffers(struct drm_device *dev,
				      struct intel_digital_port *intel_dig_port)
{
	struct drm_i915_private *dev_priv = dev->dev_private;
	u32 reg;
<<<<<<< HEAD
=======
	int port = intel_dig_port->port;
>>>>>>> 16977dae
	int i, n_hdmi_entries, n_dp_entries, n_edp_entries, hdmi_default_entry,
	    size;
	int hdmi_level = dev_priv->vbt.ddi_port_info[port].hdmi_level_shift;
	const struct ddi_buf_trans *ddi_translations_fdi;
	const struct ddi_buf_trans *ddi_translations_dp;
	const struct ddi_buf_trans *ddi_translations_edp;
	const struct ddi_buf_trans *ddi_translations_hdmi;
	const struct ddi_buf_trans *ddi_translations;

	if (IS_BROXTON(dev)) {
		if (!intel_dig_port_supports_hdmi(intel_dig_port))
			return;

		/* Vswing programming for HDMI */
		bxt_ddi_vswing_sequence(dev, hdmi_level, port,
					INTEL_OUTPUT_HDMI);
		return;
	} else if (IS_SKYLAKE(dev)) {
		ddi_translations_fdi = NULL;
		ddi_translations_dp = skl_ddi_translations_dp;
		n_dp_entries = ARRAY_SIZE(skl_ddi_translations_dp);
		if (dev_priv->vbt.edp_low_vswing) {
			ddi_translations_edp = skl_ddi_translations_edp;
			n_edp_entries = ARRAY_SIZE(skl_ddi_translations_edp);
		} else {
			ddi_translations_edp = skl_ddi_translations_dp;
			n_edp_entries = ARRAY_SIZE(skl_ddi_translations_dp);
		}

		/*
		 * On SKL, the recommendation from the hw team is to always use
		 * a certain type of level shifter (and thus the corresponding
		 * 800mV+2dB entry). Given that's the only validated entry, we
		 * override what is in the VBT, at least until further notice.
		 */
		hdmi_level = 0;
		ddi_translations_hdmi = skl_ddi_translations_hdmi;
		n_hdmi_entries = ARRAY_SIZE(skl_ddi_translations_hdmi);
		hdmi_default_entry = 0;
	} else if (IS_BROADWELL(dev)) {
		ddi_translations_fdi = bdw_ddi_translations_fdi;
		ddi_translations_dp = bdw_ddi_translations_dp;
		ddi_translations_edp = bdw_ddi_translations_edp;
		ddi_translations_hdmi = bdw_ddi_translations_hdmi;
		n_edp_entries = ARRAY_SIZE(bdw_ddi_translations_edp);
		n_dp_entries = ARRAY_SIZE(bdw_ddi_translations_dp);
		n_hdmi_entries = ARRAY_SIZE(bdw_ddi_translations_hdmi);
		hdmi_default_entry = 7;
	} else if (IS_HASWELL(dev)) {
		ddi_translations_fdi = hsw_ddi_translations_fdi;
		ddi_translations_dp = hsw_ddi_translations_dp;
		ddi_translations_edp = hsw_ddi_translations_dp;
		ddi_translations_hdmi = hsw_ddi_translations_hdmi;
		n_dp_entries = n_edp_entries = ARRAY_SIZE(hsw_ddi_translations_dp);
		n_hdmi_entries = ARRAY_SIZE(hsw_ddi_translations_hdmi);
		hdmi_default_entry = 6;
	} else {
		WARN(1, "ddi translation table missing\n");
		ddi_translations_edp = bdw_ddi_translations_dp;
		ddi_translations_fdi = bdw_ddi_translations_fdi;
		ddi_translations_dp = bdw_ddi_translations_dp;
		ddi_translations_hdmi = bdw_ddi_translations_hdmi;
		n_edp_entries = ARRAY_SIZE(bdw_ddi_translations_edp);
		n_dp_entries = ARRAY_SIZE(bdw_ddi_translations_dp);
		n_hdmi_entries = ARRAY_SIZE(bdw_ddi_translations_hdmi);
		hdmi_default_entry = 7;
	}

	switch (port) {
	case PORT_A:
		ddi_translations = ddi_translations_edp;
		size = n_edp_entries;
		break;
	case PORT_B:
	case PORT_C:
		ddi_translations = ddi_translations_dp;
		size = n_dp_entries;
		break;
	case PORT_D:
		if (intel_dp_is_edp(dev, PORT_D)) {
			ddi_translations = ddi_translations_edp;
			size = n_edp_entries;
		} else {
			ddi_translations = ddi_translations_dp;
			size = n_dp_entries;
		}
		break;
	case PORT_E:
		if (ddi_translations_fdi)
			ddi_translations = ddi_translations_fdi;
		else
			ddi_translations = ddi_translations_dp;
		size = n_dp_entries;
		break;
	default:
		BUG();
	}

	for (i = 0, reg = DDI_BUF_TRANS(port); i < size; i++) {
		I915_WRITE(reg, ddi_translations[i].trans1);
		reg += 4;
		I915_WRITE(reg, ddi_translations[i].trans2);
		reg += 4;
	}

	if (!intel_dig_port_supports_hdmi(intel_dig_port))
		return;

	/* Choose a good default if VBT is badly populated */
	if (hdmi_level == HDMI_LEVEL_SHIFT_UNKNOWN ||
	    hdmi_level >= n_hdmi_entries)
		hdmi_level = hdmi_default_entry;

	/* Entry 9 is for HDMI: */
	I915_WRITE(reg, ddi_translations_hdmi[hdmi_level].trans1);
	reg += 4;
	I915_WRITE(reg, ddi_translations_hdmi[hdmi_level].trans2);
	reg += 4;
}

/* Program DDI buffers translations for DP. By default, program ports A-D in DP
 * mode and port E for FDI.
 */
void intel_prepare_ddi(struct drm_device *dev)
{
	struct intel_digital_port *intel_dig_port;
	bool visited[I915_MAX_PORTS] = { 0, };

	if (!HAS_DDI(dev))
		return;

	for_each_digital_port(dev, intel_dig_port) {
		if (visited[intel_dig_port->port])
			continue;

		intel_prepare_ddi_buffers(dev, intel_dig_port);
		visited[intel_dig_port->port] = true;
	}
}

static void intel_wait_ddi_buf_idle(struct drm_i915_private *dev_priv,
				    enum port port)
{
	uint32_t reg = DDI_BUF_CTL(port);
	int i;

<<<<<<< HEAD
	for (i = 0; i < 16; i++) {
=======
	for (i = 0; i < DDI_BUF_IDLE_TIMEOUT; i++) {
>>>>>>> 16977dae
		udelay(1);
		if (I915_READ(reg) & DDI_BUF_IS_IDLE)
			return;
	}
	DRM_ERROR("Timeout waiting for DDI BUF %c idle bit\n", port_name(port));
}

/* Starting with Haswell, different DDI ports can work in FDI mode for
 * connection to the PCH-located connectors. For this, it is necessary to train
 * both the DDI port and PCH receiver for the desired DDI buffer settings.
 *
 * The recommended port to work in FDI mode is DDI E, which we use here. Also,
 * please note that when FDI mode is active on DDI E, it shares 2 lines with
 * DDI A (which is used for eDP)
 */

void hsw_fdi_link_train(struct drm_crtc *crtc)
{
	struct drm_device *dev = crtc->dev;
	struct drm_i915_private *dev_priv = dev->dev_private;
	struct intel_crtc *intel_crtc = to_intel_crtc(crtc);
	u32 temp, i, rx_ctl_val;

	/* Set the FDI_RX_MISC pwrdn lanes and the 2 workarounds listed at the
	 * mode set "sequence for CRT port" document:
	 * - TP1 to TP2 time with the default value
	 * - FDI delay to 90h
	 *
	 * WaFDIAutoLinkSetTimingOverrride:hsw
	 */
	I915_WRITE(_FDI_RXA_MISC, FDI_RX_PWRDN_LANE1_VAL(2) |
				  FDI_RX_PWRDN_LANE0_VAL(2) |
				  FDI_RX_TP1_TO_TP2_48 | FDI_RX_FDI_DELAY_90);

	/* Enable the PCH Receiver FDI PLL */
	rx_ctl_val = dev_priv->fdi_rx_config | FDI_RX_ENHANCE_FRAME_ENABLE |
		     FDI_RX_PLL_ENABLE |
		     FDI_DP_PORT_WIDTH(intel_crtc->config->fdi_lanes);
	I915_WRITE(_FDI_RXA_CTL, rx_ctl_val);
	POSTING_READ(_FDI_RXA_CTL);
	udelay(220);

	/* Switch from Rawclk to PCDclk */
	rx_ctl_val |= FDI_PCDCLK;
	I915_WRITE(_FDI_RXA_CTL, rx_ctl_val);

	/* Configure Port Clock Select */
	I915_WRITE(PORT_CLK_SEL(PORT_E), intel_crtc->config->ddi_pll_sel);
	WARN_ON(intel_crtc->config->ddi_pll_sel != PORT_CLK_SEL_SPLL);

	/* Start the training iterating through available voltages and emphasis,
	 * testing each value twice. */
	for (i = 0; i < ARRAY_SIZE(hsw_ddi_translations_fdi) * 2; i++) {
		/* Configure DP_TP_CTL with auto-training */
		I915_WRITE(DP_TP_CTL(PORT_E),
					DP_TP_CTL_FDI_AUTOTRAIN |
					DP_TP_CTL_ENHANCED_FRAME_ENABLE |
					DP_TP_CTL_LINK_TRAIN_PAT1 |
					DP_TP_CTL_ENABLE);

		/* Configure and enable DDI_BUF_CTL for DDI E with next voltage.
		 * DDI E does not support port reversal, the functionality is
		 * achieved on the PCH side in FDI_RX_CTL, so no need to set the
		 * port reversal bit */
		I915_WRITE(DDI_BUF_CTL(PORT_E),
			   DDI_BUF_CTL_ENABLE |
			   ((intel_crtc->config->fdi_lanes - 1) << 1) |
			   DDI_BUF_TRANS_SELECT(i / 2));
		POSTING_READ(DDI_BUF_CTL(PORT_E));

		udelay(600);

		/* Program PCH FDI Receiver TU */
		I915_WRITE(_FDI_RXA_TUSIZE1, TU_SIZE(64));

		/* Enable PCH FDI Receiver with auto-training */
		rx_ctl_val |= FDI_RX_ENABLE | FDI_LINK_TRAIN_AUTO;
		I915_WRITE(_FDI_RXA_CTL, rx_ctl_val);
		POSTING_READ(_FDI_RXA_CTL);

		/* Wait for FDI receiver lane calibration */
		udelay(30);

		/* Unset FDI_RX_MISC pwrdn lanes */
		temp = I915_READ(_FDI_RXA_MISC);
		temp &= ~(FDI_RX_PWRDN_LANE1_MASK | FDI_RX_PWRDN_LANE0_MASK);
		I915_WRITE(_FDI_RXA_MISC, temp);
		POSTING_READ(_FDI_RXA_MISC);

		/* Wait for FDI auto training time */
		udelay(5);

		temp = I915_READ(DP_TP_STATUS(PORT_E));
		if (temp & DP_TP_STATUS_AUTOTRAIN_DONE) {
			DRM_DEBUG_KMS("FDI link training done on step %d\n", i);

			/* Enable normal pixel sending for FDI */
			I915_WRITE(DP_TP_CTL(PORT_E),
				   DP_TP_CTL_FDI_AUTOTRAIN |
				   DP_TP_CTL_LINK_TRAIN_NORMAL |
				   DP_TP_CTL_ENHANCED_FRAME_ENABLE |
				   DP_TP_CTL_ENABLE);

			return;
		}

		temp = I915_READ(DDI_BUF_CTL(PORT_E));
		temp &= ~DDI_BUF_CTL_ENABLE;
		I915_WRITE(DDI_BUF_CTL(PORT_E), temp);
		POSTING_READ(DDI_BUF_CTL(PORT_E));

		/* Disable DP_TP_CTL and FDI_RX_CTL and retry */
		temp = I915_READ(DP_TP_CTL(PORT_E));
		temp &= ~(DP_TP_CTL_ENABLE | DP_TP_CTL_LINK_TRAIN_MASK);
		temp |= DP_TP_CTL_LINK_TRAIN_PAT1;
		I915_WRITE(DP_TP_CTL(PORT_E), temp);
		POSTING_READ(DP_TP_CTL(PORT_E));

		intel_wait_ddi_buf_idle(dev_priv, PORT_E);

		rx_ctl_val &= ~FDI_RX_ENABLE;
		I915_WRITE(_FDI_RXA_CTL, rx_ctl_val);
		POSTING_READ(_FDI_RXA_CTL);

		/* Reset FDI_RX_MISC pwrdn lanes */
		temp = I915_READ(_FDI_RXA_MISC);
		temp &= ~(FDI_RX_PWRDN_LANE1_MASK | FDI_RX_PWRDN_LANE0_MASK);
		temp |= FDI_RX_PWRDN_LANE1_VAL(2) | FDI_RX_PWRDN_LANE0_VAL(2);
		I915_WRITE(_FDI_RXA_MISC, temp);
		POSTING_READ(_FDI_RXA_MISC);
	}

	DRM_ERROR("FDI link training failed!\n");
}

void intel_ddi_init_dp_buf_reg(struct intel_encoder *encoder)
{
	struct intel_dp *intel_dp = enc_to_intel_dp(&encoder->base);
	struct intel_digital_port *intel_dig_port =
		enc_to_dig_port(&encoder->base);

	intel_dp->DP = intel_dig_port->saved_port_bits |
		DDI_BUF_CTL_ENABLE | DDI_BUF_TRANS_SELECT(0);
	intel_dp->DP |= DDI_PORT_WIDTH(intel_dp->lane_count);

}

static struct intel_encoder *
intel_ddi_get_crtc_encoder(struct drm_crtc *crtc)
{
	struct drm_device *dev = crtc->dev;
	struct intel_crtc *intel_crtc = to_intel_crtc(crtc);
	struct intel_encoder *intel_encoder, *ret = NULL;
	int num_encoders = 0;

	for_each_encoder_on_crtc(dev, crtc, intel_encoder) {
		ret = intel_encoder;
		num_encoders++;
	}

	if (num_encoders != 1)
		WARN(1, "%d encoders on crtc for pipe %c\n", num_encoders,
		     pipe_name(intel_crtc->pipe));

	BUG_ON(ret == NULL);
	return ret;
}

<<<<<<< HEAD
static struct intel_encoder *
=======
struct intel_encoder *
>>>>>>> 16977dae
intel_ddi_get_crtc_new_encoder(struct intel_crtc_state *crtc_state)
{
	struct intel_crtc *crtc = to_intel_crtc(crtc_state->base.crtc);
	struct intel_encoder *ret = NULL;
	struct drm_atomic_state *state;
	int num_encoders = 0;
	int i;

	state = crtc_state->base.state;

	for (i = 0; i < state->num_connector; i++) {
		if (!state->connectors[i] ||
		    state->connector_states[i]->crtc != crtc_state->base.crtc)
			continue;

		ret = to_intel_encoder(state->connector_states[i]->best_encoder);
		num_encoders++;
	}

	WARN(num_encoders != 1, "%d encoders on crtc for pipe %c\n", num_encoders,
	     pipe_name(crtc->pipe));

	BUG_ON(ret == NULL);
	return ret;
}

#define LC_FREQ 2700
#define LC_FREQ_2K U64_C(LC_FREQ * 2000)

#define P_MIN 2
#define P_MAX 64
#define P_INC 2

/* Constraints for PLL good behavior */
#define REF_MIN 48
#define REF_MAX 400
#define VCO_MIN 2400
#define VCO_MAX 4800

#define abs_diff(a, b) ({			\
	typeof(a) __a = (a);			\
	typeof(b) __b = (b);			\
	(void) (&__a == &__b);			\
	__a > __b ? (__a - __b) : (__b - __a); })

struct wrpll_rnp {
	unsigned p, n2, r2;
};

static unsigned wrpll_get_budget_for_freq(int clock)
{
	unsigned budget;

	switch (clock) {
	case 25175000:
	case 25200000:
	case 27000000:
	case 27027000:
	case 37762500:
	case 37800000:
	case 40500000:
	case 40541000:
	case 54000000:
	case 54054000:
	case 59341000:
	case 59400000:
	case 72000000:
	case 74176000:
	case 74250000:
	case 81000000:
	case 81081000:
	case 89012000:
	case 89100000:
	case 108000000:
	case 108108000:
	case 111264000:
	case 111375000:
	case 148352000:
	case 148500000:
	case 162000000:
	case 162162000:
	case 222525000:
	case 222750000:
	case 296703000:
	case 297000000:
		budget = 0;
		break;
	case 233500000:
	case 245250000:
	case 247750000:
	case 253250000:
	case 298000000:
		budget = 1500;
		break;
	case 169128000:
	case 169500000:
	case 179500000:
	case 202000000:
		budget = 2000;
		break;
	case 256250000:
	case 262500000:
	case 270000000:
	case 272500000:
	case 273750000:
	case 280750000:
	case 281250000:
	case 286000000:
	case 291750000:
		budget = 4000;
		break;
	case 267250000:
	case 268500000:
		budget = 5000;
		break;
	default:
		budget = 1000;
		break;
	}

	return budget;
}

static void wrpll_update_rnp(uint64_t freq2k, unsigned budget,
			     unsigned r2, unsigned n2, unsigned p,
			     struct wrpll_rnp *best)
{
	uint64_t a, b, c, d, diff, diff_best;

	/* No best (r,n,p) yet */
	if (best->p == 0) {
		best->p = p;
		best->n2 = n2;
		best->r2 = r2;
		return;
	}

	/*
	 * Output clock is (LC_FREQ_2K / 2000) * N / (P * R), which compares to
	 * freq2k.
	 *
	 * delta = 1e6 *
	 *	   abs(freq2k - (LC_FREQ_2K * n2/(p * r2))) /
	 *	   freq2k;
	 *
	 * and we would like delta <= budget.
	 *
	 * If the discrepancy is above the PPM-based budget, always prefer to
	 * improve upon the previous solution.  However, if you're within the
	 * budget, try to maximize Ref * VCO, that is N / (P * R^2).
	 */
	a = freq2k * budget * p * r2;
	b = freq2k * budget * best->p * best->r2;
	diff = abs_diff(freq2k * p * r2, LC_FREQ_2K * n2);
	diff_best = abs_diff(freq2k * best->p * best->r2,
			     LC_FREQ_2K * best->n2);
	c = 1000000 * diff;
	d = 1000000 * diff_best;

	if (a < c && b < d) {
		/* If both are above the budget, pick the closer */
		if (best->p * best->r2 * diff < p * r2 * diff_best) {
			best->p = p;
			best->n2 = n2;
			best->r2 = r2;
		}
	} else if (a >= c && b < d) {
		/* If A is below the threshold but B is above it?  Update. */
		best->p = p;
		best->n2 = n2;
		best->r2 = r2;
	} else if (a >= c && b >= d) {
		/* Both are below the limit, so pick the higher n2/(r2*r2) */
		if (n2 * best->r2 * best->r2 > best->n2 * r2 * r2) {
			best->p = p;
			best->n2 = n2;
			best->r2 = r2;
		}
	}
	/* Otherwise a < c && b >= d, do nothing */
}

static int intel_ddi_calc_wrpll_link(struct drm_i915_private *dev_priv,
				     int reg)
{
	int refclk = LC_FREQ;
	int n, p, r;
	u32 wrpll;

	wrpll = I915_READ(reg);
	switch (wrpll & WRPLL_PLL_REF_MASK) {
	case WRPLL_PLL_SSC:
	case WRPLL_PLL_NON_SSC:
		/*
		 * We could calculate spread here, but our checking
		 * code only cares about 5% accuracy, and spread is a max of
		 * 0.5% downspread.
		 */
		refclk = 135;
		break;
	case WRPLL_PLL_LCPLL:
		refclk = LC_FREQ;
		break;
	default:
		WARN(1, "bad wrpll refclk\n");
		return 0;
	}

	r = wrpll & WRPLL_DIVIDER_REF_MASK;
	p = (wrpll & WRPLL_DIVIDER_POST_MASK) >> WRPLL_DIVIDER_POST_SHIFT;
	n = (wrpll & WRPLL_DIVIDER_FB_MASK) >> WRPLL_DIVIDER_FB_SHIFT;

	/* Convert to KHz, p & r have a fixed point portion */
	return (refclk * n * 100) / (p * r);
}

static int skl_calc_wrpll_link(struct drm_i915_private *dev_priv,
			       uint32_t dpll)
{
	uint32_t cfgcr1_reg, cfgcr2_reg;
	uint32_t cfgcr1_val, cfgcr2_val;
	uint32_t p0, p1, p2, dco_freq;

	cfgcr1_reg = GET_CFG_CR1_REG(dpll);
	cfgcr2_reg = GET_CFG_CR2_REG(dpll);

	cfgcr1_val = I915_READ(cfgcr1_reg);
	cfgcr2_val = I915_READ(cfgcr2_reg);

	p0 = cfgcr2_val & DPLL_CFGCR2_PDIV_MASK;
	p2 = cfgcr2_val & DPLL_CFGCR2_KDIV_MASK;

	if (cfgcr2_val &  DPLL_CFGCR2_QDIV_MODE(1))
		p1 = (cfgcr2_val & DPLL_CFGCR2_QDIV_RATIO_MASK) >> 8;
	else
		p1 = 1;


	switch (p0) {
	case DPLL_CFGCR2_PDIV_1:
		p0 = 1;
		break;
	case DPLL_CFGCR2_PDIV_2:
		p0 = 2;
		break;
	case DPLL_CFGCR2_PDIV_3:
		p0 = 3;
		break;
	case DPLL_CFGCR2_PDIV_7:
		p0 = 7;
		break;
	}

	switch (p2) {
	case DPLL_CFGCR2_KDIV_5:
		p2 = 5;
		break;
	case DPLL_CFGCR2_KDIV_2:
		p2 = 2;
		break;
	case DPLL_CFGCR2_KDIV_3:
		p2 = 3;
		break;
	case DPLL_CFGCR2_KDIV_1:
		p2 = 1;
		break;
	}

	dco_freq = (cfgcr1_val & DPLL_CFGCR1_DCO_INTEGER_MASK) * 24 * 1000;

	dco_freq += (((cfgcr1_val & DPLL_CFGCR1_DCO_FRACTION_MASK) >> 9) * 24 *
		1000) / 0x8000;

	return dco_freq / (p0 * p1 * p2 * 5);
}


static void skl_ddi_clock_get(struct intel_encoder *encoder,
				struct intel_crtc_state *pipe_config)
{
	struct drm_i915_private *dev_priv = encoder->base.dev->dev_private;
	int link_clock = 0;
	uint32_t dpll_ctl1, dpll;

	dpll = pipe_config->ddi_pll_sel;

	dpll_ctl1 = I915_READ(DPLL_CTRL1);

	if (dpll_ctl1 & DPLL_CTRL1_HDMI_MODE(dpll)) {
		link_clock = skl_calc_wrpll_link(dev_priv, dpll);
	} else {
		link_clock = dpll_ctl1 & DPLL_CRTL1_LINK_RATE_MASK(dpll);
		link_clock >>= DPLL_CRTL1_LINK_RATE_SHIFT(dpll);

		switch (link_clock) {
		case DPLL_CRTL1_LINK_RATE_810:
			link_clock = 81000;
			break;
		case DPLL_CRTL1_LINK_RATE_1080:
			link_clock = 108000;
			break;
		case DPLL_CRTL1_LINK_RATE_1350:
			link_clock = 135000;
			break;
		case DPLL_CRTL1_LINK_RATE_1620:
			link_clock = 162000;
			break;
		case DPLL_CRTL1_LINK_RATE_2160:
			link_clock = 216000;
			break;
		case DPLL_CRTL1_LINK_RATE_2700:
			link_clock = 270000;
			break;
		default:
			WARN(1, "Unsupported link rate\n");
			break;
		}
		link_clock *= 2;
	}

	pipe_config->port_clock = link_clock;

	if (pipe_config->has_dp_encoder)
		pipe_config->base.adjusted_mode.crtc_clock =
			intel_dotclock_calculate(pipe_config->port_clock,
						 &pipe_config->dp_m_n);
	else
		pipe_config->base.adjusted_mode.crtc_clock = pipe_config->port_clock;
}

static void hsw_ddi_clock_get(struct intel_encoder *encoder,
			      struct intel_crtc_state *pipe_config)
{
	struct drm_i915_private *dev_priv = encoder->base.dev->dev_private;
	int link_clock = 0;
	u32 val, pll;

	val = pipe_config->ddi_pll_sel;
	switch (val & PORT_CLK_SEL_MASK) {
	case PORT_CLK_SEL_LCPLL_810:
		link_clock = 81000;
		break;
	case PORT_CLK_SEL_LCPLL_1350:
		link_clock = 135000;
		break;
	case PORT_CLK_SEL_LCPLL_2700:
		link_clock = 270000;
		break;
	case PORT_CLK_SEL_WRPLL1:
		link_clock = intel_ddi_calc_wrpll_link(dev_priv, WRPLL_CTL1);
		break;
	case PORT_CLK_SEL_WRPLL2:
		link_clock = intel_ddi_calc_wrpll_link(dev_priv, WRPLL_CTL2);
		break;
	case PORT_CLK_SEL_SPLL:
		pll = I915_READ(SPLL_CTL) & SPLL_PLL_FREQ_MASK;
		if (pll == SPLL_PLL_FREQ_810MHz)
			link_clock = 81000;
		else if (pll == SPLL_PLL_FREQ_1350MHz)
			link_clock = 135000;
		else if (pll == SPLL_PLL_FREQ_2700MHz)
			link_clock = 270000;
		else {
			WARN(1, "bad spll freq\n");
			return;
		}
		break;
	default:
		WARN(1, "bad port clock sel\n");
		return;
	}

	pipe_config->port_clock = link_clock * 2;

	if (pipe_config->has_pch_encoder)
		pipe_config->base.adjusted_mode.crtc_clock =
			intel_dotclock_calculate(pipe_config->port_clock,
						 &pipe_config->fdi_m_n);
	else if (pipe_config->has_dp_encoder)
		pipe_config->base.adjusted_mode.crtc_clock =
			intel_dotclock_calculate(pipe_config->port_clock,
						 &pipe_config->dp_m_n);
	else
		pipe_config->base.adjusted_mode.crtc_clock = pipe_config->port_clock;
}

static int bxt_calc_pll_link(struct drm_i915_private *dev_priv,
				enum intel_dpll_id dpll)
{
	/* FIXME formula not available in bspec */
	return 0;
}

static void bxt_ddi_clock_get(struct intel_encoder *encoder,
				struct intel_crtc_state *pipe_config)
{
	struct drm_i915_private *dev_priv = encoder->base.dev->dev_private;
	enum port port = intel_ddi_get_encoder_port(encoder);
	uint32_t dpll = port;

	pipe_config->port_clock =
		bxt_calc_pll_link(dev_priv, dpll);

	if (pipe_config->has_dp_encoder)
		pipe_config->base.adjusted_mode.crtc_clock =
			intel_dotclock_calculate(pipe_config->port_clock,
							&pipe_config->dp_m_n);
	else
		pipe_config->base.adjusted_mode.crtc_clock =
							pipe_config->port_clock;
}

void intel_ddi_clock_get(struct intel_encoder *encoder,
			 struct intel_crtc_state *pipe_config)
{
	struct drm_device *dev = encoder->base.dev;

	if (INTEL_INFO(dev)->gen <= 8)
		hsw_ddi_clock_get(encoder, pipe_config);
	else if (IS_SKYLAKE(dev))
		skl_ddi_clock_get(encoder, pipe_config);
	else if (IS_BROXTON(dev))
		bxt_ddi_clock_get(encoder, pipe_config);
}

static void
hsw_ddi_calculate_wrpll(int clock /* in Hz */,
			unsigned *r2_out, unsigned *n2_out, unsigned *p_out)
{
	uint64_t freq2k;
	unsigned p, n2, r2;
	struct wrpll_rnp best = { 0, 0, 0 };
	unsigned budget;

	freq2k = clock / 100;

	budget = wrpll_get_budget_for_freq(clock);

	/* Special case handling for 540 pixel clock: bypass WR PLL entirely
	 * and directly pass the LC PLL to it. */
	if (freq2k == 5400000) {
		*n2_out = 2;
		*p_out = 1;
		*r2_out = 2;
		return;
	}

	/*
	 * Ref = LC_FREQ / R, where Ref is the actual reference input seen by
	 * the WR PLL.
	 *
	 * We want R so that REF_MIN <= Ref <= REF_MAX.
	 * Injecting R2 = 2 * R gives:
	 *   REF_MAX * r2 > LC_FREQ * 2 and
	 *   REF_MIN * r2 < LC_FREQ * 2
	 *
	 * Which means the desired boundaries for r2 are:
	 *  LC_FREQ * 2 / REF_MAX < r2 < LC_FREQ * 2 / REF_MIN
	 *
	 */
	for (r2 = LC_FREQ * 2 / REF_MAX + 1;
	     r2 <= LC_FREQ * 2 / REF_MIN;
	     r2++) {

		/*
		 * VCO = N * Ref, that is: VCO = N * LC_FREQ / R
		 *
		 * Once again we want VCO_MIN <= VCO <= VCO_MAX.
		 * Injecting R2 = 2 * R and N2 = 2 * N, we get:
		 *   VCO_MAX * r2 > n2 * LC_FREQ and
		 *   VCO_MIN * r2 < n2 * LC_FREQ)
		 *
		 * Which means the desired boundaries for n2 are:
		 * VCO_MIN * r2 / LC_FREQ < n2 < VCO_MAX * r2 / LC_FREQ
		 */
		for (n2 = VCO_MIN * r2 / LC_FREQ + 1;
		     n2 <= VCO_MAX * r2 / LC_FREQ;
		     n2++) {

			for (p = P_MIN; p <= P_MAX; p += P_INC)
				wrpll_update_rnp(freq2k, budget,
						 r2, n2, p, &best);
		}
	}

	*n2_out = best.n2;
	*p_out = best.p;
	*r2_out = best.r2;
}

static bool
hsw_ddi_pll_select(struct intel_crtc *intel_crtc,
		   struct intel_crtc_state *crtc_state,
		   struct intel_encoder *intel_encoder,
		   int clock)
{
	if (intel_encoder->type == INTEL_OUTPUT_HDMI) {
		struct intel_shared_dpll *pll;
		uint32_t val;
		unsigned p, n2, r2;

		hsw_ddi_calculate_wrpll(clock * 1000, &r2, &n2, &p);

		val = WRPLL_PLL_ENABLE | WRPLL_PLL_LCPLL |
		      WRPLL_DIVIDER_REFERENCE(r2) | WRPLL_DIVIDER_FEEDBACK(n2) |
		      WRPLL_DIVIDER_POST(p);

		crtc_state->dpll_hw_state.wrpll = val;

		pll = intel_get_shared_dpll(intel_crtc, crtc_state);
		if (pll == NULL) {
			DRM_DEBUG_DRIVER("failed to find PLL for pipe %c\n",
					 pipe_name(intel_crtc->pipe));
			return false;
		}

		crtc_state->ddi_pll_sel = PORT_CLK_SEL_WRPLL(pll->id);
	}

	return true;
}

struct skl_wrpll_params {
	uint32_t        dco_fraction;
	uint32_t        dco_integer;
	uint32_t        qdiv_ratio;
	uint32_t        qdiv_mode;
	uint32_t        kdiv;
	uint32_t        pdiv;
	uint32_t        central_freq;
};

static void
skl_ddi_calculate_wrpll(int clock /* in Hz */,
			struct skl_wrpll_params *wrpll_params)
{
	uint64_t afe_clock = clock * 5; /* AFE Clock is 5x Pixel clock */
	uint64_t dco_central_freq[3] = {8400000000ULL,
					9000000000ULL,
					9600000000ULL};
	uint32_t min_dco_deviation = 400;
	uint32_t min_dco_index = 3;
	uint32_t P0[4] = {1, 2, 3, 7};
	uint32_t P2[4] = {1, 2, 3, 5};
	bool found = false;
	uint32_t candidate_p = 0;
	uint32_t candidate_p0[3] = {0}, candidate_p1[3] = {0};
	uint32_t candidate_p2[3] = {0};
	uint32_t dco_central_freq_deviation[3];
	uint32_t i, P1, k, dco_count;
	bool retry_with_odd = false;
	uint64_t dco_freq;

	/* Determine P0, P1 or P2 */
	for (dco_count = 0; dco_count < 3; dco_count++) {
		found = false;
		candidate_p =
			div64_u64(dco_central_freq[dco_count], afe_clock);
		if (retry_with_odd == false)
			candidate_p = (candidate_p % 2 == 0 ?
				candidate_p : candidate_p + 1);

		for (P1 = 1; P1 < candidate_p; P1++) {
			for (i = 0; i < 4; i++) {
				if (!(P0[i] != 1 || P1 == 1))
					continue;

				for (k = 0; k < 4; k++) {
					if (P1 != 1 && P2[k] != 2)
						continue;

					if (candidate_p == P0[i] * P1 * P2[k]) {
						/* Found possible P0, P1, P2 */
						found = true;
						candidate_p0[dco_count] = P0[i];
						candidate_p1[dco_count] = P1;
						candidate_p2[dco_count] = P2[k];
						goto found;
					}

				}
			}
		}

found:
		if (found) {
			dco_central_freq_deviation[dco_count] =
				div64_u64(10000 *
					  abs_diff((candidate_p * afe_clock),
						   dco_central_freq[dco_count]),
					  dco_central_freq[dco_count]);

			if (dco_central_freq_deviation[dco_count] <
				min_dco_deviation) {
				min_dco_deviation =
					dco_central_freq_deviation[dco_count];
				min_dco_index = dco_count;
			}
		}

		if (min_dco_index > 2 && dco_count == 2) {
			retry_with_odd = true;
			dco_count = 0;
		}
	}

	if (min_dco_index > 2) {
		WARN(1, "No valid values found for the given pixel clock\n");
	} else {
		 wrpll_params->central_freq = dco_central_freq[min_dco_index];

		 switch (dco_central_freq[min_dco_index]) {
		 case 9600000000ULL:
			wrpll_params->central_freq = 0;
			break;
		 case 9000000000ULL:
			wrpll_params->central_freq = 1;
			break;
		 case 8400000000ULL:
			wrpll_params->central_freq = 3;
		 }

		 switch (candidate_p0[min_dco_index]) {
		 case 1:
			wrpll_params->pdiv = 0;
			break;
		 case 2:
			wrpll_params->pdiv = 1;
			break;
		 case 3:
			wrpll_params->pdiv = 2;
			break;
		 case 7:
			wrpll_params->pdiv = 4;
			break;
		 default:
			WARN(1, "Incorrect PDiv\n");
		 }

		 switch (candidate_p2[min_dco_index]) {
		 case 5:
			wrpll_params->kdiv = 0;
			break;
		 case 2:
			wrpll_params->kdiv = 1;
			break;
		 case 3:
			wrpll_params->kdiv = 2;
			break;
		 case 1:
			wrpll_params->kdiv = 3;
			break;
		 default:
			WARN(1, "Incorrect KDiv\n");
		 }

		 wrpll_params->qdiv_ratio = candidate_p1[min_dco_index];
		 wrpll_params->qdiv_mode =
			(wrpll_params->qdiv_ratio == 1) ? 0 : 1;

		 dco_freq = candidate_p0[min_dco_index] *
			 candidate_p1[min_dco_index] *
			 candidate_p2[min_dco_index] * afe_clock;

		/*
		* Intermediate values are in Hz.
		* Divide by MHz to match bsepc
		*/
		 wrpll_params->dco_integer = div_u64(dco_freq, (24 * MHz(1)));
		 wrpll_params->dco_fraction =
			 div_u64(((div_u64(dco_freq, 24) -
				   wrpll_params->dco_integer * MHz(1)) * 0x8000), MHz(1));

	}
}


static bool
skl_ddi_pll_select(struct intel_crtc *intel_crtc,
		   struct intel_crtc_state *crtc_state,
		   struct intel_encoder *intel_encoder,
		   int clock)
{
	struct intel_shared_dpll *pll;
	uint32_t ctrl1, cfgcr1, cfgcr2;

	/*
	 * See comment in intel_dpll_hw_state to understand why we always use 0
	 * as the DPLL id in this function.
	 */

	ctrl1 = DPLL_CTRL1_OVERRIDE(0);

	if (intel_encoder->type == INTEL_OUTPUT_HDMI) {
		struct skl_wrpll_params wrpll_params = { 0, };

		ctrl1 |= DPLL_CTRL1_HDMI_MODE(0);

		skl_ddi_calculate_wrpll(clock * 1000, &wrpll_params);

		cfgcr1 = DPLL_CFGCR1_FREQ_ENABLE |
			 DPLL_CFGCR1_DCO_FRACTION(wrpll_params.dco_fraction) |
			 wrpll_params.dco_integer;

		cfgcr2 = DPLL_CFGCR2_QDIV_RATIO(wrpll_params.qdiv_ratio) |
			 DPLL_CFGCR2_QDIV_MODE(wrpll_params.qdiv_mode) |
			 DPLL_CFGCR2_KDIV(wrpll_params.kdiv) |
			 DPLL_CFGCR2_PDIV(wrpll_params.pdiv) |
			 wrpll_params.central_freq;
	} else if (intel_encoder->type == INTEL_OUTPUT_DISPLAYPORT) {
		struct drm_encoder *encoder = &intel_encoder->base;
		struct intel_dp *intel_dp = enc_to_intel_dp(encoder);

		switch (intel_dp->link_bw) {
		case DP_LINK_BW_1_62:
			ctrl1 |= DPLL_CRTL1_LINK_RATE(DPLL_CRTL1_LINK_RATE_810, 0);
			break;
		case DP_LINK_BW_2_7:
			ctrl1 |= DPLL_CRTL1_LINK_RATE(DPLL_CRTL1_LINK_RATE_1350, 0);
			break;
		case DP_LINK_BW_5_4:
			ctrl1 |= DPLL_CRTL1_LINK_RATE(DPLL_CRTL1_LINK_RATE_2700, 0);
			break;
		}

		cfgcr1 = cfgcr2 = 0;
	} else /* eDP */
		return true;

	crtc_state->dpll_hw_state.ctrl1 = ctrl1;
	crtc_state->dpll_hw_state.cfgcr1 = cfgcr1;
	crtc_state->dpll_hw_state.cfgcr2 = cfgcr2;

	pll = intel_get_shared_dpll(intel_crtc, crtc_state);
	if (pll == NULL) {
		DRM_DEBUG_DRIVER("failed to find PLL for pipe %c\n",
				 pipe_name(intel_crtc->pipe));
		return false;
	}

	/* shared DPLL id 0 is DPLL 1 */
	crtc_state->ddi_pll_sel = pll->id + 1;

	return true;
}

/* bxt clock parameters */
struct bxt_clk_div {
	uint32_t p1;
	uint32_t p2;
	uint32_t m2_int;
	uint32_t m2_frac;
	bool m2_frac_en;
	uint32_t n;
	uint32_t prop_coef;
	uint32_t int_coef;
	uint32_t gain_ctl;
	uint32_t targ_cnt;
	uint32_t lanestagger;
};

/* pre-calculated values for DP linkrates */
static struct bxt_clk_div bxt_dp_clk_val[7] = {
	/* 162 */ {4, 2, 32, 1677722, 1, 1, 5, 11, 2, 9, 0xd},
	/* 270 */ {4, 1, 27,       0, 0, 1, 3,  8, 1, 9, 0xd},
	/* 540 */ {2, 1, 27,       0, 0, 1, 3,  8, 1, 9, 0x18},
	/* 216 */ {3, 2, 32, 1677722, 1, 1, 5, 11, 2, 9, 0xd},
	/* 243 */ {4, 1, 24, 1258291, 1, 1, 5, 11, 2, 9, 0xd},
	/* 324 */ {4, 1, 32, 1677722, 1, 1, 5, 11, 2, 9, 0xd},
	/* 432 */ {3, 1, 32, 1677722, 1, 1, 5, 11, 2, 9, 0x18}
};

static const intel_limit_t intel_limits_bxt = {
	/* FIXME: find real dot limits */
	.dot = { .min = 0, .max = INT_MAX },
	.vco = { .min = 4800000, .max = 6480000 },
	.n = { .min = 1, .max = 1 },
	.m1 = { .min = 2, .max = 2 },
	/* FIXME: find real m2 limits */
	.m2 = { .min = 2 << 22, .max = 255 << 22 },
	.p1 = { .min = 2, .max = 4 },
	.p2 = { .p2_slow = 1, .p2_fast = 20 },
};

static bool
bxt_ddi_pll_select(struct intel_crtc *intel_crtc,
		   struct intel_crtc_state *crtc_state,
		   struct intel_encoder *intel_encoder,
		   int clock)
{
	struct intel_shared_dpll *pll;
	struct bxt_clk_div clk_div = {0};

	if (intel_encoder->type == INTEL_OUTPUT_HDMI) {
		int refclk = 100000;
		const intel_limit_t *limit = &intel_limits_bxt;
		intel_clock_t best_clock, match_clock;

		/* Calculate HDMI div */
		/*
		 * FIXME: tie the following calculation into
		 * i9xx_crtc_compute_clock
		 */
		if (!bxt_find_best_dpll(limit, crtc_state, clock, refclk,
					&match_clock, &best_clock)) {
			DRM_DEBUG_DRIVER("no PLL dividers found for clock %d pipe %c\n",
					 clock, pipe_name(intel_crtc->pipe));
			return false;
		}

		clk_div.p1 = best_clock.p1;
		clk_div.p2 = best_clock.p2;
		WARN_ON(best_clock.m1 != 2);
		clk_div.n = best_clock.n;
		clk_div.m2_int = best_clock.m2 >> 22;
		clk_div.m2_frac = best_clock.m2 & ((1 << 22) - 1);
		clk_div.m2_frac_en = clk_div.m2_frac != 0;

		/* FIXME: set coef, gain, targcnt based on freq band */
		clk_div.prop_coef = 5;
		clk_div.int_coef = 11;
		clk_div.gain_ctl = 2;
		clk_div.targ_cnt = 9;
		if (clock > 270000)
			clk_div.lanestagger = 0x18;
		else if (clock > 135000)
			clk_div.lanestagger = 0x0d;
		else if (clock > 67000)
			clk_div.lanestagger = 0x07;
		else if (clock > 33000)
			clk_div.lanestagger = 0x04;
		else
			clk_div.lanestagger = 0x02;
	} else if (intel_encoder->type == INTEL_OUTPUT_DISPLAYPORT ||
			intel_encoder->type == INTEL_OUTPUT_EDP) {
		struct drm_encoder *encoder = &intel_encoder->base;
		struct intel_dp *intel_dp = enc_to_intel_dp(encoder);

		switch (intel_dp->link_bw) {
		case DP_LINK_BW_1_62:
			clk_div = bxt_dp_clk_val[0];
			break;
		case DP_LINK_BW_2_7:
			clk_div = bxt_dp_clk_val[1];
			break;
		case DP_LINK_BW_5_4:
			clk_div = bxt_dp_clk_val[2];
			break;
		default:
			clk_div = bxt_dp_clk_val[0];
			DRM_ERROR("Unknown link rate\n");
		}
	}

	crtc_state->dpll_hw_state.ebb0 =
		PORT_PLL_P1(clk_div.p1) | PORT_PLL_P2(clk_div.p2);
	crtc_state->dpll_hw_state.pll0 = clk_div.m2_int;
	crtc_state->dpll_hw_state.pll1 = PORT_PLL_N(clk_div.n);
	crtc_state->dpll_hw_state.pll2 = clk_div.m2_frac;

	if (clk_div.m2_frac_en)
		crtc_state->dpll_hw_state.pll3 =
			PORT_PLL_M2_FRAC_ENABLE;

	crtc_state->dpll_hw_state.pll6 =
		clk_div.prop_coef | PORT_PLL_INT_COEFF(clk_div.int_coef);
	crtc_state->dpll_hw_state.pll6 |=
		PORT_PLL_GAIN_CTL(clk_div.gain_ctl);

	crtc_state->dpll_hw_state.pll8 = clk_div.targ_cnt;

	crtc_state->dpll_hw_state.pcsdw12 =
		LANESTAGGER_STRAP_OVRD | clk_div.lanestagger;

	pll = intel_get_shared_dpll(intel_crtc, crtc_state);
	if (pll == NULL) {
		DRM_DEBUG_DRIVER("failed to find PLL for pipe %c\n",
			pipe_name(intel_crtc->pipe));
		return false;
	}

	/* shared DPLL id 0 is DPLL A */
	crtc_state->ddi_pll_sel = pll->id;

	return true;
}

/*
 * Tries to find a *shared* PLL for the CRTC and store it in
 * intel_crtc->ddi_pll_sel.
 *
 * For private DPLLs, compute_config() should do the selection for us. This
 * function should be folded into compute_config() eventually.
 */
bool intel_ddi_pll_select(struct intel_crtc *intel_crtc,
			  struct intel_crtc_state *crtc_state)
{
	struct drm_device *dev = intel_crtc->base.dev;
	struct intel_encoder *intel_encoder =
		intel_ddi_get_crtc_new_encoder(crtc_state);
	int clock = crtc_state->port_clock;

	if (IS_SKYLAKE(dev))
		return skl_ddi_pll_select(intel_crtc, crtc_state,
					  intel_encoder, clock);
	else if (IS_BROXTON(dev))
		return bxt_ddi_pll_select(intel_crtc, crtc_state,
					  intel_encoder, clock);
	else
		return hsw_ddi_pll_select(intel_crtc, crtc_state,
					  intel_encoder, clock);
}

void intel_ddi_set_pipe_settings(struct drm_crtc *crtc)
{
	struct drm_i915_private *dev_priv = crtc->dev->dev_private;
	struct intel_crtc *intel_crtc = to_intel_crtc(crtc);
	struct intel_encoder *intel_encoder = intel_ddi_get_crtc_encoder(crtc);
	enum transcoder cpu_transcoder = intel_crtc->config->cpu_transcoder;
	int type = intel_encoder->type;
	uint32_t temp;

	if (type == INTEL_OUTPUT_DISPLAYPORT || type == INTEL_OUTPUT_EDP || type == INTEL_OUTPUT_DP_MST) {
		temp = TRANS_MSA_SYNC_CLK;
		switch (intel_crtc->config->pipe_bpp) {
		case 18:
			temp |= TRANS_MSA_6_BPC;
			break;
		case 24:
			temp |= TRANS_MSA_8_BPC;
			break;
		case 30:
			temp |= TRANS_MSA_10_BPC;
			break;
		case 36:
			temp |= TRANS_MSA_12_BPC;
			break;
		default:
			BUG();
		}
		I915_WRITE(TRANS_MSA_MISC(cpu_transcoder), temp);
	}
}

void intel_ddi_set_vc_payload_alloc(struct drm_crtc *crtc, bool state)
{
	struct intel_crtc *intel_crtc = to_intel_crtc(crtc);
	struct drm_device *dev = crtc->dev;
	struct drm_i915_private *dev_priv = dev->dev_private;
	enum transcoder cpu_transcoder = intel_crtc->config->cpu_transcoder;
	uint32_t temp;
	temp = I915_READ(TRANS_DDI_FUNC_CTL(cpu_transcoder));
	if (state == true)
		temp |= TRANS_DDI_DP_VC_PAYLOAD_ALLOC;
	else
		temp &= ~TRANS_DDI_DP_VC_PAYLOAD_ALLOC;
	I915_WRITE(TRANS_DDI_FUNC_CTL(cpu_transcoder), temp);
}

void intel_ddi_enable_transcoder_func(struct drm_crtc *crtc)
{
	struct intel_crtc *intel_crtc = to_intel_crtc(crtc);
	struct intel_encoder *intel_encoder = intel_ddi_get_crtc_encoder(crtc);
	struct drm_encoder *encoder = &intel_encoder->base;
	struct drm_device *dev = crtc->dev;
	struct drm_i915_private *dev_priv = dev->dev_private;
	enum pipe pipe = intel_crtc->pipe;
	enum transcoder cpu_transcoder = intel_crtc->config->cpu_transcoder;
	enum port port = intel_ddi_get_encoder_port(intel_encoder);
	int type = intel_encoder->type;
	uint32_t temp;

	/* Enable TRANS_DDI_FUNC_CTL for the pipe to work in HDMI mode */
	temp = TRANS_DDI_FUNC_ENABLE;
	temp |= TRANS_DDI_SELECT_PORT(port);

	switch (intel_crtc->config->pipe_bpp) {
	case 18:
		temp |= TRANS_DDI_BPC_6;
		break;
	case 24:
		temp |= TRANS_DDI_BPC_8;
		break;
	case 30:
		temp |= TRANS_DDI_BPC_10;
		break;
	case 36:
		temp |= TRANS_DDI_BPC_12;
		break;
	default:
		BUG();
	}

	if (intel_crtc->config->base.adjusted_mode.flags & DRM_MODE_FLAG_PVSYNC)
		temp |= TRANS_DDI_PVSYNC;
	if (intel_crtc->config->base.adjusted_mode.flags & DRM_MODE_FLAG_PHSYNC)
		temp |= TRANS_DDI_PHSYNC;

	if (cpu_transcoder == TRANSCODER_EDP) {
		switch (pipe) {
		case PIPE_A:
			/* On Haswell, can only use the always-on power well for
			 * eDP when not using the panel fitter, and when not
			 * using motion blur mitigation (which we don't
			 * support). */
			if (IS_HASWELL(dev) &&
			    (intel_crtc->config->pch_pfit.enabled ||
			     intel_crtc->config->pch_pfit.force_thru))
				temp |= TRANS_DDI_EDP_INPUT_A_ONOFF;
			else
				temp |= TRANS_DDI_EDP_INPUT_A_ON;
			break;
		case PIPE_B:
			temp |= TRANS_DDI_EDP_INPUT_B_ONOFF;
			break;
		case PIPE_C:
			temp |= TRANS_DDI_EDP_INPUT_C_ONOFF;
			break;
		default:
			BUG();
			break;
		}
	}

	if (type == INTEL_OUTPUT_HDMI) {
		if (intel_crtc->config->has_hdmi_sink)
			temp |= TRANS_DDI_MODE_SELECT_HDMI;
		else
			temp |= TRANS_DDI_MODE_SELECT_DVI;

	} else if (type == INTEL_OUTPUT_ANALOG) {
		temp |= TRANS_DDI_MODE_SELECT_FDI;
		temp |= (intel_crtc->config->fdi_lanes - 1) << 1;

	} else if (type == INTEL_OUTPUT_DISPLAYPORT ||
		   type == INTEL_OUTPUT_EDP) {
		struct intel_dp *intel_dp = enc_to_intel_dp(encoder);

		if (intel_dp->is_mst) {
			temp |= TRANS_DDI_MODE_SELECT_DP_MST;
		} else
			temp |= TRANS_DDI_MODE_SELECT_DP_SST;

		temp |= DDI_PORT_WIDTH(intel_dp->lane_count);
	} else if (type == INTEL_OUTPUT_DP_MST) {
		struct intel_dp *intel_dp = &enc_to_mst(encoder)->primary->dp;

		if (intel_dp->is_mst) {
			temp |= TRANS_DDI_MODE_SELECT_DP_MST;
		} else
			temp |= TRANS_DDI_MODE_SELECT_DP_SST;

		temp |= DDI_PORT_WIDTH(intel_dp->lane_count);
	} else {
		WARN(1, "Invalid encoder type %d for pipe %c\n",
		     intel_encoder->type, pipe_name(pipe));
	}

	I915_WRITE(TRANS_DDI_FUNC_CTL(cpu_transcoder), temp);
}

void intel_ddi_disable_transcoder_func(struct drm_i915_private *dev_priv,
				       enum transcoder cpu_transcoder)
{
	uint32_t reg = TRANS_DDI_FUNC_CTL(cpu_transcoder);
	uint32_t val = I915_READ(reg);

	val &= ~(TRANS_DDI_FUNC_ENABLE | TRANS_DDI_PORT_MASK | TRANS_DDI_DP_VC_PAYLOAD_ALLOC);
	val |= TRANS_DDI_PORT_NONE;
	I915_WRITE(reg, val);
}

bool intel_ddi_connector_get_hw_state(struct intel_connector *intel_connector)
{
	struct drm_device *dev = intel_connector->base.dev;
	struct drm_i915_private *dev_priv = dev->dev_private;
	struct intel_encoder *intel_encoder = intel_connector->encoder;
	int type = intel_connector->base.connector_type;
	enum port port = intel_ddi_get_encoder_port(intel_encoder);
	enum pipe pipe = 0;
	enum transcoder cpu_transcoder;
	enum intel_display_power_domain power_domain;
	uint32_t tmp;

	power_domain = intel_display_port_power_domain(intel_encoder);
	if (!intel_display_power_is_enabled(dev_priv, power_domain))
		return false;

	if (!intel_encoder->get_hw_state(intel_encoder, &pipe))
		return false;

	if (port == PORT_A)
		cpu_transcoder = TRANSCODER_EDP;
	else
		cpu_transcoder = (enum transcoder) pipe;

	tmp = I915_READ(TRANS_DDI_FUNC_CTL(cpu_transcoder));

	switch (tmp & TRANS_DDI_MODE_SELECT_MASK) {
	case TRANS_DDI_MODE_SELECT_HDMI:
	case TRANS_DDI_MODE_SELECT_DVI:
		return (type == DRM_MODE_CONNECTOR_HDMIA);

	case TRANS_DDI_MODE_SELECT_DP_SST:
		if (type == DRM_MODE_CONNECTOR_eDP)
			return true;
		return (type == DRM_MODE_CONNECTOR_DisplayPort);
	case TRANS_DDI_MODE_SELECT_DP_MST:
		/* if the transcoder is in MST state then
		 * connector isn't connected */
		return false;

	case TRANS_DDI_MODE_SELECT_FDI:
		return (type == DRM_MODE_CONNECTOR_VGA);

	default:
		return false;
	}
}

bool intel_ddi_get_hw_state(struct intel_encoder *encoder,
			    enum pipe *pipe)
{
	struct drm_device *dev = encoder->base.dev;
	struct drm_i915_private *dev_priv = dev->dev_private;
	enum port port = intel_ddi_get_encoder_port(encoder);
	enum intel_display_power_domain power_domain;
	u32 tmp;
	int i;

	power_domain = intel_display_port_power_domain(encoder);
	if (!intel_display_power_is_enabled(dev_priv, power_domain))
		return false;

	tmp = I915_READ(DDI_BUF_CTL(port));

	if (!(tmp & DDI_BUF_CTL_ENABLE))
		return false;

	if (port == PORT_A) {
		tmp = I915_READ(TRANS_DDI_FUNC_CTL(TRANSCODER_EDP));

		switch (tmp & TRANS_DDI_EDP_INPUT_MASK) {
		case TRANS_DDI_EDP_INPUT_A_ON:
		case TRANS_DDI_EDP_INPUT_A_ONOFF:
			*pipe = PIPE_A;
			break;
		case TRANS_DDI_EDP_INPUT_B_ONOFF:
			*pipe = PIPE_B;
			break;
		case TRANS_DDI_EDP_INPUT_C_ONOFF:
			*pipe = PIPE_C;
			break;
		}

		return true;
	} else {
		for (i = TRANSCODER_A; i <= TRANSCODER_C; i++) {
			tmp = I915_READ(TRANS_DDI_FUNC_CTL(i));

			if ((tmp & TRANS_DDI_PORT_MASK)
			    == TRANS_DDI_SELECT_PORT(port)) {
				if ((tmp & TRANS_DDI_MODE_SELECT_MASK) == TRANS_DDI_MODE_SELECT_DP_MST)
					return false;

				*pipe = i;
				return true;
			}
		}
	}

	DRM_DEBUG_KMS("No pipe for ddi port %c found\n", port_name(port));

	return false;
}

void intel_ddi_enable_pipe_clock(struct intel_crtc *intel_crtc)
{
	struct drm_crtc *crtc = &intel_crtc->base;
	struct drm_i915_private *dev_priv = crtc->dev->dev_private;
	struct intel_encoder *intel_encoder = intel_ddi_get_crtc_encoder(crtc);
	enum port port = intel_ddi_get_encoder_port(intel_encoder);
	enum transcoder cpu_transcoder = intel_crtc->config->cpu_transcoder;

	if (cpu_transcoder != TRANSCODER_EDP)
		I915_WRITE(TRANS_CLK_SEL(cpu_transcoder),
			   TRANS_CLK_SEL_PORT(port));
}

void intel_ddi_disable_pipe_clock(struct intel_crtc *intel_crtc)
{
	struct drm_i915_private *dev_priv = intel_crtc->base.dev->dev_private;
	enum transcoder cpu_transcoder = intel_crtc->config->cpu_transcoder;

	if (cpu_transcoder != TRANSCODER_EDP)
		I915_WRITE(TRANS_CLK_SEL(cpu_transcoder),
			   TRANS_CLK_SEL_DISABLED);
}

void bxt_ddi_vswing_sequence(struct drm_device *dev, u32 level,
			     enum port port, int type)
{
	struct drm_i915_private *dev_priv = dev->dev_private;
	const struct bxt_ddi_buf_trans *ddi_translations;
	u32 n_entries, i;
	uint32_t val;

	if (type == INTEL_OUTPUT_DISPLAYPORT || type == INTEL_OUTPUT_EDP) {
		n_entries = ARRAY_SIZE(bxt_ddi_translations_dp);
		ddi_translations = bxt_ddi_translations_dp;
	} else if (type == INTEL_OUTPUT_HDMI) {
		n_entries = ARRAY_SIZE(bxt_ddi_translations_hdmi);
		ddi_translations = bxt_ddi_translations_hdmi;
	} else {
		DRM_DEBUG_KMS("Vswing programming not done for encoder %d\n",
				type);
		return;
	}

	/* Check if default value has to be used */
	if (level >= n_entries ||
	    (type == INTEL_OUTPUT_HDMI && level == HDMI_LEVEL_SHIFT_UNKNOWN)) {
		for (i = 0; i < n_entries; i++) {
			if (ddi_translations[i].default_index) {
				level = i;
				break;
			}
		}
	}

	/*
	 * While we write to the group register to program all lanes at once we
	 * can read only lane registers and we pick lanes 0/1 for that.
	 */
	val = I915_READ(BXT_PORT_PCS_DW10_LN01(port));
	val &= ~(TX2_SWING_CALC_INIT | TX1_SWING_CALC_INIT);
	I915_WRITE(BXT_PORT_PCS_DW10_GRP(port), val);

	val = I915_READ(BXT_PORT_TX_DW2_LN0(port));
	val &= ~(MARGIN_000 | UNIQ_TRANS_SCALE);
	val |= ddi_translations[level].margin << MARGIN_000_SHIFT |
	       ddi_translations[level].scale << UNIQ_TRANS_SCALE_SHIFT;
	I915_WRITE(BXT_PORT_TX_DW2_GRP(port), val);

	val = I915_READ(BXT_PORT_TX_DW3_LN0(port));
	val &= ~UNIQE_TRANGE_EN_METHOD;
	if (ddi_translations[level].enable)
		val |= UNIQE_TRANGE_EN_METHOD;
	I915_WRITE(BXT_PORT_TX_DW3_GRP(port), val);

	val = I915_READ(BXT_PORT_TX_DW4_LN0(port));
	val &= ~DE_EMPHASIS;
	val |= ddi_translations[level].deemphasis << DEEMPH_SHIFT;
	I915_WRITE(BXT_PORT_TX_DW4_GRP(port), val);

	val = I915_READ(BXT_PORT_PCS_DW10_LN01(port));
	val |= TX2_SWING_CALC_INIT | TX1_SWING_CALC_INIT;
	I915_WRITE(BXT_PORT_PCS_DW10_GRP(port), val);
}

static void intel_ddi_pre_enable(struct intel_encoder *intel_encoder)
{
	struct drm_encoder *encoder = &intel_encoder->base;
	struct drm_device *dev = encoder->dev;
	struct drm_i915_private *dev_priv = dev->dev_private;
	struct intel_crtc *crtc = to_intel_crtc(encoder->crtc);
	enum port port = intel_ddi_get_encoder_port(intel_encoder);
	int type = intel_encoder->type;
	int hdmi_level;

	if (type == INTEL_OUTPUT_EDP) {
		struct intel_dp *intel_dp = enc_to_intel_dp(encoder);
		intel_edp_panel_on(intel_dp);
	}

	if (IS_SKYLAKE(dev)) {
		uint32_t dpll = crtc->config->ddi_pll_sel;
		uint32_t val;

		/*
		 * DPLL0 is used for eDP and is the only "private" DPLL (as
		 * opposed to shared) on SKL
		 */
		if (type == INTEL_OUTPUT_EDP) {
			WARN_ON(dpll != SKL_DPLL0);

			val = I915_READ(DPLL_CTRL1);

			val &= ~(DPLL_CTRL1_HDMI_MODE(dpll) |
				 DPLL_CTRL1_SSC(dpll) |
				 DPLL_CRTL1_LINK_RATE_MASK(dpll));
			val |= crtc->config->dpll_hw_state.ctrl1 << (dpll * 6);

			I915_WRITE(DPLL_CTRL1, val);
			POSTING_READ(DPLL_CTRL1);
		}

		/* DDI -> PLL mapping  */
		val = I915_READ(DPLL_CTRL2);

		val &= ~(DPLL_CTRL2_DDI_CLK_OFF(port) |
			DPLL_CTRL2_DDI_CLK_SEL_MASK(port));
		val |= (DPLL_CTRL2_DDI_CLK_SEL(dpll, port) |
			DPLL_CTRL2_DDI_SEL_OVERRIDE(port));

		I915_WRITE(DPLL_CTRL2, val);

	} else if (INTEL_INFO(dev)->gen < 9) {
		WARN_ON(crtc->config->ddi_pll_sel == PORT_CLK_SEL_NONE);
		I915_WRITE(PORT_CLK_SEL(port), crtc->config->ddi_pll_sel);
	}

	if (type == INTEL_OUTPUT_DISPLAYPORT || type == INTEL_OUTPUT_EDP) {
		struct intel_dp *intel_dp = enc_to_intel_dp(encoder);

		intel_ddi_init_dp_buf_reg(intel_encoder);

		intel_dp_sink_dpms(intel_dp, DRM_MODE_DPMS_ON);
		intel_dp_start_link_train(intel_dp);
		intel_dp_complete_link_train(intel_dp);
		if (port != PORT_A || INTEL_INFO(dev)->gen >= 9)
			intel_dp_stop_link_train(intel_dp);
	} else if (type == INTEL_OUTPUT_HDMI) {
		struct intel_hdmi *intel_hdmi = enc_to_intel_hdmi(encoder);

		if (IS_BROXTON(dev)) {
			hdmi_level = dev_priv->vbt.
				ddi_port_info[port].hdmi_level_shift;
			bxt_ddi_vswing_sequence(dev, hdmi_level, port,
					INTEL_OUTPUT_HDMI);
		}
		intel_hdmi->set_infoframes(encoder,
					   crtc->config->has_hdmi_sink,
					   &crtc->config->base.adjusted_mode);
	}
}

static void intel_ddi_post_disable(struct intel_encoder *intel_encoder)
{
	struct drm_encoder *encoder = &intel_encoder->base;
	struct drm_device *dev = encoder->dev;
	struct drm_i915_private *dev_priv = dev->dev_private;
	enum port port = intel_ddi_get_encoder_port(intel_encoder);
	int type = intel_encoder->type;
	uint32_t val;
	bool wait = false;

	val = I915_READ(DDI_BUF_CTL(port));
	if (val & DDI_BUF_CTL_ENABLE) {
		val &= ~DDI_BUF_CTL_ENABLE;
		I915_WRITE(DDI_BUF_CTL(port), val);
		wait = true;
	}

	val = I915_READ(DP_TP_CTL(port));
	val &= ~(DP_TP_CTL_ENABLE | DP_TP_CTL_LINK_TRAIN_MASK);
	val |= DP_TP_CTL_LINK_TRAIN_PAT1;
	I915_WRITE(DP_TP_CTL(port), val);

	if (wait)
		intel_wait_ddi_buf_idle(dev_priv, port);

	if (type == INTEL_OUTPUT_DISPLAYPORT || type == INTEL_OUTPUT_EDP) {
		struct intel_dp *intel_dp = enc_to_intel_dp(encoder);
		intel_dp_sink_dpms(intel_dp, DRM_MODE_DPMS_OFF);
		intel_edp_panel_vdd_on(intel_dp);
		intel_edp_panel_off(intel_dp);
	}

	if (IS_SKYLAKE(dev))
		I915_WRITE(DPLL_CTRL2, (I915_READ(DPLL_CTRL2) |
					DPLL_CTRL2_DDI_CLK_OFF(port)));
	else if (INTEL_INFO(dev)->gen < 9)
		I915_WRITE(PORT_CLK_SEL(port), PORT_CLK_SEL_NONE);
}

static void intel_enable_ddi(struct intel_encoder *intel_encoder)
{
	struct drm_encoder *encoder = &intel_encoder->base;
	struct drm_crtc *crtc = encoder->crtc;
	struct intel_crtc *intel_crtc = to_intel_crtc(crtc);
	struct drm_device *dev = encoder->dev;
	struct drm_i915_private *dev_priv = dev->dev_private;
	enum port port = intel_ddi_get_encoder_port(intel_encoder);
	int type = intel_encoder->type;

	if (type == INTEL_OUTPUT_HDMI) {
		struct intel_digital_port *intel_dig_port =
			enc_to_dig_port(encoder);

		/* In HDMI/DVI mode, the port width, and swing/emphasis values
		 * are ignored so nothing special needs to be done besides
		 * enabling the port.
		 */
		I915_WRITE(DDI_BUF_CTL(port),
			   intel_dig_port->saved_port_bits |
			   DDI_BUF_CTL_ENABLE);
	} else if (type == INTEL_OUTPUT_EDP) {
		struct intel_dp *intel_dp = enc_to_intel_dp(encoder);

		if (port == PORT_A && INTEL_INFO(dev)->gen < 9)
			intel_dp_stop_link_train(intel_dp);

		intel_edp_backlight_on(intel_dp);
		intel_psr_enable(intel_dp);
		intel_edp_drrs_enable(intel_dp);
	}

	if (intel_crtc->config->has_audio) {
		intel_display_power_get(dev_priv, POWER_DOMAIN_AUDIO);
		intel_audio_codec_enable(intel_encoder);
	}
}

static void intel_disable_ddi(struct intel_encoder *intel_encoder)
{
	struct drm_encoder *encoder = &intel_encoder->base;
	struct drm_crtc *crtc = encoder->crtc;
	struct intel_crtc *intel_crtc = to_intel_crtc(crtc);
	int type = intel_encoder->type;
	struct drm_device *dev = encoder->dev;
	struct drm_i915_private *dev_priv = dev->dev_private;

	if (intel_crtc->config->has_audio) {
		intel_audio_codec_disable(intel_encoder);
		intel_display_power_put(dev_priv, POWER_DOMAIN_AUDIO);
	}

	if (type == INTEL_OUTPUT_EDP) {
		struct intel_dp *intel_dp = enc_to_intel_dp(encoder);

		intel_edp_drrs_disable(intel_dp);
		intel_psr_disable(intel_dp);
		intel_edp_backlight_off(intel_dp);
	}
}

static void hsw_ddi_pll_enable(struct drm_i915_private *dev_priv,
			       struct intel_shared_dpll *pll)
{
	I915_WRITE(WRPLL_CTL(pll->id), pll->config.hw_state.wrpll);
	POSTING_READ(WRPLL_CTL(pll->id));
	udelay(20);
}

static void hsw_ddi_pll_disable(struct drm_i915_private *dev_priv,
				struct intel_shared_dpll *pll)
{
	uint32_t val;

	val = I915_READ(WRPLL_CTL(pll->id));
	I915_WRITE(WRPLL_CTL(pll->id), val & ~WRPLL_PLL_ENABLE);
	POSTING_READ(WRPLL_CTL(pll->id));
}

static bool hsw_ddi_pll_get_hw_state(struct drm_i915_private *dev_priv,
				     struct intel_shared_dpll *pll,
				     struct intel_dpll_hw_state *hw_state)
{
	uint32_t val;

	if (!intel_display_power_is_enabled(dev_priv, POWER_DOMAIN_PLLS))
		return false;

	val = I915_READ(WRPLL_CTL(pll->id));
	hw_state->wrpll = val;

	return val & WRPLL_PLL_ENABLE;
}

static const char * const hsw_ddi_pll_names[] = {
	"WRPLL 1",
	"WRPLL 2",
};

static void hsw_shared_dplls_init(struct drm_i915_private *dev_priv)
{
	int i;

	dev_priv->num_shared_dpll = 2;

	for (i = 0; i < dev_priv->num_shared_dpll; i++) {
		dev_priv->shared_dplls[i].id = i;
		dev_priv->shared_dplls[i].name = hsw_ddi_pll_names[i];
		dev_priv->shared_dplls[i].disable = hsw_ddi_pll_disable;
		dev_priv->shared_dplls[i].enable = hsw_ddi_pll_enable;
		dev_priv->shared_dplls[i].get_hw_state =
			hsw_ddi_pll_get_hw_state;
	}
}

static const char * const skl_ddi_pll_names[] = {
	"DPLL 1",
	"DPLL 2",
	"DPLL 3",
};

struct skl_dpll_regs {
	u32 ctl, cfgcr1, cfgcr2;
};

/* this array is indexed by the *shared* pll id */
static const struct skl_dpll_regs skl_dpll_regs[3] = {
	{
		/* DPLL 1 */
		.ctl = LCPLL2_CTL,
		.cfgcr1 = DPLL1_CFGCR1,
		.cfgcr2 = DPLL1_CFGCR2,
	},
	{
		/* DPLL 2 */
		.ctl = WRPLL_CTL1,
		.cfgcr1 = DPLL2_CFGCR1,
		.cfgcr2 = DPLL2_CFGCR2,
	},
	{
		/* DPLL 3 */
		.ctl = WRPLL_CTL2,
		.cfgcr1 = DPLL3_CFGCR1,
		.cfgcr2 = DPLL3_CFGCR2,
	},
};

static void skl_ddi_pll_enable(struct drm_i915_private *dev_priv,
			       struct intel_shared_dpll *pll)
{
	uint32_t val;
	unsigned int dpll;
	const struct skl_dpll_regs *regs = skl_dpll_regs;

	/* DPLL0 is not part of the shared DPLLs, so pll->id is 0 for DPLL1 */
	dpll = pll->id + 1;

	val = I915_READ(DPLL_CTRL1);

	val &= ~(DPLL_CTRL1_HDMI_MODE(dpll) | DPLL_CTRL1_SSC(dpll) |
		 DPLL_CRTL1_LINK_RATE_MASK(dpll));
	val |= pll->config.hw_state.ctrl1 << (dpll * 6);

	I915_WRITE(DPLL_CTRL1, val);
	POSTING_READ(DPLL_CTRL1);

	I915_WRITE(regs[pll->id].cfgcr1, pll->config.hw_state.cfgcr1);
	I915_WRITE(regs[pll->id].cfgcr2, pll->config.hw_state.cfgcr2);
	POSTING_READ(regs[pll->id].cfgcr1);
	POSTING_READ(regs[pll->id].cfgcr2);

	/* the enable bit is always bit 31 */
	I915_WRITE(regs[pll->id].ctl,
		   I915_READ(regs[pll->id].ctl) | LCPLL_PLL_ENABLE);

	if (wait_for(I915_READ(DPLL_STATUS) & DPLL_LOCK(dpll), 5))
		DRM_ERROR("DPLL %d not locked\n", dpll);
}

static void skl_ddi_pll_disable(struct drm_i915_private *dev_priv,
				struct intel_shared_dpll *pll)
{
	const struct skl_dpll_regs *regs = skl_dpll_regs;

	/* the enable bit is always bit 31 */
	I915_WRITE(regs[pll->id].ctl,
		   I915_READ(regs[pll->id].ctl) & ~LCPLL_PLL_ENABLE);
	POSTING_READ(regs[pll->id].ctl);
}

static bool skl_ddi_pll_get_hw_state(struct drm_i915_private *dev_priv,
				     struct intel_shared_dpll *pll,
				     struct intel_dpll_hw_state *hw_state)
{
	uint32_t val;
	unsigned int dpll;
	const struct skl_dpll_regs *regs = skl_dpll_regs;

	if (!intel_display_power_is_enabled(dev_priv, POWER_DOMAIN_PLLS))
		return false;

	/* DPLL0 is not part of the shared DPLLs, so pll->id is 0 for DPLL1 */
	dpll = pll->id + 1;

	val = I915_READ(regs[pll->id].ctl);
	if (!(val & LCPLL_PLL_ENABLE))
		return false;

	val = I915_READ(DPLL_CTRL1);
	hw_state->ctrl1 = (val >> (dpll * 6)) & 0x3f;

	/* avoid reading back stale values if HDMI mode is not enabled */
	if (val & DPLL_CTRL1_HDMI_MODE(dpll)) {
		hw_state->cfgcr1 = I915_READ(regs[pll->id].cfgcr1);
		hw_state->cfgcr2 = I915_READ(regs[pll->id].cfgcr2);
	}

	return true;
}

static void skl_shared_dplls_init(struct drm_i915_private *dev_priv)
{
	int i;

	dev_priv->num_shared_dpll = 3;

	for (i = 0; i < dev_priv->num_shared_dpll; i++) {
		dev_priv->shared_dplls[i].id = i;
		dev_priv->shared_dplls[i].name = skl_ddi_pll_names[i];
		dev_priv->shared_dplls[i].disable = skl_ddi_pll_disable;
		dev_priv->shared_dplls[i].enable = skl_ddi_pll_enable;
		dev_priv->shared_dplls[i].get_hw_state =
			skl_ddi_pll_get_hw_state;
	}
}

static void bxt_init_phy(struct drm_i915_private *dev_priv, enum bxt_phy phy)
{
	enum port port;
	uint32_t val;

	val = I915_READ(BXT_P_CR_GT_DISP_PWRON_0_2_0_GTTMMADR);
	val |= GT_DISPLAY_POWER_ON(phy);
	I915_WRITE(BXT_P_CR_GT_DISP_PWRON_0_2_0_GTTMMADR, val);

	/* Considering 10ms timeout until BSpec is updated */
	if (wait_for(I915_READ(BXT_PORT_CL1CM_DW0(phy)) & PHY_POWER_GOOD, 10))
		DRM_ERROR("timeout during PHY#%d power on\n", phy);

	/* Program latency optim setting */
	for (port =  (phy == BXT_PHY_A ? PORT_A : PORT_B);
	     port <= (phy == BXT_PHY_A ? PORT_A : PORT_C); port++) {
		int lane;

		for (lane = 0; lane < 4; lane++) {
			val = I915_READ(BXT_PORT_TX_DW14_LN(port, lane));
			val &= ~LATENCY_OPTIM;
			if (lane == 1)
				val |= LATENCY_OPTIM;

			I915_WRITE(BXT_PORT_TX_DW14_LN(port, lane), val);
		}
	}

	/* Program PLL Rcomp code offset */
	val = I915_READ(BXT_PORT_CL1CM_DW9(phy));
	val &= ~IREF0RC_OFFSET_MASK;
	val |= 0xE4 << IREF0RC_OFFSET_SHIFT;
	I915_WRITE(BXT_PORT_CL1CM_DW9(phy), val);

	val = I915_READ(BXT_PORT_CL1CM_DW10(phy));
	val &= ~IREF1RC_OFFSET_MASK;
	val |= 0xE4 << IREF1RC_OFFSET_SHIFT;
	I915_WRITE(BXT_PORT_CL1CM_DW10(phy), val);

	/* Program power gating */
	val = I915_READ(BXT_PORT_CL1CM_DW28(phy));
	val |= OCL1_POWER_DOWN_EN | DW28_OLDO_DYN_PWR_DOWN_EN |
		SUS_CLK_CONFIG;
	I915_WRITE(BXT_PORT_CL1CM_DW28(phy), val);

	if (phy == BXT_PHY_BC) {
		val = I915_READ(BXT_PORT_CL2CM_DW6_BC);
		val |= DW6_OLDO_DYN_PWR_DOWN_EN;
		I915_WRITE(BXT_PORT_CL2CM_DW6_BC, val);
	}

	val = I915_READ(BXT_PORT_CL1CM_DW30(phy));
	val &= ~OCL2_LDOFUSE_PWR_DIS;
	/*
	 * On PHY_A disable power on the second channel, since no port is
	 * connected there. On PHY_BC both channels have a port, so leave it
	 * enabled.
	 * Note that port C is only connected on BXT-P, so on BXT0/1 we should
	 * power down the second channel on PHY_BC as well.
	 */
	if (phy == BXT_PHY_A)
		val |= OCL2_LDOFUSE_PWR_DIS;
	I915_WRITE(BXT_PORT_CL1CM_DW30(phy), val);

	if (phy == BXT_PHY_BC) {
		uint32_t grc_code;
		/*
		 * PHY_BC isn't connected to an RCOMP resistor so copy over
		 * the corresponding calibrated value from PHY_A, and disable
		 * the automatic calibration on PHY_BC.
		 */
		if (wait_for(I915_READ(BXT_PORT_REF_DW3(BXT_PHY_A)) & GRC_DONE,
			     10))
			DRM_ERROR("timeout waiting for PHY#0 GRC\n");

		val = I915_READ(BXT_PORT_REF_DW6(BXT_PHY_A));
		val = (val & GRC_CODE_MASK) >> GRC_CODE_SHIFT;
		grc_code = val << GRC_CODE_FAST_SHIFT |
			   val << GRC_CODE_SLOW_SHIFT |
			   val;
		I915_WRITE(BXT_PORT_REF_DW6(BXT_PHY_BC), grc_code);

		val = I915_READ(BXT_PORT_REF_DW8(BXT_PHY_BC));
		val |= GRC_DIS | GRC_RDY_OVRD;
		I915_WRITE(BXT_PORT_REF_DW8(BXT_PHY_BC), val);
	}

	/* Release common_reset */
	val = I915_READ(BXT_PHY_CTL_FAMILY(phy));
	val |= COMMON_RESET_DIS;
	I915_WRITE(BXT_PHY_CTL_FAMILY(phy), val);
}

void bxt_ddi_phy_init(struct drm_device *dev)
{
	/* Enable PHY_A first since it provides Rcomp for PHY_BC */
	bxt_init_phy(dev->dev_private, BXT_PHY_A);
	bxt_init_phy(dev->dev_private, BXT_PHY_BC);
}

static void bxt_ddi_phy_uninit(struct drm_device *dev)
{
	struct drm_i915_private *dev_priv = dev->dev_private;
	uint32_t temp;

	temp = I915_READ(BXT_PHY_CTL_FAMILY(BXT_PHY_A));
	I915_WRITE(BXT_PHY_CTL_FAMILY(BXT_PHY_A), temp & ~COMMON_RESET_DIS);

	temp = I915_READ(BXT_PHY_CTL_FAMILY(BXT_PHY_BC));
	I915_WRITE(BXT_PHY_CTL_FAMILY(BXT_PHY_BC), temp & ~COMMON_RESET_DIS);

	I915_WRITE(BXT_P_CR_GT_DISP_PWRON_0_2_0_GTTMMADR, 0);
}

/*
 * It is the responsibility of the caller to ensure that
 * criteria for changing the CD clk frequency is met.
 *
 * This function only changes CD clock frequency.
 * TODO:- 1. Add functions to change only the divider and
 *	  2. call impacted functions like backlight, WiDi, watermark.
*/
void bxt_select_cdclk_freq(struct drm_device *dev, u32 frequency)
{
	struct drm_i915_private *dev_priv = dev->dev_private;
	uint32_t cdclk_ctl, decimal, ratio;
	uint32_t divider, freq, current_freq;
	int ret;

	freq = (frequency / 1000 - 1) * 2;
	decimal = DIV_ROUND_UP(frequency, 25000);

	switch (frequency) {
	case 144000:
		divider = BXT_CDCLK_CD2X_DIV_SEL_4;
		ratio = BXT_DE_PLL_RATIO_1152;
		break;
	case 288000:
		divider = BXT_CDCLK_CD2X_DIV_SEL_2;
		ratio = BXT_DE_PLL_RATIO_1152;
		break;
	case 384000:
		divider = BXT_CDCLK_CD2X_DIV_SEL_1_5;
		ratio = BXT_DE_PLL_RATIO_1152;
		break;
	case 576000:
		divider = BXT_CDCLK_CD2X_DIV_SEL_1;
		ratio = BXT_DE_PLL_RATIO_1152;
		break;
	case 624000:
		divider = BXT_CDCLK_CD2X_DIV_SEL_1;
		ratio = BXT_DE_PLL_RATIO_1248;
		break;
	case 0:
		/* Incase incoming frequency is 0, only DE PLL has to be
		 * disabled, divider/ratio need not be programmed.
		 * Hence, initializing to 0.
		 */
		divider = ratio = 0;
		break;
	default:
		DRM_ERROR("Unsupported cd frequency %d enable request",
								frequency);
		return;
	}

	current_freq = I915_READ(CDCLK_CTL) & CDCLK_FREQ_DECIMAL_MASK;
	current_freq = ((current_freq / 2) + 1) * 1000;

	mutex_lock(&dev_priv->rps.hw_lock);
	/* Inform power controller of upcoming frequency change */
	ret = sandybridge_pcode_write(dev_priv, DISPLAY_PCU_CONTROL,
				      0x80000000);
	mutex_unlock(&dev_priv->rps.hw_lock);

	if (ret) {
		DRM_DEBUG_KMS("pcode write failed, leaving CDCLK unchanged (%d)\n",
			      ret);
		return;
	}

	/* DE PLL has to be disabled when input frequency is 0 or
	 * frequency is to be changed to 624MHz or changed from 624 MHz
	 */
	if (!frequency || current_freq == 624000 || frequency == 624000) {
		I915_WRITE(BXT_DE_PLL_ENABLE, ~BXT_DE_PLL_PLL_ENABLE);
		WARN(wait_for(
			!(I915_READ(BXT_DE_PLL_ENABLE) & BXT_DE_PLL_LOCK),
			1), "DE PLL locked\n");
	}

	if (frequency) {
		I915_WRITE(BXT_DE_PLL_CTL, ratio);
		I915_WRITE(BXT_DE_PLL_ENABLE, BXT_DE_PLL_PLL_ENABLE);
		WARN(wait_for(
			I915_READ(BXT_DE_PLL_ENABLE) & BXT_DE_PLL_LOCK, 1),
			"DE PLL not locked\n");

		cdclk_ctl = I915_READ(CDCLK_CTL);
		cdclk_ctl &= ~BXT_CDCLK_CD2X_DIV_SEL_MASK;
		cdclk_ctl |= divider;

		/* Disable SSA Precharge when CD clock frequency < 500 MHz,
		 * enable otherwise.
		 */
		cdclk_ctl &= ~BXT_CDCLK_SSA_PRECHARGE_ENABLE;
		if (frequency >= 500000)
			cdclk_ctl |= BXT_CDCLK_SSA_PRECHARGE_ENABLE;

		cdclk_ctl &= ~CDCLK_FREQ_DECIMAL_MASK;
		cdclk_ctl |= freq;
		I915_WRITE(CDCLK_CTL, cdclk_ctl);

		mutex_lock(&dev_priv->rps.hw_lock);
		ret = sandybridge_pcode_write(dev_priv, DISPLAY_PCU_CONTROL,
					      decimal);
		mutex_unlock(&dev_priv->rps.hw_lock);

		if (ret) {
			DRM_DEBUG_KMS("pcode write failed. err = %d decimal = %d\n",
				      ret, decimal);
			return;
		}

		dev_priv->cdclk_freq = frequency;
	} else {
		mutex_lock(&dev_priv->rps.hw_lock);
		ret = sandybridge_pcode_write(dev_priv, DISPLAY_PCU_CONTROL, 1);
		mutex_unlock(&dev_priv->rps.hw_lock);

		if (ret)
			DRM_DEBUG_KMS("pcode write failed. err = %d decimal = 1\n",
				      ret);
	}
}

void bxt_init_cdclk(struct drm_device *dev)
{
	struct drm_i915_private *dev_priv = dev->dev_private;

	/* NDE_RSTWRN_OPT RST PCH Handshake En must always be 0b on BXT
	 * or else the reset will hang because there is no PCH to respond.
	 * Move the handshake programming to initialization sequence.
	 * Previously was left up to BIOS.
	 */
	u32 temp = I915_READ(HSW_NDE_RSTWRN_OPT);

	temp &= ~RESET_PCH_HANDSHAKE_ENABLE;
	I915_WRITE(HSW_NDE_RSTWRN_OPT, temp);

	/* Enable PG1 for cdclk */
	intel_display_power_get(dev_priv, POWER_DOMAIN_PLLS);

	/* check if cd clock is enabled */
	if (I915_READ(BXT_DE_PLL_ENABLE) & BXT_DE_PLL_PLL_ENABLE) {
		DRM_DEBUG_KMS("Display already initialized\n");
		return;
	}

	/* FIXME:- The initial CDCLK needs to be read from VBT.
	 * Need to make this change after VBT has changes for BXT.
	 */
	bxt_select_cdclk_freq(dev, 624000);

	I915_WRITE(DBUF_CTL, I915_READ(DBUF_CTL) | DBUF_POWER_REQUEST);
	udelay(10);

	if (!(I915_READ(DBUF_CTL) & DBUF_POWER_STATE))
		DRM_ERROR("DBuf power enable timeout!\n");
}

void bxt_uninit_cdclk(struct drm_device *dev)
{
	struct drm_i915_private *dev_priv = dev->dev_private;

	bxt_ddi_phy_uninit(dev);

	I915_WRITE(DBUF_CTL, I915_READ(DBUF_CTL) & ~DBUF_POWER_REQUEST);
	udelay(10);

	if (I915_READ(DBUF_CTL) & DBUF_POWER_STATE)
		DRM_ERROR("DBuf power disable timeout!\n");

	bxt_select_cdclk_freq(dev, 0);

	intel_display_power_put(dev_priv, POWER_DOMAIN_PLLS);
}

static const char * const bxt_ddi_pll_names[] = {
	"PORT PLL A",
	"PORT PLL B",
	"PORT PLL C",
};

static void bxt_ddi_pll_enable(struct drm_i915_private *dev_priv,
				struct intel_shared_dpll *pll)
{
	uint32_t temp;
	enum port port = (enum port)pll->id;	/* 1:1 port->PLL mapping */

	temp = I915_READ(BXT_PORT_PLL_ENABLE(port));
	temp &= ~PORT_PLL_REF_SEL;
	/* Non-SSC reference */
	I915_WRITE(BXT_PORT_PLL_ENABLE(port), temp);

	/* Disable 10 bit clock */
	temp = I915_READ(BXT_PORT_PLL_EBB_4(port));
	temp &= ~PORT_PLL_10BIT_CLK_ENABLE;
	I915_WRITE(BXT_PORT_PLL_EBB_4(port), temp);

	/* Write P1 & P2 */
	temp = I915_READ(BXT_PORT_PLL_EBB_0(port));
	temp &= ~(PORT_PLL_P1_MASK | PORT_PLL_P2_MASK);
	temp |= pll->config.hw_state.ebb0;
	I915_WRITE(BXT_PORT_PLL_EBB_0(port), temp);

	/* Write M2 integer */
	temp = I915_READ(BXT_PORT_PLL(port, 0));
	temp &= ~PORT_PLL_M2_MASK;
	temp |= pll->config.hw_state.pll0;
	I915_WRITE(BXT_PORT_PLL(port, 0), temp);

	/* Write N */
	temp = I915_READ(BXT_PORT_PLL(port, 1));
	temp &= ~PORT_PLL_N_MASK;
	temp |= pll->config.hw_state.pll1;
	I915_WRITE(BXT_PORT_PLL(port, 1), temp);

	/* Write M2 fraction */
	temp = I915_READ(BXT_PORT_PLL(port, 2));
	temp &= ~PORT_PLL_M2_FRAC_MASK;
	temp |= pll->config.hw_state.pll2;
	I915_WRITE(BXT_PORT_PLL(port, 2), temp);

	/* Write M2 fraction enable */
	temp = I915_READ(BXT_PORT_PLL(port, 3));
	temp &= ~PORT_PLL_M2_FRAC_ENABLE;
	temp |= pll->config.hw_state.pll3;
	I915_WRITE(BXT_PORT_PLL(port, 3), temp);

	/* Write coeff */
	temp = I915_READ(BXT_PORT_PLL(port, 6));
	temp &= ~PORT_PLL_PROP_COEFF_MASK;
	temp &= ~PORT_PLL_INT_COEFF_MASK;
	temp &= ~PORT_PLL_GAIN_CTL_MASK;
	temp |= pll->config.hw_state.pll6;
	I915_WRITE(BXT_PORT_PLL(port, 6), temp);

	/* Write calibration val */
	temp = I915_READ(BXT_PORT_PLL(port, 8));
	temp &= ~PORT_PLL_TARGET_CNT_MASK;
	temp |= pll->config.hw_state.pll8;
	I915_WRITE(BXT_PORT_PLL(port, 8), temp);

	/*
	 * FIXME: program PORT_PLL_9/i_lockthresh according to the latest
	 * specification update.
	 */

	/* Recalibrate with new settings */
	temp = I915_READ(BXT_PORT_PLL_EBB_4(port));
	temp |= PORT_PLL_RECALIBRATE;
	I915_WRITE(BXT_PORT_PLL_EBB_4(port), temp);
	/* Enable 10 bit clock */
	temp |= PORT_PLL_10BIT_CLK_ENABLE;
	I915_WRITE(BXT_PORT_PLL_EBB_4(port), temp);

	/* Enable PLL */
	temp = I915_READ(BXT_PORT_PLL_ENABLE(port));
	temp |= PORT_PLL_ENABLE;
	I915_WRITE(BXT_PORT_PLL_ENABLE(port), temp);
	POSTING_READ(BXT_PORT_PLL_ENABLE(port));

	if (wait_for_atomic_us((I915_READ(BXT_PORT_PLL_ENABLE(port)) &
			PORT_PLL_LOCK), 200))
		DRM_ERROR("PLL %d not locked\n", port);

	/*
	 * While we write to the group register to program all lanes at once we
	 * can read only lane registers and we pick lanes 0/1 for that.
	 */
	temp = I915_READ(BXT_PORT_PCS_DW12_LN01(port));
	temp &= ~LANE_STAGGER_MASK;
	temp &= ~LANESTAGGER_STRAP_OVRD;
	temp |= pll->config.hw_state.pcsdw12;
	I915_WRITE(BXT_PORT_PCS_DW12_GRP(port), temp);
}

static void bxt_ddi_pll_disable(struct drm_i915_private *dev_priv,
					struct intel_shared_dpll *pll)
{
	enum port port = (enum port)pll->id;	/* 1:1 port->PLL mapping */
	uint32_t temp;

	temp = I915_READ(BXT_PORT_PLL_ENABLE(port));
	temp &= ~PORT_PLL_ENABLE;
	I915_WRITE(BXT_PORT_PLL_ENABLE(port), temp);
	POSTING_READ(BXT_PORT_PLL_ENABLE(port));
}

static bool bxt_ddi_pll_get_hw_state(struct drm_i915_private *dev_priv,
					struct intel_shared_dpll *pll,
					struct intel_dpll_hw_state *hw_state)
{
	enum port port = (enum port)pll->id;	/* 1:1 port->PLL mapping */
	uint32_t val;

	if (!intel_display_power_is_enabled(dev_priv, POWER_DOMAIN_PLLS))
		return false;

	val = I915_READ(BXT_PORT_PLL_ENABLE(port));
	if (!(val & PORT_PLL_ENABLE))
		return false;

	hw_state->ebb0 = I915_READ(BXT_PORT_PLL_EBB_0(port));
	hw_state->pll0 = I915_READ(BXT_PORT_PLL(port, 0));
	hw_state->pll1 = I915_READ(BXT_PORT_PLL(port, 1));
	hw_state->pll2 = I915_READ(BXT_PORT_PLL(port, 2));
	hw_state->pll3 = I915_READ(BXT_PORT_PLL(port, 3));
	hw_state->pll6 = I915_READ(BXT_PORT_PLL(port, 6));
	hw_state->pll8 = I915_READ(BXT_PORT_PLL(port, 8));
	/*
	 * While we write to the group register to program all lanes at once we
	 * can read only lane registers. We configure all lanes the same way, so
	 * here just read out lanes 0/1 and output a note if lanes 2/3 differ.
	 */
	hw_state->pcsdw12 = I915_READ(BXT_PORT_PCS_DW12_LN01(port));
	if (I915_READ(BXT_PORT_PCS_DW12_LN23(port) != hw_state->pcsdw12))
		DRM_DEBUG_DRIVER("lane stagger config different for lane 01 (%08x) and 23 (%08x)\n",
				 hw_state->pcsdw12,
				 I915_READ(BXT_PORT_PCS_DW12_LN23(port)));

	return true;
}

static void bxt_shared_dplls_init(struct drm_i915_private *dev_priv)
{
	int i;

	dev_priv->num_shared_dpll = 3;

	for (i = 0; i < dev_priv->num_shared_dpll; i++) {
		dev_priv->shared_dplls[i].id = i;
		dev_priv->shared_dplls[i].name = bxt_ddi_pll_names[i];
		dev_priv->shared_dplls[i].disable = bxt_ddi_pll_disable;
		dev_priv->shared_dplls[i].enable = bxt_ddi_pll_enable;
		dev_priv->shared_dplls[i].get_hw_state =
			bxt_ddi_pll_get_hw_state;
	}
}

void intel_ddi_pll_init(struct drm_device *dev)
{
	struct drm_i915_private *dev_priv = dev->dev_private;
	uint32_t val = I915_READ(LCPLL_CTL);

	if (IS_SKYLAKE(dev))
		skl_shared_dplls_init(dev_priv);
	else if (IS_BROXTON(dev))
		bxt_shared_dplls_init(dev_priv);
	else
		hsw_shared_dplls_init(dev_priv);

	DRM_DEBUG_KMS("CDCLK running at %dKHz\n",
		      dev_priv->display.get_display_clock_speed(dev));

	if (IS_SKYLAKE(dev)) {
		if (!(I915_READ(LCPLL1_CTL) & LCPLL_PLL_ENABLE))
			DRM_ERROR("LCPLL1 is disabled\n");
	} else if (IS_BROXTON(dev)) {
		bxt_init_cdclk(dev);
		bxt_ddi_phy_init(dev);
	} else {
		/*
		 * The LCPLL register should be turned on by the BIOS. For now
		 * let's just check its state and print errors in case
		 * something is wrong.  Don't even try to turn it on.
		 */

		if (val & LCPLL_CD_SOURCE_FCLK)
			DRM_ERROR("CDCLK source is not LCPLL\n");

		if (val & LCPLL_PLL_DISABLE)
			DRM_ERROR("LCPLL is disabled\n");
	}
}

void intel_ddi_prepare_link_retrain(struct drm_encoder *encoder)
{
	struct intel_digital_port *intel_dig_port = enc_to_dig_port(encoder);
	struct intel_dp *intel_dp = &intel_dig_port->dp;
	struct drm_i915_private *dev_priv = encoder->dev->dev_private;
	enum port port = intel_dig_port->port;
	uint32_t val;
	bool wait = false;

	if (I915_READ(DP_TP_CTL(port)) & DP_TP_CTL_ENABLE) {
		val = I915_READ(DDI_BUF_CTL(port));
		if (val & DDI_BUF_CTL_ENABLE) {
			val &= ~DDI_BUF_CTL_ENABLE;
			I915_WRITE(DDI_BUF_CTL(port), val);
			wait = true;
		}

		val = I915_READ(DP_TP_CTL(port));
		val &= ~(DP_TP_CTL_ENABLE | DP_TP_CTL_LINK_TRAIN_MASK);
		val |= DP_TP_CTL_LINK_TRAIN_PAT1;
		I915_WRITE(DP_TP_CTL(port), val);
		POSTING_READ(DP_TP_CTL(port));

		if (wait)
			intel_wait_ddi_buf_idle(dev_priv, port);
	}

	val = DP_TP_CTL_ENABLE |
	      DP_TP_CTL_LINK_TRAIN_PAT1 | DP_TP_CTL_SCRAMBLE_DISABLE;
	if (intel_dp->is_mst)
		val |= DP_TP_CTL_MODE_MST;
	else {
		val |= DP_TP_CTL_MODE_SST;
		if (drm_dp_enhanced_frame_cap(intel_dp->dpcd))
			val |= DP_TP_CTL_ENHANCED_FRAME_ENABLE;
	}
	I915_WRITE(DP_TP_CTL(port), val);
	POSTING_READ(DP_TP_CTL(port));

	intel_dp->DP |= DDI_BUF_CTL_ENABLE;
	I915_WRITE(DDI_BUF_CTL(port), intel_dp->DP);
	POSTING_READ(DDI_BUF_CTL(port));

	udelay(600);
}

void intel_ddi_fdi_disable(struct drm_crtc *crtc)
{
	struct drm_i915_private *dev_priv = crtc->dev->dev_private;
	struct intel_encoder *intel_encoder = intel_ddi_get_crtc_encoder(crtc);
	uint32_t val;

	intel_ddi_post_disable(intel_encoder);

	val = I915_READ(_FDI_RXA_CTL);
	val &= ~FDI_RX_ENABLE;
	I915_WRITE(_FDI_RXA_CTL, val);

	val = I915_READ(_FDI_RXA_MISC);
	val &= ~(FDI_RX_PWRDN_LANE1_MASK | FDI_RX_PWRDN_LANE0_MASK);
	val |= FDI_RX_PWRDN_LANE1_VAL(2) | FDI_RX_PWRDN_LANE0_VAL(2);
	I915_WRITE(_FDI_RXA_MISC, val);

	val = I915_READ(_FDI_RXA_CTL);
	val &= ~FDI_PCDCLK;
	I915_WRITE(_FDI_RXA_CTL, val);

	val = I915_READ(_FDI_RXA_CTL);
	val &= ~FDI_RX_PLL_ENABLE;
	I915_WRITE(_FDI_RXA_CTL, val);
}

static void intel_ddi_hot_plug(struct intel_encoder *intel_encoder)
{
	struct intel_digital_port *intel_dig_port = enc_to_dig_port(&intel_encoder->base);
	int type = intel_dig_port->base.type;

	if (type != INTEL_OUTPUT_DISPLAYPORT &&
	    type != INTEL_OUTPUT_EDP &&
	    type != INTEL_OUTPUT_UNKNOWN) {
		return;
	}

	intel_dp_hot_plug(intel_encoder);
}

void intel_ddi_get_config(struct intel_encoder *encoder,
			  struct intel_crtc_state *pipe_config)
{
	struct drm_i915_private *dev_priv = encoder->base.dev->dev_private;
	struct intel_crtc *intel_crtc = to_intel_crtc(encoder->base.crtc);
	enum transcoder cpu_transcoder = pipe_config->cpu_transcoder;
	struct intel_hdmi *intel_hdmi;
	u32 temp, flags = 0;

	temp = I915_READ(TRANS_DDI_FUNC_CTL(cpu_transcoder));
	if (temp & TRANS_DDI_PHSYNC)
		flags |= DRM_MODE_FLAG_PHSYNC;
	else
		flags |= DRM_MODE_FLAG_NHSYNC;
	if (temp & TRANS_DDI_PVSYNC)
		flags |= DRM_MODE_FLAG_PVSYNC;
	else
		flags |= DRM_MODE_FLAG_NVSYNC;

	pipe_config->base.adjusted_mode.flags |= flags;

	switch (temp & TRANS_DDI_BPC_MASK) {
	case TRANS_DDI_BPC_6:
		pipe_config->pipe_bpp = 18;
		break;
	case TRANS_DDI_BPC_8:
		pipe_config->pipe_bpp = 24;
		break;
	case TRANS_DDI_BPC_10:
		pipe_config->pipe_bpp = 30;
		break;
	case TRANS_DDI_BPC_12:
		pipe_config->pipe_bpp = 36;
		break;
	default:
		break;
	}

	switch (temp & TRANS_DDI_MODE_SELECT_MASK) {
	case TRANS_DDI_MODE_SELECT_HDMI:
		pipe_config->has_hdmi_sink = true;
		intel_hdmi = enc_to_intel_hdmi(&encoder->base);

		if (intel_hdmi->infoframe_enabled(&encoder->base))
			pipe_config->has_infoframe = true;
		break;
	case TRANS_DDI_MODE_SELECT_DVI:
	case TRANS_DDI_MODE_SELECT_FDI:
		break;
	case TRANS_DDI_MODE_SELECT_DP_SST:
	case TRANS_DDI_MODE_SELECT_DP_MST:
		pipe_config->has_dp_encoder = true;
		intel_dp_get_m_n(intel_crtc, pipe_config);
		break;
	default:
		break;
	}

	if (intel_display_power_is_enabled(dev_priv, POWER_DOMAIN_AUDIO)) {
		temp = I915_READ(HSW_AUD_PIN_ELD_CP_VLD);
		if (temp & AUDIO_OUTPUT_ENABLE(intel_crtc->pipe))
			pipe_config->has_audio = true;
	}

	if (encoder->type == INTEL_OUTPUT_EDP && dev_priv->vbt.edp_bpp &&
	    pipe_config->pipe_bpp > dev_priv->vbt.edp_bpp) {
		/*
		 * This is a big fat ugly hack.
		 *
		 * Some machines in UEFI boot mode provide us a VBT that has 18
		 * bpp and 1.62 GHz link bandwidth for eDP, which for reasons
		 * unknown we fail to light up. Yet the same BIOS boots up with
		 * 24 bpp and 2.7 GHz link. Use the same bpp as the BIOS uses as
		 * max, not what it tells us to use.
		 *
		 * Note: This will still be broken if the eDP panel is not lit
		 * up by the BIOS, and thus we can't get the mode at module
		 * load.
		 */
		DRM_DEBUG_KMS("pipe has %d bpp for eDP panel, overriding BIOS-provided max %d bpp\n",
			      pipe_config->pipe_bpp, dev_priv->vbt.edp_bpp);
		dev_priv->vbt.edp_bpp = pipe_config->pipe_bpp;
	}

	intel_ddi_clock_get(encoder, pipe_config);
}

static void intel_ddi_destroy(struct drm_encoder *encoder)
{
	/* HDMI has nothing special to destroy, so we can go with this. */
	intel_dp_encoder_destroy(encoder);
}

static bool intel_ddi_compute_config(struct intel_encoder *encoder,
				     struct intel_crtc_state *pipe_config)
{
	int type = encoder->type;
	int port = intel_ddi_get_encoder_port(encoder);

	WARN(type == INTEL_OUTPUT_UNKNOWN, "compute_config() on unknown output!\n");

	if (port == PORT_A)
		pipe_config->cpu_transcoder = TRANSCODER_EDP;

	if (type == INTEL_OUTPUT_HDMI)
		return intel_hdmi_compute_config(encoder, pipe_config);
	else
		return intel_dp_compute_config(encoder, pipe_config);
}

static const struct drm_encoder_funcs intel_ddi_funcs = {
	.destroy = intel_ddi_destroy,
};

static struct intel_connector *
intel_ddi_init_dp_connector(struct intel_digital_port *intel_dig_port)
{
	struct intel_connector *connector;
	enum port port = intel_dig_port->port;

	connector = kzalloc(sizeof(*connector), GFP_KERNEL);
	if (!connector)
		return NULL;

	intel_dig_port->dp.output_reg = DDI_BUF_CTL(port);
	if (!intel_dp_init_connector(intel_dig_port, connector)) {
		kfree(connector);
		return NULL;
	}

	return connector;
}

static struct intel_connector *
intel_ddi_init_hdmi_connector(struct intel_digital_port *intel_dig_port)
{
	struct intel_connector *connector;
	enum port port = intel_dig_port->port;

	connector = kzalloc(sizeof(*connector), GFP_KERNEL);
	if (!connector)
		return NULL;

	intel_dig_port->hdmi.hdmi_reg = DDI_BUF_CTL(port);
	intel_hdmi_init_connector(intel_dig_port, connector);

	return connector;
}

void intel_ddi_init(struct drm_device *dev, enum port port)
{
	struct drm_i915_private *dev_priv = dev->dev_private;
	struct intel_digital_port *intel_dig_port;
	struct intel_encoder *intel_encoder;
	struct drm_encoder *encoder;
	bool init_hdmi, init_dp;

	init_hdmi = (dev_priv->vbt.ddi_port_info[port].supports_dvi ||
		     dev_priv->vbt.ddi_port_info[port].supports_hdmi);
	init_dp = dev_priv->vbt.ddi_port_info[port].supports_dp;
	if (!init_dp && !init_hdmi) {
		DRM_DEBUG_KMS("VBT says port %c is not DVI/HDMI/DP compatible, assuming it is\n",
			      port_name(port));
		init_hdmi = true;
		init_dp = true;
	}

	intel_dig_port = kzalloc(sizeof(*intel_dig_port), GFP_KERNEL);
	if (!intel_dig_port)
		return;

	intel_encoder = &intel_dig_port->base;
	encoder = &intel_encoder->base;

	drm_encoder_init(dev, encoder, &intel_ddi_funcs,
			 DRM_MODE_ENCODER_TMDS);

	intel_encoder->compute_config = intel_ddi_compute_config;
	intel_encoder->enable = intel_enable_ddi;
	intel_encoder->pre_enable = intel_ddi_pre_enable;
	intel_encoder->disable = intel_disable_ddi;
	intel_encoder->post_disable = intel_ddi_post_disable;
	intel_encoder->get_hw_state = intel_ddi_get_hw_state;
	intel_encoder->get_config = intel_ddi_get_config;

	intel_dig_port->port = port;
	intel_dig_port->saved_port_bits = I915_READ(DDI_BUF_CTL(port)) &
					  (DDI_BUF_PORT_REVERSAL |
					   DDI_A_4_LANES);

	intel_encoder->type = INTEL_OUTPUT_UNKNOWN;
	intel_encoder->crtc_mask = (1 << 0) | (1 << 1) | (1 << 2);
	intel_encoder->cloneable = 0;
	intel_encoder->hot_plug = intel_ddi_hot_plug;

	if (init_dp) {
		if (!intel_ddi_init_dp_connector(intel_dig_port))
			goto err;

		intel_dig_port->hpd_pulse = intel_dp_hpd_pulse;
		dev_priv->hpd_irq_port[port] = intel_dig_port;
	}

	/* In theory we don't need the encoder->type check, but leave it just in
	 * case we have some really bad VBTs... */
	if (intel_encoder->type != INTEL_OUTPUT_EDP && init_hdmi) {
		if (!intel_ddi_init_hdmi_connector(intel_dig_port))
			goto err;
	}

	return;

err:
	drm_encoder_cleanup(encoder);
	kfree(intel_dig_port);
}<|MERGE_RESOLUTION|>--- conflicted
+++ resolved
@@ -157,8 +157,6 @@
 static const struct ddi_buf_trans skl_ddi_translations_hdmi[] = {
 					/* Idx	NT mV   T mV    db  */
 	{ 0x00004014, 0x00000087 },	/* 0:	800	1000	2   */
-<<<<<<< HEAD
-=======
 };
 
 struct bxt_ddi_buf_trans {
@@ -201,7 +199,6 @@
 	{ 102, 0,    0, 128, false },	/* 7:	800		0   */
 	{ 102, 0,    0, 85,  false },	/* 8:	800		3.5 */
 	{ 154, 0x9A, 1, 128, true },	/* 9:	1200		0   */
->>>>>>> 16977dae
 };
 
 enum port intel_ddi_get_encoder_port(struct intel_encoder *intel_encoder)
@@ -245,10 +242,7 @@
 {
 	struct drm_i915_private *dev_priv = dev->dev_private;
 	u32 reg;
-<<<<<<< HEAD
-=======
 	int port = intel_dig_port->port;
->>>>>>> 16977dae
 	int i, n_hdmi_entries, n_dp_entries, n_edp_entries, hdmi_default_entry,
 	    size;
 	int hdmi_level = dev_priv->vbt.ddi_port_info[port].hdmi_level_shift;
@@ -395,11 +389,7 @@
 	uint32_t reg = DDI_BUF_CTL(port);
 	int i;
 
-<<<<<<< HEAD
-	for (i = 0; i < 16; i++) {
-=======
 	for (i = 0; i < DDI_BUF_IDLE_TIMEOUT; i++) {
->>>>>>> 16977dae
 		udelay(1);
 		if (I915_READ(reg) & DDI_BUF_IS_IDLE)
 			return;
@@ -568,11 +558,7 @@
 	return ret;
 }
 
-<<<<<<< HEAD
-static struct intel_encoder *
-=======
 struct intel_encoder *
->>>>>>> 16977dae
 intel_ddi_get_crtc_new_encoder(struct intel_crtc_state *crtc_state)
 {
 	struct intel_crtc *crtc = to_intel_crtc(crtc_state->base.crtc);
