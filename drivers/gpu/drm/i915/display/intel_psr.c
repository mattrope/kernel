/*
 * Copyright © 2014 Intel Corporation
 *
 * Permission is hereby granted, free of charge, to any person obtaining a
 * copy of this software and associated documentation files (the "Software"),
 * to deal in the Software without restriction, including without limitation
 * the rights to use, copy, modify, merge, publish, distribute, sublicense,
 * and/or sell copies of the Software, and to permit persons to whom the
 * Software is furnished to do so, subject to the following conditions:
 *
 * The above copyright notice and this permission notice (including the next
 * paragraph) shall be included in all copies or substantial portions of the
 * Software.
 *
 * THE SOFTWARE IS PROVIDED "AS IS", WITHOUT WARRANTY OF ANY KIND, EXPRESS OR
 * IMPLIED, INCLUDING BUT NOT LIMITED TO THE WARRANTIES OF MERCHANTABILITY,
 * FITNESS FOR A PARTICULAR PURPOSE AND NONINFRINGEMENT.  IN NO EVENT SHALL
 * THE AUTHORS OR COPYRIGHT HOLDERS BE LIABLE FOR ANY CLAIM, DAMAGES OR OTHER
 * LIABILITY, WHETHER IN AN ACTION OF CONTRACT, TORT OR OTHERWISE, ARISING
 * FROM, OUT OF OR IN CONNECTION WITH THE SOFTWARE OR THE USE OR OTHER
 * DEALINGS IN THE SOFTWARE.
 */

#include <drm/drm_atomic_helper.h>
#include <drm/drm_damage_helper.h>

#include "display/intel_dp.h"

#include "i915_drv.h"
#include "intel_atomic.h"
#include "intel_crtc.h"
#include "intel_de.h"
#include "intel_display_types.h"
#include "intel_dp_aux.h"
#include "intel_hdmi.h"
#include "intel_psr.h"
#include "intel_snps_phy.h"
#include "skl_universal_plane.h"

/**
 * DOC: Panel Self Refresh (PSR/SRD)
 *
 * Since Haswell Display controller supports Panel Self-Refresh on display
 * panels witch have a remote frame buffer (RFB) implemented according to PSR
 * spec in eDP1.3. PSR feature allows the display to go to lower standby states
 * when system is idle but display is on as it eliminates display refresh
 * request to DDR memory completely as long as the frame buffer for that
 * display is unchanged.
 *
 * Panel Self Refresh must be supported by both Hardware (source) and
 * Panel (sink).
 *
 * PSR saves power by caching the framebuffer in the panel RFB, which allows us
 * to power down the link and memory controller. For DSI panels the same idea
 * is called "manual mode".
 *
 * The implementation uses the hardware-based PSR support which automatically
 * enters/exits self-refresh mode. The hardware takes care of sending the
 * required DP aux message and could even retrain the link (that part isn't
 * enabled yet though). The hardware also keeps track of any frontbuffer
 * changes to know when to exit self-refresh mode again. Unfortunately that
 * part doesn't work too well, hence why the i915 PSR support uses the
 * software frontbuffer tracking to make sure it doesn't miss a screen
 * update. For this integration intel_psr_invalidate() and intel_psr_flush()
 * get called by the frontbuffer tracking code. Note that because of locking
 * issues the self-refresh re-enable code is done from a work queue, which
 * must be correctly synchronized/cancelled when shutting down the pipe."
 *
 * DC3CO (DC3 clock off)
 *
 * On top of PSR2, GEN12 adds a intermediate power savings state that turns
 * clock off automatically during PSR2 idle state.
 * The smaller overhead of DC3co entry/exit vs. the overhead of PSR2 deep sleep
 * entry/exit allows the HW to enter a low-power state even when page flipping
 * periodically (for instance a 30fps video playback scenario).
 *
 * Every time a flips occurs PSR2 will get out of deep sleep state(if it was),
 * so DC3CO is enabled and tgl_dc3co_disable_work is schedule to run after 6
 * frames, if no other flip occurs and the function above is executed, DC3CO is
 * disabled and PSR2 is configured to enter deep sleep, resetting again in case
 * of another flip.
 * Front buffer modifications do not trigger DC3CO activation on purpose as it
 * would bring a lot of complexity and most of the moderns systems will only
 * use page flips.
 */

static bool psr_global_enabled(struct intel_dp *intel_dp)
{
	struct drm_i915_private *i915 = dp_to_i915(intel_dp);

	switch (intel_dp->psr.debug & I915_PSR_DEBUG_MODE_MASK) {
	case I915_PSR_DEBUG_DEFAULT:
		return i915->params.enable_psr;
	case I915_PSR_DEBUG_DISABLE:
		return false;
	default:
		return true;
	}
}

static bool psr2_global_enabled(struct intel_dp *intel_dp)
{
	switch (intel_dp->psr.debug & I915_PSR_DEBUG_MODE_MASK) {
	case I915_PSR_DEBUG_DISABLE:
	case I915_PSR_DEBUG_FORCE_PSR1:
		return false;
	default:
		return true;
	}
}

static void psr_irq_control(struct intel_dp *intel_dp)
{
	struct drm_i915_private *dev_priv = dp_to_i915(intel_dp);
	enum transcoder trans_shift;
	i915_reg_t imr_reg;
	u32 mask, val;

	/*
	 * gen12+ has registers relative to transcoder and one per transcoder
	 * using the same bit definition: handle it as TRANSCODER_EDP to force
	 * 0 shift in bit definition
	 */
	if (DISPLAY_VER(dev_priv) >= 12) {
		trans_shift = 0;
		imr_reg = TRANS_PSR_IMR(intel_dp->psr.transcoder);
	} else {
		trans_shift = intel_dp->psr.transcoder;
		imr_reg = EDP_PSR_IMR;
	}

	mask = EDP_PSR_ERROR(trans_shift);
	if (intel_dp->psr.debug & I915_PSR_DEBUG_IRQ)
		mask |= EDP_PSR_POST_EXIT(trans_shift) |
			EDP_PSR_PRE_ENTRY(trans_shift);

	/* Warning: it is masking/setting reserved bits too */
	val = intel_de_read(dev_priv, imr_reg);
	val &= ~EDP_PSR_TRANS_MASK(trans_shift);
	val |= ~mask;
	intel_de_write(dev_priv, imr_reg, val);
}

static void psr_event_print(struct drm_i915_private *i915,
			    u32 val, bool psr2_enabled)
{
	drm_dbg_kms(&i915->drm, "PSR exit events: 0x%x\n", val);
	if (val & PSR_EVENT_PSR2_WD_TIMER_EXPIRE)
		drm_dbg_kms(&i915->drm, "\tPSR2 watchdog timer expired\n");
	if ((val & PSR_EVENT_PSR2_DISABLED) && psr2_enabled)
		drm_dbg_kms(&i915->drm, "\tPSR2 disabled\n");
	if (val & PSR_EVENT_SU_DIRTY_FIFO_UNDERRUN)
		drm_dbg_kms(&i915->drm, "\tSU dirty FIFO underrun\n");
	if (val & PSR_EVENT_SU_CRC_FIFO_UNDERRUN)
		drm_dbg_kms(&i915->drm, "\tSU CRC FIFO underrun\n");
	if (val & PSR_EVENT_GRAPHICS_RESET)
		drm_dbg_kms(&i915->drm, "\tGraphics reset\n");
	if (val & PSR_EVENT_PCH_INTERRUPT)
		drm_dbg_kms(&i915->drm, "\tPCH interrupt\n");
	if (val & PSR_EVENT_MEMORY_UP)
		drm_dbg_kms(&i915->drm, "\tMemory up\n");
	if (val & PSR_EVENT_FRONT_BUFFER_MODIFY)
		drm_dbg_kms(&i915->drm, "\tFront buffer modification\n");
	if (val & PSR_EVENT_WD_TIMER_EXPIRE)
		drm_dbg_kms(&i915->drm, "\tPSR watchdog timer expired\n");
	if (val & PSR_EVENT_PIPE_REGISTERS_UPDATE)
		drm_dbg_kms(&i915->drm, "\tPIPE registers updated\n");
	if (val & PSR_EVENT_REGISTER_UPDATE)
		drm_dbg_kms(&i915->drm, "\tRegister updated\n");
	if (val & PSR_EVENT_HDCP_ENABLE)
		drm_dbg_kms(&i915->drm, "\tHDCP enabled\n");
	if (val & PSR_EVENT_KVMR_SESSION_ENABLE)
		drm_dbg_kms(&i915->drm, "\tKVMR session enabled\n");
	if (val & PSR_EVENT_VBI_ENABLE)
		drm_dbg_kms(&i915->drm, "\tVBI enabled\n");
	if (val & PSR_EVENT_LPSP_MODE_EXIT)
		drm_dbg_kms(&i915->drm, "\tLPSP mode exited\n");
	if ((val & PSR_EVENT_PSR_DISABLE) && !psr2_enabled)
		drm_dbg_kms(&i915->drm, "\tPSR disabled\n");
}

void intel_psr_irq_handler(struct intel_dp *intel_dp, u32 psr_iir)
{
	enum transcoder cpu_transcoder = intel_dp->psr.transcoder;
	struct drm_i915_private *dev_priv = dp_to_i915(intel_dp);
	ktime_t time_ns =  ktime_get();
	enum transcoder trans_shift;
	i915_reg_t imr_reg;

	if (DISPLAY_VER(dev_priv) >= 12) {
		trans_shift = 0;
		imr_reg = TRANS_PSR_IMR(intel_dp->psr.transcoder);
	} else {
		trans_shift = intel_dp->psr.transcoder;
		imr_reg = EDP_PSR_IMR;
	}

	if (psr_iir & EDP_PSR_PRE_ENTRY(trans_shift)) {
		intel_dp->psr.last_entry_attempt = time_ns;
		drm_dbg_kms(&dev_priv->drm,
			    "[transcoder %s] PSR entry attempt in 2 vblanks\n",
			    transcoder_name(cpu_transcoder));
	}

	if (psr_iir & EDP_PSR_POST_EXIT(trans_shift)) {
		intel_dp->psr.last_exit = time_ns;
		drm_dbg_kms(&dev_priv->drm,
			    "[transcoder %s] PSR exit completed\n",
			    transcoder_name(cpu_transcoder));

		if (DISPLAY_VER(dev_priv) >= 9) {
			u32 val = intel_de_read(dev_priv,
						PSR_EVENT(cpu_transcoder));
			bool psr2_enabled = intel_dp->psr.psr2_enabled;

			intel_de_write(dev_priv, PSR_EVENT(cpu_transcoder),
				       val);
			psr_event_print(dev_priv, val, psr2_enabled);
		}
	}

	if (psr_iir & EDP_PSR_ERROR(trans_shift)) {
		u32 val;

		drm_warn(&dev_priv->drm, "[transcoder %s] PSR aux error\n",
			 transcoder_name(cpu_transcoder));

		intel_dp->psr.irq_aux_error = true;

		/*
		 * If this interruption is not masked it will keep
		 * interrupting so fast that it prevents the scheduled
		 * work to run.
		 * Also after a PSR error, we don't want to arm PSR
		 * again so we don't care about unmask the interruption
		 * or unset irq_aux_error.
		 */
		val = intel_de_read(dev_priv, imr_reg);
		val |= EDP_PSR_ERROR(trans_shift);
		intel_de_write(dev_priv, imr_reg, val);

		schedule_work(&intel_dp->psr.work);
	}
}

static bool intel_dp_get_alpm_status(struct intel_dp *intel_dp)
{
	u8 alpm_caps = 0;

	if (drm_dp_dpcd_readb(&intel_dp->aux, DP_RECEIVER_ALPM_CAP,
			      &alpm_caps) != 1)
		return false;
	return alpm_caps & DP_ALPM_CAP;
}

static u8 intel_dp_get_sink_sync_latency(struct intel_dp *intel_dp)
{
	struct drm_i915_private *i915 = dp_to_i915(intel_dp);
	u8 val = 8; /* assume the worst if we can't read the value */

	if (drm_dp_dpcd_readb(&intel_dp->aux,
			      DP_SYNCHRONIZATION_LATENCY_IN_SINK, &val) == 1)
		val &= DP_MAX_RESYNC_FRAME_COUNT_MASK;
	else
		drm_dbg_kms(&i915->drm,
			    "Unable to get sink synchronization latency, assuming 8 frames\n");
	return val;
}

static void intel_dp_get_su_granularity(struct intel_dp *intel_dp)
{
	struct drm_i915_private *i915 = dp_to_i915(intel_dp);
	ssize_t r;
	u16 w;
	u8 y;

	/* If sink don't have specific granularity requirements set legacy ones */
	if (!(intel_dp->psr_dpcd[1] & DP_PSR2_SU_GRANULARITY_REQUIRED)) {
		/* As PSR2 HW sends full lines, we do not care about x granularity */
		w = 4;
		y = 4;
		goto exit;
	}

	r = drm_dp_dpcd_read(&intel_dp->aux, DP_PSR2_SU_X_GRANULARITY, &w, 2);
	if (r != 2)
		drm_dbg_kms(&i915->drm,
			    "Unable to read DP_PSR2_SU_X_GRANULARITY\n");
	/*
	 * Spec says that if the value read is 0 the default granularity should
	 * be used instead.
	 */
	if (r != 2 || w == 0)
		w = 4;

	r = drm_dp_dpcd_read(&intel_dp->aux, DP_PSR2_SU_Y_GRANULARITY, &y, 1);
	if (r != 1) {
		drm_dbg_kms(&i915->drm,
			    "Unable to read DP_PSR2_SU_Y_GRANULARITY\n");
		y = 4;
	}
	if (y == 0)
		y = 1;

exit:
	intel_dp->psr.su_w_granularity = w;
	intel_dp->psr.su_y_granularity = y;
}

void intel_psr_init_dpcd(struct intel_dp *intel_dp)
{
	struct drm_i915_private *dev_priv =
		to_i915(dp_to_dig_port(intel_dp)->base.base.dev);

	drm_dp_dpcd_read(&intel_dp->aux, DP_PSR_SUPPORT, intel_dp->psr_dpcd,
			 sizeof(intel_dp->psr_dpcd));

	if (!intel_dp->psr_dpcd[0])
		return;
	drm_dbg_kms(&dev_priv->drm, "eDP panel supports PSR version %x\n",
		    intel_dp->psr_dpcd[0]);

	if (drm_dp_has_quirk(&intel_dp->desc, DP_DPCD_QUIRK_NO_PSR)) {
		drm_dbg_kms(&dev_priv->drm,
			    "PSR support not currently available for this panel\n");
		return;
	}

	if (!(intel_dp->edp_dpcd[1] & DP_EDP_SET_POWER_CAP)) {
		drm_dbg_kms(&dev_priv->drm,
			    "Panel lacks power state control, PSR cannot be enabled\n");
		return;
	}

	intel_dp->psr.sink_support = true;
	intel_dp->psr.sink_sync_latency =
		intel_dp_get_sink_sync_latency(intel_dp);

	if (DISPLAY_VER(dev_priv) >= 9 &&
	    (intel_dp->psr_dpcd[0] == DP_PSR2_WITH_Y_COORD_IS_SUPPORTED)) {
		bool y_req = intel_dp->psr_dpcd[1] &
			     DP_PSR2_SU_Y_COORDINATE_REQUIRED;
		bool alpm = intel_dp_get_alpm_status(intel_dp);

		/*
		 * All panels that supports PSR version 03h (PSR2 +
		 * Y-coordinate) can handle Y-coordinates in VSC but we are
		 * only sure that it is going to be used when required by the
		 * panel. This way panel is capable to do selective update
		 * without a aux frame sync.
		 *
		 * To support PSR version 02h and PSR version 03h without
		 * Y-coordinate requirement panels we would need to enable
		 * GTC first.
		 */
		intel_dp->psr.sink_psr2_support = y_req && alpm;
		drm_dbg_kms(&dev_priv->drm, "PSR2 %ssupported\n",
			    intel_dp->psr.sink_psr2_support ? "" : "not ");

		if (intel_dp->psr.sink_psr2_support) {
			intel_dp->psr.colorimetry_support =
				intel_dp_get_colorimetry_status(intel_dp);
			intel_dp_get_su_granularity(intel_dp);
		}
	}
}

static void intel_psr_enable_sink(struct intel_dp *intel_dp)
{
	struct drm_i915_private *dev_priv = dp_to_i915(intel_dp);
	u8 dpcd_val = DP_PSR_ENABLE;

	/* Enable ALPM at sink for psr2 */
	if (intel_dp->psr.psr2_enabled) {
		drm_dp_dpcd_writeb(&intel_dp->aux, DP_RECEIVER_ALPM_CONFIG,
				   DP_ALPM_ENABLE |
				   DP_ALPM_LOCK_ERROR_IRQ_HPD_ENABLE);

		dpcd_val |= DP_PSR_ENABLE_PSR2 | DP_PSR_IRQ_HPD_WITH_CRC_ERRORS;
	} else {
		if (intel_dp->psr.link_standby)
			dpcd_val |= DP_PSR_MAIN_LINK_ACTIVE;

		if (DISPLAY_VER(dev_priv) >= 8)
			dpcd_val |= DP_PSR_CRC_VERIFICATION;
	}

	if (intel_dp->psr.req_psr2_sdp_prior_scanline)
		dpcd_val |= DP_PSR_SU_REGION_SCANLINE_CAPTURE;

	drm_dp_dpcd_writeb(&intel_dp->aux, DP_PSR_EN_CFG, dpcd_val);

	drm_dp_dpcd_writeb(&intel_dp->aux, DP_SET_POWER, DP_SET_POWER_D0);
}

static u32 intel_psr1_get_tp_time(struct intel_dp *intel_dp)
{
	struct drm_i915_private *dev_priv = dp_to_i915(intel_dp);
	u32 val = 0;

	if (DISPLAY_VER(dev_priv) >= 11)
		val |= EDP_PSR_TP4_TIME_0US;

	if (dev_priv->params.psr_safest_params) {
		val |= EDP_PSR_TP1_TIME_2500us;
		val |= EDP_PSR_TP2_TP3_TIME_2500us;
		goto check_tp3_sel;
	}

	if (dev_priv->vbt.psr.tp1_wakeup_time_us == 0)
		val |= EDP_PSR_TP1_TIME_0us;
	else if (dev_priv->vbt.psr.tp1_wakeup_time_us <= 100)
		val |= EDP_PSR_TP1_TIME_100us;
	else if (dev_priv->vbt.psr.tp1_wakeup_time_us <= 500)
		val |= EDP_PSR_TP1_TIME_500us;
	else
		val |= EDP_PSR_TP1_TIME_2500us;

	if (dev_priv->vbt.psr.tp2_tp3_wakeup_time_us == 0)
		val |= EDP_PSR_TP2_TP3_TIME_0us;
	else if (dev_priv->vbt.psr.tp2_tp3_wakeup_time_us <= 100)
		val |= EDP_PSR_TP2_TP3_TIME_100us;
	else if (dev_priv->vbt.psr.tp2_tp3_wakeup_time_us <= 500)
		val |= EDP_PSR_TP2_TP3_TIME_500us;
	else
		val |= EDP_PSR_TP2_TP3_TIME_2500us;

check_tp3_sel:
	if (intel_dp_source_supports_tps3(dev_priv) &&
	    drm_dp_tps3_supported(intel_dp->dpcd))
		val |= EDP_PSR_TP1_TP3_SEL;
	else
		val |= EDP_PSR_TP1_TP2_SEL;

	return val;
}

static u8 psr_compute_idle_frames(struct intel_dp *intel_dp)
{
	struct drm_i915_private *dev_priv = dp_to_i915(intel_dp);
	int idle_frames;

	/* Let's use 6 as the minimum to cover all known cases including the
	 * off-by-one issue that HW has in some cases.
	 */
	idle_frames = max(6, dev_priv->vbt.psr.idle_frames);
	idle_frames = max(idle_frames, intel_dp->psr.sink_sync_latency + 1);

	if (drm_WARN_ON(&dev_priv->drm, idle_frames > 0xf))
		idle_frames = 0xf;

	return idle_frames;
}

static void hsw_activate_psr1(struct intel_dp *intel_dp)
{
	struct drm_i915_private *dev_priv = dp_to_i915(intel_dp);
	u32 max_sleep_time = 0x1f;
	u32 val = EDP_PSR_ENABLE;

	val |= psr_compute_idle_frames(intel_dp) << EDP_PSR_IDLE_FRAME_SHIFT;

	val |= max_sleep_time << EDP_PSR_MAX_SLEEP_TIME_SHIFT;
	if (IS_HASWELL(dev_priv))
		val |= EDP_PSR_MIN_LINK_ENTRY_TIME_8_LINES;

	if (intel_dp->psr.link_standby)
		val |= EDP_PSR_LINK_STANDBY;

	val |= intel_psr1_get_tp_time(intel_dp);

	if (DISPLAY_VER(dev_priv) >= 8)
		val |= EDP_PSR_CRC_ENABLE;

	val |= (intel_de_read(dev_priv, EDP_PSR_CTL(intel_dp->psr.transcoder)) &
		EDP_PSR_RESTORE_PSR_ACTIVE_CTX_MASK);
	intel_de_write(dev_priv, EDP_PSR_CTL(intel_dp->psr.transcoder), val);
}

static u32 intel_psr2_get_tp_time(struct intel_dp *intel_dp)
{
	struct drm_i915_private *dev_priv = dp_to_i915(intel_dp);
	u32 val = 0;

	if (dev_priv->params.psr_safest_params)
		return EDP_PSR2_TP2_TIME_2500us;

	if (dev_priv->vbt.psr.psr2_tp2_tp3_wakeup_time_us >= 0 &&
	    dev_priv->vbt.psr.psr2_tp2_tp3_wakeup_time_us <= 50)
		val |= EDP_PSR2_TP2_TIME_50us;
	else if (dev_priv->vbt.psr.psr2_tp2_tp3_wakeup_time_us <= 100)
		val |= EDP_PSR2_TP2_TIME_100us;
	else if (dev_priv->vbt.psr.psr2_tp2_tp3_wakeup_time_us <= 500)
		val |= EDP_PSR2_TP2_TIME_500us;
	else
		val |= EDP_PSR2_TP2_TIME_2500us;

	return val;
}

static void hsw_activate_psr2(struct intel_dp *intel_dp)
{
	struct drm_i915_private *dev_priv = dp_to_i915(intel_dp);
	u32 val = EDP_PSR2_ENABLE;

	val |= psr_compute_idle_frames(intel_dp) << EDP_PSR2_IDLE_FRAME_SHIFT;

	if (!IS_ALDERLAKE_P(dev_priv))
		val |= EDP_SU_TRACK_ENABLE;

	if (DISPLAY_VER(dev_priv) >= 10 && DISPLAY_VER(dev_priv) <= 12)
		val |= EDP_Y_COORDINATE_ENABLE;

	val |= EDP_PSR2_FRAME_BEFORE_SU(max_t(u8, intel_dp->psr.sink_sync_latency + 1, 2));
	val |= intel_psr2_get_tp_time(intel_dp);

	/* Wa_22012278275:adl-p */
	if (IS_ADLP_DISPLAY_STEP(dev_priv, STEP_A0, STEP_E0)) {
		static const u8 map[] = {
			2, /* 5 lines */
			1, /* 6 lines */
			0, /* 7 lines */
			3, /* 8 lines */
			6, /* 9 lines */
			5, /* 10 lines */
			4, /* 11 lines */
			7, /* 12 lines */
		};
		/*
		 * Still using the default IO_BUFFER_WAKE and FAST_WAKE, see
		 * comments bellow for more information
		 */
		u32 tmp, lines = 7;

		val |= TGL_EDP_PSR2_BLOCK_COUNT_NUM_2;

		tmp = map[lines - TGL_EDP_PSR2_IO_BUFFER_WAKE_MIN_LINES];
		tmp = tmp << TGL_EDP_PSR2_IO_BUFFER_WAKE_SHIFT;
		val |= tmp;

		tmp = map[lines - TGL_EDP_PSR2_FAST_WAKE_MIN_LINES];
		tmp = tmp << TGL_EDP_PSR2_FAST_WAKE_MIN_SHIFT;
		val |= tmp;
	} else if (DISPLAY_VER(dev_priv) >= 12) {
		/*
		 * TODO: 7 lines of IO_BUFFER_WAKE and FAST_WAKE are default
		 * values from BSpec. In order to setting an optimal power
		 * consumption, lower than 4k resoluition mode needs to decrese
		 * IO_BUFFER_WAKE and FAST_WAKE. And higher than 4K resolution
		 * mode needs to increase IO_BUFFER_WAKE and FAST_WAKE.
		 */
		val |= TGL_EDP_PSR2_BLOCK_COUNT_NUM_2;
		val |= TGL_EDP_PSR2_IO_BUFFER_WAKE(7);
		val |= TGL_EDP_PSR2_FAST_WAKE(7);
	} else if (DISPLAY_VER(dev_priv) >= 9) {
		val |= EDP_PSR2_IO_BUFFER_WAKE(7);
		val |= EDP_PSR2_FAST_WAKE(7);
	}

	if (intel_dp->psr.req_psr2_sdp_prior_scanline)
		val |= EDP_PSR2_SU_SDP_SCANLINE;

	if (intel_dp->psr.psr2_sel_fetch_enabled) {
		u32 tmp;

		/* Wa_1408330847 */
		if (IS_TGL_DISPLAY_STEP(dev_priv, STEP_A0, STEP_B0))
			intel_de_rmw(dev_priv, CHICKEN_PAR1_1,
				     DIS_RAM_BYPASS_PSR2_MAN_TRACK,
				     DIS_RAM_BYPASS_PSR2_MAN_TRACK);

		tmp = intel_de_read(dev_priv, PSR2_MAN_TRK_CTL(intel_dp->psr.transcoder));
		drm_WARN_ON(&dev_priv->drm, !(tmp & PSR2_MAN_TRK_CTL_ENABLE));
	} else if (HAS_PSR2_SEL_FETCH(dev_priv)) {
		intel_de_write(dev_priv,
			       PSR2_MAN_TRK_CTL(intel_dp->psr.transcoder), 0);
	}

	/*
	 * PSR2 HW is incorrectly using EDP_PSR_TP1_TP3_SEL and BSpec is
	 * recommending keep this bit unset while PSR2 is enabled.
	 */
	intel_de_write(dev_priv, EDP_PSR_CTL(intel_dp->psr.transcoder), 0);

	intel_de_write(dev_priv, EDP_PSR2_CTL(intel_dp->psr.transcoder), val);
}

static bool
transcoder_has_psr2(struct drm_i915_private *dev_priv, enum transcoder trans)
{
<<<<<<< HEAD
	if (DISPLAY_VER(dev_priv) >= 12)
=======
	if (IS_ALDERLAKE_P(dev_priv))
		return trans == TRANSCODER_A || trans == TRANSCODER_B;
	else if (DISPLAY_VER(dev_priv) >= 12)
>>>>>>> ead3ea12
		return trans == TRANSCODER_A;
	else
		return trans == TRANSCODER_EDP;
}

static u32 intel_get_frame_time_us(const struct intel_crtc_state *cstate)
{
	if (!cstate || !cstate->hw.active)
		return 0;

	return DIV_ROUND_UP(1000 * 1000,
			    drm_mode_vrefresh(&cstate->hw.adjusted_mode));
}

static void psr2_program_idle_frames(struct intel_dp *intel_dp,
				     u32 idle_frames)
{
	struct drm_i915_private *dev_priv = dp_to_i915(intel_dp);
	u32 val;

	idle_frames <<=  EDP_PSR2_IDLE_FRAME_SHIFT;
	val = intel_de_read(dev_priv, EDP_PSR2_CTL(intel_dp->psr.transcoder));
	val &= ~EDP_PSR2_IDLE_FRAME_MASK;
	val |= idle_frames;
	intel_de_write(dev_priv, EDP_PSR2_CTL(intel_dp->psr.transcoder), val);
}

static void tgl_psr2_enable_dc3co(struct intel_dp *intel_dp)
{
	struct drm_i915_private *dev_priv = dp_to_i915(intel_dp);

	psr2_program_idle_frames(intel_dp, 0);
	intel_display_power_set_target_dc_state(dev_priv, DC_STATE_EN_DC3CO);
}

static void tgl_psr2_disable_dc3co(struct intel_dp *intel_dp)
{
	struct drm_i915_private *dev_priv = dp_to_i915(intel_dp);

	intel_display_power_set_target_dc_state(dev_priv, DC_STATE_EN_UPTO_DC6);
	psr2_program_idle_frames(intel_dp, psr_compute_idle_frames(intel_dp));
}

static void tgl_dc3co_disable_work(struct work_struct *work)
{
	struct intel_dp *intel_dp =
		container_of(work, typeof(*intel_dp), psr.dc3co_work.work);

	mutex_lock(&intel_dp->psr.lock);
	/* If delayed work is pending, it is not idle */
	if (delayed_work_pending(&intel_dp->psr.dc3co_work))
		goto unlock;

	tgl_psr2_disable_dc3co(intel_dp);
unlock:
	mutex_unlock(&intel_dp->psr.lock);
}

static void tgl_disallow_dc3co_on_psr2_exit(struct intel_dp *intel_dp)
{
	if (!intel_dp->psr.dc3co_exitline)
		return;

	cancel_delayed_work(&intel_dp->psr.dc3co_work);
	/* Before PSR2 exit disallow dc3co*/
	tgl_psr2_disable_dc3co(intel_dp);
}

static bool
dc3co_is_pipe_port_compatible(struct intel_dp *intel_dp,
			      struct intel_crtc_state *crtc_state)
{
	struct intel_digital_port *dig_port = dp_to_dig_port(intel_dp);
	enum pipe pipe = to_intel_crtc(crtc_state->uapi.crtc)->pipe;
	struct drm_i915_private *dev_priv = dp_to_i915(intel_dp);
	enum port port = dig_port->base.port;

	if (IS_ALDERLAKE_P(dev_priv))
		return pipe <= PIPE_B && port <= PORT_B;
	else
		return pipe == PIPE_A && port == PORT_A;
}

static void
tgl_dc3co_exitline_compute_config(struct intel_dp *intel_dp,
				  struct intel_crtc_state *crtc_state)
{
	const u32 crtc_vdisplay = crtc_state->uapi.adjusted_mode.crtc_vdisplay;
	struct drm_i915_private *dev_priv = dp_to_i915(intel_dp);
	u32 exit_scanlines;

	/*
	 * FIXME: Due to the changed sequence of activating/deactivating DC3CO,
	 * disable DC3CO until the changed dc3co activating/deactivating sequence
	 * is applied. B.Specs:49196
	 */
	return;

	/*
	 * DMC's DC3CO exit mechanism has an issue with Selective Fecth
	 * TODO: when the issue is addressed, this restriction should be removed.
	 */
	if (crtc_state->enable_psr2_sel_fetch)
		return;

	if (!(dev_priv->dmc.allowed_dc_mask & DC_STATE_EN_DC3CO))
		return;

	if (!dc3co_is_pipe_port_compatible(intel_dp, crtc_state))
		return;

	/* Wa_16011303918:adl-p */
	if (IS_ADLP_DISPLAY_STEP(dev_priv, STEP_A0, STEP_B0))
		return;

	/*
	 * DC3CO Exit time 200us B.Spec 49196
	 * PSR2 transcoder Early Exit scanlines = ROUNDUP(200 / line time) + 1
	 */
	exit_scanlines =
		intel_usecs_to_scanlines(&crtc_state->uapi.adjusted_mode, 200) + 1;

	if (drm_WARN_ON(&dev_priv->drm, exit_scanlines > crtc_vdisplay))
		return;

	crtc_state->dc3co_exitline = crtc_vdisplay - exit_scanlines;
}

static bool intel_psr2_sel_fetch_config_valid(struct intel_dp *intel_dp,
					      struct intel_crtc_state *crtc_state)
{
	struct drm_i915_private *dev_priv = dp_to_i915(intel_dp);

	if (!dev_priv->params.enable_psr2_sel_fetch &&
	    intel_dp->psr.debug != I915_PSR_DEBUG_ENABLE_SEL_FETCH) {
		drm_dbg_kms(&dev_priv->drm,
			    "PSR2 sel fetch not enabled, disabled by parameter\n");
		return false;
	}

	if (crtc_state->uapi.async_flip) {
		drm_dbg_kms(&dev_priv->drm,
			    "PSR2 sel fetch not enabled, async flip enabled\n");
		return false;
	}

	/* Wa_14010254185 Wa_14010103792 */
	if (IS_TGL_DISPLAY_STEP(dev_priv, STEP_A0, STEP_C0)) {
		drm_dbg_kms(&dev_priv->drm,
			    "PSR2 sel fetch not enabled, missing the implementation of WAs\n");
		return false;
	}

	return crtc_state->enable_psr2_sel_fetch = true;
}

static bool psr2_granularity_check(struct intel_dp *intel_dp,
				   struct intel_crtc_state *crtc_state)
{
	struct drm_i915_private *dev_priv = dp_to_i915(intel_dp);
	const int crtc_hdisplay = crtc_state->hw.adjusted_mode.crtc_hdisplay;
	const int crtc_vdisplay = crtc_state->hw.adjusted_mode.crtc_vdisplay;
	u16 y_granularity = 0;

	/* PSR2 HW only send full lines so we only need to validate the width */
	if (crtc_hdisplay % intel_dp->psr.su_w_granularity)
		return false;

	if (crtc_vdisplay % intel_dp->psr.su_y_granularity)
		return false;

	/* HW tracking is only aligned to 4 lines */
	if (!crtc_state->enable_psr2_sel_fetch)
		return intel_dp->psr.su_y_granularity == 4;

	/*
	 * adl_p has 1 line granularity. For other platforms with SW tracking we
	 * can adjust the y coordinates to match sink requirement if multiple of
	 * 4.
	 */
	if (IS_ALDERLAKE_P(dev_priv))
		y_granularity = intel_dp->psr.su_y_granularity;
	else if (intel_dp->psr.su_y_granularity <= 2)
		y_granularity = 4;
	else if ((intel_dp->psr.su_y_granularity % 4) == 0)
		y_granularity = intel_dp->psr.su_y_granularity;

	if (y_granularity == 0 || crtc_vdisplay % y_granularity)
		return false;

	crtc_state->su_y_granularity = y_granularity;
	return true;
}

static bool _compute_psr2_sdp_prior_scanline_indication(struct intel_dp *intel_dp,
							struct intel_crtc_state *crtc_state)
{
	const struct drm_display_mode *adjusted_mode = &crtc_state->uapi.adjusted_mode;
	struct drm_i915_private *dev_priv = dp_to_i915(intel_dp);
	u32 hblank_total, hblank_ns, req_ns;

	hblank_total = adjusted_mode->crtc_hblank_end - adjusted_mode->crtc_hblank_start;
	hblank_ns = div_u64(1000000ULL * hblank_total, adjusted_mode->crtc_clock);

	/* From spec: (72 / number of lanes) * 1000 / symbol clock frequency MHz */
	req_ns = (72 / crtc_state->lane_count) * 1000 / (crtc_state->port_clock / 1000);

	if ((hblank_ns - req_ns) > 100)
		return true;

	if (DISPLAY_VER(dev_priv) < 13 || intel_dp->edp_dpcd[0] < DP_EDP_14b)
		return false;

	crtc_state->req_psr2_sdp_prior_scanline = true;
	return true;
}

static bool intel_psr2_config_valid(struct intel_dp *intel_dp,
				    struct intel_crtc_state *crtc_state)
{
	struct drm_i915_private *dev_priv = dp_to_i915(intel_dp);
	int crtc_hdisplay = crtc_state->hw.adjusted_mode.crtc_hdisplay;
	int crtc_vdisplay = crtc_state->hw.adjusted_mode.crtc_vdisplay;
	int psr_max_h = 0, psr_max_v = 0, max_bpp = 0;

	if (!intel_dp->psr.sink_psr2_support)
		return false;

	/* JSL and EHL only supports eDP 1.3 */
	if (IS_JSL_EHL(dev_priv)) {
		drm_dbg_kms(&dev_priv->drm, "PSR2 not supported by phy\n");
		return false;
	}

	/* Wa_16011181250 */
	if (IS_ROCKETLAKE(dev_priv) || IS_ALDERLAKE_S(dev_priv) ||
	    IS_DG2(dev_priv)) {
		drm_dbg_kms(&dev_priv->drm, "PSR2 is defeatured for this platform\n");
		return false;
	}

	if (IS_ADLP_DISPLAY_STEP(dev_priv, STEP_A0, STEP_B0)) {
		drm_dbg_kms(&dev_priv->drm, "PSR2 not completely functional in this stepping\n");
		return false;
	}

	if (!transcoder_has_psr2(dev_priv, crtc_state->cpu_transcoder)) {
		drm_dbg_kms(&dev_priv->drm,
			    "PSR2 not supported in transcoder %s\n",
			    transcoder_name(crtc_state->cpu_transcoder));
		return false;
	}

	if (!psr2_global_enabled(intel_dp)) {
		drm_dbg_kms(&dev_priv->drm, "PSR2 disabled by flag\n");
		return false;
	}

	/*
	 * DSC and PSR2 cannot be enabled simultaneously. If a requested
	 * resolution requires DSC to be enabled, priority is given to DSC
	 * over PSR2.
	 */
	if (crtc_state->dsc.compression_enable) {
		drm_dbg_kms(&dev_priv->drm,
			    "PSR2 cannot be enabled since DSC is enabled\n");
		return false;
	}

	if (crtc_state->crc_enabled) {
		drm_dbg_kms(&dev_priv->drm,
			    "PSR2 not enabled because it would inhibit pipe CRC calculation\n");
		return false;
	}

	if (DISPLAY_VER(dev_priv) >= 12) {
		psr_max_h = 5120;
		psr_max_v = 3200;
		max_bpp = 30;
	} else if (DISPLAY_VER(dev_priv) >= 10) {
		psr_max_h = 4096;
		psr_max_v = 2304;
		max_bpp = 24;
	} else if (DISPLAY_VER(dev_priv) == 9) {
		psr_max_h = 3640;
		psr_max_v = 2304;
		max_bpp = 24;
	}

	if (crtc_state->pipe_bpp > max_bpp) {
		drm_dbg_kms(&dev_priv->drm,
			    "PSR2 not enabled, pipe bpp %d > max supported %d\n",
			    crtc_state->pipe_bpp, max_bpp);
		return false;
	}

	if (HAS_PSR2_SEL_FETCH(dev_priv)) {
		if (!intel_psr2_sel_fetch_config_valid(intel_dp, crtc_state) &&
		    !HAS_PSR_HW_TRACKING(dev_priv)) {
			drm_dbg_kms(&dev_priv->drm,
				    "PSR2 not enabled, selective fetch not valid and no HW tracking available\n");
			return false;
		}
	}

	/* Wa_2209313811 */
	if (!crtc_state->enable_psr2_sel_fetch &&
	    IS_TGL_DISPLAY_STEP(dev_priv, STEP_A0, STEP_C0)) {
		drm_dbg_kms(&dev_priv->drm, "PSR2 HW tracking is not supported this Display stepping\n");
		return false;
	}

	if (!psr2_granularity_check(intel_dp, crtc_state)) {
		drm_dbg_kms(&dev_priv->drm, "PSR2 not enabled, SU granularity not compatible\n");
		return false;
	}

	if (!crtc_state->enable_psr2_sel_fetch &&
	    (crtc_hdisplay > psr_max_h || crtc_vdisplay > psr_max_v)) {
		drm_dbg_kms(&dev_priv->drm,
			    "PSR2 not enabled, resolution %dx%d > max supported %dx%d\n",
			    crtc_hdisplay, crtc_vdisplay,
			    psr_max_h, psr_max_v);
		return false;
	}

	if (!_compute_psr2_sdp_prior_scanline_indication(intel_dp, crtc_state)) {
		drm_dbg_kms(&dev_priv->drm,
			    "PSR2 not enabled, PSR2 SDP indication do not fit in hblank\n");
		return false;
	}

	/* Wa_16011303918:adl-p */
	if (crtc_state->vrr.enable &&
	    IS_ADLP_DISPLAY_STEP(dev_priv, STEP_A0, STEP_B0)) {
		drm_dbg_kms(&dev_priv->drm,
			    "PSR2 not enabled, not compatible with HW stepping + VRR\n");
		return false;
	}

	tgl_dc3co_exitline_compute_config(intel_dp, crtc_state);
	return true;
}

void intel_psr_compute_config(struct intel_dp *intel_dp,
			      struct intel_crtc_state *crtc_state,
			      struct drm_connector_state *conn_state)
{
	struct drm_i915_private *dev_priv = dp_to_i915(intel_dp);
	const struct drm_display_mode *adjusted_mode =
		&crtc_state->hw.adjusted_mode;
	int psr_setup_time;

	/*
	 * Current PSR panels dont work reliably with VRR enabled
	 * So if VRR is enabled, do not enable PSR.
	 */
	if (crtc_state->vrr.enable)
		return;

	if (!CAN_PSR(intel_dp))
		return;

	if (!psr_global_enabled(intel_dp)) {
		drm_dbg_kms(&dev_priv->drm, "PSR disabled by flag\n");
		return;
	}

	if (intel_dp->psr.sink_not_reliable) {
		drm_dbg_kms(&dev_priv->drm,
			    "PSR sink implementation is not reliable\n");
		return;
	}

	if (adjusted_mode->flags & DRM_MODE_FLAG_INTERLACE) {
		drm_dbg_kms(&dev_priv->drm,
			    "PSR condition failed: Interlaced mode enabled\n");
		return;
	}

	psr_setup_time = drm_dp_psr_setup_time(intel_dp->psr_dpcd);
	if (psr_setup_time < 0) {
		drm_dbg_kms(&dev_priv->drm,
			    "PSR condition failed: Invalid PSR setup time (0x%02x)\n",
			    intel_dp->psr_dpcd[1]);
		return;
	}

	if (intel_usecs_to_scanlines(adjusted_mode, psr_setup_time) >
	    adjusted_mode->crtc_vtotal - adjusted_mode->crtc_vdisplay - 1) {
		drm_dbg_kms(&dev_priv->drm,
			    "PSR condition failed: PSR setup time (%d us) too long\n",
			    psr_setup_time);
		return;
	}

	crtc_state->has_psr = true;
	crtc_state->has_psr2 = intel_psr2_config_valid(intel_dp, crtc_state);

	crtc_state->infoframes.enable |= intel_hdmi_infoframe_enable(DP_SDP_VSC);
	intel_dp_compute_psr_vsc_sdp(intel_dp, crtc_state, conn_state,
				     &crtc_state->psr_vsc);
}

void intel_psr_get_config(struct intel_encoder *encoder,
			  struct intel_crtc_state *pipe_config)
{
	struct drm_i915_private *dev_priv = to_i915(encoder->base.dev);
	struct intel_digital_port *dig_port = enc_to_dig_port(encoder);
	struct intel_dp *intel_dp;
	u32 val;

	if (!dig_port)
		return;

	intel_dp = &dig_port->dp;
	if (!CAN_PSR(intel_dp))
		return;

	mutex_lock(&intel_dp->psr.lock);
	if (!intel_dp->psr.enabled)
		goto unlock;

	/*
	 * Not possible to read EDP_PSR/PSR2_CTL registers as it is
	 * enabled/disabled because of frontbuffer tracking and others.
	 */
	pipe_config->has_psr = true;
	pipe_config->has_psr2 = intel_dp->psr.psr2_enabled;
	pipe_config->infoframes.enable |= intel_hdmi_infoframe_enable(DP_SDP_VSC);

	if (!intel_dp->psr.psr2_enabled)
		goto unlock;

	if (HAS_PSR2_SEL_FETCH(dev_priv)) {
		val = intel_de_read(dev_priv, PSR2_MAN_TRK_CTL(intel_dp->psr.transcoder));
		if (val & PSR2_MAN_TRK_CTL_ENABLE)
			pipe_config->enable_psr2_sel_fetch = true;
	}

	if (DISPLAY_VER(dev_priv) >= 12) {
		val = intel_de_read(dev_priv, EXITLINE(intel_dp->psr.transcoder));
		val &= EXITLINE_MASK;
		pipe_config->dc3co_exitline = val;
	}
unlock:
	mutex_unlock(&intel_dp->psr.lock);
}

static void intel_psr_activate(struct intel_dp *intel_dp)
{
	struct drm_i915_private *dev_priv = dp_to_i915(intel_dp);
	enum transcoder transcoder = intel_dp->psr.transcoder;

	if (transcoder_has_psr2(dev_priv, transcoder))
		drm_WARN_ON(&dev_priv->drm,
			    intel_de_read(dev_priv, EDP_PSR2_CTL(transcoder)) & EDP_PSR2_ENABLE);

	drm_WARN_ON(&dev_priv->drm,
		    intel_de_read(dev_priv, EDP_PSR_CTL(transcoder)) & EDP_PSR_ENABLE);
	drm_WARN_ON(&dev_priv->drm, intel_dp->psr.active);
	lockdep_assert_held(&intel_dp->psr.lock);

	/* psr1 and psr2 are mutually exclusive.*/
	if (intel_dp->psr.psr2_enabled)
		hsw_activate_psr2(intel_dp);
	else
		hsw_activate_psr1(intel_dp);

	intel_dp->psr.active = true;
}

static void intel_psr_enable_source(struct intel_dp *intel_dp)
{
	struct drm_i915_private *dev_priv = dp_to_i915(intel_dp);
	enum transcoder cpu_transcoder = intel_dp->psr.transcoder;
	u32 mask;

	if (intel_dp->psr.psr2_enabled && DISPLAY_VER(dev_priv) == 9) {
		i915_reg_t reg = CHICKEN_TRANS(cpu_transcoder);
		u32 chicken = intel_de_read(dev_priv, reg);

		chicken |= PSR2_VSC_ENABLE_PROG_HEADER |
			   PSR2_ADD_VERTICAL_LINE_COUNT;
		intel_de_write(dev_priv, reg, chicken);
	}

	/*
	 * Wa_16014451276:adlp
	 * All supported adlp panels have 1-based X granularity, this may
	 * cause issues if non-supported panels are used.
	 */
	if (IS_ALDERLAKE_P(dev_priv) &&
	    intel_dp->psr.psr2_enabled)
		intel_de_rmw(dev_priv, CHICKEN_TRANS(cpu_transcoder), 0,
			     ADLP_1_BASED_X_GRANULARITY);

	/*
	 * Per Spec: Avoid continuous PSR exit by masking MEMUP and HPD also
	 * mask LPSP to avoid dependency on other drivers that might block
	 * runtime_pm besides preventing  other hw tracking issues now we
	 * can rely on frontbuffer tracking.
	 */
	mask = EDP_PSR_DEBUG_MASK_MEMUP |
	       EDP_PSR_DEBUG_MASK_HPD |
	       EDP_PSR_DEBUG_MASK_LPSP |
	       EDP_PSR_DEBUG_MASK_MAX_SLEEP;

	if (DISPLAY_VER(dev_priv) < 11)
		mask |= EDP_PSR_DEBUG_MASK_DISP_REG_WRITE;

	intel_de_write(dev_priv, EDP_PSR_DEBUG(intel_dp->psr.transcoder),
		       mask);

	psr_irq_control(intel_dp);

	if (intel_dp->psr.dc3co_exitline) {
		u32 val;

		/*
		 * TODO: if future platforms supports DC3CO in more than one
		 * transcoder, EXITLINE will need to be unset when disabling PSR
		 */
		val = intel_de_read(dev_priv, EXITLINE(cpu_transcoder));
		val &= ~EXITLINE_MASK;
		val |= intel_dp->psr.dc3co_exitline << EXITLINE_SHIFT;
		val |= EXITLINE_ENABLE;
		intel_de_write(dev_priv, EXITLINE(cpu_transcoder), val);
	}

	if (HAS_PSR_HW_TRACKING(dev_priv) && HAS_PSR2_SEL_FETCH(dev_priv))
		intel_de_rmw(dev_priv, CHICKEN_PAR1_1, IGNORE_PSR2_HW_TRACKING,
			     intel_dp->psr.psr2_sel_fetch_enabled ?
			     IGNORE_PSR2_HW_TRACKING : 0);

	/* Wa_16011168373:adl-p */
	if (IS_ADLP_DISPLAY_STEP(dev_priv, STEP_A0, STEP_B0) &&
	    intel_dp->psr.psr2_enabled)
		intel_de_rmw(dev_priv,
			     TRANS_SET_CONTEXT_LATENCY(intel_dp->psr.transcoder),
			     TRANS_SET_CONTEXT_LATENCY_MASK,
			     TRANS_SET_CONTEXT_LATENCY_VALUE(1));

	/* Wa_16012604467:adlp */
	if (IS_ALDERLAKE_P(dev_priv) && intel_dp->psr.psr2_enabled)
		intel_de_rmw(dev_priv, CLKGATE_DIS_MISC, 0,
			     CLKGATE_DIS_MISC_DMASC_GATING_DIS);
}

static bool psr_interrupt_error_check(struct intel_dp *intel_dp)
{
	struct drm_i915_private *dev_priv = dp_to_i915(intel_dp);
	u32 val;

	/*
	 * If a PSR error happened and the driver is reloaded, the EDP_PSR_IIR
	 * will still keep the error set even after the reset done in the
	 * irq_preinstall and irq_uninstall hooks.
	 * And enabling in this situation cause the screen to freeze in the
	 * first time that PSR HW tries to activate so lets keep PSR disabled
	 * to avoid any rendering problems.
	 */
	if (DISPLAY_VER(dev_priv) >= 12) {
		val = intel_de_read(dev_priv,
				    TRANS_PSR_IIR(intel_dp->psr.transcoder));
		val &= EDP_PSR_ERROR(0);
	} else {
		val = intel_de_read(dev_priv, EDP_PSR_IIR);
		val &= EDP_PSR_ERROR(intel_dp->psr.transcoder);
	}
	if (val) {
		intel_dp->psr.sink_not_reliable = true;
		drm_dbg_kms(&dev_priv->drm,
			    "PSR interruption error set, not enabling PSR\n");
		return false;
	}

	return true;
}

static void intel_psr_enable_locked(struct intel_dp *intel_dp,
				    const struct intel_crtc_state *crtc_state)
{
	struct intel_digital_port *dig_port = dp_to_dig_port(intel_dp);
	struct drm_i915_private *dev_priv = dp_to_i915(intel_dp);
	enum phy phy = intel_port_to_phy(dev_priv, dig_port->base.port);
	struct intel_encoder *encoder = &dig_port->base;
	u32 val;

	drm_WARN_ON(&dev_priv->drm, intel_dp->psr.enabled);

	intel_dp->psr.psr2_enabled = crtc_state->has_psr2;
	intel_dp->psr.busy_frontbuffer_bits = 0;
	intel_dp->psr.pipe = to_intel_crtc(crtc_state->uapi.crtc)->pipe;
	intel_dp->psr.transcoder = crtc_state->cpu_transcoder;
	/* DC5/DC6 requires at least 6 idle frames */
	val = usecs_to_jiffies(intel_get_frame_time_us(crtc_state) * 6);
	intel_dp->psr.dc3co_exit_delay = val;
	intel_dp->psr.dc3co_exitline = crtc_state->dc3co_exitline;
	intel_dp->psr.psr2_sel_fetch_enabled = crtc_state->enable_psr2_sel_fetch;
	intel_dp->psr.req_psr2_sdp_prior_scanline =
		crtc_state->req_psr2_sdp_prior_scanline;

	if (!psr_interrupt_error_check(intel_dp))
		return;

	drm_dbg_kms(&dev_priv->drm, "Enabling PSR%s\n",
		    intel_dp->psr.psr2_enabled ? "2" : "1");
	intel_write_dp_vsc_sdp(encoder, crtc_state, &crtc_state->psr_vsc);
	intel_snps_phy_update_psr_power_state(dev_priv, phy, true);
	intel_psr_enable_sink(intel_dp);
	intel_psr_enable_source(intel_dp);
	intel_dp->psr.enabled = true;
	intel_dp->psr.paused = false;

	intel_psr_activate(intel_dp);
}

static void intel_psr_exit(struct intel_dp *intel_dp)
{
	struct drm_i915_private *dev_priv = dp_to_i915(intel_dp);
	u32 val;

	if (!intel_dp->psr.active) {
		if (transcoder_has_psr2(dev_priv, intel_dp->psr.transcoder)) {
			val = intel_de_read(dev_priv,
					    EDP_PSR2_CTL(intel_dp->psr.transcoder));
			drm_WARN_ON(&dev_priv->drm, val & EDP_PSR2_ENABLE);
		}

		val = intel_de_read(dev_priv,
				    EDP_PSR_CTL(intel_dp->psr.transcoder));
		drm_WARN_ON(&dev_priv->drm, val & EDP_PSR_ENABLE);

		return;
	}

	if (intel_dp->psr.psr2_enabled) {
		tgl_disallow_dc3co_on_psr2_exit(intel_dp);
		val = intel_de_read(dev_priv,
				    EDP_PSR2_CTL(intel_dp->psr.transcoder));
		drm_WARN_ON(&dev_priv->drm, !(val & EDP_PSR2_ENABLE));
		val &= ~EDP_PSR2_ENABLE;
		intel_de_write(dev_priv,
			       EDP_PSR2_CTL(intel_dp->psr.transcoder), val);
	} else {
		val = intel_de_read(dev_priv,
				    EDP_PSR_CTL(intel_dp->psr.transcoder));
		drm_WARN_ON(&dev_priv->drm, !(val & EDP_PSR_ENABLE));
		val &= ~EDP_PSR_ENABLE;
		intel_de_write(dev_priv,
			       EDP_PSR_CTL(intel_dp->psr.transcoder), val);
	}
	intel_dp->psr.active = false;
}

static void intel_psr_wait_exit_locked(struct intel_dp *intel_dp)
{
	struct drm_i915_private *dev_priv = dp_to_i915(intel_dp);
	i915_reg_t psr_status;
	u32 psr_status_mask;

	if (intel_dp->psr.psr2_enabled) {
		psr_status = EDP_PSR2_STATUS(intel_dp->psr.transcoder);
		psr_status_mask = EDP_PSR2_STATUS_STATE_MASK;
	} else {
		psr_status = EDP_PSR_STATUS(intel_dp->psr.transcoder);
		psr_status_mask = EDP_PSR_STATUS_STATE_MASK;
	}

	/* Wait till PSR is idle */
	if (intel_de_wait_for_clear(dev_priv, psr_status,
				    psr_status_mask, 2000))
		drm_err(&dev_priv->drm, "Timed out waiting PSR idle state\n");
}

static void intel_psr_disable_locked(struct intel_dp *intel_dp)
{
	struct drm_i915_private *dev_priv = dp_to_i915(intel_dp);
	enum phy phy = intel_port_to_phy(dev_priv,
					 dp_to_dig_port(intel_dp)->base.port);

	lockdep_assert_held(&intel_dp->psr.lock);

	if (!intel_dp->psr.enabled)
		return;

	drm_dbg_kms(&dev_priv->drm, "Disabling PSR%s\n",
		    intel_dp->psr.psr2_enabled ? "2" : "1");

	intel_psr_exit(intel_dp);
	intel_psr_wait_exit_locked(intel_dp);

	/* Wa_1408330847 */
	if (intel_dp->psr.psr2_sel_fetch_enabled &&
	    IS_TGL_DISPLAY_STEP(dev_priv, STEP_A0, STEP_B0))
		intel_de_rmw(dev_priv, CHICKEN_PAR1_1,
			     DIS_RAM_BYPASS_PSR2_MAN_TRACK, 0);

	/* Wa_16011168373:adl-p */
	if (IS_ADLP_DISPLAY_STEP(dev_priv, STEP_A0, STEP_B0) &&
	    intel_dp->psr.psr2_enabled)
		intel_de_rmw(dev_priv,
			     TRANS_SET_CONTEXT_LATENCY(intel_dp->psr.transcoder),
			     TRANS_SET_CONTEXT_LATENCY_MASK, 0);

	/* Wa_16012604467:adlp */
	if (IS_ALDERLAKE_P(dev_priv) && intel_dp->psr.psr2_enabled)
		intel_de_rmw(dev_priv, CLKGATE_DIS_MISC,
			     CLKGATE_DIS_MISC_DMASC_GATING_DIS, 0);

	intel_snps_phy_update_psr_power_state(dev_priv, phy, false);

	/* Disable PSR on Sink */
	drm_dp_dpcd_writeb(&intel_dp->aux, DP_PSR_EN_CFG, 0);

	if (intel_dp->psr.psr2_enabled)
		drm_dp_dpcd_writeb(&intel_dp->aux, DP_RECEIVER_ALPM_CONFIG, 0);

	intel_dp->psr.enabled = false;
}

/**
 * intel_psr_disable - Disable PSR
 * @intel_dp: Intel DP
 * @old_crtc_state: old CRTC state
 *
 * This function needs to be called before disabling pipe.
 */
void intel_psr_disable(struct intel_dp *intel_dp,
		       const struct intel_crtc_state *old_crtc_state)
{
	struct drm_i915_private *dev_priv = dp_to_i915(intel_dp);

	if (!old_crtc_state->has_psr)
		return;

	if (drm_WARN_ON(&dev_priv->drm, !CAN_PSR(intel_dp)))
		return;

	mutex_lock(&intel_dp->psr.lock);

	intel_psr_disable_locked(intel_dp);

	mutex_unlock(&intel_dp->psr.lock);
	cancel_work_sync(&intel_dp->psr.work);
	cancel_delayed_work_sync(&intel_dp->psr.dc3co_work);
}

/**
 * intel_psr_pause - Pause PSR
 * @intel_dp: Intel DP
 *
 * This function need to be called after enabling psr.
 */
void intel_psr_pause(struct intel_dp *intel_dp)
{
	struct drm_i915_private *dev_priv = dp_to_i915(intel_dp);
	struct intel_psr *psr = &intel_dp->psr;

	if (!CAN_PSR(intel_dp))
		return;

	mutex_lock(&psr->lock);

	if (!psr->enabled) {
		mutex_unlock(&psr->lock);
		return;
	}

	/* If we ever hit this, we will need to add refcount to pause/resume */
	drm_WARN_ON(&dev_priv->drm, psr->paused);

	intel_psr_exit(intel_dp);
	intel_psr_wait_exit_locked(intel_dp);
	psr->paused = true;

	mutex_unlock(&psr->lock);

	cancel_work_sync(&psr->work);
	cancel_delayed_work_sync(&psr->dc3co_work);
}

/**
 * intel_psr_resume - Resume PSR
 * @intel_dp: Intel DP
 *
 * This function need to be called after pausing psr.
 */
void intel_psr_resume(struct intel_dp *intel_dp)
{
	struct intel_psr *psr = &intel_dp->psr;

	if (!CAN_PSR(intel_dp))
		return;

	mutex_lock(&psr->lock);

	if (!psr->paused)
		goto unlock;

	psr->paused = false;
	intel_psr_activate(intel_dp);

unlock:
	mutex_unlock(&psr->lock);
}

static inline u32 man_trk_ctl_single_full_frame_bit_get(struct drm_i915_private *dev_priv)
{
	return IS_ALDERLAKE_P(dev_priv) ?
	       ADLP_PSR2_MAN_TRK_CTL_SF_SINGLE_FULL_FRAME :
	       PSR2_MAN_TRK_CTL_SF_SINGLE_FULL_FRAME;
}

static void psr_force_hw_tracking_exit(struct intel_dp *intel_dp)
{
	struct drm_i915_private *dev_priv = dp_to_i915(intel_dp);

	if (intel_dp->psr.psr2_sel_fetch_enabled)
		intel_de_rmw(dev_priv,
			     PSR2_MAN_TRK_CTL(intel_dp->psr.transcoder), 0,
			     man_trk_ctl_single_full_frame_bit_get(dev_priv));

	/*
	 * Display WA #0884: skl+
	 * This documented WA for bxt can be safely applied
	 * broadly so we can force HW tracking to exit PSR
	 * instead of disabling and re-enabling.
	 * Workaround tells us to write 0 to CUR_SURFLIVE_A,
	 * but it makes more sense write to the current active
	 * pipe.
	 *
	 * This workaround do not exist for platforms with display 10 or newer
	 * but testing proved that it works for up display 13, for newer
	 * than that testing will be needed.
	 */
	intel_de_write(dev_priv, CURSURFLIVE(intel_dp->psr.pipe), 0);
}

void intel_psr2_disable_plane_sel_fetch(struct intel_plane *plane,
					const struct intel_crtc_state *crtc_state)
{
	struct drm_i915_private *dev_priv = to_i915(plane->base.dev);
	enum pipe pipe = plane->pipe;

	if (!crtc_state->enable_psr2_sel_fetch)
		return;

	intel_de_write_fw(dev_priv, PLANE_SEL_FETCH_CTL(pipe, plane->id), 0);
}

void intel_psr2_program_plane_sel_fetch(struct intel_plane *plane,
					const struct intel_crtc_state *crtc_state,
					const struct intel_plane_state *plane_state,
					int color_plane)
{
	struct drm_i915_private *dev_priv = to_i915(plane->base.dev);
	enum pipe pipe = plane->pipe;
	const struct drm_rect *clip;
	u32 val;
	int x, y;

	if (!crtc_state->enable_psr2_sel_fetch)
		return;

	if (plane->id == PLANE_CURSOR) {
		intel_de_write_fw(dev_priv, PLANE_SEL_FETCH_CTL(pipe, plane->id),
				  plane_state->ctl);
		return;
	}

	clip = &plane_state->psr2_sel_fetch_area;

	val = (clip->y1 + plane_state->uapi.dst.y1) << 16;
	val |= plane_state->uapi.dst.x1;
	intel_de_write_fw(dev_priv, PLANE_SEL_FETCH_POS(pipe, plane->id), val);

	/* TODO: consider auxiliary surfaces */
	x = plane_state->uapi.src.x1 >> 16;
	y = (plane_state->uapi.src.y1 >> 16) + clip->y1;
	val = y << 16 | x;
	intel_de_write_fw(dev_priv, PLANE_SEL_FETCH_OFFSET(pipe, plane->id),
			  val);

	/* Sizes are 0 based */
	val = (drm_rect_height(clip) - 1) << 16;
	val |= (drm_rect_width(&plane_state->uapi.src) >> 16) - 1;
	intel_de_write_fw(dev_priv, PLANE_SEL_FETCH_SIZE(pipe, plane->id), val);

	intel_de_write_fw(dev_priv, PLANE_SEL_FETCH_CTL(pipe, plane->id),
			  PLANE_SEL_FETCH_CTL_ENABLE);
}

void intel_psr2_program_trans_man_trk_ctl(const struct intel_crtc_state *crtc_state)
{
	struct drm_i915_private *dev_priv = to_i915(crtc_state->uapi.crtc->dev);

	if (!crtc_state->enable_psr2_sel_fetch)
		return;

	intel_de_write(dev_priv, PSR2_MAN_TRK_CTL(crtc_state->cpu_transcoder),
		       crtc_state->psr2_man_track_ctl);
}

static void psr2_man_trk_ctl_calc(struct intel_crtc_state *crtc_state,
				  struct drm_rect *clip, bool full_update)
{
	struct intel_crtc *crtc = to_intel_crtc(crtc_state->uapi.crtc);
	struct drm_i915_private *dev_priv = to_i915(crtc->base.dev);
	u32 val = PSR2_MAN_TRK_CTL_ENABLE;

	if (full_update) {
		/*
		 * Not applying Wa_14014971508:adlp as we do not support the
		 * feature that requires this workaround.
		 */
		val |= man_trk_ctl_single_full_frame_bit_get(dev_priv);
		goto exit;
	}

	if (clip->y1 == -1)
		goto exit;

	if (IS_ALDERLAKE_P(dev_priv)) {
		val |= ADLP_PSR2_MAN_TRK_CTL_SU_REGION_START_ADDR(clip->y1);
		val |= ADLP_PSR2_MAN_TRK_CTL_SU_REGION_END_ADDR(clip->y2 - 1);
	} else {
		drm_WARN_ON(crtc_state->uapi.crtc->dev, clip->y1 % 4 || clip->y2 % 4);

		val |= PSR2_MAN_TRK_CTL_SF_PARTIAL_FRAME_UPDATE;
		val |= PSR2_MAN_TRK_CTL_SU_REGION_START_ADDR(clip->y1 / 4 + 1);
		val |= PSR2_MAN_TRK_CTL_SU_REGION_END_ADDR(clip->y2 / 4 + 1);
	}
exit:
	crtc_state->psr2_man_track_ctl = val;
}

static void clip_area_update(struct drm_rect *overlap_damage_area,
			     struct drm_rect *damage_area)
{
	if (overlap_damage_area->y1 == -1) {
		overlap_damage_area->y1 = damage_area->y1;
		overlap_damage_area->y2 = damage_area->y2;
		return;
	}

	if (damage_area->y1 < overlap_damage_area->y1)
		overlap_damage_area->y1 = damage_area->y1;

	if (damage_area->y2 > overlap_damage_area->y2)
		overlap_damage_area->y2 = damage_area->y2;
}

static void intel_psr2_sel_fetch_pipe_alignment(const struct intel_crtc_state *crtc_state,
						struct drm_rect *pipe_clip)
{
	struct drm_i915_private *dev_priv = to_i915(crtc_state->uapi.crtc->dev);
	const u16 y_alignment = crtc_state->su_y_granularity;

	pipe_clip->y1 -= pipe_clip->y1 % y_alignment;
	if (pipe_clip->y2 % y_alignment)
		pipe_clip->y2 = ((pipe_clip->y2 / y_alignment) + 1) * y_alignment;

	if (IS_ALDERLAKE_P(dev_priv) && crtc_state->dsc.compression_enable)
		drm_warn(&dev_priv->drm, "Missing PSR2 sel fetch alignment with DSC\n");
}

/*
 * TODO: Not clear how to handle planes with negative position,
 * also planes are not updated if they have a negative X
 * position so for now doing a full update in this cases
 *
 * TODO: We are missing multi-planar formats handling, until it is
 * implemented it will send full frame updates.
 *
 * Plane scaling and rotation is not supported by selective fetch and both
 * properties can change without a modeset, so need to be check at every
 * atomic commmit.
 */
static bool psr2_sel_fetch_plane_state_supported(const struct intel_plane_state *plane_state)
{
	if (plane_state->uapi.dst.y1 < 0 ||
	    plane_state->uapi.dst.x1 < 0 ||
	    plane_state->scaler_id >= 0 ||
	    plane_state->hw.fb->format->num_planes > 1 ||
	    plane_state->uapi.rotation != DRM_MODE_ROTATE_0)
		return false;

	return true;
}

/*
 * Check for pipe properties that is not supported by selective fetch.
 *
 * TODO: pipe scaling causes a modeset but skl_update_scaler_crtc() is executed
 * after intel_psr_compute_config(), so for now keeping PSR2 selective fetch
 * enabled and going to the full update path.
 */
static bool psr2_sel_fetch_pipe_state_supported(const struct intel_crtc_state *crtc_state)
{
	if (crtc_state->scaler_state.scaler_id >= 0)
		return false;

	return true;
}

int intel_psr2_sel_fetch_update(struct intel_atomic_state *state,
				struct intel_crtc *crtc)
{
	struct intel_crtc_state *crtc_state = intel_atomic_get_new_crtc_state(state, crtc);
	struct drm_rect pipe_clip = { .x1 = 0, .y1 = -1, .x2 = INT_MAX, .y2 = -1 };
	struct intel_plane_state *new_plane_state, *old_plane_state;
	struct intel_plane *plane;
	bool full_update = false;
	int i, ret;

	if (!crtc_state->enable_psr2_sel_fetch)
		return 0;

	if (!psr2_sel_fetch_pipe_state_supported(crtc_state)) {
		full_update = true;
		goto skip_sel_fetch_set_loop;
	}

	/*
	 * Calculate minimal selective fetch area of each plane and calculate
	 * the pipe damaged area.
	 * In the next loop the plane selective fetch area will actually be set
	 * using whole pipe damaged area.
	 */
	for_each_oldnew_intel_plane_in_state(state, plane, old_plane_state,
					     new_plane_state, i) {
		struct drm_rect src, damaged_area = { .y1 = -1 };
		struct drm_atomic_helper_damage_iter iter;
		struct drm_rect clip;

		if (new_plane_state->uapi.crtc != crtc_state->uapi.crtc)
			continue;

		if (!new_plane_state->uapi.visible &&
		    !old_plane_state->uapi.visible)
			continue;

		if (!psr2_sel_fetch_plane_state_supported(new_plane_state)) {
			full_update = true;
			break;
		}

		/*
		 * If visibility or plane moved, mark the whole plane area as
		 * damaged as it needs to be complete redraw in the new and old
		 * position.
		 */
		if (new_plane_state->uapi.visible != old_plane_state->uapi.visible ||
		    !drm_rect_equals(&new_plane_state->uapi.dst,
				     &old_plane_state->uapi.dst)) {
			if (old_plane_state->uapi.visible) {
				damaged_area.y1 = old_plane_state->uapi.dst.y1;
				damaged_area.y2 = old_plane_state->uapi.dst.y2;
				clip_area_update(&pipe_clip, &damaged_area);
			}

			if (new_plane_state->uapi.visible) {
				damaged_area.y1 = new_plane_state->uapi.dst.y1;
				damaged_area.y2 = new_plane_state->uapi.dst.y2;
				clip_area_update(&pipe_clip, &damaged_area);
			}
			continue;
		} else if (new_plane_state->uapi.alpha != old_plane_state->uapi.alpha) {
			/* If alpha changed mark the whole plane area as damaged */
			damaged_area.y1 = new_plane_state->uapi.dst.y1;
			damaged_area.y2 = new_plane_state->uapi.dst.y2;
			clip_area_update(&pipe_clip, &damaged_area);
			continue;
		}

		drm_rect_fp_to_int(&src, &new_plane_state->uapi.src);

		drm_atomic_helper_damage_iter_init(&iter,
						   &old_plane_state->uapi,
						   &new_plane_state->uapi);
		drm_atomic_for_each_plane_damage(&iter, &clip) {
			if (drm_rect_intersect(&clip, &src))
				clip_area_update(&damaged_area, &clip);
		}

		if (damaged_area.y1 == -1)
			continue;

		damaged_area.y1 += new_plane_state->uapi.dst.y1 - src.y1;
		damaged_area.y2 += new_plane_state->uapi.dst.y1 - src.y1;
		clip_area_update(&pipe_clip, &damaged_area);
	}

	if (full_update)
		goto skip_sel_fetch_set_loop;

	ret = drm_atomic_add_affected_planes(&state->base, &crtc->base);
	if (ret)
		return ret;

	intel_psr2_sel_fetch_pipe_alignment(crtc_state, &pipe_clip);

	/*
	 * Now that we have the pipe damaged area check if it intersect with
	 * every plane, if it does set the plane selective fetch area.
	 */
	for_each_oldnew_intel_plane_in_state(state, plane, old_plane_state,
					     new_plane_state, i) {
		struct drm_rect *sel_fetch_area, inter;

		if (new_plane_state->uapi.crtc != crtc_state->uapi.crtc ||
		    !new_plane_state->uapi.visible)
			continue;

		inter = pipe_clip;
		if (!drm_rect_intersect(&inter, &new_plane_state->uapi.dst))
			continue;

		if (!psr2_sel_fetch_plane_state_supported(new_plane_state)) {
			full_update = true;
			break;
		}

		sel_fetch_area = &new_plane_state->psr2_sel_fetch_area;
		sel_fetch_area->y1 = inter.y1 - new_plane_state->uapi.dst.y1;
		sel_fetch_area->y2 = inter.y2 - new_plane_state->uapi.dst.y1;
		crtc_state->update_planes |= BIT(plane->id);
	}

skip_sel_fetch_set_loop:
	psr2_man_trk_ctl_calc(crtc_state, &pipe_clip, full_update);
	return 0;
}

<<<<<<< HEAD
static void _intel_psr_pre_plane_update(const struct intel_atomic_state *state,
					const struct intel_crtc_state *crtc_state)
{
	struct intel_encoder *encoder;

	for_each_intel_encoder_mask_with_psr(state->base.dev, encoder,
					     crtc_state->uapi.encoder_mask) {
		struct intel_dp *intel_dp = enc_to_intel_dp(encoder);
		struct intel_psr *psr = &intel_dp->psr;
		bool needs_to_disable = false;

		mutex_lock(&psr->lock);

		/*
		 * Reasons to disable:
		 * - PSR disabled in new state
		 * - All planes will go inactive
		 * - Changing between PSR versions
		 */
		needs_to_disable |= !crtc_state->has_psr;
		needs_to_disable |= !crtc_state->active_planes;
		needs_to_disable |= crtc_state->has_psr2 != psr->psr2_enabled;

		if (psr->enabled && needs_to_disable)
			intel_psr_disable_locked(intel_dp);

		mutex_unlock(&psr->lock);
	}
}

void intel_psr_pre_plane_update(const struct intel_atomic_state *state)
{
	struct drm_i915_private *dev_priv = to_i915(state->base.dev);
	struct intel_crtc_state *crtc_state;
	struct intel_crtc *crtc;
	int i;

	if (!HAS_PSR(dev_priv))
		return;

	for_each_new_intel_crtc_in_state(state, crtc, crtc_state, i)
		_intel_psr_pre_plane_update(state, crtc_state);
}

static void _intel_psr_post_plane_update(const struct intel_atomic_state *state,
					 const struct intel_crtc_state *crtc_state)
{
	struct drm_i915_private *dev_priv = to_i915(state->base.dev);
	struct intel_encoder *encoder;

	if (!crtc_state->has_psr)
		return;

=======
void intel_psr_pre_plane_update(struct intel_atomic_state *state,
				struct intel_crtc *crtc)
{
	struct drm_i915_private *i915 = to_i915(state->base.dev);
	const struct intel_crtc_state *crtc_state =
		intel_atomic_get_new_crtc_state(state, crtc);
	struct intel_encoder *encoder;

	if (!HAS_PSR(i915))
		return;

>>>>>>> ead3ea12
	for_each_intel_encoder_mask_with_psr(state->base.dev, encoder,
					     crtc_state->uapi.encoder_mask) {
		struct intel_dp *intel_dp = enc_to_intel_dp(encoder);
		struct intel_psr *psr = &intel_dp->psr;
<<<<<<< HEAD

		mutex_lock(&psr->lock);

		drm_WARN_ON(&dev_priv->drm, psr->enabled && !crtc_state->active_planes);

=======
		bool needs_to_disable = false;

		mutex_lock(&psr->lock);

		/*
		 * Reasons to disable:
		 * - PSR disabled in new state
		 * - All planes will go inactive
		 * - Changing between PSR versions
		 */
		needs_to_disable |= intel_crtc_needs_modeset(crtc_state);
		needs_to_disable |= !crtc_state->has_psr;
		needs_to_disable |= !crtc_state->active_planes;
		needs_to_disable |= crtc_state->has_psr2 != psr->psr2_enabled;

		if (psr->enabled && needs_to_disable)
			intel_psr_disable_locked(intel_dp);

		mutex_unlock(&psr->lock);
	}
}

static void _intel_psr_post_plane_update(const struct intel_atomic_state *state,
					 const struct intel_crtc_state *crtc_state)
{
	struct drm_i915_private *dev_priv = to_i915(state->base.dev);
	struct intel_encoder *encoder;

	if (!crtc_state->has_psr)
		return;

	for_each_intel_encoder_mask_with_psr(state->base.dev, encoder,
					     crtc_state->uapi.encoder_mask) {
		struct intel_dp *intel_dp = enc_to_intel_dp(encoder);
		struct intel_psr *psr = &intel_dp->psr;

		mutex_lock(&psr->lock);

		drm_WARN_ON(&dev_priv->drm, psr->enabled && !crtc_state->active_planes);

>>>>>>> ead3ea12
		/* Only enable if there is active planes */
		if (!psr->enabled && crtc_state->active_planes)
			intel_psr_enable_locked(intel_dp, crtc_state);

		/* Force a PSR exit when enabling CRC to avoid CRC timeouts */
		if (crtc_state->crc_enabled && psr->enabled)
			psr_force_hw_tracking_exit(intel_dp);

		mutex_unlock(&psr->lock);
	}
}

void intel_psr_post_plane_update(const struct intel_atomic_state *state)
{
	struct drm_i915_private *dev_priv = to_i915(state->base.dev);
	struct intel_crtc_state *crtc_state;
	struct intel_crtc *crtc;
	int i;

	if (!HAS_PSR(dev_priv))
		return;

	for_each_new_intel_crtc_in_state(state, crtc, crtc_state, i)
		_intel_psr_post_plane_update(state, crtc_state);
}

static int _psr2_ready_for_pipe_update_locked(struct intel_dp *intel_dp)
{
	struct drm_i915_private *dev_priv = dp_to_i915(intel_dp);

	/*
	 * Any state lower than EDP_PSR2_STATUS_STATE_DEEP_SLEEP is enough.
	 * As all higher states has bit 4 of PSR2 state set we can just wait for
	 * EDP_PSR2_STATUS_STATE_DEEP_SLEEP to be cleared.
	 */
	return intel_de_wait_for_clear(dev_priv,
				       EDP_PSR2_STATUS(intel_dp->psr.transcoder),
				       EDP_PSR2_STATUS_STATE_DEEP_SLEEP, 50);
}

static int _psr1_ready_for_pipe_update_locked(struct intel_dp *intel_dp)
{
	struct drm_i915_private *dev_priv = dp_to_i915(intel_dp);

	/*
	 * From bspec: Panel Self Refresh (BDW+)
	 * Max. time for PSR to idle = Inverse of the refresh rate + 6 ms of
	 * exit training time + 1.5 ms of aux channel handshake. 50 ms is
	 * defensive enough to cover everything.
	 */
	return intel_de_wait_for_clear(dev_priv,
				       EDP_PSR_STATUS(intel_dp->psr.transcoder),
				       EDP_PSR_STATUS_STATE_MASK, 50);
}

/**
 * intel_psr_wait_for_idle - wait for PSR be ready for a pipe update
 * @new_crtc_state: new CRTC state
 *
 * This function is expected to be called from pipe_update_start() where it is
 * not expected to race with PSR enable or disable.
 */
void intel_psr_wait_for_idle(const struct intel_crtc_state *new_crtc_state)
{
	struct drm_i915_private *dev_priv = to_i915(new_crtc_state->uapi.crtc->dev);
	struct intel_encoder *encoder;

	if (!new_crtc_state->has_psr)
		return;

	for_each_intel_encoder_mask_with_psr(&dev_priv->drm, encoder,
					     new_crtc_state->uapi.encoder_mask) {
		struct intel_dp *intel_dp = enc_to_intel_dp(encoder);
		int ret;

		mutex_lock(&intel_dp->psr.lock);

		if (!intel_dp->psr.enabled) {
			mutex_unlock(&intel_dp->psr.lock);
			continue;
		}

		if (intel_dp->psr.psr2_enabled)
			ret = _psr2_ready_for_pipe_update_locked(intel_dp);
		else
			ret = _psr1_ready_for_pipe_update_locked(intel_dp);

		if (ret)
			drm_err(&dev_priv->drm, "PSR wait timed out, atomic update may fail\n");

		mutex_unlock(&intel_dp->psr.lock);
	}
}

static bool __psr_wait_for_idle_locked(struct intel_dp *intel_dp)
{
	struct drm_i915_private *dev_priv = dp_to_i915(intel_dp);
	i915_reg_t reg;
	u32 mask;
	int err;

	if (!intel_dp->psr.enabled)
		return false;

	if (intel_dp->psr.psr2_enabled) {
		reg = EDP_PSR2_STATUS(intel_dp->psr.transcoder);
		mask = EDP_PSR2_STATUS_STATE_MASK;
	} else {
		reg = EDP_PSR_STATUS(intel_dp->psr.transcoder);
		mask = EDP_PSR_STATUS_STATE_MASK;
	}

	mutex_unlock(&intel_dp->psr.lock);

	err = intel_de_wait_for_clear(dev_priv, reg, mask, 50);
	if (err)
		drm_err(&dev_priv->drm,
			"Timed out waiting for PSR Idle for re-enable\n");

	/* After the unlocked wait, verify that PSR is still wanted! */
	mutex_lock(&intel_dp->psr.lock);
	return err == 0 && intel_dp->psr.enabled;
}

static int intel_psr_fastset_force(struct drm_i915_private *dev_priv)
{
	struct drm_connector_list_iter conn_iter;
	struct drm_device *dev = &dev_priv->drm;
	struct drm_modeset_acquire_ctx ctx;
	struct drm_atomic_state *state;
	struct drm_connector *conn;
	int err = 0;

	state = drm_atomic_state_alloc(dev);
	if (!state)
		return -ENOMEM;

	drm_modeset_acquire_init(&ctx, DRM_MODESET_ACQUIRE_INTERRUPTIBLE);
	state->acquire_ctx = &ctx;

retry:

	drm_connector_list_iter_begin(dev, &conn_iter);
	drm_for_each_connector_iter(conn, &conn_iter) {
		struct drm_connector_state *conn_state;
		struct drm_crtc_state *crtc_state;

		if (conn->connector_type != DRM_MODE_CONNECTOR_eDP)
			continue;

		conn_state = drm_atomic_get_connector_state(state, conn);
		if (IS_ERR(conn_state)) {
			err = PTR_ERR(conn_state);
			break;
		}

		if (!conn_state->crtc)
			continue;

		crtc_state = drm_atomic_get_crtc_state(state, conn_state->crtc);
		if (IS_ERR(crtc_state)) {
			err = PTR_ERR(crtc_state);
			break;
		}

		/* Mark mode as changed to trigger a pipe->update() */
		crtc_state->mode_changed = true;
	}
	drm_connector_list_iter_end(&conn_iter);

	if (err == 0)
		err = drm_atomic_commit(state);

	if (err == -EDEADLK) {
		drm_atomic_state_clear(state);
		err = drm_modeset_backoff(&ctx);
		if (!err)
			goto retry;
	}

	drm_modeset_drop_locks(&ctx);
	drm_modeset_acquire_fini(&ctx);
	drm_atomic_state_put(state);

	return err;
}

int intel_psr_debug_set(struct intel_dp *intel_dp, u64 val)
{
	struct drm_i915_private *dev_priv = dp_to_i915(intel_dp);
	const u32 mode = val & I915_PSR_DEBUG_MODE_MASK;
	u32 old_mode;
	int ret;

	if (val & ~(I915_PSR_DEBUG_IRQ | I915_PSR_DEBUG_MODE_MASK) ||
	    mode > I915_PSR_DEBUG_ENABLE_SEL_FETCH) {
		drm_dbg_kms(&dev_priv->drm, "Invalid debug mask %llx\n", val);
		return -EINVAL;
	}

	ret = mutex_lock_interruptible(&intel_dp->psr.lock);
	if (ret)
		return ret;

	old_mode = intel_dp->psr.debug & I915_PSR_DEBUG_MODE_MASK;
	intel_dp->psr.debug = val;

	/*
	 * Do it right away if it's already enabled, otherwise it will be done
	 * when enabling the source.
	 */
	if (intel_dp->psr.enabled)
		psr_irq_control(intel_dp);

	mutex_unlock(&intel_dp->psr.lock);

	if (old_mode != mode)
		ret = intel_psr_fastset_force(dev_priv);

	return ret;
}

static void intel_psr_handle_irq(struct intel_dp *intel_dp)
{
	struct intel_psr *psr = &intel_dp->psr;

	intel_psr_disable_locked(intel_dp);
	psr->sink_not_reliable = true;
	/* let's make sure that sink is awaken */
	drm_dp_dpcd_writeb(&intel_dp->aux, DP_SET_POWER, DP_SET_POWER_D0);
}

static void intel_psr_work(struct work_struct *work)
{
	struct intel_dp *intel_dp =
		container_of(work, typeof(*intel_dp), psr.work);

	mutex_lock(&intel_dp->psr.lock);

	if (!intel_dp->psr.enabled)
		goto unlock;

	if (READ_ONCE(intel_dp->psr.irq_aux_error))
		intel_psr_handle_irq(intel_dp);

	/*
	 * We have to make sure PSR is ready for re-enable
	 * otherwise it keeps disabled until next full enable/disable cycle.
	 * PSR might take some time to get fully disabled
	 * and be ready for re-enable.
	 */
	if (!__psr_wait_for_idle_locked(intel_dp))
		goto unlock;

	/*
	 * The delayed work can race with an invalidate hence we need to
	 * recheck. Since psr_flush first clears this and then reschedules we
	 * won't ever miss a flush when bailing out here.
	 */
	if (intel_dp->psr.busy_frontbuffer_bits || intel_dp->psr.active)
		goto unlock;

	intel_psr_activate(intel_dp);
unlock:
	mutex_unlock(&intel_dp->psr.lock);
}

/**
 * intel_psr_invalidate - Invalidade PSR
 * @dev_priv: i915 device
 * @frontbuffer_bits: frontbuffer plane tracking bits
 * @origin: which operation caused the invalidate
 *
 * Since the hardware frontbuffer tracking has gaps we need to integrate
 * with the software frontbuffer tracking. This function gets called every
 * time frontbuffer rendering starts and a buffer gets dirtied. PSR must be
 * disabled if the frontbuffer mask contains a buffer relevant to PSR.
 *
 * Dirty frontbuffers relevant to PSR are tracked in busy_frontbuffer_bits."
 */
void intel_psr_invalidate(struct drm_i915_private *dev_priv,
			  unsigned frontbuffer_bits, enum fb_op_origin origin)
{
	struct intel_encoder *encoder;

	if (origin == ORIGIN_FLIP)
		return;

	for_each_intel_encoder_with_psr(&dev_priv->drm, encoder) {
		unsigned int pipe_frontbuffer_bits = frontbuffer_bits;
		struct intel_dp *intel_dp = enc_to_intel_dp(encoder);

		mutex_lock(&intel_dp->psr.lock);
		if (!intel_dp->psr.enabled) {
			mutex_unlock(&intel_dp->psr.lock);
			continue;
		}

		pipe_frontbuffer_bits &=
			INTEL_FRONTBUFFER_ALL_MASK(intel_dp->psr.pipe);
		intel_dp->psr.busy_frontbuffer_bits |= pipe_frontbuffer_bits;

		if (pipe_frontbuffer_bits)
			intel_psr_exit(intel_dp);

		mutex_unlock(&intel_dp->psr.lock);
	}
}
/*
 * When we will be completely rely on PSR2 S/W tracking in future,
 * intel_psr_flush() will invalidate and flush the PSR for ORIGIN_FLIP
 * event also therefore tgl_dc3co_flush_locked() require to be changed
 * accordingly in future.
 */
static void
tgl_dc3co_flush_locked(struct intel_dp *intel_dp, unsigned int frontbuffer_bits,
		       enum fb_op_origin origin)
{
	if (!intel_dp->psr.dc3co_exitline || !intel_dp->psr.psr2_enabled ||
	    !intel_dp->psr.active)
		return;

	/*
	 * At every frontbuffer flush flip event modified delay of delayed work,
	 * when delayed work schedules that means display has been idle.
	 */
	if (!(frontbuffer_bits &
	    INTEL_FRONTBUFFER_ALL_MASK(intel_dp->psr.pipe)))
		return;

	tgl_psr2_enable_dc3co(intel_dp);
	mod_delayed_work(system_wq, &intel_dp->psr.dc3co_work,
			 intel_dp->psr.dc3co_exit_delay);
}

/**
 * intel_psr_flush - Flush PSR
 * @dev_priv: i915 device
 * @frontbuffer_bits: frontbuffer plane tracking bits
 * @origin: which operation caused the flush
 *
 * Since the hardware frontbuffer tracking has gaps we need to integrate
 * with the software frontbuffer tracking. This function gets called every
 * time frontbuffer rendering has completed and flushed out to memory. PSR
 * can be enabled again if no other frontbuffer relevant to PSR is dirty.
 *
 * Dirty frontbuffers relevant to PSR are tracked in busy_frontbuffer_bits.
 */
void intel_psr_flush(struct drm_i915_private *dev_priv,
		     unsigned frontbuffer_bits, enum fb_op_origin origin)
{
	struct intel_encoder *encoder;

	for_each_intel_encoder_with_psr(&dev_priv->drm, encoder) {
		unsigned int pipe_frontbuffer_bits = frontbuffer_bits;
		struct intel_dp *intel_dp = enc_to_intel_dp(encoder);

		mutex_lock(&intel_dp->psr.lock);
		if (!intel_dp->psr.enabled) {
			mutex_unlock(&intel_dp->psr.lock);
			continue;
		}

		pipe_frontbuffer_bits &=
			INTEL_FRONTBUFFER_ALL_MASK(intel_dp->psr.pipe);
		intel_dp->psr.busy_frontbuffer_bits &= ~pipe_frontbuffer_bits;

		/*
		 * If the PSR is paused by an explicit intel_psr_paused() call,
		 * we have to ensure that the PSR is not activated until
		 * intel_psr_resume() is called.
		 */
		if (intel_dp->psr.paused) {
			mutex_unlock(&intel_dp->psr.lock);
			continue;
		}

		if (origin == ORIGIN_FLIP ||
		    (origin == ORIGIN_CURSOR_UPDATE &&
		     !intel_dp->psr.psr2_sel_fetch_enabled)) {
			tgl_dc3co_flush_locked(intel_dp, frontbuffer_bits, origin);
			mutex_unlock(&intel_dp->psr.lock);
			continue;
		}

		/* By definition flush = invalidate + flush */
		if (pipe_frontbuffer_bits)
			psr_force_hw_tracking_exit(intel_dp);

		if (!intel_dp->psr.active && !intel_dp->psr.busy_frontbuffer_bits)
			schedule_work(&intel_dp->psr.work);
		mutex_unlock(&intel_dp->psr.lock);
	}
}

/**
 * intel_psr_init - Init basic PSR work and mutex.
 * @intel_dp: Intel DP
 *
 * This function is called after the initializing connector.
 * (the initializing of connector treats the handling of connector capabilities)
 * And it initializes basic PSR stuff for each DP Encoder.
 */
void intel_psr_init(struct intel_dp *intel_dp)
{
	struct intel_digital_port *dig_port = dp_to_dig_port(intel_dp);
	struct drm_i915_private *dev_priv = dp_to_i915(intel_dp);

	if (!HAS_PSR(dev_priv))
		return;

	/*
	 * HSW spec explicitly says PSR is tied to port A.
	 * BDW+ platforms have a instance of PSR registers per transcoder but
	 * BDW, GEN9 and GEN11 are not validated by HW team in other transcoder
	 * than eDP one.
	 * For now it only supports one instance of PSR for BDW, GEN9 and GEN11.
	 * So lets keep it hardcoded to PORT_A for BDW, GEN9 and GEN11.
	 * But GEN12 supports a instance of PSR registers per transcoder.
	 */
	if (DISPLAY_VER(dev_priv) < 12 && dig_port->base.port != PORT_A) {
		drm_dbg_kms(&dev_priv->drm,
			    "PSR condition failed: Port not supported\n");
		return;
	}

	intel_dp->psr.source_support = true;

	if (dev_priv->params.enable_psr == -1)
		if (!dev_priv->vbt.psr.enable)
			dev_priv->params.enable_psr = 0;

	/* Set link_standby x link_off defaults */
	if (DISPLAY_VER(dev_priv) < 12)
		/* For new platforms up to TGL let's respect VBT back again */
		intel_dp->psr.link_standby = dev_priv->vbt.psr.full_link;

	INIT_WORK(&intel_dp->psr.work, intel_psr_work);
	INIT_DELAYED_WORK(&intel_dp->psr.dc3co_work, tgl_dc3co_disable_work);
	mutex_init(&intel_dp->psr.lock);
}

static int psr_get_status_and_error_status(struct intel_dp *intel_dp,
					   u8 *status, u8 *error_status)
{
	struct drm_dp_aux *aux = &intel_dp->aux;
	int ret;

	ret = drm_dp_dpcd_readb(aux, DP_PSR_STATUS, status);
	if (ret != 1)
		return ret;

	ret = drm_dp_dpcd_readb(aux, DP_PSR_ERROR_STATUS, error_status);
	if (ret != 1)
		return ret;

	*status = *status & DP_PSR_SINK_STATE_MASK;

	return 0;
}

static void psr_alpm_check(struct intel_dp *intel_dp)
{
	struct drm_i915_private *dev_priv = dp_to_i915(intel_dp);
	struct drm_dp_aux *aux = &intel_dp->aux;
	struct intel_psr *psr = &intel_dp->psr;
	u8 val;
	int r;

	if (!psr->psr2_enabled)
		return;

	r = drm_dp_dpcd_readb(aux, DP_RECEIVER_ALPM_STATUS, &val);
	if (r != 1) {
		drm_err(&dev_priv->drm, "Error reading ALPM status\n");
		return;
	}

	if (val & DP_ALPM_LOCK_TIMEOUT_ERROR) {
		intel_psr_disable_locked(intel_dp);
		psr->sink_not_reliable = true;
		drm_dbg_kms(&dev_priv->drm,
			    "ALPM lock timeout error, disabling PSR\n");

		/* Clearing error */
		drm_dp_dpcd_writeb(aux, DP_RECEIVER_ALPM_STATUS, val);
	}
}

static void psr_capability_changed_check(struct intel_dp *intel_dp)
{
	struct drm_i915_private *dev_priv = dp_to_i915(intel_dp);
	struct intel_psr *psr = &intel_dp->psr;
	u8 val;
	int r;

	r = drm_dp_dpcd_readb(&intel_dp->aux, DP_PSR_ESI, &val);
	if (r != 1) {
		drm_err(&dev_priv->drm, "Error reading DP_PSR_ESI\n");
		return;
	}

	if (val & DP_PSR_CAPS_CHANGE) {
		intel_psr_disable_locked(intel_dp);
		psr->sink_not_reliable = true;
		drm_dbg_kms(&dev_priv->drm,
			    "Sink PSR capability changed, disabling PSR\n");

		/* Clearing it */
		drm_dp_dpcd_writeb(&intel_dp->aux, DP_PSR_ESI, val);
	}
}

void intel_psr_short_pulse(struct intel_dp *intel_dp)
{
	struct drm_i915_private *dev_priv = dp_to_i915(intel_dp);
	struct intel_psr *psr = &intel_dp->psr;
	u8 status, error_status;
	const u8 errors = DP_PSR_RFB_STORAGE_ERROR |
			  DP_PSR_VSC_SDP_UNCORRECTABLE_ERROR |
			  DP_PSR_LINK_CRC_ERROR;

	if (!CAN_PSR(intel_dp))
		return;

	mutex_lock(&psr->lock);

	if (!psr->enabled)
		goto exit;

	if (psr_get_status_and_error_status(intel_dp, &status, &error_status)) {
		drm_err(&dev_priv->drm,
			"Error reading PSR status or error status\n");
		goto exit;
	}

	if (status == DP_PSR_SINK_INTERNAL_ERROR || (error_status & errors)) {
		intel_psr_disable_locked(intel_dp);
		psr->sink_not_reliable = true;
	}

	if (status == DP_PSR_SINK_INTERNAL_ERROR && !error_status)
		drm_dbg_kms(&dev_priv->drm,
			    "PSR sink internal error, disabling PSR\n");
	if (error_status & DP_PSR_RFB_STORAGE_ERROR)
		drm_dbg_kms(&dev_priv->drm,
			    "PSR RFB storage error, disabling PSR\n");
	if (error_status & DP_PSR_VSC_SDP_UNCORRECTABLE_ERROR)
		drm_dbg_kms(&dev_priv->drm,
			    "PSR VSC SDP uncorrectable error, disabling PSR\n");
	if (error_status & DP_PSR_LINK_CRC_ERROR)
		drm_dbg_kms(&dev_priv->drm,
			    "PSR Link CRC error, disabling PSR\n");

	if (error_status & ~errors)
		drm_err(&dev_priv->drm,
			"PSR_ERROR_STATUS unhandled errors %x\n",
			error_status & ~errors);
	/* clear status register */
	drm_dp_dpcd_writeb(&intel_dp->aux, DP_PSR_ERROR_STATUS, error_status);

	psr_alpm_check(intel_dp);
	psr_capability_changed_check(intel_dp);

exit:
	mutex_unlock(&psr->lock);
}

bool intel_psr_enabled(struct intel_dp *intel_dp)
{
	bool ret;

	if (!CAN_PSR(intel_dp))
		return false;

	mutex_lock(&intel_dp->psr.lock);
	ret = intel_dp->psr.enabled;
	mutex_unlock(&intel_dp->psr.lock);

	return ret;
}<|MERGE_RESOLUTION|>--- conflicted
+++ resolved
@@ -588,13 +588,9 @@
 static bool
 transcoder_has_psr2(struct drm_i915_private *dev_priv, enum transcoder trans)
 {
-<<<<<<< HEAD
-	if (DISPLAY_VER(dev_priv) >= 12)
-=======
 	if (IS_ALDERLAKE_P(dev_priv))
 		return trans == TRANSCODER_A || trans == TRANSCODER_B;
 	else if (DISPLAY_VER(dev_priv) >= 12)
->>>>>>> ead3ea12
 		return trans == TRANSCODER_A;
 	else
 		return trans == TRANSCODER_EDP;
@@ -1731,84 +1727,21 @@
 	return 0;
 }
 
-<<<<<<< HEAD
-static void _intel_psr_pre_plane_update(const struct intel_atomic_state *state,
-					const struct intel_crtc_state *crtc_state)
-{
+void intel_psr_pre_plane_update(struct intel_atomic_state *state,
+				struct intel_crtc *crtc)
+{
+	struct drm_i915_private *i915 = to_i915(state->base.dev);
+	const struct intel_crtc_state *crtc_state =
+		intel_atomic_get_new_crtc_state(state, crtc);
 	struct intel_encoder *encoder;
+
+	if (!HAS_PSR(i915))
+		return;
 
 	for_each_intel_encoder_mask_with_psr(state->base.dev, encoder,
 					     crtc_state->uapi.encoder_mask) {
 		struct intel_dp *intel_dp = enc_to_intel_dp(encoder);
 		struct intel_psr *psr = &intel_dp->psr;
-		bool needs_to_disable = false;
-
-		mutex_lock(&psr->lock);
-
-		/*
-		 * Reasons to disable:
-		 * - PSR disabled in new state
-		 * - All planes will go inactive
-		 * - Changing between PSR versions
-		 */
-		needs_to_disable |= !crtc_state->has_psr;
-		needs_to_disable |= !crtc_state->active_planes;
-		needs_to_disable |= crtc_state->has_psr2 != psr->psr2_enabled;
-
-		if (psr->enabled && needs_to_disable)
-			intel_psr_disable_locked(intel_dp);
-
-		mutex_unlock(&psr->lock);
-	}
-}
-
-void intel_psr_pre_plane_update(const struct intel_atomic_state *state)
-{
-	struct drm_i915_private *dev_priv = to_i915(state->base.dev);
-	struct intel_crtc_state *crtc_state;
-	struct intel_crtc *crtc;
-	int i;
-
-	if (!HAS_PSR(dev_priv))
-		return;
-
-	for_each_new_intel_crtc_in_state(state, crtc, crtc_state, i)
-		_intel_psr_pre_plane_update(state, crtc_state);
-}
-
-static void _intel_psr_post_plane_update(const struct intel_atomic_state *state,
-					 const struct intel_crtc_state *crtc_state)
-{
-	struct drm_i915_private *dev_priv = to_i915(state->base.dev);
-	struct intel_encoder *encoder;
-
-	if (!crtc_state->has_psr)
-		return;
-
-=======
-void intel_psr_pre_plane_update(struct intel_atomic_state *state,
-				struct intel_crtc *crtc)
-{
-	struct drm_i915_private *i915 = to_i915(state->base.dev);
-	const struct intel_crtc_state *crtc_state =
-		intel_atomic_get_new_crtc_state(state, crtc);
-	struct intel_encoder *encoder;
-
-	if (!HAS_PSR(i915))
-		return;
-
->>>>>>> ead3ea12
-	for_each_intel_encoder_mask_with_psr(state->base.dev, encoder,
-					     crtc_state->uapi.encoder_mask) {
-		struct intel_dp *intel_dp = enc_to_intel_dp(encoder);
-		struct intel_psr *psr = &intel_dp->psr;
-<<<<<<< HEAD
-
-		mutex_lock(&psr->lock);
-
-		drm_WARN_ON(&dev_priv->drm, psr->enabled && !crtc_state->active_planes);
-
-=======
 		bool needs_to_disable = false;
 
 		mutex_lock(&psr->lock);
@@ -1849,7 +1782,6 @@
 
 		drm_WARN_ON(&dev_priv->drm, psr->enabled && !crtc_state->active_planes);
 
->>>>>>> ead3ea12
 		/* Only enable if there is active planes */
 		if (!psr->enabled && crtc_state->active_planes)
 			intel_psr_enable_locked(intel_dp, crtc_state);
