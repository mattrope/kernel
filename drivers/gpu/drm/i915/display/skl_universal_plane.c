--- conflicted
+++ resolved
@@ -967,33 +967,6 @@
 	}
 }
 
-<<<<<<< HEAD
-static void intel_load_plane_csc_black(struct intel_plane *intel_plane)
-{
-	struct drm_i915_private *dev_priv = to_i915(intel_plane->base.dev);
-	enum pipe pipe = intel_plane->pipe;
-	enum plane_id plane = intel_plane->id;
-	u16 postoff = 0;
-
-	drm_dbg_kms(&dev_priv->drm, "plane color CTM to black  %s:%d\n",
-		    intel_plane->base.name, plane);
-	intel_de_write_fw(dev_priv, PLANE_CSC_COEFF(pipe, plane, 0), 0);
-	intel_de_write_fw(dev_priv, PLANE_CSC_COEFF(pipe, plane, 1), 0);
-
-	intel_de_write_fw(dev_priv, PLANE_CSC_COEFF(pipe, plane, 2), 0);
-	intel_de_write_fw(dev_priv, PLANE_CSC_COEFF(pipe, plane, 3), 0);
-
-	intel_de_write_fw(dev_priv, PLANE_CSC_COEFF(pipe, plane, 4), 0);
-	intel_de_write_fw(dev_priv, PLANE_CSC_COEFF(pipe, plane, 5), 0);
-
-	intel_de_write_fw(dev_priv, PLANE_CSC_PREOFF(pipe, plane, 0), 0);
-	intel_de_write_fw(dev_priv, PLANE_CSC_PREOFF(pipe, plane, 1), 0);
-	intel_de_write_fw(dev_priv, PLANE_CSC_PREOFF(pipe, plane, 2), 0);
-
-	intel_de_write_fw(dev_priv, PLANE_CSC_POSTOFF(pipe, plane, 0), postoff);
-	intel_de_write_fw(dev_priv, PLANE_CSC_POSTOFF(pipe, plane, 1), postoff);
-	intel_de_write_fw(dev_priv, PLANE_CSC_POSTOFF(pipe, plane, 2), postoff);
-=======
 static void icl_plane_csc_load_black(struct intel_plane *plane)
 {
 	struct drm_i915_private *i915 = to_i915(plane->base.dev);
@@ -1016,7 +989,6 @@
 	intel_de_write_fw(i915, PLANE_CSC_POSTOFF(pipe, plane_id, 0), 0);
 	intel_de_write_fw(i915, PLANE_CSC_POSTOFF(pipe, plane_id, 1), 0);
 	intel_de_write_fw(i915, PLANE_CSC_POSTOFF(pipe, plane_id, 2), 0);
->>>>>>> ead3ea12
 }
 
 static void
@@ -1141,25 +1113,6 @@
 	 * the control register just before the surface register.
 	 */
 	intel_de_write_fw(dev_priv, PLANE_CTL(pipe, plane_id), plane_ctl);
-<<<<<<< HEAD
-	plane_surf = intel_plane_ggtt_offset(plane_state) + surf_addr;
-	plane_color_ctl = intel_de_read_fw(dev_priv, PLANE_COLOR_CTL(pipe, plane_id));
-
-	/*
-	 * FIXME: pxp session invalidation can hit any time even at time of commit
-	 * or after the commit, display content will be garbage.
-	 */
-	if (plane_state->decrypt) {
-		plane_surf |= PLANE_SURF_DECRYPT;
-	} else if (plane_state->force_black) {
-		intel_load_plane_csc_black(plane);
-		plane_color_ctl |= PLANE_COLOR_PLANE_CSC_ENABLE;
-	}
-
-	intel_de_write_fw(dev_priv, PLANE_COLOR_CTL(pipe, plane_id),
-			  plane_color_ctl);
-=======
->>>>>>> ead3ea12
 	intel_de_write_fw(dev_priv, PLANE_SURF(pipe, plane_id), plane_surf);
 
 	spin_unlock_irqrestore(&dev_priv->uncore.lock, irqflags);
