/*
 * Copyright © 2012 Intel Corporation
 *
 * Permission is hereby granted, free of charge, to any person obtaining a
 * copy of this software and associated documentation files (the "Software"),
 * to deal in the Software without restriction, including without limitation
 * the rights to use, copy, modify, merge, publish, distribute, sublicense,
 * and/or sell copies of the Software, and to permit persons to whom the
 * Software is furnished to do so, subject to the following conditions:
 *
 * The above copyright notice and this permission notice (including the next
 * paragraph) shall be included in all copies or substantial portions of the
 * Software.
 *
 * THE SOFTWARE IS PROVIDED "AS IS", WITHOUT WARRANTY OF ANY KIND, EXPRESS OR
 * IMPLIED, INCLUDING BUT NOT LIMITED TO THE WARRANTIES OF MERCHANTABILITY,
 * FITNESS FOR A PARTICULAR PURPOSE AND NONINFRINGEMENT.  IN NO EVENT SHALL
 * THE AUTHORS OR COPYRIGHT HOLDERS BE LIABLE FOR ANY CLAIM, DAMAGES OR OTHER
 * LIABILITY, WHETHER IN AN ACTION OF CONTRACT, TORT OR OTHERWISE, ARISING
 * FROM, OUT OF OR IN CONNECTION WITH THE SOFTWARE OR THE USE OR OTHER DEALINGS
 * IN THE SOFTWARE.
 *
 * Authors:
 *    Eugeni Dodonov <eugeni.dodonov@intel.com>
 *
 */

#include <drm/drm_scdc_helper.h>

#include "i915_drv.h"
#include "intel_audio.h"
#include "intel_combo_phy.h"
#include "intel_connector.h"
#include "intel_ddi.h"
#include "intel_display_types.h"
#include "intel_dp.h"
#include "intel_dp_mst.h"
#include "intel_dp_link_training.h"
#include "intel_dpio_phy.h"
#include "intel_dsi.h"
#include "intel_fifo_underrun.h"
#include "intel_gmbus.h"
#include "intel_hdcp.h"
#include "intel_hdmi.h"
#include "intel_hotplug.h"
#include "intel_lspcon.h"
#include "intel_panel.h"
#include "intel_psr.h"
#include "intel_sprite.h"
#include "intel_tc.h"
#include "intel_vdsc.h"

struct ddi_buf_trans {
	u32 trans1;	/* balance leg enable, de-emph level */
	u32 trans2;	/* vref sel, vswing */
	u8 i_boost;	/* SKL: I_boost; valid: 0x0, 0x1, 0x3, 0x7 */
};

static const u8 index_to_dp_signal_levels[] = {
	[0] = DP_TRAIN_VOLTAGE_SWING_LEVEL_0 | DP_TRAIN_PRE_EMPH_LEVEL_0,
	[1] = DP_TRAIN_VOLTAGE_SWING_LEVEL_0 | DP_TRAIN_PRE_EMPH_LEVEL_1,
	[2] = DP_TRAIN_VOLTAGE_SWING_LEVEL_0 | DP_TRAIN_PRE_EMPH_LEVEL_2,
	[3] = DP_TRAIN_VOLTAGE_SWING_LEVEL_0 | DP_TRAIN_PRE_EMPH_LEVEL_3,
	[4] = DP_TRAIN_VOLTAGE_SWING_LEVEL_1 | DP_TRAIN_PRE_EMPH_LEVEL_0,
	[5] = DP_TRAIN_VOLTAGE_SWING_LEVEL_1 | DP_TRAIN_PRE_EMPH_LEVEL_1,
	[6] = DP_TRAIN_VOLTAGE_SWING_LEVEL_1 | DP_TRAIN_PRE_EMPH_LEVEL_2,
	[7] = DP_TRAIN_VOLTAGE_SWING_LEVEL_2 | DP_TRAIN_PRE_EMPH_LEVEL_0,
	[8] = DP_TRAIN_VOLTAGE_SWING_LEVEL_2 | DP_TRAIN_PRE_EMPH_LEVEL_1,
	[9] = DP_TRAIN_VOLTAGE_SWING_LEVEL_3 | DP_TRAIN_PRE_EMPH_LEVEL_0,
};

/* HDMI/DVI modes ignore everything but the last 2 items. So we share
 * them for both DP and FDI transports, allowing those ports to
 * automatically adapt to HDMI connections as well
 */
static const struct ddi_buf_trans hsw_ddi_translations_dp[] = {
	{ 0x00FFFFFF, 0x0006000E, 0x0 },
	{ 0x00D75FFF, 0x0005000A, 0x0 },
	{ 0x00C30FFF, 0x00040006, 0x0 },
	{ 0x80AAAFFF, 0x000B0000, 0x0 },
	{ 0x00FFFFFF, 0x0005000A, 0x0 },
	{ 0x00D75FFF, 0x000C0004, 0x0 },
	{ 0x80C30FFF, 0x000B0000, 0x0 },
	{ 0x00FFFFFF, 0x00040006, 0x0 },
	{ 0x80D75FFF, 0x000B0000, 0x0 },
};

static const struct ddi_buf_trans hsw_ddi_translations_fdi[] = {
	{ 0x00FFFFFF, 0x0007000E, 0x0 },
	{ 0x00D75FFF, 0x000F000A, 0x0 },
	{ 0x00C30FFF, 0x00060006, 0x0 },
	{ 0x00AAAFFF, 0x001E0000, 0x0 },
	{ 0x00FFFFFF, 0x000F000A, 0x0 },
	{ 0x00D75FFF, 0x00160004, 0x0 },
	{ 0x00C30FFF, 0x001E0000, 0x0 },
	{ 0x00FFFFFF, 0x00060006, 0x0 },
	{ 0x00D75FFF, 0x001E0000, 0x0 },
};

static const struct ddi_buf_trans hsw_ddi_translations_hdmi[] = {
					/* Idx	NT mV d	T mV d	db	*/
	{ 0x00FFFFFF, 0x0006000E, 0x0 },/* 0:	400	400	0	*/
	{ 0x00E79FFF, 0x000E000C, 0x0 },/* 1:	400	500	2	*/
	{ 0x00D75FFF, 0x0005000A, 0x0 },/* 2:	400	600	3.5	*/
	{ 0x00FFFFFF, 0x0005000A, 0x0 },/* 3:	600	600	0	*/
	{ 0x00E79FFF, 0x001D0007, 0x0 },/* 4:	600	750	2	*/
	{ 0x00D75FFF, 0x000C0004, 0x0 },/* 5:	600	900	3.5	*/
	{ 0x00FFFFFF, 0x00040006, 0x0 },/* 6:	800	800	0	*/
	{ 0x80E79FFF, 0x00030002, 0x0 },/* 7:	800	1000	2	*/
	{ 0x00FFFFFF, 0x00140005, 0x0 },/* 8:	850	850	0	*/
	{ 0x00FFFFFF, 0x000C0004, 0x0 },/* 9:	900	900	0	*/
	{ 0x00FFFFFF, 0x001C0003, 0x0 },/* 10:	950	950	0	*/
	{ 0x80FFFFFF, 0x00030002, 0x0 },/* 11:	1000	1000	0	*/
};

static const struct ddi_buf_trans bdw_ddi_translations_edp[] = {
	{ 0x00FFFFFF, 0x00000012, 0x0 },
	{ 0x00EBAFFF, 0x00020011, 0x0 },
	{ 0x00C71FFF, 0x0006000F, 0x0 },
	{ 0x00AAAFFF, 0x000E000A, 0x0 },
	{ 0x00FFFFFF, 0x00020011, 0x0 },
	{ 0x00DB6FFF, 0x0005000F, 0x0 },
	{ 0x00BEEFFF, 0x000A000C, 0x0 },
	{ 0x00FFFFFF, 0x0005000F, 0x0 },
	{ 0x00DB6FFF, 0x000A000C, 0x0 },
};

static const struct ddi_buf_trans bdw_ddi_translations_dp[] = {
	{ 0x00FFFFFF, 0x0007000E, 0x0 },
	{ 0x00D75FFF, 0x000E000A, 0x0 },
	{ 0x00BEFFFF, 0x00140006, 0x0 },
	{ 0x80B2CFFF, 0x001B0002, 0x0 },
	{ 0x00FFFFFF, 0x000E000A, 0x0 },
	{ 0x00DB6FFF, 0x00160005, 0x0 },
	{ 0x80C71FFF, 0x001A0002, 0x0 },
	{ 0x00F7DFFF, 0x00180004, 0x0 },
	{ 0x80D75FFF, 0x001B0002, 0x0 },
};

static const struct ddi_buf_trans bdw_ddi_translations_fdi[] = {
	{ 0x00FFFFFF, 0x0001000E, 0x0 },
	{ 0x00D75FFF, 0x0004000A, 0x0 },
	{ 0x00C30FFF, 0x00070006, 0x0 },
	{ 0x00AAAFFF, 0x000C0000, 0x0 },
	{ 0x00FFFFFF, 0x0004000A, 0x0 },
	{ 0x00D75FFF, 0x00090004, 0x0 },
	{ 0x00C30FFF, 0x000C0000, 0x0 },
	{ 0x00FFFFFF, 0x00070006, 0x0 },
	{ 0x00D75FFF, 0x000C0000, 0x0 },
};

static const struct ddi_buf_trans bdw_ddi_translations_hdmi[] = {
					/* Idx	NT mV d	T mV df	db	*/
	{ 0x00FFFFFF, 0x0007000E, 0x0 },/* 0:	400	400	0	*/
	{ 0x00D75FFF, 0x000E000A, 0x0 },/* 1:	400	600	3.5	*/
	{ 0x00BEFFFF, 0x00140006, 0x0 },/* 2:	400	800	6	*/
	{ 0x00FFFFFF, 0x0009000D, 0x0 },/* 3:	450	450	0	*/
	{ 0x00FFFFFF, 0x000E000A, 0x0 },/* 4:	600	600	0	*/
	{ 0x00D7FFFF, 0x00140006, 0x0 },/* 5:	600	800	2.5	*/
	{ 0x80CB2FFF, 0x001B0002, 0x0 },/* 6:	600	1000	4.5	*/
	{ 0x00FFFFFF, 0x00140006, 0x0 },/* 7:	800	800	0	*/
	{ 0x80E79FFF, 0x001B0002, 0x0 },/* 8:	800	1000	2	*/
	{ 0x80FFFFFF, 0x001B0002, 0x0 },/* 9:	1000	1000	0	*/
};

/* Skylake H and S */
static const struct ddi_buf_trans skl_ddi_translations_dp[] = {
	{ 0x00002016, 0x000000A0, 0x0 },
	{ 0x00005012, 0x0000009B, 0x0 },
	{ 0x00007011, 0x00000088, 0x0 },
	{ 0x80009010, 0x000000C0, 0x1 },
	{ 0x00002016, 0x0000009B, 0x0 },
	{ 0x00005012, 0x00000088, 0x0 },
	{ 0x80007011, 0x000000C0, 0x1 },
	{ 0x00002016, 0x000000DF, 0x0 },
	{ 0x80005012, 0x000000C0, 0x1 },
};

/* Skylake U */
static const struct ddi_buf_trans skl_u_ddi_translations_dp[] = {
	{ 0x0000201B, 0x000000A2, 0x0 },
	{ 0x00005012, 0x00000088, 0x0 },
	{ 0x80007011, 0x000000CD, 0x1 },
	{ 0x80009010, 0x000000C0, 0x1 },
	{ 0x0000201B, 0x0000009D, 0x0 },
	{ 0x80005012, 0x000000C0, 0x1 },
	{ 0x80007011, 0x000000C0, 0x1 },
	{ 0x00002016, 0x00000088, 0x0 },
	{ 0x80005012, 0x000000C0, 0x1 },
};

/* Skylake Y */
static const struct ddi_buf_trans skl_y_ddi_translations_dp[] = {
	{ 0x00000018, 0x000000A2, 0x0 },
	{ 0x00005012, 0x00000088, 0x0 },
	{ 0x80007011, 0x000000CD, 0x3 },
	{ 0x80009010, 0x000000C0, 0x3 },
	{ 0x00000018, 0x0000009D, 0x0 },
	{ 0x80005012, 0x000000C0, 0x3 },
	{ 0x80007011, 0x000000C0, 0x3 },
	{ 0x00000018, 0x00000088, 0x0 },
	{ 0x80005012, 0x000000C0, 0x3 },
};

/* Kabylake H and S */
static const struct ddi_buf_trans kbl_ddi_translations_dp[] = {
	{ 0x00002016, 0x000000A0, 0x0 },
	{ 0x00005012, 0x0000009B, 0x0 },
	{ 0x00007011, 0x00000088, 0x0 },
	{ 0x80009010, 0x000000C0, 0x1 },
	{ 0x00002016, 0x0000009B, 0x0 },
	{ 0x00005012, 0x00000088, 0x0 },
	{ 0x80007011, 0x000000C0, 0x1 },
	{ 0x00002016, 0x00000097, 0x0 },
	{ 0x80005012, 0x000000C0, 0x1 },
};

/* Kabylake U */
static const struct ddi_buf_trans kbl_u_ddi_translations_dp[] = {
	{ 0x0000201B, 0x000000A1, 0x0 },
	{ 0x00005012, 0x00000088, 0x0 },
	{ 0x80007011, 0x000000CD, 0x3 },
	{ 0x80009010, 0x000000C0, 0x3 },
	{ 0x0000201B, 0x0000009D, 0x0 },
	{ 0x80005012, 0x000000C0, 0x3 },
	{ 0x80007011, 0x000000C0, 0x3 },
	{ 0x00002016, 0x0000004F, 0x0 },
	{ 0x80005012, 0x000000C0, 0x3 },
};

/* Kabylake Y */
static const struct ddi_buf_trans kbl_y_ddi_translations_dp[] = {
	{ 0x00001017, 0x000000A1, 0x0 },
	{ 0x00005012, 0x00000088, 0x0 },
	{ 0x80007011, 0x000000CD, 0x3 },
	{ 0x8000800F, 0x000000C0, 0x3 },
	{ 0x00001017, 0x0000009D, 0x0 },
	{ 0x80005012, 0x000000C0, 0x3 },
	{ 0x80007011, 0x000000C0, 0x3 },
	{ 0x00001017, 0x0000004C, 0x0 },
	{ 0x80005012, 0x000000C0, 0x3 },
};

/*
 * Skylake/Kabylake H and S
 * eDP 1.4 low vswing translation parameters
 */
static const struct ddi_buf_trans skl_ddi_translations_edp[] = {
	{ 0x00000018, 0x000000A8, 0x0 },
	{ 0x00004013, 0x000000A9, 0x0 },
	{ 0x00007011, 0x000000A2, 0x0 },
	{ 0x00009010, 0x0000009C, 0x0 },
	{ 0x00000018, 0x000000A9, 0x0 },
	{ 0x00006013, 0x000000A2, 0x0 },
	{ 0x00007011, 0x000000A6, 0x0 },
	{ 0x00000018, 0x000000AB, 0x0 },
	{ 0x00007013, 0x0000009F, 0x0 },
	{ 0x00000018, 0x000000DF, 0x0 },
};

/*
 * Skylake/Kabylake U
 * eDP 1.4 low vswing translation parameters
 */
static const struct ddi_buf_trans skl_u_ddi_translations_edp[] = {
	{ 0x00000018, 0x000000A8, 0x0 },
	{ 0x00004013, 0x000000A9, 0x0 },
	{ 0x00007011, 0x000000A2, 0x0 },
	{ 0x00009010, 0x0000009C, 0x0 },
	{ 0x00000018, 0x000000A9, 0x0 },
	{ 0x00006013, 0x000000A2, 0x0 },
	{ 0x00007011, 0x000000A6, 0x0 },
	{ 0x00002016, 0x000000AB, 0x0 },
	{ 0x00005013, 0x0000009F, 0x0 },
	{ 0x00000018, 0x000000DF, 0x0 },
};

/*
 * Skylake/Kabylake Y
 * eDP 1.4 low vswing translation parameters
 */
static const struct ddi_buf_trans skl_y_ddi_translations_edp[] = {
	{ 0x00000018, 0x000000A8, 0x0 },
	{ 0x00004013, 0x000000AB, 0x0 },
	{ 0x00007011, 0x000000A4, 0x0 },
	{ 0x00009010, 0x000000DF, 0x0 },
	{ 0x00000018, 0x000000AA, 0x0 },
	{ 0x00006013, 0x000000A4, 0x0 },
	{ 0x00007011, 0x0000009D, 0x0 },
	{ 0x00000018, 0x000000A0, 0x0 },
	{ 0x00006012, 0x000000DF, 0x0 },
	{ 0x00000018, 0x0000008A, 0x0 },
};

/* Skylake/Kabylake U, H and S */
static const struct ddi_buf_trans skl_ddi_translations_hdmi[] = {
	{ 0x00000018, 0x000000AC, 0x0 },
	{ 0x00005012, 0x0000009D, 0x0 },
	{ 0x00007011, 0x00000088, 0x0 },
	{ 0x00000018, 0x000000A1, 0x0 },
	{ 0x00000018, 0x00000098, 0x0 },
	{ 0x00004013, 0x00000088, 0x0 },
	{ 0x80006012, 0x000000CD, 0x1 },
	{ 0x00000018, 0x000000DF, 0x0 },
	{ 0x80003015, 0x000000CD, 0x1 },	/* Default */
	{ 0x80003015, 0x000000C0, 0x1 },
	{ 0x80000018, 0x000000C0, 0x1 },
};

/* Skylake/Kabylake Y */
static const struct ddi_buf_trans skl_y_ddi_translations_hdmi[] = {
	{ 0x00000018, 0x000000A1, 0x0 },
	{ 0x00005012, 0x000000DF, 0x0 },
	{ 0x80007011, 0x000000CB, 0x3 },
	{ 0x00000018, 0x000000A4, 0x0 },
	{ 0x00000018, 0x0000009D, 0x0 },
	{ 0x00004013, 0x00000080, 0x0 },
	{ 0x80006013, 0x000000C0, 0x3 },
	{ 0x00000018, 0x0000008A, 0x0 },
	{ 0x80003015, 0x000000C0, 0x3 },	/* Default */
	{ 0x80003015, 0x000000C0, 0x3 },
	{ 0x80000018, 0x000000C0, 0x3 },
};

struct bxt_ddi_buf_trans {
	u8 margin;	/* swing value */
	u8 scale;	/* scale value */
	u8 enable;	/* scale enable */
	u8 deemphasis;
};

static const struct bxt_ddi_buf_trans bxt_ddi_translations_dp[] = {
					/* Idx	NT mV diff	db  */
	{ 52,  0x9A, 0, 128, },	/* 0:	400		0   */
	{ 78,  0x9A, 0, 85,  },	/* 1:	400		3.5 */
	{ 104, 0x9A, 0, 64,  },	/* 2:	400		6   */
	{ 154, 0x9A, 0, 43,  },	/* 3:	400		9.5 */
	{ 77,  0x9A, 0, 128, },	/* 4:	600		0   */
	{ 116, 0x9A, 0, 85,  },	/* 5:	600		3.5 */
	{ 154, 0x9A, 0, 64,  },	/* 6:	600		6   */
	{ 102, 0x9A, 0, 128, },	/* 7:	800		0   */
	{ 154, 0x9A, 0, 85,  },	/* 8:	800		3.5 */
	{ 154, 0x9A, 1, 128, },	/* 9:	1200		0   */
};

static const struct bxt_ddi_buf_trans bxt_ddi_translations_edp[] = {
					/* Idx	NT mV diff	db  */
	{ 26, 0, 0, 128, },	/* 0:	200		0   */
	{ 38, 0, 0, 112, },	/* 1:	200		1.5 */
	{ 48, 0, 0, 96,  },	/* 2:	200		4   */
	{ 54, 0, 0, 69,  },	/* 3:	200		6   */
	{ 32, 0, 0, 128, },	/* 4:	250		0   */
	{ 48, 0, 0, 104, },	/* 5:	250		1.5 */
	{ 54, 0, 0, 85,  },	/* 6:	250		4   */
	{ 43, 0, 0, 128, },	/* 7:	300		0   */
	{ 54, 0, 0, 101, },	/* 8:	300		1.5 */
	{ 48, 0, 0, 128, },	/* 9:	300		0   */
};

/* BSpec has 2 recommended values - entries 0 and 8.
 * Using the entry with higher vswing.
 */
static const struct bxt_ddi_buf_trans bxt_ddi_translations_hdmi[] = {
					/* Idx	NT mV diff	db  */
	{ 52,  0x9A, 0, 128, },	/* 0:	400		0   */
	{ 52,  0x9A, 0, 85,  },	/* 1:	400		3.5 */
	{ 52,  0x9A, 0, 64,  },	/* 2:	400		6   */
	{ 42,  0x9A, 0, 43,  },	/* 3:	400		9.5 */
	{ 77,  0x9A, 0, 128, },	/* 4:	600		0   */
	{ 77,  0x9A, 0, 85,  },	/* 5:	600		3.5 */
	{ 77,  0x9A, 0, 64,  },	/* 6:	600		6   */
	{ 102, 0x9A, 0, 128, },	/* 7:	800		0   */
	{ 102, 0x9A, 0, 85,  },	/* 8:	800		3.5 */
	{ 154, 0x9A, 1, 128, },	/* 9:	1200		0   */
};

struct cnl_ddi_buf_trans {
	u8 dw2_swing_sel;
	u8 dw7_n_scalar;
	u8 dw4_cursor_coeff;
	u8 dw4_post_cursor_2;
	u8 dw4_post_cursor_1;
};

/* Voltage Swing Programming for VccIO 0.85V for DP */
static const struct cnl_ddi_buf_trans cnl_ddi_translations_dp_0_85V[] = {
						/* NT mV Trans mV db    */
	{ 0xA, 0x5D, 0x3F, 0x00, 0x00 },	/* 350   350      0.0   */
	{ 0xA, 0x6A, 0x38, 0x00, 0x07 },	/* 350   500      3.1   */
	{ 0xB, 0x7A, 0x32, 0x00, 0x0D },	/* 350   700      6.0   */
	{ 0x6, 0x7C, 0x2D, 0x00, 0x12 },	/* 350   900      8.2   */
	{ 0xA, 0x69, 0x3F, 0x00, 0x00 },	/* 500   500      0.0   */
	{ 0xB, 0x7A, 0x36, 0x00, 0x09 },	/* 500   700      2.9   */
	{ 0x6, 0x7C, 0x30, 0x00, 0x0F },	/* 500   900      5.1   */
	{ 0xB, 0x7D, 0x3C, 0x00, 0x03 },	/* 650   725      0.9   */
	{ 0x6, 0x7C, 0x34, 0x00, 0x0B },	/* 600   900      3.5   */
	{ 0x6, 0x7B, 0x3F, 0x00, 0x00 },	/* 900   900      0.0   */
};

/* Voltage Swing Programming for VccIO 0.85V for HDMI */
static const struct cnl_ddi_buf_trans cnl_ddi_translations_hdmi_0_85V[] = {
						/* NT mV Trans mV db    */
	{ 0xA, 0x60, 0x3F, 0x00, 0x00 },	/* 450   450      0.0   */
	{ 0xB, 0x73, 0x36, 0x00, 0x09 },	/* 450   650      3.2   */
	{ 0x6, 0x7F, 0x31, 0x00, 0x0E },	/* 450   850      5.5   */
	{ 0xB, 0x73, 0x3F, 0x00, 0x00 },	/* 650   650      0.0   */
	{ 0x6, 0x7F, 0x37, 0x00, 0x08 },	/* 650   850      2.3   */
	{ 0x6, 0x7F, 0x3F, 0x00, 0x00 },	/* 850   850      0.0   */
	{ 0x6, 0x7F, 0x35, 0x00, 0x0A },	/* 600   850      3.0   */
};

/* Voltage Swing Programming for VccIO 0.85V for eDP */
static const struct cnl_ddi_buf_trans cnl_ddi_translations_edp_0_85V[] = {
						/* NT mV Trans mV db    */
	{ 0xA, 0x66, 0x3A, 0x00, 0x05 },	/* 384   500      2.3   */
	{ 0x0, 0x7F, 0x38, 0x00, 0x07 },	/* 153   200      2.3   */
	{ 0x8, 0x7F, 0x38, 0x00, 0x07 },	/* 192   250      2.3   */
	{ 0x1, 0x7F, 0x38, 0x00, 0x07 },	/* 230   300      2.3   */
	{ 0x9, 0x7F, 0x38, 0x00, 0x07 },	/* 269   350      2.3   */
	{ 0xA, 0x66, 0x3C, 0x00, 0x03 },	/* 446   500      1.0   */
	{ 0xB, 0x70, 0x3C, 0x00, 0x03 },	/* 460   600      2.3   */
	{ 0xC, 0x75, 0x3C, 0x00, 0x03 },	/* 537   700      2.3   */
	{ 0x2, 0x7F, 0x3F, 0x00, 0x00 },	/* 400   400      0.0   */
};

/* Voltage Swing Programming for VccIO 0.95V for DP */
static const struct cnl_ddi_buf_trans cnl_ddi_translations_dp_0_95V[] = {
						/* NT mV Trans mV db    */
	{ 0xA, 0x5D, 0x3F, 0x00, 0x00 },	/* 350   350      0.0   */
	{ 0xA, 0x6A, 0x38, 0x00, 0x07 },	/* 350   500      3.1   */
	{ 0xB, 0x7A, 0x32, 0x00, 0x0D },	/* 350   700      6.0   */
	{ 0x6, 0x7C, 0x2D, 0x00, 0x12 },	/* 350   900      8.2   */
	{ 0xA, 0x69, 0x3F, 0x00, 0x00 },	/* 500   500      0.0   */
	{ 0xB, 0x7A, 0x36, 0x00, 0x09 },	/* 500   700      2.9   */
	{ 0x6, 0x7C, 0x30, 0x00, 0x0F },	/* 500   900      5.1   */
	{ 0xB, 0x7D, 0x3C, 0x00, 0x03 },	/* 650   725      0.9   */
	{ 0x6, 0x7C, 0x34, 0x00, 0x0B },	/* 600   900      3.5   */
	{ 0x6, 0x7B, 0x3F, 0x00, 0x00 },	/* 900   900      0.0   */
};

/* Voltage Swing Programming for VccIO 0.95V for HDMI */
static const struct cnl_ddi_buf_trans cnl_ddi_translations_hdmi_0_95V[] = {
						/* NT mV Trans mV db    */
	{ 0xA, 0x5C, 0x3F, 0x00, 0x00 },	/* 400   400      0.0   */
	{ 0xB, 0x69, 0x37, 0x00, 0x08 },	/* 400   600      3.5   */
	{ 0x5, 0x76, 0x31, 0x00, 0x0E },	/* 400   800      6.0   */
	{ 0xA, 0x5E, 0x3F, 0x00, 0x00 },	/* 450   450      0.0   */
	{ 0xB, 0x69, 0x3F, 0x00, 0x00 },	/* 600   600      0.0   */
	{ 0xB, 0x79, 0x35, 0x00, 0x0A },	/* 600   850      3.0   */
	{ 0x6, 0x7D, 0x32, 0x00, 0x0D },	/* 600   1000     4.4   */
	{ 0x5, 0x76, 0x3F, 0x00, 0x00 },	/* 800   800      0.0   */
	{ 0x6, 0x7D, 0x39, 0x00, 0x06 },	/* 800   1000     1.9   */
	{ 0x6, 0x7F, 0x39, 0x00, 0x06 },	/* 850   1050     1.8   */
	{ 0x6, 0x7F, 0x3F, 0x00, 0x00 },	/* 1050  1050     0.0   */
};

/* Voltage Swing Programming for VccIO 0.95V for eDP */
static const struct cnl_ddi_buf_trans cnl_ddi_translations_edp_0_95V[] = {
						/* NT mV Trans mV db    */
	{ 0xA, 0x61, 0x3A, 0x00, 0x05 },	/* 384   500      2.3   */
	{ 0x0, 0x7F, 0x38, 0x00, 0x07 },	/* 153   200      2.3   */
	{ 0x8, 0x7F, 0x38, 0x00, 0x07 },	/* 192   250      2.3   */
	{ 0x1, 0x7F, 0x38, 0x00, 0x07 },	/* 230   300      2.3   */
	{ 0x9, 0x7F, 0x38, 0x00, 0x07 },	/* 269   350      2.3   */
	{ 0xA, 0x61, 0x3C, 0x00, 0x03 },	/* 446   500      1.0   */
	{ 0xB, 0x68, 0x39, 0x00, 0x06 },	/* 460   600      2.3   */
	{ 0xC, 0x6E, 0x39, 0x00, 0x06 },	/* 537   700      2.3   */
	{ 0x4, 0x7F, 0x3A, 0x00, 0x05 },	/* 460   600      2.3   */
	{ 0x2, 0x7F, 0x3F, 0x00, 0x00 },	/* 400   400      0.0   */
};

/* Voltage Swing Programming for VccIO 1.05V for DP */
static const struct cnl_ddi_buf_trans cnl_ddi_translations_dp_1_05V[] = {
						/* NT mV Trans mV db    */
	{ 0xA, 0x58, 0x3F, 0x00, 0x00 },	/* 400   400      0.0   */
	{ 0xB, 0x64, 0x37, 0x00, 0x08 },	/* 400   600      3.5   */
	{ 0x5, 0x70, 0x31, 0x00, 0x0E },	/* 400   800      6.0   */
	{ 0x6, 0x7F, 0x2C, 0x00, 0x13 },	/* 400   1050     8.4   */
	{ 0xB, 0x64, 0x3F, 0x00, 0x00 },	/* 600   600      0.0   */
	{ 0x5, 0x73, 0x35, 0x00, 0x0A },	/* 600   850      3.0   */
	{ 0x6, 0x7F, 0x30, 0x00, 0x0F },	/* 550   1050     5.6   */
	{ 0x5, 0x76, 0x3E, 0x00, 0x01 },	/* 850   900      0.5   */
	{ 0x6, 0x7F, 0x36, 0x00, 0x09 },	/* 750   1050     2.9   */
	{ 0x6, 0x7F, 0x3F, 0x00, 0x00 },	/* 1050  1050     0.0   */
};

/* Voltage Swing Programming for VccIO 1.05V for HDMI */
static const struct cnl_ddi_buf_trans cnl_ddi_translations_hdmi_1_05V[] = {
						/* NT mV Trans mV db    */
	{ 0xA, 0x58, 0x3F, 0x00, 0x00 },	/* 400   400      0.0   */
	{ 0xB, 0x64, 0x37, 0x00, 0x08 },	/* 400   600      3.5   */
	{ 0x5, 0x70, 0x31, 0x00, 0x0E },	/* 400   800      6.0   */
	{ 0xA, 0x5B, 0x3F, 0x00, 0x00 },	/* 450   450      0.0   */
	{ 0xB, 0x64, 0x3F, 0x00, 0x00 },	/* 600   600      0.0   */
	{ 0x5, 0x73, 0x35, 0x00, 0x0A },	/* 600   850      3.0   */
	{ 0x6, 0x7C, 0x32, 0x00, 0x0D },	/* 600   1000     4.4   */
	{ 0x5, 0x70, 0x3F, 0x00, 0x00 },	/* 800   800      0.0   */
	{ 0x6, 0x7C, 0x39, 0x00, 0x06 },	/* 800   1000     1.9   */
	{ 0x6, 0x7F, 0x39, 0x00, 0x06 },	/* 850   1050     1.8   */
	{ 0x6, 0x7F, 0x3F, 0x00, 0x00 },	/* 1050  1050     0.0   */
};

/* Voltage Swing Programming for VccIO 1.05V for eDP */
static const struct cnl_ddi_buf_trans cnl_ddi_translations_edp_1_05V[] = {
						/* NT mV Trans mV db    */
	{ 0xA, 0x5E, 0x3A, 0x00, 0x05 },	/* 384   500      2.3   */
	{ 0x0, 0x7F, 0x38, 0x00, 0x07 },	/* 153   200      2.3   */
	{ 0x8, 0x7F, 0x38, 0x00, 0x07 },	/* 192   250      2.3   */
	{ 0x1, 0x7F, 0x38, 0x00, 0x07 },	/* 230   300      2.3   */
	{ 0x9, 0x7F, 0x38, 0x00, 0x07 },	/* 269   350      2.3   */
	{ 0xA, 0x5E, 0x3C, 0x00, 0x03 },	/* 446   500      1.0   */
	{ 0xB, 0x64, 0x39, 0x00, 0x06 },	/* 460   600      2.3   */
	{ 0xE, 0x6A, 0x39, 0x00, 0x06 },	/* 537   700      2.3   */
	{ 0x2, 0x7F, 0x3F, 0x00, 0x00 },	/* 400   400      0.0   */
};

/* icl_combo_phy_ddi_translations */
static const struct cnl_ddi_buf_trans icl_combo_phy_ddi_translations_dp_hbr2[] = {
						/* NT mV Trans mV db    */
	{ 0xA, 0x35, 0x3F, 0x00, 0x00 },	/* 350   350      0.0   */
	{ 0xA, 0x4F, 0x37, 0x00, 0x08 },	/* 350   500      3.1   */
	{ 0xC, 0x71, 0x2F, 0x00, 0x10 },	/* 350   700      6.0   */
	{ 0x6, 0x7F, 0x2B, 0x00, 0x14 },	/* 350   900      8.2   */
	{ 0xA, 0x4C, 0x3F, 0x00, 0x00 },	/* 500   500      0.0   */
	{ 0xC, 0x73, 0x34, 0x00, 0x0B },	/* 500   700      2.9   */
	{ 0x6, 0x7F, 0x2F, 0x00, 0x10 },	/* 500   900      5.1   */
	{ 0xC, 0x6C, 0x3C, 0x00, 0x03 },	/* 650   700      0.6   */
	{ 0x6, 0x7F, 0x35, 0x00, 0x0A },	/* 600   900      3.5   */
	{ 0x6, 0x7F, 0x3F, 0x00, 0x00 },	/* 900   900      0.0   */
};

static const struct cnl_ddi_buf_trans icl_combo_phy_ddi_translations_edp_hbr2[] = {
						/* NT mV Trans mV db    */
	{ 0x0, 0x7F, 0x3F, 0x00, 0x00 },	/* 200   200      0.0   */
	{ 0x8, 0x7F, 0x38, 0x00, 0x07 },	/* 200   250      1.9   */
	{ 0x1, 0x7F, 0x33, 0x00, 0x0C },	/* 200   300      3.5   */
	{ 0x9, 0x7F, 0x31, 0x00, 0x0E },	/* 200   350      4.9   */
	{ 0x8, 0x7F, 0x3F, 0x00, 0x00 },	/* 250   250      0.0   */
	{ 0x1, 0x7F, 0x38, 0x00, 0x07 },	/* 250   300      1.6   */
	{ 0x9, 0x7F, 0x35, 0x00, 0x0A },	/* 250   350      2.9   */
	{ 0x1, 0x7F, 0x3F, 0x00, 0x00 },	/* 300   300      0.0   */
	{ 0x9, 0x7F, 0x38, 0x00, 0x07 },	/* 300   350      1.3   */
	{ 0x9, 0x7F, 0x3F, 0x00, 0x00 },	/* 350   350      0.0   */
};

static const struct cnl_ddi_buf_trans icl_combo_phy_ddi_translations_edp_hbr3[] = {
						/* NT mV Trans mV db    */
	{ 0xA, 0x35, 0x3F, 0x00, 0x00 },	/* 350   350      0.0   */
	{ 0xA, 0x4F, 0x37, 0x00, 0x08 },	/* 350   500      3.1   */
	{ 0xC, 0x71, 0x2F, 0x00, 0x10 },	/* 350   700      6.0   */
	{ 0x6, 0x7F, 0x2B, 0x00, 0x14 },	/* 350   900      8.2   */
	{ 0xA, 0x4C, 0x3F, 0x00, 0x00 },	/* 500   500      0.0   */
	{ 0xC, 0x73, 0x34, 0x00, 0x0B },	/* 500   700      2.9   */
	{ 0x6, 0x7F, 0x2F, 0x00, 0x10 },	/* 500   900      5.1   */
	{ 0xC, 0x6C, 0x3C, 0x00, 0x03 },	/* 650   700      0.6   */
	{ 0x6, 0x7F, 0x35, 0x00, 0x0A },	/* 600   900      3.5   */
	{ 0x6, 0x7F, 0x3F, 0x00, 0x00 },	/* 900   900      0.0   */
};

static const struct cnl_ddi_buf_trans icl_combo_phy_ddi_translations_hdmi[] = {
						/* NT mV Trans mV db    */
	{ 0xA, 0x60, 0x3F, 0x00, 0x00 },	/* 450   450      0.0   */
	{ 0xB, 0x73, 0x36, 0x00, 0x09 },	/* 450   650      3.2   */
	{ 0x6, 0x7F, 0x31, 0x00, 0x0E },	/* 450   850      5.5   */
	{ 0xB, 0x73, 0x3F, 0x00, 0x00 },	/* 650   650      0.0   ALS */
	{ 0x6, 0x7F, 0x37, 0x00, 0x08 },	/* 650   850      2.3   */
	{ 0x6, 0x7F, 0x3F, 0x00, 0x00 },	/* 850   850      0.0   */
	{ 0x6, 0x7F, 0x35, 0x00, 0x0A },	/* 600   850      3.0   */
};

static const struct cnl_ddi_buf_trans ehl_combo_phy_ddi_translations_dp[] = {
						/* NT mV Trans mV db    */
	{ 0xA, 0x33, 0x3F, 0x00, 0x00 },	/* 350   350      0.0   */
	{ 0xA, 0x47, 0x36, 0x00, 0x09 },	/* 350   500      3.1   */
	{ 0xC, 0x64, 0x30, 0x00, 0x0F },	/* 350   700      6.0   */
	{ 0x6, 0x7F, 0x2C, 0x00, 0x13 },	/* 350   900      8.2   */
	{ 0xA, 0x46, 0x3F, 0x00, 0x00 },	/* 500   500      0.0   */
	{ 0xC, 0x64, 0x36, 0x00, 0x09 },	/* 500   700      2.9   */
	{ 0x6, 0x7F, 0x30, 0x00, 0x0F },	/* 500   900      5.1   */
	{ 0xC, 0x61, 0x3F, 0x00, 0x00 },	/* 650   700      0.6   */
	{ 0x6, 0x7F, 0x37, 0x00, 0x08 },	/* 600   900      3.5   */
	{ 0x6, 0x7F, 0x3F, 0x00, 0x00 },	/* 900   900      0.0   */
};

struct icl_mg_phy_ddi_buf_trans {
	u32 cri_txdeemph_override_11_6;
	u32 cri_txdeemph_override_5_0;
	u32 cri_txdeemph_override_17_12;
};

static const struct icl_mg_phy_ddi_buf_trans icl_mg_phy_ddi_translations_rbr_hbr[] = {
				/* Voltage swing  pre-emphasis */
	{ 0x18, 0x00, 0x00 },	/* 0              0   */
	{ 0x1D, 0x00, 0x05 },	/* 0              1   */
	{ 0x24, 0x00, 0x0C },	/* 0              2   */
	{ 0x2B, 0x00, 0x14 },	/* 0              3   */
	{ 0x21, 0x00, 0x00 },	/* 1              0   */
	{ 0x2B, 0x00, 0x08 },	/* 1              1   */
	{ 0x30, 0x00, 0x0F },	/* 1              2   */
	{ 0x31, 0x00, 0x03 },	/* 2              0   */
	{ 0x34, 0x00, 0x0B },	/* 2              1   */
	{ 0x3F, 0x00, 0x00 },	/* 3              0   */
};

static const struct icl_mg_phy_ddi_buf_trans icl_mg_phy_ddi_translations_hbr2_hbr3[] = {
				/* Voltage swing  pre-emphasis */
	{ 0x18, 0x00, 0x00 },	/* 0              0   */
	{ 0x1D, 0x00, 0x05 },	/* 0              1   */
	{ 0x24, 0x00, 0x0C },	/* 0              2   */
	{ 0x2B, 0x00, 0x14 },	/* 0              3   */
	{ 0x26, 0x00, 0x00 },	/* 1              0   */
	{ 0x2C, 0x00, 0x07 },	/* 1              1   */
	{ 0x33, 0x00, 0x0C },	/* 1              2   */
	{ 0x2E, 0x00, 0x00 },	/* 2              0   */
	{ 0x36, 0x00, 0x09 },	/* 2              1   */
	{ 0x3F, 0x00, 0x00 },	/* 3              0   */
};

static const struct icl_mg_phy_ddi_buf_trans icl_mg_phy_ddi_translations_hdmi[] = {
				/* HDMI Preset	VS	Pre-emph */
	{ 0x1A, 0x0, 0x0 },	/* 1		400mV	0dB */
	{ 0x20, 0x0, 0x0 },	/* 2		500mV	0dB */
	{ 0x29, 0x0, 0x0 },	/* 3		650mV	0dB */
	{ 0x32, 0x0, 0x0 },	/* 4		800mV	0dB */
	{ 0x3F, 0x0, 0x0 },	/* 5		1000mV	0dB */
	{ 0x3A, 0x0, 0x5 },	/* 6		Full	-1.5 dB */
	{ 0x39, 0x0, 0x6 },	/* 7		Full	-1.8 dB */
	{ 0x38, 0x0, 0x7 },	/* 8		Full	-2 dB */
	{ 0x37, 0x0, 0x8 },	/* 9		Full	-2.5 dB */
	{ 0x36, 0x0, 0x9 },	/* 10		Full	-3 dB */
};

struct tgl_dkl_phy_ddi_buf_trans {
	u32 dkl_vswing_control;
	u32 dkl_preshoot_control;
	u32 dkl_de_emphasis_control;
};

static const struct tgl_dkl_phy_ddi_buf_trans tgl_dkl_phy_dp_ddi_trans[] = {
				/* VS	pre-emp	Non-trans mV	Pre-emph dB */
	{ 0x7, 0x0, 0x00 },	/* 0	0	400mV		0 dB */
	{ 0x5, 0x0, 0x05 },	/* 0	1	400mV		3.5 dB */
	{ 0x2, 0x0, 0x0B },	/* 0	2	400mV		6 dB */
	{ 0x0, 0x0, 0x18 },	/* 0	3	400mV		9.5 dB */
	{ 0x5, 0x0, 0x00 },	/* 1	0	600mV		0 dB */
	{ 0x2, 0x0, 0x08 },	/* 1	1	600mV		3.5 dB */
	{ 0x0, 0x0, 0x14 },	/* 1	2	600mV		6 dB */
	{ 0x2, 0x0, 0x00 },	/* 2	0	800mV		0 dB */
	{ 0x0, 0x0, 0x0B },	/* 2	1	800mV		3.5 dB */
	{ 0x0, 0x0, 0x00 },	/* 3	0	1200mV		0 dB HDMI default */
};

static const struct tgl_dkl_phy_ddi_buf_trans tgl_dkl_phy_dp_ddi_trans_hbr2[] = {
				/* VS	pre-emp	Non-trans mV	Pre-emph dB */
	{ 0x7, 0x0, 0x00 },	/* 0	0	400mV		0 dB */
	{ 0x5, 0x0, 0x05 },	/* 0	1	400mV		3.5 dB */
	{ 0x2, 0x0, 0x0B },	/* 0	2	400mV		6 dB */
	{ 0x0, 0x0, 0x19 },	/* 0	3	400mV		9.5 dB */
	{ 0x5, 0x0, 0x00 },	/* 1	0	600mV		0 dB */
	{ 0x2, 0x0, 0x08 },	/* 1	1	600mV		3.5 dB */
	{ 0x0, 0x0, 0x14 },	/* 1	2	600mV		6 dB */
	{ 0x2, 0x0, 0x00 },	/* 2	0	800mV		0 dB */
	{ 0x0, 0x0, 0x0B },	/* 2	1	800mV		3.5 dB */
	{ 0x0, 0x0, 0x00 },	/* 3	0	1200mV		0 dB HDMI default */
};

static const struct tgl_dkl_phy_ddi_buf_trans tgl_dkl_phy_hdmi_ddi_trans[] = {
				/* HDMI Preset	VS	Pre-emph */
	{ 0x7, 0x0, 0x0 },	/* 1		400mV	0dB */
	{ 0x6, 0x0, 0x0 },	/* 2		500mV	0dB */
	{ 0x4, 0x0, 0x0 },	/* 3		650mV	0dB */
	{ 0x2, 0x0, 0x0 },	/* 4		800mV	0dB */
	{ 0x0, 0x0, 0x0 },	/* 5		1000mV	0dB */
	{ 0x0, 0x0, 0x5 },	/* 6		Full	-1.5 dB */
	{ 0x0, 0x0, 0x6 },	/* 7		Full	-1.8 dB */
	{ 0x0, 0x0, 0x7 },	/* 8		Full	-2 dB */
	{ 0x0, 0x0, 0x8 },	/* 9		Full	-2.5 dB */
	{ 0x0, 0x0, 0xA },	/* 10		Full	-3 dB */
};

static const struct cnl_ddi_buf_trans tgl_combo_phy_ddi_translations_dp_hbr[] = {
						/* NT mV Trans mV db    */
	{ 0xA, 0x32, 0x3F, 0x00, 0x00 },	/* 350   350      0.0   */
	{ 0xA, 0x4F, 0x37, 0x00, 0x08 },	/* 350   500      3.1   */
	{ 0xC, 0x71, 0x2F, 0x00, 0x10 },	/* 350   700      6.0   */
	{ 0x6, 0x7D, 0x2B, 0x00, 0x14 },	/* 350   900      8.2   */
	{ 0xA, 0x4C, 0x3F, 0x00, 0x00 },	/* 500   500      0.0   */
	{ 0xC, 0x73, 0x34, 0x00, 0x0B },	/* 500   700      2.9   */
	{ 0x6, 0x7F, 0x2F, 0x00, 0x10 },	/* 500   900      5.1   */
	{ 0xC, 0x6C, 0x3C, 0x00, 0x03 },	/* 650   700      0.6   */
	{ 0x6, 0x7F, 0x35, 0x00, 0x0A },	/* 600   900      3.5   */
	{ 0x6, 0x7F, 0x3F, 0x00, 0x00 },	/* 900   900      0.0   */
};

static const struct cnl_ddi_buf_trans tgl_combo_phy_ddi_translations_dp_hbr2[] = {
						/* NT mV Trans mV db    */
	{ 0xA, 0x35, 0x3F, 0x00, 0x00 },	/* 350   350      0.0   */
	{ 0xA, 0x4F, 0x37, 0x00, 0x08 },	/* 350   500      3.1   */
	{ 0xC, 0x63, 0x2F, 0x00, 0x10 },	/* 350   700      6.0   */
	{ 0x6, 0x7F, 0x2B, 0x00, 0x14 },	/* 350   900      8.2   */
	{ 0xA, 0x47, 0x3F, 0x00, 0x00 },	/* 500   500      0.0   */
	{ 0xC, 0x63, 0x34, 0x00, 0x0B },	/* 500   700      2.9   */
	{ 0x6, 0x7F, 0x2F, 0x00, 0x10 },	/* 500   900      5.1   */
	{ 0xC, 0x61, 0x3C, 0x00, 0x03 },	/* 650   700      0.6   */
	{ 0x6, 0x7B, 0x35, 0x00, 0x0A },	/* 600   900      3.5   */
	{ 0x6, 0x7F, 0x3F, 0x00, 0x00 },	/* 900   900      0.0   */
};

static const struct ddi_buf_trans *
bdw_get_buf_trans_edp(struct drm_i915_private *dev_priv, int *n_entries)
{
	if (dev_priv->vbt.edp.low_vswing) {
		*n_entries = ARRAY_SIZE(bdw_ddi_translations_edp);
		return bdw_ddi_translations_edp;
	} else {
		*n_entries = ARRAY_SIZE(bdw_ddi_translations_dp);
		return bdw_ddi_translations_dp;
	}
}

static const struct ddi_buf_trans *
skl_get_buf_trans_dp(struct drm_i915_private *dev_priv, int *n_entries)
{
	if (IS_SKL_ULX(dev_priv)) {
		*n_entries = ARRAY_SIZE(skl_y_ddi_translations_dp);
		return skl_y_ddi_translations_dp;
	} else if (IS_SKL_ULT(dev_priv)) {
		*n_entries = ARRAY_SIZE(skl_u_ddi_translations_dp);
		return skl_u_ddi_translations_dp;
	} else {
		*n_entries = ARRAY_SIZE(skl_ddi_translations_dp);
		return skl_ddi_translations_dp;
	}
}

static const struct ddi_buf_trans *
kbl_get_buf_trans_dp(struct drm_i915_private *dev_priv, int *n_entries)
{
	if (IS_KBL_ULX(dev_priv) ||
	    IS_CFL_ULX(dev_priv) ||
	    IS_CML_ULX(dev_priv)) {
		*n_entries = ARRAY_SIZE(kbl_y_ddi_translations_dp);
		return kbl_y_ddi_translations_dp;
	} else if (IS_KBL_ULT(dev_priv) ||
		   IS_CFL_ULT(dev_priv) ||
		   IS_CML_ULT(dev_priv)) {
		*n_entries = ARRAY_SIZE(kbl_u_ddi_translations_dp);
		return kbl_u_ddi_translations_dp;
	} else {
		*n_entries = ARRAY_SIZE(kbl_ddi_translations_dp);
		return kbl_ddi_translations_dp;
	}
}

static const struct ddi_buf_trans *
skl_get_buf_trans_edp(struct drm_i915_private *dev_priv, int *n_entries)
{
	if (dev_priv->vbt.edp.low_vswing) {
		if (IS_SKL_ULX(dev_priv) ||
		    IS_KBL_ULX(dev_priv) ||
		    IS_CFL_ULX(dev_priv) ||
		    IS_CML_ULX(dev_priv)) {
			*n_entries = ARRAY_SIZE(skl_y_ddi_translations_edp);
			return skl_y_ddi_translations_edp;
		} else if (IS_SKL_ULT(dev_priv) ||
			   IS_KBL_ULT(dev_priv) ||
			   IS_CFL_ULT(dev_priv) ||
			   IS_CML_ULT(dev_priv)) {
			*n_entries = ARRAY_SIZE(skl_u_ddi_translations_edp);
			return skl_u_ddi_translations_edp;
		} else {
			*n_entries = ARRAY_SIZE(skl_ddi_translations_edp);
			return skl_ddi_translations_edp;
		}
	}

	if (IS_KABYLAKE(dev_priv) ||
	    IS_COFFEELAKE(dev_priv) ||
	    IS_COMETLAKE(dev_priv))
		return kbl_get_buf_trans_dp(dev_priv, n_entries);
	else
		return skl_get_buf_trans_dp(dev_priv, n_entries);
}

static const struct ddi_buf_trans *
skl_get_buf_trans_hdmi(struct drm_i915_private *dev_priv, int *n_entries)
{
	if (IS_SKL_ULX(dev_priv) ||
	    IS_KBL_ULX(dev_priv) ||
	    IS_CFL_ULX(dev_priv) ||
	    IS_CML_ULX(dev_priv)) {
		*n_entries = ARRAY_SIZE(skl_y_ddi_translations_hdmi);
		return skl_y_ddi_translations_hdmi;
	} else {
		*n_entries = ARRAY_SIZE(skl_ddi_translations_hdmi);
		return skl_ddi_translations_hdmi;
	}
}

static int skl_buf_trans_num_entries(enum port port, int n_entries)
{
	/* Only DDIA and DDIE can select the 10th register with DP */
	if (port == PORT_A || port == PORT_E)
		return min(n_entries, 10);
	else
		return min(n_entries, 9);
}

static const struct ddi_buf_trans *
intel_ddi_get_buf_trans_dp(struct drm_i915_private *dev_priv,
			   enum port port, int *n_entries)
{
	if (IS_KABYLAKE(dev_priv) ||
	    IS_COFFEELAKE(dev_priv) ||
	    IS_COMETLAKE(dev_priv)) {
		const struct ddi_buf_trans *ddi_translations =
			kbl_get_buf_trans_dp(dev_priv, n_entries);
		*n_entries = skl_buf_trans_num_entries(port, *n_entries);
		return ddi_translations;
	} else if (IS_SKYLAKE(dev_priv)) {
		const struct ddi_buf_trans *ddi_translations =
			skl_get_buf_trans_dp(dev_priv, n_entries);
		*n_entries = skl_buf_trans_num_entries(port, *n_entries);
		return ddi_translations;
	} else if (IS_BROADWELL(dev_priv)) {
		*n_entries = ARRAY_SIZE(bdw_ddi_translations_dp);
		return  bdw_ddi_translations_dp;
	} else if (IS_HASWELL(dev_priv)) {
		*n_entries = ARRAY_SIZE(hsw_ddi_translations_dp);
		return hsw_ddi_translations_dp;
	}

	*n_entries = 0;
	return NULL;
}

static const struct ddi_buf_trans *
intel_ddi_get_buf_trans_edp(struct drm_i915_private *dev_priv,
			    enum port port, int *n_entries)
{
	if (IS_GEN9_BC(dev_priv)) {
		const struct ddi_buf_trans *ddi_translations =
			skl_get_buf_trans_edp(dev_priv, n_entries);
		*n_entries = skl_buf_trans_num_entries(port, *n_entries);
		return ddi_translations;
	} else if (IS_BROADWELL(dev_priv)) {
		return bdw_get_buf_trans_edp(dev_priv, n_entries);
	} else if (IS_HASWELL(dev_priv)) {
		*n_entries = ARRAY_SIZE(hsw_ddi_translations_dp);
		return hsw_ddi_translations_dp;
	}

	*n_entries = 0;
	return NULL;
}

static const struct ddi_buf_trans *
intel_ddi_get_buf_trans_fdi(struct drm_i915_private *dev_priv,
			    int *n_entries)
{
	if (IS_BROADWELL(dev_priv)) {
		*n_entries = ARRAY_SIZE(bdw_ddi_translations_fdi);
		return bdw_ddi_translations_fdi;
	} else if (IS_HASWELL(dev_priv)) {
		*n_entries = ARRAY_SIZE(hsw_ddi_translations_fdi);
		return hsw_ddi_translations_fdi;
	}

	*n_entries = 0;
	return NULL;
}

static const struct ddi_buf_trans *
intel_ddi_get_buf_trans_hdmi(struct drm_i915_private *dev_priv,
			     int *n_entries)
{
	if (IS_GEN9_BC(dev_priv)) {
		return skl_get_buf_trans_hdmi(dev_priv, n_entries);
	} else if (IS_BROADWELL(dev_priv)) {
		*n_entries = ARRAY_SIZE(bdw_ddi_translations_hdmi);
		return bdw_ddi_translations_hdmi;
	} else if (IS_HASWELL(dev_priv)) {
		*n_entries = ARRAY_SIZE(hsw_ddi_translations_hdmi);
		return hsw_ddi_translations_hdmi;
	}

	*n_entries = 0;
	return NULL;
}

static const struct bxt_ddi_buf_trans *
bxt_get_buf_trans_dp(struct drm_i915_private *dev_priv, int *n_entries)
{
	*n_entries = ARRAY_SIZE(bxt_ddi_translations_dp);
	return bxt_ddi_translations_dp;
}

static const struct bxt_ddi_buf_trans *
bxt_get_buf_trans_edp(struct drm_i915_private *dev_priv, int *n_entries)
{
	if (dev_priv->vbt.edp.low_vswing) {
		*n_entries = ARRAY_SIZE(bxt_ddi_translations_edp);
		return bxt_ddi_translations_edp;
	}

	return bxt_get_buf_trans_dp(dev_priv, n_entries);
}

static const struct bxt_ddi_buf_trans *
bxt_get_buf_trans_hdmi(struct drm_i915_private *dev_priv, int *n_entries)
{
	*n_entries = ARRAY_SIZE(bxt_ddi_translations_hdmi);
	return bxt_ddi_translations_hdmi;
}

static const struct cnl_ddi_buf_trans *
cnl_get_buf_trans_hdmi(struct drm_i915_private *dev_priv, int *n_entries)
{
	u32 voltage = intel_de_read(dev_priv, CNL_PORT_COMP_DW3) & VOLTAGE_INFO_MASK;

	if (voltage == VOLTAGE_INFO_0_85V) {
		*n_entries = ARRAY_SIZE(cnl_ddi_translations_hdmi_0_85V);
		return cnl_ddi_translations_hdmi_0_85V;
	} else if (voltage == VOLTAGE_INFO_0_95V) {
		*n_entries = ARRAY_SIZE(cnl_ddi_translations_hdmi_0_95V);
		return cnl_ddi_translations_hdmi_0_95V;
	} else if (voltage == VOLTAGE_INFO_1_05V) {
		*n_entries = ARRAY_SIZE(cnl_ddi_translations_hdmi_1_05V);
		return cnl_ddi_translations_hdmi_1_05V;
	} else {
		*n_entries = 1; /* shut up gcc */
		MISSING_CASE(voltage);
	}
	return NULL;
}

static const struct cnl_ddi_buf_trans *
cnl_get_buf_trans_dp(struct drm_i915_private *dev_priv, int *n_entries)
{
	u32 voltage = intel_de_read(dev_priv, CNL_PORT_COMP_DW3) & VOLTAGE_INFO_MASK;

	if (voltage == VOLTAGE_INFO_0_85V) {
		*n_entries = ARRAY_SIZE(cnl_ddi_translations_dp_0_85V);
		return cnl_ddi_translations_dp_0_85V;
	} else if (voltage == VOLTAGE_INFO_0_95V) {
		*n_entries = ARRAY_SIZE(cnl_ddi_translations_dp_0_95V);
		return cnl_ddi_translations_dp_0_95V;
	} else if (voltage == VOLTAGE_INFO_1_05V) {
		*n_entries = ARRAY_SIZE(cnl_ddi_translations_dp_1_05V);
		return cnl_ddi_translations_dp_1_05V;
	} else {
		*n_entries = 1; /* shut up gcc */
		MISSING_CASE(voltage);
	}
	return NULL;
}

static const struct cnl_ddi_buf_trans *
cnl_get_buf_trans_edp(struct drm_i915_private *dev_priv, int *n_entries)
{
	u32 voltage = intel_de_read(dev_priv, CNL_PORT_COMP_DW3) & VOLTAGE_INFO_MASK;

	if (dev_priv->vbt.edp.low_vswing) {
		if (voltage == VOLTAGE_INFO_0_85V) {
			*n_entries = ARRAY_SIZE(cnl_ddi_translations_edp_0_85V);
			return cnl_ddi_translations_edp_0_85V;
		} else if (voltage == VOLTAGE_INFO_0_95V) {
			*n_entries = ARRAY_SIZE(cnl_ddi_translations_edp_0_95V);
			return cnl_ddi_translations_edp_0_95V;
		} else if (voltage == VOLTAGE_INFO_1_05V) {
			*n_entries = ARRAY_SIZE(cnl_ddi_translations_edp_1_05V);
			return cnl_ddi_translations_edp_1_05V;
		} else {
			*n_entries = 1; /* shut up gcc */
			MISSING_CASE(voltage);
		}
		return NULL;
	} else {
		return cnl_get_buf_trans_dp(dev_priv, n_entries);
	}
}

static const struct cnl_ddi_buf_trans *
icl_get_combo_buf_trans(struct drm_i915_private *dev_priv, int type, int rate,
			int *n_entries)
{
	if (type == INTEL_OUTPUT_HDMI) {
		*n_entries = ARRAY_SIZE(icl_combo_phy_ddi_translations_hdmi);
		return icl_combo_phy_ddi_translations_hdmi;
	} else if (rate > 540000 && type == INTEL_OUTPUT_EDP) {
		*n_entries = ARRAY_SIZE(icl_combo_phy_ddi_translations_edp_hbr3);
		return icl_combo_phy_ddi_translations_edp_hbr3;
	} else if (type == INTEL_OUTPUT_EDP && dev_priv->vbt.edp.low_vswing) {
		*n_entries = ARRAY_SIZE(icl_combo_phy_ddi_translations_edp_hbr2);
		return icl_combo_phy_ddi_translations_edp_hbr2;
	}

	*n_entries = ARRAY_SIZE(icl_combo_phy_ddi_translations_dp_hbr2);
	return icl_combo_phy_ddi_translations_dp_hbr2;
}

static const struct icl_mg_phy_ddi_buf_trans *
icl_get_mg_buf_trans(struct drm_i915_private *dev_priv, int type, int rate,
		     int *n_entries)
{
	if (type == INTEL_OUTPUT_HDMI) {
		*n_entries = ARRAY_SIZE(icl_mg_phy_ddi_translations_hdmi);
		return icl_mg_phy_ddi_translations_hdmi;
	} else if (rate > 270000) {
		*n_entries = ARRAY_SIZE(icl_mg_phy_ddi_translations_hbr2_hbr3);
		return icl_mg_phy_ddi_translations_hbr2_hbr3;
	}

	*n_entries = ARRAY_SIZE(icl_mg_phy_ddi_translations_rbr_hbr);
	return icl_mg_phy_ddi_translations_rbr_hbr;
}

static const struct cnl_ddi_buf_trans *
ehl_get_combo_buf_trans(struct drm_i915_private *dev_priv, int type, int rate,
			int *n_entries)
{
	if (type != INTEL_OUTPUT_HDMI && type != INTEL_OUTPUT_EDP) {
		*n_entries = ARRAY_SIZE(ehl_combo_phy_ddi_translations_dp);
		return ehl_combo_phy_ddi_translations_dp;
	}

	return icl_get_combo_buf_trans(dev_priv, type, rate, n_entries);
}

static const struct cnl_ddi_buf_trans *
tgl_get_combo_buf_trans(struct drm_i915_private *dev_priv, int type, int rate,
			int *n_entries)
{
	if (type == INTEL_OUTPUT_HDMI || type == INTEL_OUTPUT_EDP) {
		return icl_get_combo_buf_trans(dev_priv, type, rate, n_entries);
	} else if (rate > 270000) {
		*n_entries = ARRAY_SIZE(tgl_combo_phy_ddi_translations_dp_hbr2);
		return tgl_combo_phy_ddi_translations_dp_hbr2;
	}

	*n_entries = ARRAY_SIZE(tgl_combo_phy_ddi_translations_dp_hbr);
	return tgl_combo_phy_ddi_translations_dp_hbr;
}

static const struct tgl_dkl_phy_ddi_buf_trans *
tgl_get_dkl_buf_trans(struct drm_i915_private *dev_priv, int type, int rate,
		      int *n_entries)
{
	if (type == INTEL_OUTPUT_HDMI) {
		*n_entries = ARRAY_SIZE(tgl_dkl_phy_hdmi_ddi_trans);
		return tgl_dkl_phy_hdmi_ddi_trans;
	} else if (rate > 270000) {
		*n_entries = ARRAY_SIZE(tgl_dkl_phy_dp_ddi_trans_hbr2);
		return tgl_dkl_phy_dp_ddi_trans_hbr2;
	}

	*n_entries = ARRAY_SIZE(tgl_dkl_phy_dp_ddi_trans);
	return tgl_dkl_phy_dp_ddi_trans;
}

static int intel_ddi_hdmi_level(struct intel_encoder *encoder)
{
	struct drm_i915_private *dev_priv = to_i915(encoder->base.dev);
	int n_entries, level, default_entry;
	enum phy phy = intel_port_to_phy(dev_priv, encoder->port);

	if (INTEL_GEN(dev_priv) >= 12) {
		if (intel_phy_is_combo(dev_priv, phy))
			tgl_get_combo_buf_trans(dev_priv, INTEL_OUTPUT_HDMI,
						0, &n_entries);
		else
			tgl_get_dkl_buf_trans(dev_priv, INTEL_OUTPUT_HDMI, 0,
					      &n_entries);
		default_entry = n_entries - 1;
	} else if (INTEL_GEN(dev_priv) == 11) {
		if (intel_phy_is_combo(dev_priv, phy))
			icl_get_combo_buf_trans(dev_priv, INTEL_OUTPUT_HDMI,
						0, &n_entries);
		else
			icl_get_mg_buf_trans(dev_priv, INTEL_OUTPUT_HDMI, 0,
					     &n_entries);
		default_entry = n_entries - 1;
	} else if (IS_CANNONLAKE(dev_priv)) {
		cnl_get_buf_trans_hdmi(dev_priv, &n_entries);
		default_entry = n_entries - 1;
	} else if (IS_GEN9_LP(dev_priv)) {
		bxt_get_buf_trans_hdmi(dev_priv, &n_entries);
		default_entry = n_entries - 1;
	} else if (IS_GEN9_BC(dev_priv)) {
		intel_ddi_get_buf_trans_hdmi(dev_priv, &n_entries);
		default_entry = 8;
	} else if (IS_BROADWELL(dev_priv)) {
		intel_ddi_get_buf_trans_hdmi(dev_priv, &n_entries);
		default_entry = 7;
	} else if (IS_HASWELL(dev_priv)) {
		intel_ddi_get_buf_trans_hdmi(dev_priv, &n_entries);
		default_entry = 6;
	} else {
		drm_WARN(&dev_priv->drm, 1, "ddi translation table missing\n");
		return 0;
	}

	if (drm_WARN_ON_ONCE(&dev_priv->drm, n_entries == 0))
		return 0;

	level = intel_bios_hdmi_level_shift(encoder);
	if (level < 0)
		level = default_entry;

	if (drm_WARN_ON_ONCE(&dev_priv->drm, level >= n_entries))
		level = n_entries - 1;

	return level;
}

/*
 * Starting with Haswell, DDI port buffers must be programmed with correct
 * values in advance. This function programs the correct values for
 * DP/eDP/FDI use cases.
 */
static void intel_prepare_dp_ddi_buffers(struct intel_encoder *encoder,
					 const struct intel_crtc_state *crtc_state)
{
	struct drm_i915_private *dev_priv = to_i915(encoder->base.dev);
	u32 iboost_bit = 0;
	int i, n_entries;
	enum port port = encoder->port;
	const struct ddi_buf_trans *ddi_translations;

	if (intel_crtc_has_type(crtc_state, INTEL_OUTPUT_ANALOG))
		ddi_translations = intel_ddi_get_buf_trans_fdi(dev_priv,
							       &n_entries);
	else if (intel_crtc_has_type(crtc_state, INTEL_OUTPUT_EDP))
		ddi_translations = intel_ddi_get_buf_trans_edp(dev_priv, port,
							       &n_entries);
	else
		ddi_translations = intel_ddi_get_buf_trans_dp(dev_priv, port,
							      &n_entries);

	/* If we're boosting the current, set bit 31 of trans1 */
	if (IS_GEN9_BC(dev_priv) && intel_bios_dp_boost_level(encoder))
		iboost_bit = DDI_BUF_BALANCE_LEG_ENABLE;

	for (i = 0; i < n_entries; i++) {
		intel_de_write(dev_priv, DDI_BUF_TRANS_LO(port, i),
			       ddi_translations[i].trans1 | iboost_bit);
		intel_de_write(dev_priv, DDI_BUF_TRANS_HI(port, i),
			       ddi_translations[i].trans2);
	}
}

/*
 * Starting with Haswell, DDI port buffers must be programmed with correct
 * values in advance. This function programs the correct values for
 * HDMI/DVI use cases.
 */
static void intel_prepare_hdmi_ddi_buffers(struct intel_encoder *encoder,
					   int level)
{
	struct drm_i915_private *dev_priv = to_i915(encoder->base.dev);
	u32 iboost_bit = 0;
	int n_entries;
	enum port port = encoder->port;
	const struct ddi_buf_trans *ddi_translations;

	ddi_translations = intel_ddi_get_buf_trans_hdmi(dev_priv, &n_entries);

	if (drm_WARN_ON_ONCE(&dev_priv->drm, !ddi_translations))
		return;
	if (drm_WARN_ON_ONCE(&dev_priv->drm, level >= n_entries))
		level = n_entries - 1;

	/* If we're boosting the current, set bit 31 of trans1 */
	if (IS_GEN9_BC(dev_priv) && intel_bios_hdmi_boost_level(encoder))
		iboost_bit = DDI_BUF_BALANCE_LEG_ENABLE;

	/* Entry 9 is for HDMI: */
	intel_de_write(dev_priv, DDI_BUF_TRANS_LO(port, 9),
		       ddi_translations[level].trans1 | iboost_bit);
	intel_de_write(dev_priv, DDI_BUF_TRANS_HI(port, 9),
		       ddi_translations[level].trans2);
}

static void intel_wait_ddi_buf_idle(struct drm_i915_private *dev_priv,
				    enum port port)
{
	i915_reg_t reg = DDI_BUF_CTL(port);
	int i;

	for (i = 0; i < 16; i++) {
		udelay(1);
		if (intel_de_read(dev_priv, reg) & DDI_BUF_IS_IDLE)
			return;
	}
	drm_err(&dev_priv->drm, "Timeout waiting for DDI BUF %c idle bit\n",
		port_name(port));
}

static u32 hsw_pll_to_ddi_pll_sel(const struct intel_shared_dpll *pll)
{
	switch (pll->info->id) {
	case DPLL_ID_WRPLL1:
		return PORT_CLK_SEL_WRPLL1;
	case DPLL_ID_WRPLL2:
		return PORT_CLK_SEL_WRPLL2;
	case DPLL_ID_SPLL:
		return PORT_CLK_SEL_SPLL;
	case DPLL_ID_LCPLL_810:
		return PORT_CLK_SEL_LCPLL_810;
	case DPLL_ID_LCPLL_1350:
		return PORT_CLK_SEL_LCPLL_1350;
	case DPLL_ID_LCPLL_2700:
		return PORT_CLK_SEL_LCPLL_2700;
	default:
		MISSING_CASE(pll->info->id);
		return PORT_CLK_SEL_NONE;
	}
}

static u32 icl_pll_to_ddi_clk_sel(struct intel_encoder *encoder,
				  const struct intel_crtc_state *crtc_state)
{
	const struct intel_shared_dpll *pll = crtc_state->shared_dpll;
	int clock = crtc_state->port_clock;
	const enum intel_dpll_id id = pll->info->id;

	switch (id) {
	default:
		/*
		 * DPLL_ID_ICL_DPLL0 and DPLL_ID_ICL_DPLL1 should not be used
		 * here, so do warn if this get passed in
		 */
		MISSING_CASE(id);
		return DDI_CLK_SEL_NONE;
	case DPLL_ID_ICL_TBTPLL:
		switch (clock) {
		case 162000:
			return DDI_CLK_SEL_TBT_162;
		case 270000:
			return DDI_CLK_SEL_TBT_270;
		case 540000:
			return DDI_CLK_SEL_TBT_540;
		case 810000:
			return DDI_CLK_SEL_TBT_810;
		default:
			MISSING_CASE(clock);
			return DDI_CLK_SEL_NONE;
		}
	case DPLL_ID_ICL_MGPLL1:
	case DPLL_ID_ICL_MGPLL2:
	case DPLL_ID_ICL_MGPLL3:
	case DPLL_ID_ICL_MGPLL4:
	case DPLL_ID_TGL_MGPLL5:
	case DPLL_ID_TGL_MGPLL6:
		return DDI_CLK_SEL_MG;
	}
}

/* Starting with Haswell, different DDI ports can work in FDI mode for
 * connection to the PCH-located connectors. For this, it is necessary to train
 * both the DDI port and PCH receiver for the desired DDI buffer settings.
 *
 * The recommended port to work in FDI mode is DDI E, which we use here. Also,
 * please note that when FDI mode is active on DDI E, it shares 2 lines with
 * DDI A (which is used for eDP)
 */

void hsw_fdi_link_train(struct intel_encoder *encoder,
			const struct intel_crtc_state *crtc_state)
{
	struct intel_crtc *crtc = to_intel_crtc(crtc_state->uapi.crtc);
	struct drm_i915_private *dev_priv = to_i915(crtc->base.dev);
	u32 temp, i, rx_ctl_val, ddi_pll_sel;

	intel_prepare_dp_ddi_buffers(encoder, crtc_state);

	/* Set the FDI_RX_MISC pwrdn lanes and the 2 workarounds listed at the
	 * mode set "sequence for CRT port" document:
	 * - TP1 to TP2 time with the default value
	 * - FDI delay to 90h
	 *
	 * WaFDIAutoLinkSetTimingOverrride:hsw
	 */
	intel_de_write(dev_priv, FDI_RX_MISC(PIPE_A),
		       FDI_RX_PWRDN_LANE1_VAL(2) | FDI_RX_PWRDN_LANE0_VAL(2) | FDI_RX_TP1_TO_TP2_48 | FDI_RX_FDI_DELAY_90);

	/* Enable the PCH Receiver FDI PLL */
	rx_ctl_val = dev_priv->fdi_rx_config | FDI_RX_ENHANCE_FRAME_ENABLE |
		     FDI_RX_PLL_ENABLE |
		     FDI_DP_PORT_WIDTH(crtc_state->fdi_lanes);
	intel_de_write(dev_priv, FDI_RX_CTL(PIPE_A), rx_ctl_val);
	intel_de_posting_read(dev_priv, FDI_RX_CTL(PIPE_A));
	udelay(220);

	/* Switch from Rawclk to PCDclk */
	rx_ctl_val |= FDI_PCDCLK;
	intel_de_write(dev_priv, FDI_RX_CTL(PIPE_A), rx_ctl_val);

	/* Configure Port Clock Select */
	ddi_pll_sel = hsw_pll_to_ddi_pll_sel(crtc_state->shared_dpll);
	intel_de_write(dev_priv, PORT_CLK_SEL(PORT_E), ddi_pll_sel);
	drm_WARN_ON(&dev_priv->drm, ddi_pll_sel != PORT_CLK_SEL_SPLL);

	/* Start the training iterating through available voltages and emphasis,
	 * testing each value twice. */
	for (i = 0; i < ARRAY_SIZE(hsw_ddi_translations_fdi) * 2; i++) {
		/* Configure DP_TP_CTL with auto-training */
		intel_de_write(dev_priv, DP_TP_CTL(PORT_E),
			       DP_TP_CTL_FDI_AUTOTRAIN |
			       DP_TP_CTL_ENHANCED_FRAME_ENABLE |
			       DP_TP_CTL_LINK_TRAIN_PAT1 |
			       DP_TP_CTL_ENABLE);

		/* Configure and enable DDI_BUF_CTL for DDI E with next voltage.
		 * DDI E does not support port reversal, the functionality is
		 * achieved on the PCH side in FDI_RX_CTL, so no need to set the
		 * port reversal bit */
		intel_de_write(dev_priv, DDI_BUF_CTL(PORT_E),
			       DDI_BUF_CTL_ENABLE | ((crtc_state->fdi_lanes - 1) << 1) | DDI_BUF_TRANS_SELECT(i / 2));
		intel_de_posting_read(dev_priv, DDI_BUF_CTL(PORT_E));

		udelay(600);

		/* Program PCH FDI Receiver TU */
		intel_de_write(dev_priv, FDI_RX_TUSIZE1(PIPE_A), TU_SIZE(64));

		/* Enable PCH FDI Receiver with auto-training */
		rx_ctl_val |= FDI_RX_ENABLE | FDI_LINK_TRAIN_AUTO;
		intel_de_write(dev_priv, FDI_RX_CTL(PIPE_A), rx_ctl_val);
		intel_de_posting_read(dev_priv, FDI_RX_CTL(PIPE_A));

		/* Wait for FDI receiver lane calibration */
		udelay(30);

		/* Unset FDI_RX_MISC pwrdn lanes */
		temp = intel_de_read(dev_priv, FDI_RX_MISC(PIPE_A));
		temp &= ~(FDI_RX_PWRDN_LANE1_MASK | FDI_RX_PWRDN_LANE0_MASK);
		intel_de_write(dev_priv, FDI_RX_MISC(PIPE_A), temp);
		intel_de_posting_read(dev_priv, FDI_RX_MISC(PIPE_A));

		/* Wait for FDI auto training time */
		udelay(5);

		temp = intel_de_read(dev_priv, DP_TP_STATUS(PORT_E));
		if (temp & DP_TP_STATUS_AUTOTRAIN_DONE) {
			drm_dbg_kms(&dev_priv->drm,
				    "FDI link training done on step %d\n", i);
			break;
		}

		/*
		 * Leave things enabled even if we failed to train FDI.
		 * Results in less fireworks from the state checker.
		 */
		if (i == ARRAY_SIZE(hsw_ddi_translations_fdi) * 2 - 1) {
			drm_err(&dev_priv->drm, "FDI link training failed!\n");
			break;
		}

		rx_ctl_val &= ~FDI_RX_ENABLE;
		intel_de_write(dev_priv, FDI_RX_CTL(PIPE_A), rx_ctl_val);
		intel_de_posting_read(dev_priv, FDI_RX_CTL(PIPE_A));

		temp = intel_de_read(dev_priv, DDI_BUF_CTL(PORT_E));
		temp &= ~DDI_BUF_CTL_ENABLE;
		intel_de_write(dev_priv, DDI_BUF_CTL(PORT_E), temp);
		intel_de_posting_read(dev_priv, DDI_BUF_CTL(PORT_E));

		/* Disable DP_TP_CTL and FDI_RX_CTL and retry */
		temp = intel_de_read(dev_priv, DP_TP_CTL(PORT_E));
		temp &= ~(DP_TP_CTL_ENABLE | DP_TP_CTL_LINK_TRAIN_MASK);
		temp |= DP_TP_CTL_LINK_TRAIN_PAT1;
		intel_de_write(dev_priv, DP_TP_CTL(PORT_E), temp);
		intel_de_posting_read(dev_priv, DP_TP_CTL(PORT_E));

		intel_wait_ddi_buf_idle(dev_priv, PORT_E);

		/* Reset FDI_RX_MISC pwrdn lanes */
		temp = intel_de_read(dev_priv, FDI_RX_MISC(PIPE_A));
		temp &= ~(FDI_RX_PWRDN_LANE1_MASK | FDI_RX_PWRDN_LANE0_MASK);
		temp |= FDI_RX_PWRDN_LANE1_VAL(2) | FDI_RX_PWRDN_LANE0_VAL(2);
		intel_de_write(dev_priv, FDI_RX_MISC(PIPE_A), temp);
		intel_de_posting_read(dev_priv, FDI_RX_MISC(PIPE_A));
	}

	/* Enable normal pixel sending for FDI */
	intel_de_write(dev_priv, DP_TP_CTL(PORT_E),
		       DP_TP_CTL_FDI_AUTOTRAIN |
		       DP_TP_CTL_LINK_TRAIN_NORMAL |
		       DP_TP_CTL_ENHANCED_FRAME_ENABLE |
		       DP_TP_CTL_ENABLE);
}

static void intel_ddi_init_dp_buf_reg(struct intel_encoder *encoder)
{
	struct intel_dp *intel_dp = enc_to_intel_dp(encoder);
	struct intel_digital_port *intel_dig_port =
		enc_to_dig_port(encoder);

	intel_dp->DP = intel_dig_port->saved_port_bits |
		DDI_BUF_CTL_ENABLE | DDI_BUF_TRANS_SELECT(0);
	intel_dp->DP |= DDI_PORT_WIDTH(intel_dp->lane_count);
}

static int icl_calc_tbt_pll_link(struct drm_i915_private *dev_priv,
				 enum port port)
{
	u32 val = intel_de_read(dev_priv, DDI_CLK_SEL(port)) & DDI_CLK_SEL_MASK;

	switch (val) {
	case DDI_CLK_SEL_NONE:
		return 0;
	case DDI_CLK_SEL_TBT_162:
		return 162000;
	case DDI_CLK_SEL_TBT_270:
		return 270000;
	case DDI_CLK_SEL_TBT_540:
		return 540000;
	case DDI_CLK_SEL_TBT_810:
		return 810000;
	default:
		MISSING_CASE(val);
		return 0;
	}
}

static void ddi_dotclock_get(struct intel_crtc_state *pipe_config)
{
	int dotclock;

	if (pipe_config->has_pch_encoder)
		dotclock = intel_dotclock_calculate(pipe_config->port_clock,
						    &pipe_config->fdi_m_n);
	else if (intel_crtc_has_dp_encoder(pipe_config))
		dotclock = intel_dotclock_calculate(pipe_config->port_clock,
						    &pipe_config->dp_m_n);
	else if (pipe_config->has_hdmi_sink && pipe_config->pipe_bpp > 24)
		dotclock = pipe_config->port_clock * 24 / pipe_config->pipe_bpp;
	else
		dotclock = pipe_config->port_clock;

	if (pipe_config->output_format == INTEL_OUTPUT_FORMAT_YCBCR420 &&
	    !intel_crtc_has_dp_encoder(pipe_config))
		dotclock *= 2;

	if (pipe_config->pixel_multiplier)
		dotclock /= pipe_config->pixel_multiplier;

	pipe_config->hw.adjusted_mode.crtc_clock = dotclock;
}

static void intel_ddi_clock_get(struct intel_encoder *encoder,
				struct intel_crtc_state *pipe_config)
{
	struct drm_i915_private *dev_priv = to_i915(encoder->base.dev);
	enum phy phy = intel_port_to_phy(dev_priv, encoder->port);

	if (intel_phy_is_tc(dev_priv, phy) &&
	    intel_get_shared_dpll_id(dev_priv, pipe_config->shared_dpll) ==
	    DPLL_ID_ICL_TBTPLL)
		pipe_config->port_clock = icl_calc_tbt_pll_link(dev_priv,
								encoder->port);
	else
		pipe_config->port_clock =
			intel_dpll_get_freq(dev_priv, pipe_config->shared_dpll);

	ddi_dotclock_get(pipe_config);
}

void intel_ddi_set_dp_msa(const struct intel_crtc_state *crtc_state,
			  const struct drm_connector_state *conn_state)
{
	struct intel_crtc *crtc = to_intel_crtc(crtc_state->uapi.crtc);
	struct drm_i915_private *dev_priv = to_i915(crtc->base.dev);
	enum transcoder cpu_transcoder = crtc_state->cpu_transcoder;
	u32 temp;

	if (!intel_crtc_has_dp_encoder(crtc_state))
		return;

	drm_WARN_ON(&dev_priv->drm, transcoder_is_dsi(cpu_transcoder));

	temp = DP_MSA_MISC_SYNC_CLOCK;

	switch (crtc_state->pipe_bpp) {
	case 18:
		temp |= DP_MSA_MISC_6_BPC;
		break;
	case 24:
		temp |= DP_MSA_MISC_8_BPC;
		break;
	case 30:
		temp |= DP_MSA_MISC_10_BPC;
		break;
	case 36:
		temp |= DP_MSA_MISC_12_BPC;
		break;
	default:
		MISSING_CASE(crtc_state->pipe_bpp);
		break;
	}

	/* nonsense combination */
	drm_WARN_ON(&dev_priv->drm, crtc_state->limited_color_range &&
		    crtc_state->output_format != INTEL_OUTPUT_FORMAT_RGB);

	if (crtc_state->limited_color_range)
		temp |= DP_MSA_MISC_COLOR_CEA_RGB;

	/*
	 * As per DP 1.2 spec section 2.3.4.3 while sending
	 * YCBCR 444 signals we should program MSA MISC1/0 fields with
	 * colorspace information.
	 */
	if (crtc_state->output_format == INTEL_OUTPUT_FORMAT_YCBCR444)
		temp |= DP_MSA_MISC_COLOR_YCBCR_444_BT709;

	/*
	 * As per DP 1.4a spec section 2.2.4.3 [MSA Field for Indication
	 * of Color Encoding Format and Content Color Gamut] while sending
	 * YCBCR 420, HDR BT.2020 signals we should program MSA MISC1 fields
	 * which indicate VSC SDP for the Pixel Encoding/Colorimetry Format.
	 */
	if (intel_dp_needs_vsc_sdp(crtc_state, conn_state))
		temp |= DP_MSA_MISC_COLOR_VSC_SDP;

	intel_de_write(dev_priv, TRANS_MSA_MISC(cpu_transcoder), temp);
}

static u32 bdw_trans_port_sync_master_select(enum transcoder master_transcoder)
{
	if (master_transcoder == TRANSCODER_EDP)
		return 0;
	else
		return master_transcoder + 1;
}

/*
 * Returns the TRANS_DDI_FUNC_CTL value based on CRTC state.
 *
 * Only intended to be used by intel_ddi_enable_transcoder_func() and
 * intel_ddi_config_transcoder_func().
 */
static u32
intel_ddi_transcoder_func_reg_val_get(struct intel_encoder *encoder,
				      const struct intel_crtc_state *crtc_state)
{
	struct intel_crtc *crtc = to_intel_crtc(crtc_state->uapi.crtc);
	struct drm_i915_private *dev_priv = to_i915(crtc->base.dev);
	enum pipe pipe = crtc->pipe;
	enum transcoder cpu_transcoder = crtc_state->cpu_transcoder;
	enum port port = encoder->port;
	u32 temp;

	/* Enable TRANS_DDI_FUNC_CTL for the pipe to work in HDMI mode */
	temp = TRANS_DDI_FUNC_ENABLE;
	if (INTEL_GEN(dev_priv) >= 12)
		temp |= TGL_TRANS_DDI_SELECT_PORT(port);
	else
		temp |= TRANS_DDI_SELECT_PORT(port);

	switch (crtc_state->pipe_bpp) {
	case 18:
		temp |= TRANS_DDI_BPC_6;
		break;
	case 24:
		temp |= TRANS_DDI_BPC_8;
		break;
	case 30:
		temp |= TRANS_DDI_BPC_10;
		break;
	case 36:
		temp |= TRANS_DDI_BPC_12;
		break;
	default:
		BUG();
	}

	if (crtc_state->hw.adjusted_mode.flags & DRM_MODE_FLAG_PVSYNC)
		temp |= TRANS_DDI_PVSYNC;
	if (crtc_state->hw.adjusted_mode.flags & DRM_MODE_FLAG_PHSYNC)
		temp |= TRANS_DDI_PHSYNC;

	if (cpu_transcoder == TRANSCODER_EDP) {
		switch (pipe) {
		case PIPE_A:
			/* On Haswell, can only use the always-on power well for
			 * eDP when not using the panel fitter, and when not
			 * using motion blur mitigation (which we don't
			 * support). */
			if (crtc_state->pch_pfit.force_thru)
				temp |= TRANS_DDI_EDP_INPUT_A_ONOFF;
			else
				temp |= TRANS_DDI_EDP_INPUT_A_ON;
			break;
		case PIPE_B:
			temp |= TRANS_DDI_EDP_INPUT_B_ONOFF;
			break;
		case PIPE_C:
			temp |= TRANS_DDI_EDP_INPUT_C_ONOFF;
			break;
		default:
			BUG();
			break;
		}
	}

	if (intel_crtc_has_type(crtc_state, INTEL_OUTPUT_HDMI)) {
		if (crtc_state->has_hdmi_sink)
			temp |= TRANS_DDI_MODE_SELECT_HDMI;
		else
			temp |= TRANS_DDI_MODE_SELECT_DVI;

		if (crtc_state->hdmi_scrambling)
			temp |= TRANS_DDI_HDMI_SCRAMBLING;
		if (crtc_state->hdmi_high_tmds_clock_ratio)
			temp |= TRANS_DDI_HIGH_TMDS_CHAR_RATE;
	} else if (intel_crtc_has_type(crtc_state, INTEL_OUTPUT_ANALOG)) {
		temp |= TRANS_DDI_MODE_SELECT_FDI;
		temp |= (crtc_state->fdi_lanes - 1) << 1;
	} else if (intel_crtc_has_type(crtc_state, INTEL_OUTPUT_DP_MST)) {
		temp |= TRANS_DDI_MODE_SELECT_DP_MST;
		temp |= DDI_PORT_WIDTH(crtc_state->lane_count);

		if (INTEL_GEN(dev_priv) >= 12) {
			enum transcoder master;

			master = crtc_state->mst_master_transcoder;
			drm_WARN_ON(&dev_priv->drm,
				    master == INVALID_TRANSCODER);
			temp |= TRANS_DDI_MST_TRANSPORT_SELECT(master);
		}
	} else {
		temp |= TRANS_DDI_MODE_SELECT_DP_SST;
		temp |= DDI_PORT_WIDTH(crtc_state->lane_count);
	}

	if (IS_GEN_RANGE(dev_priv, 8, 10) &&
	    crtc_state->master_transcoder != INVALID_TRANSCODER) {
		u8 master_select =
			bdw_trans_port_sync_master_select(crtc_state->master_transcoder);

		temp |= TRANS_DDI_PORT_SYNC_ENABLE |
			TRANS_DDI_PORT_SYNC_MASTER_SELECT(master_select);
	}

	return temp;
}

void intel_ddi_enable_transcoder_func(struct intel_encoder *encoder,
				      const struct intel_crtc_state *crtc_state)
{
	struct intel_crtc *crtc = to_intel_crtc(crtc_state->uapi.crtc);
	struct drm_i915_private *dev_priv = to_i915(crtc->base.dev);
	enum transcoder cpu_transcoder = crtc_state->cpu_transcoder;
	u32 ctl;

	if (INTEL_GEN(dev_priv) >= 11) {
		enum transcoder master_transcoder = crtc_state->master_transcoder;
		u32 ctl2 = 0;

		if (master_transcoder != INVALID_TRANSCODER) {
			u8 master_select =
				bdw_trans_port_sync_master_select(master_transcoder);

			ctl2 |= PORT_SYNC_MODE_ENABLE |
				PORT_SYNC_MODE_MASTER_SELECT(master_select);
		}

		intel_de_write(dev_priv,
			       TRANS_DDI_FUNC_CTL2(cpu_transcoder), ctl2);
	}

	ctl = intel_ddi_transcoder_func_reg_val_get(encoder, crtc_state);
	if (intel_crtc_has_type(crtc_state, INTEL_OUTPUT_DP_MST))
		ctl |= TRANS_DDI_DP_VC_PAYLOAD_ALLOC;
	intel_de_write(dev_priv, TRANS_DDI_FUNC_CTL(cpu_transcoder), ctl);
}

/*
 * Same as intel_ddi_enable_transcoder_func(), but it does not set the enable
 * bit.
 */
static void
intel_ddi_config_transcoder_func(struct intel_encoder *encoder,
				 const struct intel_crtc_state *crtc_state)
{
	struct intel_crtc *crtc = to_intel_crtc(crtc_state->uapi.crtc);
	struct drm_i915_private *dev_priv = to_i915(crtc->base.dev);
	enum transcoder cpu_transcoder = crtc_state->cpu_transcoder;
	u32 ctl;

	ctl = intel_ddi_transcoder_func_reg_val_get(encoder, crtc_state);
	ctl &= ~TRANS_DDI_FUNC_ENABLE;
	intel_de_write(dev_priv, TRANS_DDI_FUNC_CTL(cpu_transcoder), ctl);
}

void intel_ddi_disable_transcoder_func(const struct intel_crtc_state *crtc_state)
{
	struct intel_crtc *crtc = to_intel_crtc(crtc_state->uapi.crtc);
	struct drm_i915_private *dev_priv = to_i915(crtc->base.dev);
	enum transcoder cpu_transcoder = crtc_state->cpu_transcoder;
	u32 ctl;

	if (INTEL_GEN(dev_priv) >= 11)
		intel_de_write(dev_priv,
			       TRANS_DDI_FUNC_CTL2(cpu_transcoder), 0);

	ctl = intel_de_read(dev_priv, TRANS_DDI_FUNC_CTL(cpu_transcoder));

	ctl &= ~TRANS_DDI_FUNC_ENABLE;

	if (IS_GEN_RANGE(dev_priv, 8, 10))
		ctl &= ~(TRANS_DDI_PORT_SYNC_ENABLE |
			 TRANS_DDI_PORT_SYNC_MASTER_SELECT_MASK);

	if (INTEL_GEN(dev_priv) >= 12) {
		if (!intel_dp_mst_is_master_trans(crtc_state)) {
			ctl &= ~(TGL_TRANS_DDI_PORT_MASK |
				 TRANS_DDI_MODE_SELECT_MASK);
		}
	} else {
		ctl &= ~(TRANS_DDI_PORT_MASK | TRANS_DDI_MODE_SELECT_MASK);
	}

	intel_de_write(dev_priv, TRANS_DDI_FUNC_CTL(cpu_transcoder), ctl);

	if (dev_priv->quirks & QUIRK_INCREASE_DDI_DISABLED_TIME &&
	    intel_crtc_has_type(crtc_state, INTEL_OUTPUT_HDMI)) {
		drm_dbg_kms(&dev_priv->drm,
			    "Quirk Increase DDI disabled time\n");
		/* Quirk time at 100ms for reliable operation */
		msleep(100);
	}
}

int intel_ddi_toggle_hdcp_signalling(struct intel_encoder *intel_encoder,
				     bool enable)
{
	struct drm_device *dev = intel_encoder->base.dev;
	struct drm_i915_private *dev_priv = to_i915(dev);
	intel_wakeref_t wakeref;
	enum pipe pipe = 0;
	int ret = 0;
	u32 tmp;

	wakeref = intel_display_power_get_if_enabled(dev_priv,
						     intel_encoder->power_domain);
	if (drm_WARN_ON(dev, !wakeref))
		return -ENXIO;

	if (drm_WARN_ON(dev,
			!intel_encoder->get_hw_state(intel_encoder, &pipe))) {
		ret = -EIO;
		goto out;
	}

	tmp = intel_de_read(dev_priv, TRANS_DDI_FUNC_CTL(pipe));
	if (enable)
		tmp |= TRANS_DDI_HDCP_SIGNALLING;
	else
		tmp &= ~TRANS_DDI_HDCP_SIGNALLING;
	intel_de_write(dev_priv, TRANS_DDI_FUNC_CTL(pipe), tmp);
out:
	intel_display_power_put(dev_priv, intel_encoder->power_domain, wakeref);
	return ret;
}

bool intel_ddi_connector_get_hw_state(struct intel_connector *intel_connector)
{
	struct drm_device *dev = intel_connector->base.dev;
	struct drm_i915_private *dev_priv = to_i915(dev);
	struct intel_encoder *encoder = intel_attached_encoder(intel_connector);
	int type = intel_connector->base.connector_type;
	enum port port = encoder->port;
	enum transcoder cpu_transcoder;
	intel_wakeref_t wakeref;
	enum pipe pipe = 0;
	u32 tmp;
	bool ret;

	wakeref = intel_display_power_get_if_enabled(dev_priv,
						     encoder->power_domain);
	if (!wakeref)
		return false;

	if (!encoder->get_hw_state(encoder, &pipe)) {
		ret = false;
		goto out;
	}

	if (HAS_TRANSCODER(dev_priv, TRANSCODER_EDP) && port == PORT_A)
		cpu_transcoder = TRANSCODER_EDP;
	else
		cpu_transcoder = (enum transcoder) pipe;

	tmp = intel_de_read(dev_priv, TRANS_DDI_FUNC_CTL(cpu_transcoder));

	switch (tmp & TRANS_DDI_MODE_SELECT_MASK) {
	case TRANS_DDI_MODE_SELECT_HDMI:
	case TRANS_DDI_MODE_SELECT_DVI:
		ret = type == DRM_MODE_CONNECTOR_HDMIA;
		break;

	case TRANS_DDI_MODE_SELECT_DP_SST:
		ret = type == DRM_MODE_CONNECTOR_eDP ||
		      type == DRM_MODE_CONNECTOR_DisplayPort;
		break;

	case TRANS_DDI_MODE_SELECT_DP_MST:
		/* if the transcoder is in MST state then
		 * connector isn't connected */
		ret = false;
		break;

	case TRANS_DDI_MODE_SELECT_FDI:
		ret = type == DRM_MODE_CONNECTOR_VGA;
		break;

	default:
		ret = false;
		break;
	}

out:
	intel_display_power_put(dev_priv, encoder->power_domain, wakeref);

	return ret;
}

static void intel_ddi_get_encoder_pipes(struct intel_encoder *encoder,
					u8 *pipe_mask, bool *is_dp_mst)
{
	struct drm_device *dev = encoder->base.dev;
	struct drm_i915_private *dev_priv = to_i915(dev);
	enum port port = encoder->port;
	intel_wakeref_t wakeref;
	enum pipe p;
	u32 tmp;
	u8 mst_pipe_mask;

	*pipe_mask = 0;
	*is_dp_mst = false;

	wakeref = intel_display_power_get_if_enabled(dev_priv,
						     encoder->power_domain);
	if (!wakeref)
		return;

	tmp = intel_de_read(dev_priv, DDI_BUF_CTL(port));
	if (!(tmp & DDI_BUF_CTL_ENABLE))
		goto out;

	if (HAS_TRANSCODER(dev_priv, TRANSCODER_EDP) && port == PORT_A) {
		tmp = intel_de_read(dev_priv,
				    TRANS_DDI_FUNC_CTL(TRANSCODER_EDP));

		switch (tmp & TRANS_DDI_EDP_INPUT_MASK) {
		default:
			MISSING_CASE(tmp & TRANS_DDI_EDP_INPUT_MASK);
			/* fallthrough */
		case TRANS_DDI_EDP_INPUT_A_ON:
		case TRANS_DDI_EDP_INPUT_A_ONOFF:
			*pipe_mask = BIT(PIPE_A);
			break;
		case TRANS_DDI_EDP_INPUT_B_ONOFF:
			*pipe_mask = BIT(PIPE_B);
			break;
		case TRANS_DDI_EDP_INPUT_C_ONOFF:
			*pipe_mask = BIT(PIPE_C);
			break;
		}

		goto out;
	}

	mst_pipe_mask = 0;
	for_each_pipe(dev_priv, p) {
		enum transcoder cpu_transcoder = (enum transcoder)p;
		unsigned int port_mask, ddi_select;
		intel_wakeref_t trans_wakeref;

		trans_wakeref = intel_display_power_get_if_enabled(dev_priv,
								   POWER_DOMAIN_TRANSCODER(cpu_transcoder));
		if (!trans_wakeref)
			continue;

		if (INTEL_GEN(dev_priv) >= 12) {
			port_mask = TGL_TRANS_DDI_PORT_MASK;
			ddi_select = TGL_TRANS_DDI_SELECT_PORT(port);
		} else {
			port_mask = TRANS_DDI_PORT_MASK;
			ddi_select = TRANS_DDI_SELECT_PORT(port);
		}

		tmp = intel_de_read(dev_priv,
				    TRANS_DDI_FUNC_CTL(cpu_transcoder));
		intel_display_power_put(dev_priv, POWER_DOMAIN_TRANSCODER(cpu_transcoder),
					trans_wakeref);

		if ((tmp & port_mask) != ddi_select)
			continue;

		if ((tmp & TRANS_DDI_MODE_SELECT_MASK) ==
		    TRANS_DDI_MODE_SELECT_DP_MST)
			mst_pipe_mask |= BIT(p);

		*pipe_mask |= BIT(p);
	}

	if (!*pipe_mask)
		drm_dbg_kms(&dev_priv->drm,
			    "No pipe for [ENCODER:%d:%s] found\n",
			    encoder->base.base.id, encoder->base.name);

	if (!mst_pipe_mask && hweight8(*pipe_mask) > 1) {
		drm_dbg_kms(&dev_priv->drm,
			    "Multiple pipes for [ENCODER:%d:%s] (pipe_mask %02x)\n",
			    encoder->base.base.id, encoder->base.name,
			    *pipe_mask);
		*pipe_mask = BIT(ffs(*pipe_mask) - 1);
	}

	if (mst_pipe_mask && mst_pipe_mask != *pipe_mask)
		drm_dbg_kms(&dev_priv->drm,
			    "Conflicting MST and non-MST state for [ENCODER:%d:%s] (pipe_mask %02x mst_pipe_mask %02x)\n",
			    encoder->base.base.id, encoder->base.name,
			    *pipe_mask, mst_pipe_mask);
	else
		*is_dp_mst = mst_pipe_mask;

out:
	if (*pipe_mask && IS_GEN9_LP(dev_priv)) {
		tmp = intel_de_read(dev_priv, BXT_PHY_CTL(port));
		if ((tmp & (BXT_PHY_CMNLANE_POWERDOWN_ACK |
			    BXT_PHY_LANE_POWERDOWN_ACK |
			    BXT_PHY_LANE_ENABLED)) != BXT_PHY_LANE_ENABLED)
			drm_err(&dev_priv->drm,
				"[ENCODER:%d:%s] enabled but PHY powered down? (PHY_CTL %08x)\n",
				encoder->base.base.id, encoder->base.name, tmp);
	}

	intel_display_power_put(dev_priv, encoder->power_domain, wakeref);
}

bool intel_ddi_get_hw_state(struct intel_encoder *encoder,
			    enum pipe *pipe)
{
	u8 pipe_mask;
	bool is_mst;

	intel_ddi_get_encoder_pipes(encoder, &pipe_mask, &is_mst);

	if (is_mst || !pipe_mask)
		return false;

	*pipe = ffs(pipe_mask) - 1;

	return true;
}

static enum intel_display_power_domain
intel_ddi_main_link_aux_domain(struct intel_digital_port *dig_port)
{
	/* CNL+ HW requires corresponding AUX IOs to be powered up for PSR with
	 * DC states enabled at the same time, while for driver initiated AUX
	 * transfers we need the same AUX IOs to be powered but with DC states
	 * disabled. Accordingly use the AUX power domain here which leaves DC
	 * states enabled.
	 * However, for non-A AUX ports the corresponding non-EDP transcoders
	 * would have already enabled power well 2 and DC_OFF. This means we can
	 * acquire a wider POWER_DOMAIN_AUX_{B,C,D,F} reference instead of a
	 * specific AUX_IO reference without powering up any extra wells.
	 * Note that PSR is enabled only on Port A even though this function
	 * returns the correct domain for other ports too.
	 */
	return dig_port->aux_ch == AUX_CH_A ? POWER_DOMAIN_AUX_IO_A :
					      intel_aux_power_domain(dig_port);
}

static void intel_ddi_get_power_domains(struct intel_encoder *encoder,
					struct intel_crtc_state *crtc_state)
{
	struct drm_i915_private *dev_priv = to_i915(encoder->base.dev);
	struct intel_digital_port *dig_port;
	enum phy phy = intel_port_to_phy(dev_priv, encoder->port);

	/*
	 * TODO: Add support for MST encoders. Atm, the following should never
	 * happen since fake-MST encoders don't set their get_power_domains()
	 * hook.
	 */
	if (drm_WARN_ON(&dev_priv->drm,
			intel_crtc_has_type(crtc_state, INTEL_OUTPUT_DP_MST)))
		return;

	dig_port = enc_to_dig_port(encoder);

	if (!intel_phy_is_tc(dev_priv, phy) ||
	    dig_port->tc_mode != TC_PORT_TBT_ALT)
		intel_display_power_get(dev_priv,
					dig_port->ddi_io_power_domain);

	/*
	 * AUX power is only needed for (e)DP mode, and for HDMI mode on TC
	 * ports.
	 */
	if (intel_crtc_has_dp_encoder(crtc_state) ||
	    intel_phy_is_tc(dev_priv, phy))
		intel_display_power_get(dev_priv,
					intel_ddi_main_link_aux_domain(dig_port));

	/*
	 * VDSC power is needed when DSC is enabled
	 */
	if (crtc_state->dsc.compression_enable)
		intel_display_power_get(dev_priv,
					intel_dsc_power_domain(crtc_state));
}

void intel_ddi_enable_pipe_clock(struct intel_encoder *encoder,
				 const struct intel_crtc_state *crtc_state)
{
	struct intel_crtc *crtc = to_intel_crtc(crtc_state->uapi.crtc);
	struct drm_i915_private *dev_priv = to_i915(crtc->base.dev);
	enum port port = encoder->port;
	enum transcoder cpu_transcoder = crtc_state->cpu_transcoder;

	if (cpu_transcoder != TRANSCODER_EDP) {
		if (INTEL_GEN(dev_priv) >= 12)
			intel_de_write(dev_priv,
				       TRANS_CLK_SEL(cpu_transcoder),
				       TGL_TRANS_CLK_SEL_PORT(port));
		else
			intel_de_write(dev_priv,
				       TRANS_CLK_SEL(cpu_transcoder),
				       TRANS_CLK_SEL_PORT(port));
	}
}

void intel_ddi_disable_pipe_clock(const struct intel_crtc_state *crtc_state)
{
	struct drm_i915_private *dev_priv = to_i915(crtc_state->uapi.crtc->dev);
	enum transcoder cpu_transcoder = crtc_state->cpu_transcoder;

	if (cpu_transcoder != TRANSCODER_EDP) {
		if (INTEL_GEN(dev_priv) >= 12)
			intel_de_write(dev_priv,
				       TRANS_CLK_SEL(cpu_transcoder),
				       TGL_TRANS_CLK_SEL_DISABLED);
		else
			intel_de_write(dev_priv,
				       TRANS_CLK_SEL(cpu_transcoder),
				       TRANS_CLK_SEL_DISABLED);
	}
}

static void _skl_ddi_set_iboost(struct drm_i915_private *dev_priv,
				enum port port, u8 iboost)
{
	u32 tmp;

	tmp = intel_de_read(dev_priv, DISPIO_CR_TX_BMU_CR0);
	tmp &= ~(BALANCE_LEG_MASK(port) | BALANCE_LEG_DISABLE(port));
	if (iboost)
		tmp |= iboost << BALANCE_LEG_SHIFT(port);
	else
		tmp |= BALANCE_LEG_DISABLE(port);
	intel_de_write(dev_priv, DISPIO_CR_TX_BMU_CR0, tmp);
}

static void skl_ddi_set_iboost(struct intel_encoder *encoder,
			       int level, enum intel_output_type type)
{
	struct intel_digital_port *intel_dig_port = enc_to_dig_port(encoder);
	struct drm_i915_private *dev_priv = to_i915(encoder->base.dev);
	enum port port = encoder->port;
	u8 iboost;

	if (type == INTEL_OUTPUT_HDMI)
		iboost = intel_bios_hdmi_boost_level(encoder);
	else
		iboost = intel_bios_dp_boost_level(encoder);

	if (iboost == 0) {
		const struct ddi_buf_trans *ddi_translations;
		int n_entries;

		if (type == INTEL_OUTPUT_HDMI)
			ddi_translations = intel_ddi_get_buf_trans_hdmi(dev_priv, &n_entries);
		else if (type == INTEL_OUTPUT_EDP)
			ddi_translations = intel_ddi_get_buf_trans_edp(dev_priv, port, &n_entries);
		else
			ddi_translations = intel_ddi_get_buf_trans_dp(dev_priv, port, &n_entries);

		if (drm_WARN_ON_ONCE(&dev_priv->drm, !ddi_translations))
			return;
		if (drm_WARN_ON_ONCE(&dev_priv->drm, level >= n_entries))
			level = n_entries - 1;

		iboost = ddi_translations[level].i_boost;
	}

	/* Make sure that the requested I_boost is valid */
	if (iboost && iboost != 0x1 && iboost != 0x3 && iboost != 0x7) {
		drm_err(&dev_priv->drm, "Invalid I_boost value %u\n", iboost);
		return;
	}

	_skl_ddi_set_iboost(dev_priv, port, iboost);

	if (port == PORT_A && intel_dig_port->max_lanes == 4)
		_skl_ddi_set_iboost(dev_priv, PORT_E, iboost);
}

static void bxt_ddi_vswing_sequence(struct intel_encoder *encoder,
				    int level, enum intel_output_type type)
{
	struct drm_i915_private *dev_priv = to_i915(encoder->base.dev);
	const struct bxt_ddi_buf_trans *ddi_translations;
	enum port port = encoder->port;
	int n_entries;

	if (type == INTEL_OUTPUT_HDMI)
		ddi_translations = bxt_get_buf_trans_hdmi(dev_priv, &n_entries);
	else if (type == INTEL_OUTPUT_EDP)
		ddi_translations = bxt_get_buf_trans_edp(dev_priv, &n_entries);
	else
		ddi_translations = bxt_get_buf_trans_dp(dev_priv, &n_entries);

	if (drm_WARN_ON_ONCE(&dev_priv->drm, !ddi_translations))
		return;
	if (drm_WARN_ON_ONCE(&dev_priv->drm, level >= n_entries))
		level = n_entries - 1;

	bxt_ddi_phy_set_signal_level(dev_priv, port,
				     ddi_translations[level].margin,
				     ddi_translations[level].scale,
				     ddi_translations[level].enable,
				     ddi_translations[level].deemphasis);
}

static u8 intel_ddi_dp_voltage_max(struct intel_dp *intel_dp)
{
	struct intel_encoder *encoder = &dp_to_dig_port(intel_dp)->base;
	struct drm_i915_private *dev_priv = to_i915(encoder->base.dev);
	enum port port = encoder->port;
	enum phy phy = intel_port_to_phy(dev_priv, port);
	int n_entries;

	if (INTEL_GEN(dev_priv) >= 12) {
		if (intel_phy_is_combo(dev_priv, phy))
			tgl_get_combo_buf_trans(dev_priv, encoder->type,
						intel_dp->link_rate, &n_entries);
		else
			tgl_get_dkl_buf_trans(dev_priv, encoder->type,
					      intel_dp->link_rate, &n_entries);
	} else if (INTEL_GEN(dev_priv) == 11) {
		if (IS_ELKHARTLAKE(dev_priv))
			ehl_get_combo_buf_trans(dev_priv, encoder->type,
						intel_dp->link_rate, &n_entries);
		else if (intel_phy_is_combo(dev_priv, phy))
			icl_get_combo_buf_trans(dev_priv, encoder->type,
						intel_dp->link_rate, &n_entries);
		else
			icl_get_mg_buf_trans(dev_priv, encoder->type,
					     intel_dp->link_rate, &n_entries);
	} else if (IS_CANNONLAKE(dev_priv)) {
		if (encoder->type == INTEL_OUTPUT_EDP)
			cnl_get_buf_trans_edp(dev_priv, &n_entries);
		else
			cnl_get_buf_trans_dp(dev_priv, &n_entries);
	} else if (IS_GEN9_LP(dev_priv)) {
		if (encoder->type == INTEL_OUTPUT_EDP)
			bxt_get_buf_trans_edp(dev_priv, &n_entries);
		else
			bxt_get_buf_trans_dp(dev_priv, &n_entries);
	} else {
		if (encoder->type == INTEL_OUTPUT_EDP)
			intel_ddi_get_buf_trans_edp(dev_priv, port, &n_entries);
		else
			intel_ddi_get_buf_trans_dp(dev_priv, port, &n_entries);
	}

	if (drm_WARN_ON(&dev_priv->drm, n_entries < 1))
		n_entries = 1;
	if (drm_WARN_ON(&dev_priv->drm,
			n_entries > ARRAY_SIZE(index_to_dp_signal_levels)))
		n_entries = ARRAY_SIZE(index_to_dp_signal_levels);

	return index_to_dp_signal_levels[n_entries - 1] &
		DP_TRAIN_VOLTAGE_SWING_MASK;
}

/*
 * We assume that the full set of pre-emphasis values can be
 * used on all DDI platforms. Should that change we need to
 * rethink this code.
 */
static u8 intel_ddi_dp_preemph_max(struct intel_dp *intel_dp)
{
	return DP_TRAIN_PRE_EMPH_LEVEL_3;
}

static void cnl_ddi_vswing_program(struct intel_encoder *encoder,
				   int level, enum intel_output_type type)
{
	struct drm_i915_private *dev_priv = to_i915(encoder->base.dev);
	const struct cnl_ddi_buf_trans *ddi_translations;
	enum port port = encoder->port;
	int n_entries, ln;
	u32 val;

	if (type == INTEL_OUTPUT_HDMI)
		ddi_translations = cnl_get_buf_trans_hdmi(dev_priv, &n_entries);
	else if (type == INTEL_OUTPUT_EDP)
		ddi_translations = cnl_get_buf_trans_edp(dev_priv, &n_entries);
	else
		ddi_translations = cnl_get_buf_trans_dp(dev_priv, &n_entries);

	if (drm_WARN_ON_ONCE(&dev_priv->drm, !ddi_translations))
		return;
	if (drm_WARN_ON_ONCE(&dev_priv->drm, level >= n_entries))
		level = n_entries - 1;

	/* Set PORT_TX_DW5 Scaling Mode Sel to 010b. */
	val = intel_de_read(dev_priv, CNL_PORT_TX_DW5_LN0(port));
	val &= ~SCALING_MODE_SEL_MASK;
	val |= SCALING_MODE_SEL(2);
	intel_de_write(dev_priv, CNL_PORT_TX_DW5_GRP(port), val);

	/* Program PORT_TX_DW2 */
	val = intel_de_read(dev_priv, CNL_PORT_TX_DW2_LN0(port));
	val &= ~(SWING_SEL_LOWER_MASK | SWING_SEL_UPPER_MASK |
		 RCOMP_SCALAR_MASK);
	val |= SWING_SEL_UPPER(ddi_translations[level].dw2_swing_sel);
	val |= SWING_SEL_LOWER(ddi_translations[level].dw2_swing_sel);
	/* Rcomp scalar is fixed as 0x98 for every table entry */
	val |= RCOMP_SCALAR(0x98);
	intel_de_write(dev_priv, CNL_PORT_TX_DW2_GRP(port), val);

	/* Program PORT_TX_DW4 */
	/* We cannot write to GRP. It would overrite individual loadgen */
	for (ln = 0; ln < 4; ln++) {
		val = intel_de_read(dev_priv, CNL_PORT_TX_DW4_LN(ln, port));
		val &= ~(POST_CURSOR_1_MASK | POST_CURSOR_2_MASK |
			 CURSOR_COEFF_MASK);
		val |= POST_CURSOR_1(ddi_translations[level].dw4_post_cursor_1);
		val |= POST_CURSOR_2(ddi_translations[level].dw4_post_cursor_2);
		val |= CURSOR_COEFF(ddi_translations[level].dw4_cursor_coeff);
		intel_de_write(dev_priv, CNL_PORT_TX_DW4_LN(ln, port), val);
	}

	/* Program PORT_TX_DW5 */
	/* All DW5 values are fixed for every table entry */
	val = intel_de_read(dev_priv, CNL_PORT_TX_DW5_LN0(port));
	val &= ~RTERM_SELECT_MASK;
	val |= RTERM_SELECT(6);
	val |= TAP3_DISABLE;
	intel_de_write(dev_priv, CNL_PORT_TX_DW5_GRP(port), val);

	/* Program PORT_TX_DW7 */
	val = intel_de_read(dev_priv, CNL_PORT_TX_DW7_LN0(port));
	val &= ~N_SCALAR_MASK;
	val |= N_SCALAR(ddi_translations[level].dw7_n_scalar);
	intel_de_write(dev_priv, CNL_PORT_TX_DW7_GRP(port), val);
}

static void cnl_ddi_vswing_sequence(struct intel_encoder *encoder,
				    int level, enum intel_output_type type)
{
	struct drm_i915_private *dev_priv = to_i915(encoder->base.dev);
	enum port port = encoder->port;
	int width, rate, ln;
	u32 val;

	if (type == INTEL_OUTPUT_HDMI) {
		width = 4;
		rate = 0; /* Rate is always < than 6GHz for HDMI */
	} else {
		struct intel_dp *intel_dp = enc_to_intel_dp(encoder);

		width = intel_dp->lane_count;
		rate = intel_dp->link_rate;
	}

	/*
	 * 1. If port type is eDP or DP,
	 * set PORT_PCS_DW1 cmnkeeper_enable to 1b,
	 * else clear to 0b.
	 */
	val = intel_de_read(dev_priv, CNL_PORT_PCS_DW1_LN0(port));
	if (type != INTEL_OUTPUT_HDMI)
		val |= COMMON_KEEPER_EN;
	else
		val &= ~COMMON_KEEPER_EN;
	intel_de_write(dev_priv, CNL_PORT_PCS_DW1_GRP(port), val);

	/* 2. Program loadgen select */
	/*
	 * Program PORT_TX_DW4_LN depending on Bit rate and used lanes
	 * <= 6 GHz and 4 lanes (LN0=0, LN1=1, LN2=1, LN3=1)
	 * <= 6 GHz and 1,2 lanes (LN0=0, LN1=1, LN2=1, LN3=0)
	 * > 6 GHz (LN0=0, LN1=0, LN2=0, LN3=0)
	 */
	for (ln = 0; ln <= 3; ln++) {
		val = intel_de_read(dev_priv, CNL_PORT_TX_DW4_LN(ln, port));
		val &= ~LOADGEN_SELECT;

		if ((rate <= 600000 && width == 4 && ln >= 1)  ||
		    (rate <= 600000 && width < 4 && (ln == 1 || ln == 2))) {
			val |= LOADGEN_SELECT;
		}
		intel_de_write(dev_priv, CNL_PORT_TX_DW4_LN(ln, port), val);
	}

	/* 3. Set PORT_CL_DW5 SUS Clock Config to 11b */
	val = intel_de_read(dev_priv, CNL_PORT_CL1CM_DW5);
	val |= SUS_CLOCK_CONFIG;
	intel_de_write(dev_priv, CNL_PORT_CL1CM_DW5, val);

	/* 4. Clear training enable to change swing values */
	val = intel_de_read(dev_priv, CNL_PORT_TX_DW5_LN0(port));
	val &= ~TX_TRAINING_EN;
	intel_de_write(dev_priv, CNL_PORT_TX_DW5_GRP(port), val);

	/* 5. Program swing and de-emphasis */
	cnl_ddi_vswing_program(encoder, level, type);

	/* 6. Set training enable to trigger update */
	val = intel_de_read(dev_priv, CNL_PORT_TX_DW5_LN0(port));
	val |= TX_TRAINING_EN;
	intel_de_write(dev_priv, CNL_PORT_TX_DW5_GRP(port), val);
}

static void icl_ddi_combo_vswing_program(struct drm_i915_private *dev_priv,
					u32 level, enum phy phy, int type,
					int rate)
{
	const struct cnl_ddi_buf_trans *ddi_translations = NULL;
	u32 n_entries, val;
	int ln;

	if (INTEL_GEN(dev_priv) >= 12)
		ddi_translations = tgl_get_combo_buf_trans(dev_priv, type, rate,
							   &n_entries);
	else if (IS_ELKHARTLAKE(dev_priv))
		ddi_translations = ehl_get_combo_buf_trans(dev_priv, type, rate,
							   &n_entries);
	else
		ddi_translations = icl_get_combo_buf_trans(dev_priv, type, rate,
							   &n_entries);
	if (!ddi_translations)
		return;

	if (level >= n_entries) {
		drm_dbg_kms(&dev_priv->drm,
			    "DDI translation not found for level %d. Using %d instead.",
			    level, n_entries - 1);
		level = n_entries - 1;
	}

	/* Set PORT_TX_DW5 */
	val = intel_de_read(dev_priv, ICL_PORT_TX_DW5_LN0(phy));
	val &= ~(SCALING_MODE_SEL_MASK | RTERM_SELECT_MASK |
		  TAP2_DISABLE | TAP3_DISABLE);
	val |= SCALING_MODE_SEL(0x2);
	val |= RTERM_SELECT(0x6);
	val |= TAP3_DISABLE;
	intel_de_write(dev_priv, ICL_PORT_TX_DW5_GRP(phy), val);

	/* Program PORT_TX_DW2 */
	val = intel_de_read(dev_priv, ICL_PORT_TX_DW2_LN0(phy));
	val &= ~(SWING_SEL_LOWER_MASK | SWING_SEL_UPPER_MASK |
		 RCOMP_SCALAR_MASK);
	val |= SWING_SEL_UPPER(ddi_translations[level].dw2_swing_sel);
	val |= SWING_SEL_LOWER(ddi_translations[level].dw2_swing_sel);
	/* Program Rcomp scalar for every table entry */
	val |= RCOMP_SCALAR(0x98);
	intel_de_write(dev_priv, ICL_PORT_TX_DW2_GRP(phy), val);

	/* Program PORT_TX_DW4 */
	/* We cannot write to GRP. It would overwrite individual loadgen. */
	for (ln = 0; ln <= 3; ln++) {
		val = intel_de_read(dev_priv, ICL_PORT_TX_DW4_LN(ln, phy));
		val &= ~(POST_CURSOR_1_MASK | POST_CURSOR_2_MASK |
			 CURSOR_COEFF_MASK);
		val |= POST_CURSOR_1(ddi_translations[level].dw4_post_cursor_1);
		val |= POST_CURSOR_2(ddi_translations[level].dw4_post_cursor_2);
		val |= CURSOR_COEFF(ddi_translations[level].dw4_cursor_coeff);
		intel_de_write(dev_priv, ICL_PORT_TX_DW4_LN(ln, phy), val);
	}

	/* Program PORT_TX_DW7 */
	val = intel_de_read(dev_priv, ICL_PORT_TX_DW7_LN0(phy));
	val &= ~N_SCALAR_MASK;
	val |= N_SCALAR(ddi_translations[level].dw7_n_scalar);
	intel_de_write(dev_priv, ICL_PORT_TX_DW7_GRP(phy), val);
}

static void icl_combo_phy_ddi_vswing_sequence(struct intel_encoder *encoder,
					      u32 level,
					      enum intel_output_type type)
{
	struct drm_i915_private *dev_priv = to_i915(encoder->base.dev);
	enum phy phy = intel_port_to_phy(dev_priv, encoder->port);
	int width = 0;
	int rate = 0;
	u32 val;
	int ln = 0;

	if (type == INTEL_OUTPUT_HDMI) {
		width = 4;
		/* Rate is always < than 6GHz for HDMI */
	} else {
		struct intel_dp *intel_dp = enc_to_intel_dp(encoder);

		width = intel_dp->lane_count;
		rate = intel_dp->link_rate;
	}

	/*
	 * 1. If port type is eDP or DP,
	 * set PORT_PCS_DW1 cmnkeeper_enable to 1b,
	 * else clear to 0b.
	 */
	val = intel_de_read(dev_priv, ICL_PORT_PCS_DW1_LN0(phy));
	if (type == INTEL_OUTPUT_HDMI)
		val &= ~COMMON_KEEPER_EN;
	else
		val |= COMMON_KEEPER_EN;
	intel_de_write(dev_priv, ICL_PORT_PCS_DW1_GRP(phy), val);

	/* 2. Program loadgen select */
	/*
	 * Program PORT_TX_DW4_LN depending on Bit rate and used lanes
	 * <= 6 GHz and 4 lanes (LN0=0, LN1=1, LN2=1, LN3=1)
	 * <= 6 GHz and 1,2 lanes (LN0=0, LN1=1, LN2=1, LN3=0)
	 * > 6 GHz (LN0=0, LN1=0, LN2=0, LN3=0)
	 */
	for (ln = 0; ln <= 3; ln++) {
		val = intel_de_read(dev_priv, ICL_PORT_TX_DW4_LN(ln, phy));
		val &= ~LOADGEN_SELECT;

		if ((rate <= 600000 && width == 4 && ln >= 1) ||
		    (rate <= 600000 && width < 4 && (ln == 1 || ln == 2))) {
			val |= LOADGEN_SELECT;
		}
		intel_de_write(dev_priv, ICL_PORT_TX_DW4_LN(ln, phy), val);
	}

	/* 3. Set PORT_CL_DW5 SUS Clock Config to 11b */
	val = intel_de_read(dev_priv, ICL_PORT_CL_DW5(phy));
	val |= SUS_CLOCK_CONFIG;
	intel_de_write(dev_priv, ICL_PORT_CL_DW5(phy), val);

	/* 4. Clear training enable to change swing values */
	val = intel_de_read(dev_priv, ICL_PORT_TX_DW5_LN0(phy));
	val &= ~TX_TRAINING_EN;
	intel_de_write(dev_priv, ICL_PORT_TX_DW5_GRP(phy), val);

	/* 5. Program swing and de-emphasis */
	icl_ddi_combo_vswing_program(dev_priv, level, phy, type, rate);

	/* 6. Set training enable to trigger update */
	val = intel_de_read(dev_priv, ICL_PORT_TX_DW5_LN0(phy));
	val |= TX_TRAINING_EN;
	intel_de_write(dev_priv, ICL_PORT_TX_DW5_GRP(phy), val);
}

static void icl_mg_phy_ddi_vswing_sequence(struct intel_encoder *encoder,
					   int link_clock, u32 level,
					   enum intel_output_type type)
{
	struct drm_i915_private *dev_priv = to_i915(encoder->base.dev);
	enum tc_port tc_port = intel_port_to_tc(dev_priv, encoder->port);
	const struct icl_mg_phy_ddi_buf_trans *ddi_translations;
	u32 n_entries, val;
	int ln, rate = 0;

	if (type != INTEL_OUTPUT_HDMI) {
		struct intel_dp *intel_dp = enc_to_intel_dp(encoder);

		rate = intel_dp->link_rate;
	}

	ddi_translations = icl_get_mg_buf_trans(dev_priv, type, rate,
						&n_entries);
	/* The table does not have values for level 3 and level 9. */
	if (level >= n_entries || level == 3 || level == 9) {
		drm_dbg_kms(&dev_priv->drm,
			    "DDI translation not found for level %d. Using %d instead.",
			    level, n_entries - 2);
		level = n_entries - 2;
	}

	/* Set MG_TX_LINK_PARAMS cri_use_fs32 to 0. */
	for (ln = 0; ln < 2; ln++) {
		val = intel_de_read(dev_priv, MG_TX1_LINK_PARAMS(ln, tc_port));
		val &= ~CRI_USE_FS32;
		intel_de_write(dev_priv, MG_TX1_LINK_PARAMS(ln, tc_port), val);

		val = intel_de_read(dev_priv, MG_TX2_LINK_PARAMS(ln, tc_port));
		val &= ~CRI_USE_FS32;
		intel_de_write(dev_priv, MG_TX2_LINK_PARAMS(ln, tc_port), val);
	}

	/* Program MG_TX_SWINGCTRL with values from vswing table */
	for (ln = 0; ln < 2; ln++) {
		val = intel_de_read(dev_priv, MG_TX1_SWINGCTRL(ln, tc_port));
		val &= ~CRI_TXDEEMPH_OVERRIDE_17_12_MASK;
		val |= CRI_TXDEEMPH_OVERRIDE_17_12(
			ddi_translations[level].cri_txdeemph_override_17_12);
		intel_de_write(dev_priv, MG_TX1_SWINGCTRL(ln, tc_port), val);

		val = intel_de_read(dev_priv, MG_TX2_SWINGCTRL(ln, tc_port));
		val &= ~CRI_TXDEEMPH_OVERRIDE_17_12_MASK;
		val |= CRI_TXDEEMPH_OVERRIDE_17_12(
			ddi_translations[level].cri_txdeemph_override_17_12);
		intel_de_write(dev_priv, MG_TX2_SWINGCTRL(ln, tc_port), val);
	}

	/* Program MG_TX_DRVCTRL with values from vswing table */
	for (ln = 0; ln < 2; ln++) {
		val = intel_de_read(dev_priv, MG_TX1_DRVCTRL(ln, tc_port));
		val &= ~(CRI_TXDEEMPH_OVERRIDE_11_6_MASK |
			 CRI_TXDEEMPH_OVERRIDE_5_0_MASK);
		val |= CRI_TXDEEMPH_OVERRIDE_5_0(
			ddi_translations[level].cri_txdeemph_override_5_0) |
			CRI_TXDEEMPH_OVERRIDE_11_6(
				ddi_translations[level].cri_txdeemph_override_11_6) |
			CRI_TXDEEMPH_OVERRIDE_EN;
		intel_de_write(dev_priv, MG_TX1_DRVCTRL(ln, tc_port), val);

		val = intel_de_read(dev_priv, MG_TX2_DRVCTRL(ln, tc_port));
		val &= ~(CRI_TXDEEMPH_OVERRIDE_11_6_MASK |
			 CRI_TXDEEMPH_OVERRIDE_5_0_MASK);
		val |= CRI_TXDEEMPH_OVERRIDE_5_0(
			ddi_translations[level].cri_txdeemph_override_5_0) |
			CRI_TXDEEMPH_OVERRIDE_11_6(
				ddi_translations[level].cri_txdeemph_override_11_6) |
			CRI_TXDEEMPH_OVERRIDE_EN;
		intel_de_write(dev_priv, MG_TX2_DRVCTRL(ln, tc_port), val);

		/* FIXME: Program CRI_LOADGEN_SEL after the spec is updated */
	}

	/*
	 * Program MG_CLKHUB<LN, port being used> with value from frequency table
	 * In case of Legacy mode on MG PHY, both TX1 and TX2 enabled so use the
	 * values from table for which TX1 and TX2 enabled.
	 */
	for (ln = 0; ln < 2; ln++) {
		val = intel_de_read(dev_priv, MG_CLKHUB(ln, tc_port));
		if (link_clock < 300000)
			val |= CFG_LOW_RATE_LKREN_EN;
		else
			val &= ~CFG_LOW_RATE_LKREN_EN;
		intel_de_write(dev_priv, MG_CLKHUB(ln, tc_port), val);
	}

	/* Program the MG_TX_DCC<LN, port being used> based on the link frequency */
	for (ln = 0; ln < 2; ln++) {
		val = intel_de_read(dev_priv, MG_TX1_DCC(ln, tc_port));
		val &= ~CFG_AMI_CK_DIV_OVERRIDE_VAL_MASK;
		if (link_clock <= 500000) {
			val &= ~CFG_AMI_CK_DIV_OVERRIDE_EN;
		} else {
			val |= CFG_AMI_CK_DIV_OVERRIDE_EN |
				CFG_AMI_CK_DIV_OVERRIDE_VAL(1);
		}
		intel_de_write(dev_priv, MG_TX1_DCC(ln, tc_port), val);

		val = intel_de_read(dev_priv, MG_TX2_DCC(ln, tc_port));
		val &= ~CFG_AMI_CK_DIV_OVERRIDE_VAL_MASK;
		if (link_clock <= 500000) {
			val &= ~CFG_AMI_CK_DIV_OVERRIDE_EN;
		} else {
			val |= CFG_AMI_CK_DIV_OVERRIDE_EN |
				CFG_AMI_CK_DIV_OVERRIDE_VAL(1);
		}
		intel_de_write(dev_priv, MG_TX2_DCC(ln, tc_port), val);
	}

	/* Program MG_TX_PISO_READLOAD with values from vswing table */
	for (ln = 0; ln < 2; ln++) {
		val = intel_de_read(dev_priv,
				    MG_TX1_PISO_READLOAD(ln, tc_port));
		val |= CRI_CALCINIT;
		intel_de_write(dev_priv, MG_TX1_PISO_READLOAD(ln, tc_port),
			       val);

		val = intel_de_read(dev_priv,
				    MG_TX2_PISO_READLOAD(ln, tc_port));
		val |= CRI_CALCINIT;
		intel_de_write(dev_priv, MG_TX2_PISO_READLOAD(ln, tc_port),
			       val);
	}
}

static void icl_ddi_vswing_sequence(struct intel_encoder *encoder,
				    int link_clock,
				    u32 level,
				    enum intel_output_type type)
{
	struct drm_i915_private *dev_priv = to_i915(encoder->base.dev);
	enum phy phy = intel_port_to_phy(dev_priv, encoder->port);

	if (intel_phy_is_combo(dev_priv, phy))
		icl_combo_phy_ddi_vswing_sequence(encoder, level, type);
	else
		icl_mg_phy_ddi_vswing_sequence(encoder, link_clock, level,
					       type);
}

static void
tgl_dkl_phy_ddi_vswing_sequence(struct intel_encoder *encoder, int link_clock,
				u32 level, enum intel_output_type type)
{
	struct drm_i915_private *dev_priv = to_i915(encoder->base.dev);
	enum tc_port tc_port = intel_port_to_tc(dev_priv, encoder->port);
	const struct tgl_dkl_phy_ddi_buf_trans *ddi_translations;
	u32 n_entries, val, ln, dpcnt_mask, dpcnt_val;
	int rate = 0;

	if (type == INTEL_OUTPUT_HDMI) {
<<<<<<< HEAD
		n_entries = ARRAY_SIZE(tgl_dkl_phy_hdmi_ddi_trans);
		ddi_translations = tgl_dkl_phy_hdmi_ddi_trans;
	} else {
		n_entries = ARRAY_SIZE(tgl_dkl_phy_dp_ddi_trans);
		ddi_translations = tgl_dkl_phy_dp_ddi_trans;
=======
		struct intel_dp *intel_dp = enc_to_intel_dp(encoder);

		rate = intel_dp->link_rate;
>>>>>>> dfdfbd38
	}

	ddi_translations = tgl_get_dkl_buf_trans(dev_priv, encoder->type, rate,
						 &n_entries);

	if (level >= n_entries)
		level = n_entries - 1;

	dpcnt_mask = (DKL_TX_PRESHOOT_COEFF_MASK |
		      DKL_TX_DE_EMPAHSIS_COEFF_MASK |
		      DKL_TX_VSWING_CONTROL_MASK);
	dpcnt_val = DKL_TX_VSWING_CONTROL(ddi_translations[level].dkl_vswing_control);
	dpcnt_val |= DKL_TX_DE_EMPHASIS_COEFF(ddi_translations[level].dkl_de_emphasis_control);
	dpcnt_val |= DKL_TX_PRESHOOT_COEFF(ddi_translations[level].dkl_preshoot_control);

	for (ln = 0; ln < 2; ln++) {
		intel_de_write(dev_priv, HIP_INDEX_REG(tc_port),
			       HIP_INDEX_VAL(tc_port, ln));

		intel_de_write(dev_priv, DKL_TX_PMD_LANE_SUS(tc_port), 0);

		/* All the registers are RMW */
		val = intel_de_read(dev_priv, DKL_TX_DPCNTL0(tc_port));
		val &= ~dpcnt_mask;
		val |= dpcnt_val;
		intel_de_write(dev_priv, DKL_TX_DPCNTL0(tc_port), val);

		val = intel_de_read(dev_priv, DKL_TX_DPCNTL1(tc_port));
		val &= ~dpcnt_mask;
		val |= dpcnt_val;
		intel_de_write(dev_priv, DKL_TX_DPCNTL1(tc_port), val);

		val = intel_de_read(dev_priv, DKL_TX_DPCNTL2(tc_port));
		val &= ~DKL_TX_DP20BITMODE;
		intel_de_write(dev_priv, DKL_TX_DPCNTL2(tc_port), val);
	}
}

static void tgl_ddi_vswing_sequence(struct intel_encoder *encoder,
				    int link_clock,
				    u32 level,
				    enum intel_output_type type)
{
	struct drm_i915_private *dev_priv = to_i915(encoder->base.dev);
	enum phy phy = intel_port_to_phy(dev_priv, encoder->port);

	if (intel_phy_is_combo(dev_priv, phy))
		icl_combo_phy_ddi_vswing_sequence(encoder, level, type);
	else
		tgl_dkl_phy_ddi_vswing_sequence(encoder, link_clock, level, type);
}

static u32 translate_signal_level(struct intel_dp *intel_dp, int signal_levels)
{
	struct drm_i915_private *i915 = dp_to_i915(intel_dp);
	int i;

	for (i = 0; i < ARRAY_SIZE(index_to_dp_signal_levels); i++) {
		if (index_to_dp_signal_levels[i] == signal_levels)
			return i;
	}

	drm_WARN(&i915->drm, 1,
		 "Unsupported voltage swing/pre-emphasis level: 0x%x\n",
		 signal_levels);

	return 0;
}

static u32 intel_ddi_dp_level(struct intel_dp *intel_dp)
{
	u8 train_set = intel_dp->train_set[0];
	int signal_levels = train_set & (DP_TRAIN_VOLTAGE_SWING_MASK |
					 DP_TRAIN_PRE_EMPHASIS_MASK);

	return translate_signal_level(intel_dp, signal_levels);
}

static void
tgl_set_signal_levels(struct intel_dp *intel_dp)
{
	struct intel_encoder *encoder = &dp_to_dig_port(intel_dp)->base;
	int level = intel_ddi_dp_level(intel_dp);

	tgl_ddi_vswing_sequence(encoder, intel_dp->link_rate,
				level, encoder->type);
}

static void
icl_set_signal_levels(struct intel_dp *intel_dp)
{
	struct intel_encoder *encoder = &dp_to_dig_port(intel_dp)->base;
	int level = intel_ddi_dp_level(intel_dp);

	icl_ddi_vswing_sequence(encoder, intel_dp->link_rate,
				level, encoder->type);
}

static void
cnl_set_signal_levels(struct intel_dp *intel_dp)
{
	struct intel_encoder *encoder = &dp_to_dig_port(intel_dp)->base;
	int level = intel_ddi_dp_level(intel_dp);

	cnl_ddi_vswing_sequence(encoder, level, encoder->type);
}

static void
bxt_set_signal_levels(struct intel_dp *intel_dp)
{
	struct intel_encoder *encoder = &dp_to_dig_port(intel_dp)->base;
	int level = intel_ddi_dp_level(intel_dp);

	bxt_ddi_vswing_sequence(encoder, level, encoder->type);
}

static void
hsw_set_signal_levels(struct intel_dp *intel_dp)
{
	struct intel_encoder *encoder = &dp_to_dig_port(intel_dp)->base;
	struct drm_i915_private *dev_priv = to_i915(encoder->base.dev);
	int level = intel_ddi_dp_level(intel_dp);
	enum port port = encoder->port;
	u32 signal_levels;

	signal_levels = DDI_BUF_TRANS_SELECT(level);

	drm_dbg_kms(&dev_priv->drm, "Using signal levels %08x\n",
		    signal_levels);

	intel_dp->DP &= ~DDI_BUF_EMP_MASK;
	intel_dp->DP |= signal_levels;

	if (IS_GEN9_BC(dev_priv))
		skl_ddi_set_iboost(encoder, level, encoder->type);

	intel_de_write(dev_priv, DDI_BUF_CTL(port), intel_dp->DP);
	intel_de_posting_read(dev_priv, DDI_BUF_CTL(port));
}

static u32 icl_dpclka_cfgcr0_clk_off(struct drm_i915_private *dev_priv,
				     enum phy phy)
{
	if (intel_phy_is_combo(dev_priv, phy)) {
		return ICL_DPCLKA_CFGCR0_DDI_CLK_OFF(phy);
	} else if (intel_phy_is_tc(dev_priv, phy)) {
		enum tc_port tc_port = intel_port_to_tc(dev_priv,
							(enum port)phy);

		return ICL_DPCLKA_CFGCR0_TC_CLK_OFF(tc_port);
	}

	return 0;
}

static void icl_map_plls_to_ports(struct intel_encoder *encoder,
				  const struct intel_crtc_state *crtc_state)
{
	struct drm_i915_private *dev_priv = to_i915(encoder->base.dev);
	struct intel_shared_dpll *pll = crtc_state->shared_dpll;
	enum phy phy = intel_port_to_phy(dev_priv, encoder->port);
	u32 val;

	mutex_lock(&dev_priv->dpll.lock);

	val = intel_de_read(dev_priv, ICL_DPCLKA_CFGCR0);
	drm_WARN_ON(&dev_priv->drm,
		    (val & icl_dpclka_cfgcr0_clk_off(dev_priv, phy)) == 0);

	if (intel_phy_is_combo(dev_priv, phy)) {
		/*
		 * Even though this register references DDIs, note that we
		 * want to pass the PHY rather than the port (DDI).  For
		 * ICL, port=phy in all cases so it doesn't matter, but for
		 * EHL the bspec notes the following:
		 *
		 *   "DDID clock tied to DDIA clock, so DPCLKA_CFGCR0 DDIA
		 *   Clock Select chooses the PLL for both DDIA and DDID and
		 *   drives port A in all cases."
		 */
		val &= ~ICL_DPCLKA_CFGCR0_DDI_CLK_SEL_MASK(phy);
		val |= ICL_DPCLKA_CFGCR0_DDI_CLK_SEL(pll->info->id, phy);
		intel_de_write(dev_priv, ICL_DPCLKA_CFGCR0, val);
		intel_de_posting_read(dev_priv, ICL_DPCLKA_CFGCR0);
	}

	val &= ~icl_dpclka_cfgcr0_clk_off(dev_priv, phy);
	intel_de_write(dev_priv, ICL_DPCLKA_CFGCR0, val);

	mutex_unlock(&dev_priv->dpll.lock);
}

static void icl_unmap_plls_to_ports(struct intel_encoder *encoder)
{
	struct drm_i915_private *dev_priv = to_i915(encoder->base.dev);
	enum phy phy = intel_port_to_phy(dev_priv, encoder->port);
	u32 val;

	mutex_lock(&dev_priv->dpll.lock);

	val = intel_de_read(dev_priv, ICL_DPCLKA_CFGCR0);
	val |= icl_dpclka_cfgcr0_clk_off(dev_priv, phy);
	intel_de_write(dev_priv, ICL_DPCLKA_CFGCR0, val);

	mutex_unlock(&dev_priv->dpll.lock);
}

static void icl_sanitize_port_clk_off(struct drm_i915_private *dev_priv,
				      u32 port_mask, bool ddi_clk_needed)
{
	enum port port;
	u32 val;

	val = intel_de_read(dev_priv, ICL_DPCLKA_CFGCR0);
	for_each_port_masked(port, port_mask) {
		enum phy phy = intel_port_to_phy(dev_priv, port);
		bool ddi_clk_off = val & icl_dpclka_cfgcr0_clk_off(dev_priv,
								   phy);

		if (ddi_clk_needed == !ddi_clk_off)
			continue;

		/*
		 * Punt on the case now where clock is gated, but it would
		 * be needed by the port. Something else is really broken then.
		 */
		if (drm_WARN_ON(&dev_priv->drm, ddi_clk_needed))
			continue;

		drm_notice(&dev_priv->drm,
			   "PHY %c is disabled/in DSI mode with an ungated DDI clock, gate it\n",
			   phy_name(phy));
		val |= icl_dpclka_cfgcr0_clk_off(dev_priv, phy);
		intel_de_write(dev_priv, ICL_DPCLKA_CFGCR0, val);
	}
}

void icl_sanitize_encoder_pll_mapping(struct intel_encoder *encoder)
{
	struct drm_i915_private *dev_priv = to_i915(encoder->base.dev);
	u32 port_mask;
	bool ddi_clk_needed;

	/*
	 * In case of DP MST, we sanitize the primary encoder only, not the
	 * virtual ones.
	 */
	if (encoder->type == INTEL_OUTPUT_DP_MST)
		return;

	if (!encoder->base.crtc && intel_encoder_is_dp(encoder)) {
		u8 pipe_mask;
		bool is_mst;

		intel_ddi_get_encoder_pipes(encoder, &pipe_mask, &is_mst);
		/*
		 * In the unlikely case that BIOS enables DP in MST mode, just
		 * warn since our MST HW readout is incomplete.
		 */
		if (drm_WARN_ON(&dev_priv->drm, is_mst))
			return;
	}

	port_mask = BIT(encoder->port);
	ddi_clk_needed = encoder->base.crtc;

	if (encoder->type == INTEL_OUTPUT_DSI) {
		struct intel_encoder *other_encoder;

		port_mask = intel_dsi_encoder_ports(encoder);
		/*
		 * Sanity check that we haven't incorrectly registered another
		 * encoder using any of the ports of this DSI encoder.
		 */
		for_each_intel_encoder(&dev_priv->drm, other_encoder) {
			if (other_encoder == encoder)
				continue;

			if (drm_WARN_ON(&dev_priv->drm,
					port_mask & BIT(other_encoder->port)))
				return;
		}
		/*
		 * For DSI we keep the ddi clocks gated
		 * except during enable/disable sequence.
		 */
		ddi_clk_needed = false;
	}

	icl_sanitize_port_clk_off(dev_priv, port_mask, ddi_clk_needed);
}

static void intel_ddi_clk_select(struct intel_encoder *encoder,
				 const struct intel_crtc_state *crtc_state)
{
	struct drm_i915_private *dev_priv = to_i915(encoder->base.dev);
	enum port port = encoder->port;
	enum phy phy = intel_port_to_phy(dev_priv, port);
	u32 val;
	const struct intel_shared_dpll *pll = crtc_state->shared_dpll;

	if (drm_WARN_ON(&dev_priv->drm, !pll))
		return;

	mutex_lock(&dev_priv->dpll.lock);

	if (INTEL_GEN(dev_priv) >= 11) {
		if (!intel_phy_is_combo(dev_priv, phy))
			intel_de_write(dev_priv, DDI_CLK_SEL(port),
				       icl_pll_to_ddi_clk_sel(encoder, crtc_state));
		else if (IS_ELKHARTLAKE(dev_priv) && port >= PORT_C)
			/*
			 * MG does not exist but the programming is required
			 * to ungate DDIC and DDID
			 */
			intel_de_write(dev_priv, DDI_CLK_SEL(port),
				       DDI_CLK_SEL_MG);
	} else if (IS_CANNONLAKE(dev_priv)) {
		/* Configure DPCLKA_CFGCR0 to map the DPLL to the DDI. */
		val = intel_de_read(dev_priv, DPCLKA_CFGCR0);
		val &= ~DPCLKA_CFGCR0_DDI_CLK_SEL_MASK(port);
		val |= DPCLKA_CFGCR0_DDI_CLK_SEL(pll->info->id, port);
		intel_de_write(dev_priv, DPCLKA_CFGCR0, val);

		/*
		 * Configure DPCLKA_CFGCR0 to turn on the clock for the DDI.
		 * This step and the step before must be done with separate
		 * register writes.
		 */
		val = intel_de_read(dev_priv, DPCLKA_CFGCR0);
		val &= ~DPCLKA_CFGCR0_DDI_CLK_OFF(port);
		intel_de_write(dev_priv, DPCLKA_CFGCR0, val);
	} else if (IS_GEN9_BC(dev_priv)) {
		/* DDI -> PLL mapping  */
		val = intel_de_read(dev_priv, DPLL_CTRL2);

		val &= ~(DPLL_CTRL2_DDI_CLK_OFF(port) |
			 DPLL_CTRL2_DDI_CLK_SEL_MASK(port));
		val |= (DPLL_CTRL2_DDI_CLK_SEL(pll->info->id, port) |
			DPLL_CTRL2_DDI_SEL_OVERRIDE(port));

		intel_de_write(dev_priv, DPLL_CTRL2, val);

	} else if (INTEL_GEN(dev_priv) < 9) {
		intel_de_write(dev_priv, PORT_CLK_SEL(port),
			       hsw_pll_to_ddi_pll_sel(pll));
	}

	mutex_unlock(&dev_priv->dpll.lock);
}

static void intel_ddi_clk_disable(struct intel_encoder *encoder)
{
	struct drm_i915_private *dev_priv = to_i915(encoder->base.dev);
	enum port port = encoder->port;
	enum phy phy = intel_port_to_phy(dev_priv, port);

	if (INTEL_GEN(dev_priv) >= 11) {
		if (!intel_phy_is_combo(dev_priv, phy) ||
		    (IS_ELKHARTLAKE(dev_priv) && port >= PORT_C))
			intel_de_write(dev_priv, DDI_CLK_SEL(port),
				       DDI_CLK_SEL_NONE);
	} else if (IS_CANNONLAKE(dev_priv)) {
		intel_de_write(dev_priv, DPCLKA_CFGCR0,
			       intel_de_read(dev_priv, DPCLKA_CFGCR0) | DPCLKA_CFGCR0_DDI_CLK_OFF(port));
	} else if (IS_GEN9_BC(dev_priv)) {
		intel_de_write(dev_priv, DPLL_CTRL2,
			       intel_de_read(dev_priv, DPLL_CTRL2) | DPLL_CTRL2_DDI_CLK_OFF(port));
	} else if (INTEL_GEN(dev_priv) < 9) {
		intel_de_write(dev_priv, PORT_CLK_SEL(port),
			       PORT_CLK_SEL_NONE);
	}
}

static void
icl_program_mg_dp_mode(struct intel_digital_port *intel_dig_port,
		       const struct intel_crtc_state *crtc_state)
{
	struct drm_i915_private *dev_priv = to_i915(intel_dig_port->base.base.dev);
	enum tc_port tc_port = intel_port_to_tc(dev_priv, intel_dig_port->base.port);
	u32 ln0, ln1, pin_assignment;
	u8 width;

	if (intel_dig_port->tc_mode == TC_PORT_TBT_ALT)
		return;

	if (INTEL_GEN(dev_priv) >= 12) {
		intel_de_write(dev_priv, HIP_INDEX_REG(tc_port),
			       HIP_INDEX_VAL(tc_port, 0x0));
		ln0 = intel_de_read(dev_priv, DKL_DP_MODE(tc_port));
		intel_de_write(dev_priv, HIP_INDEX_REG(tc_port),
			       HIP_INDEX_VAL(tc_port, 0x1));
		ln1 = intel_de_read(dev_priv, DKL_DP_MODE(tc_port));
	} else {
		ln0 = intel_de_read(dev_priv, MG_DP_MODE(0, tc_port));
		ln1 = intel_de_read(dev_priv, MG_DP_MODE(1, tc_port));
	}

	ln0 &= ~(MG_DP_MODE_CFG_DP_X1_MODE | MG_DP_MODE_CFG_DP_X2_MODE);
	ln1 &= ~(MG_DP_MODE_CFG_DP_X1_MODE | MG_DP_MODE_CFG_DP_X2_MODE);

	/* DPPATC */
	pin_assignment = intel_tc_port_get_pin_assignment_mask(intel_dig_port);
	width = crtc_state->lane_count;

	switch (pin_assignment) {
	case 0x0:
		drm_WARN_ON(&dev_priv->drm,
			    intel_dig_port->tc_mode != TC_PORT_LEGACY);
		if (width == 1) {
			ln1 |= MG_DP_MODE_CFG_DP_X1_MODE;
		} else {
			ln0 |= MG_DP_MODE_CFG_DP_X2_MODE;
			ln1 |= MG_DP_MODE_CFG_DP_X2_MODE;
		}
		break;
	case 0x1:
		if (width == 4) {
			ln0 |= MG_DP_MODE_CFG_DP_X2_MODE;
			ln1 |= MG_DP_MODE_CFG_DP_X2_MODE;
		}
		break;
	case 0x2:
		if (width == 2) {
			ln0 |= MG_DP_MODE_CFG_DP_X2_MODE;
			ln1 |= MG_DP_MODE_CFG_DP_X2_MODE;
		}
		break;
	case 0x3:
	case 0x5:
		if (width == 1) {
			ln0 |= MG_DP_MODE_CFG_DP_X1_MODE;
			ln1 |= MG_DP_MODE_CFG_DP_X1_MODE;
		} else {
			ln0 |= MG_DP_MODE_CFG_DP_X2_MODE;
			ln1 |= MG_DP_MODE_CFG_DP_X2_MODE;
		}
		break;
	case 0x4:
	case 0x6:
		if (width == 1) {
			ln0 |= MG_DP_MODE_CFG_DP_X1_MODE;
			ln1 |= MG_DP_MODE_CFG_DP_X1_MODE;
		} else {
			ln0 |= MG_DP_MODE_CFG_DP_X2_MODE;
			ln1 |= MG_DP_MODE_CFG_DP_X2_MODE;
		}
		break;
	default:
		MISSING_CASE(pin_assignment);
	}

	if (INTEL_GEN(dev_priv) >= 12) {
		intel_de_write(dev_priv, HIP_INDEX_REG(tc_port),
			       HIP_INDEX_VAL(tc_port, 0x0));
		intel_de_write(dev_priv, DKL_DP_MODE(tc_port), ln0);
		intel_de_write(dev_priv, HIP_INDEX_REG(tc_port),
			       HIP_INDEX_VAL(tc_port, 0x1));
		intel_de_write(dev_priv, DKL_DP_MODE(tc_port), ln1);
	} else {
		intel_de_write(dev_priv, MG_DP_MODE(0, tc_port), ln0);
		intel_de_write(dev_priv, MG_DP_MODE(1, tc_port), ln1);
	}
}

static void intel_dp_sink_set_fec_ready(struct intel_dp *intel_dp,
					const struct intel_crtc_state *crtc_state)
{
	struct drm_i915_private *i915 = dp_to_i915(intel_dp);

	if (!crtc_state->fec_enable)
		return;

	if (drm_dp_dpcd_writeb(&intel_dp->aux, DP_FEC_CONFIGURATION, DP_FEC_READY) <= 0)
		drm_dbg_kms(&i915->drm,
			    "Failed to set FEC_READY in the sink\n");
}

static void intel_ddi_enable_fec(struct intel_encoder *encoder,
				 const struct intel_crtc_state *crtc_state)
{
	struct drm_i915_private *dev_priv = to_i915(encoder->base.dev);
	struct intel_dp *intel_dp;
	u32 val;

	if (!crtc_state->fec_enable)
		return;

	intel_dp = enc_to_intel_dp(encoder);
	val = intel_de_read(dev_priv, intel_dp->regs.dp_tp_ctl);
	val |= DP_TP_CTL_FEC_ENABLE;
	intel_de_write(dev_priv, intel_dp->regs.dp_tp_ctl, val);

	if (intel_de_wait_for_set(dev_priv, intel_dp->regs.dp_tp_status,
				  DP_TP_STATUS_FEC_ENABLE_LIVE, 1))
		drm_err(&dev_priv->drm,
			"Timed out waiting for FEC Enable Status\n");
}

static void intel_ddi_disable_fec_state(struct intel_encoder *encoder,
					const struct intel_crtc_state *crtc_state)
{
	struct drm_i915_private *dev_priv = to_i915(encoder->base.dev);
	struct intel_dp *intel_dp;
	u32 val;

	if (!crtc_state->fec_enable)
		return;

	intel_dp = enc_to_intel_dp(encoder);
	val = intel_de_read(dev_priv, intel_dp->regs.dp_tp_ctl);
	val &= ~DP_TP_CTL_FEC_ENABLE;
	intel_de_write(dev_priv, intel_dp->regs.dp_tp_ctl, val);
	intel_de_posting_read(dev_priv, intel_dp->regs.dp_tp_ctl);
}

static void tgl_ddi_pre_enable_dp(struct intel_atomic_state *state,
				  struct intel_encoder *encoder,
				  const struct intel_crtc_state *crtc_state,
				  const struct drm_connector_state *conn_state)
{
	struct intel_dp *intel_dp = enc_to_intel_dp(encoder);
	struct drm_i915_private *dev_priv = to_i915(encoder->base.dev);
	enum phy phy = intel_port_to_phy(dev_priv, encoder->port);
	struct intel_digital_port *dig_port = enc_to_dig_port(encoder);
	bool is_mst = intel_crtc_has_type(crtc_state, INTEL_OUTPUT_DP_MST);
	int level = intel_ddi_dp_level(intel_dp);
	enum transcoder transcoder = crtc_state->cpu_transcoder;

	intel_dp_set_link_params(intel_dp, crtc_state->port_clock,
				 crtc_state->lane_count, is_mst);

	intel_dp->regs.dp_tp_ctl = TGL_DP_TP_CTL(transcoder);
	intel_dp->regs.dp_tp_status = TGL_DP_TP_STATUS(transcoder);

	/*
	 * 1. Enable Power Wells
	 *
	 * This was handled at the beginning of intel_atomic_commit_tail(),
	 * before we called down into this function.
	 */

	/* 2. Enable Panel Power if PPS is required */
	intel_edp_panel_on(intel_dp);

	/*
	 * 3. For non-TBT Type-C ports, set FIA lane count
	 * (DFLEXDPSP.DPX4TXLATC)
	 *
	 * This was done before tgl_ddi_pre_enable_dp by
	 * hsw_crtc_enable()->intel_encoders_pre_pll_enable().
	 */

	/*
	 * 4. Enable the port PLL.
	 *
	 * The PLL enabling itself was already done before this function by
	 * hsw_crtc_enable()->intel_enable_shared_dpll().  We need only
	 * configure the PLL to port mapping here.
	 */
	intel_ddi_clk_select(encoder, crtc_state);

	/* 5. If IO power is controlled through PWR_WELL_CTL, Enable IO Power */
	if (!intel_phy_is_tc(dev_priv, phy) ||
	    dig_port->tc_mode != TC_PORT_TBT_ALT)
		intel_display_power_get(dev_priv,
					dig_port->ddi_io_power_domain);

	/* 6. Program DP_MODE */
	icl_program_mg_dp_mode(dig_port, crtc_state);

	/*
	 * 7. The rest of the below are substeps under the bspec's "Enable and
	 * Train Display Port" step.  Note that steps that are specific to
	 * MST will be handled by intel_mst_pre_enable_dp() before/after it
	 * calls into this function.  Also intel_mst_pre_enable_dp() only calls
	 * us when active_mst_links==0, so any steps designated for "single
	 * stream or multi-stream master transcoder" can just be performed
	 * unconditionally here.
	 */

	/*
	 * 7.a Configure Transcoder Clock Select to direct the Port clock to the
	 * Transcoder.
	 */
	intel_ddi_enable_pipe_clock(encoder, crtc_state);

	/*
	 * 7.b Configure TRANS_DDI_FUNC_CTL DDI Select, DDI Mode Select & MST
	 * Transport Select
	 */
	intel_ddi_config_transcoder_func(encoder, crtc_state);

	/*
	 * 7.c Configure & enable DP_TP_CTL with link training pattern 1
	 * selected
	 *
	 * This will be handled by the intel_dp_start_link_train() farther
	 * down this function.
	 */

	/* 7.e Configure voltage swing and related IO settings */
	tgl_ddi_vswing_sequence(encoder, crtc_state->port_clock, level,
				encoder->type);

	/*
	 * 7.f Combo PHY: Configure PORT_CL_DW10 Static Power Down to power up
	 * the used lanes of the DDI.
	 */
	if (intel_phy_is_combo(dev_priv, phy)) {
		bool lane_reversal =
			dig_port->saved_port_bits & DDI_BUF_PORT_REVERSAL;

		intel_combo_phy_power_up_lanes(dev_priv, phy, false,
					       crtc_state->lane_count,
					       lane_reversal);
	}

	/*
	 * 7.g Configure and enable DDI_BUF_CTL
	 * 7.h Wait for DDI_BUF_CTL DDI Idle Status = 0b (Not Idle), timeout
	 *     after 500 us.
	 *
	 * We only configure what the register value will be here.  Actual
	 * enabling happens during link training farther down.
	 */
	intel_ddi_init_dp_buf_reg(encoder);

	if (!is_mst)
		intel_dp_sink_dpms(intel_dp, DRM_MODE_DPMS_ON);

	intel_dp_sink_set_decompression_state(intel_dp, crtc_state, true);
	/*
	 * DDI FEC: "anticipates enabling FEC encoding sets the FEC_READY bit
	 * in the FEC_CONFIGURATION register to 1 before initiating link
	 * training
	 */
	intel_dp_sink_set_fec_ready(intel_dp, crtc_state);

	/*
	 * 7.i Follow DisplayPort specification training sequence (see notes for
	 *     failure handling)
	 * 7.j If DisplayPort multi-stream - Set DP_TP_CTL link training to Idle
	 *     Pattern, wait for 5 idle patterns (DP_TP_STATUS Min_Idles_Sent)
	 *     (timeout after 800 us)
	 */
	intel_dp_start_link_train(intel_dp);

	/* 7.k Set DP_TP_CTL link training to Normal */
	if (!is_trans_port_sync_mode(crtc_state))
		intel_dp_stop_link_train(intel_dp);

	/* 7.l Configure and enable FEC if needed */
	intel_ddi_enable_fec(encoder, crtc_state);
	intel_dsc_enable(encoder, crtc_state);
}

static void hsw_ddi_pre_enable_dp(struct intel_atomic_state *state,
				  struct intel_encoder *encoder,
				  const struct intel_crtc_state *crtc_state,
				  const struct drm_connector_state *conn_state)
{
	struct intel_dp *intel_dp = enc_to_intel_dp(encoder);
	struct drm_i915_private *dev_priv = to_i915(encoder->base.dev);
	enum port port = encoder->port;
	enum phy phy = intel_port_to_phy(dev_priv, port);
	struct intel_digital_port *dig_port = enc_to_dig_port(encoder);
	bool is_mst = intel_crtc_has_type(crtc_state, INTEL_OUTPUT_DP_MST);
	int level = intel_ddi_dp_level(intel_dp);

	if (INTEL_GEN(dev_priv) < 11)
		drm_WARN_ON(&dev_priv->drm,
			    is_mst && (port == PORT_A || port == PORT_E));
	else
		drm_WARN_ON(&dev_priv->drm, is_mst && port == PORT_A);

	intel_dp_set_link_params(intel_dp, crtc_state->port_clock,
				 crtc_state->lane_count, is_mst);

	intel_edp_panel_on(intel_dp);

	intel_ddi_clk_select(encoder, crtc_state);

	if (!intel_phy_is_tc(dev_priv, phy) ||
	    dig_port->tc_mode != TC_PORT_TBT_ALT)
		intel_display_power_get(dev_priv,
					dig_port->ddi_io_power_domain);

	icl_program_mg_dp_mode(dig_port, crtc_state);

	if (INTEL_GEN(dev_priv) >= 11)
		icl_ddi_vswing_sequence(encoder, crtc_state->port_clock,
					level, encoder->type);
	else if (IS_CANNONLAKE(dev_priv))
		cnl_ddi_vswing_sequence(encoder, level, encoder->type);
	else if (IS_GEN9_LP(dev_priv))
		bxt_ddi_vswing_sequence(encoder, level, encoder->type);
	else
		intel_prepare_dp_ddi_buffers(encoder, crtc_state);

	if (intel_phy_is_combo(dev_priv, phy)) {
		bool lane_reversal =
			dig_port->saved_port_bits & DDI_BUF_PORT_REVERSAL;

		intel_combo_phy_power_up_lanes(dev_priv, phy, false,
					       crtc_state->lane_count,
					       lane_reversal);
	}

	intel_ddi_init_dp_buf_reg(encoder);
	if (!is_mst)
		intel_dp_sink_dpms(intel_dp, DRM_MODE_DPMS_ON);
	intel_dp_sink_set_decompression_state(intel_dp, crtc_state,
					      true);
	intel_dp_sink_set_fec_ready(intel_dp, crtc_state);
	intel_dp_start_link_train(intel_dp);
	if ((port != PORT_A || INTEL_GEN(dev_priv) >= 9) &&
	    !is_trans_port_sync_mode(crtc_state))
		intel_dp_stop_link_train(intel_dp);

	intel_ddi_enable_fec(encoder, crtc_state);

	if (!is_mst)
		intel_ddi_enable_pipe_clock(encoder, crtc_state);

	intel_dsc_enable(encoder, crtc_state);
}

static void intel_ddi_pre_enable_dp(struct intel_atomic_state *state,
				    struct intel_encoder *encoder,
				    const struct intel_crtc_state *crtc_state,
				    const struct drm_connector_state *conn_state)
{
	struct drm_i915_private *dev_priv = to_i915(encoder->base.dev);

	if (INTEL_GEN(dev_priv) >= 12)
		tgl_ddi_pre_enable_dp(state, encoder, crtc_state, conn_state);
	else
		hsw_ddi_pre_enable_dp(state, encoder, crtc_state, conn_state);

	/* MST will call a setting of MSA after an allocating of Virtual Channel
	 * from MST encoder pre_enable callback.
	 */
	if (!intel_crtc_has_type(crtc_state, INTEL_OUTPUT_DP_MST)) {
		intel_ddi_set_dp_msa(crtc_state, conn_state);

		intel_dp_set_m_n(crtc_state, M1_N1);
	}
}

static void intel_ddi_pre_enable_hdmi(struct intel_atomic_state *state,
				      struct intel_encoder *encoder,
				      const struct intel_crtc_state *crtc_state,
				      const struct drm_connector_state *conn_state)
{
	struct intel_digital_port *intel_dig_port = enc_to_dig_port(encoder);
	struct intel_hdmi *intel_hdmi = &intel_dig_port->hdmi;
	struct drm_i915_private *dev_priv = to_i915(encoder->base.dev);
	int level = intel_ddi_hdmi_level(encoder);
	struct intel_digital_port *dig_port = enc_to_dig_port(encoder);

	intel_dp_dual_mode_set_tmds_output(intel_hdmi, true);
	intel_ddi_clk_select(encoder, crtc_state);

	intel_display_power_get(dev_priv, dig_port->ddi_io_power_domain);

	icl_program_mg_dp_mode(dig_port, crtc_state);

	if (INTEL_GEN(dev_priv) >= 12)
		tgl_ddi_vswing_sequence(encoder, crtc_state->port_clock,
					level, INTEL_OUTPUT_HDMI);
	else if (INTEL_GEN(dev_priv) == 11)
		icl_ddi_vswing_sequence(encoder, crtc_state->port_clock,
					level, INTEL_OUTPUT_HDMI);
	else if (IS_CANNONLAKE(dev_priv))
		cnl_ddi_vswing_sequence(encoder, level, INTEL_OUTPUT_HDMI);
	else if (IS_GEN9_LP(dev_priv))
		bxt_ddi_vswing_sequence(encoder, level, INTEL_OUTPUT_HDMI);
	else
		intel_prepare_hdmi_ddi_buffers(encoder, level);

	if (IS_GEN9_BC(dev_priv))
		skl_ddi_set_iboost(encoder, level, INTEL_OUTPUT_HDMI);

	intel_ddi_enable_pipe_clock(encoder, crtc_state);

	intel_dig_port->set_infoframes(encoder,
				       crtc_state->has_infoframe,
				       crtc_state, conn_state);
}

static void intel_ddi_pre_enable(struct intel_atomic_state *state,
				 struct intel_encoder *encoder,
				 const struct intel_crtc_state *crtc_state,
				 const struct drm_connector_state *conn_state)
{
	struct intel_crtc *crtc = to_intel_crtc(crtc_state->uapi.crtc);
	struct drm_i915_private *dev_priv = to_i915(crtc->base.dev);
	enum pipe pipe = crtc->pipe;

	/*
	 * When called from DP MST code:
	 * - conn_state will be NULL
	 * - encoder will be the main encoder (ie. mst->primary)
	 * - the main connector associated with this port
	 *   won't be active or linked to a crtc
	 * - crtc_state will be the state of the first stream to
	 *   be activated on this port, and it may not be the same
	 *   stream that will be deactivated last, but each stream
	 *   should have a state that is identical when it comes to
	 *   the DP link parameteres
	 */

	drm_WARN_ON(&dev_priv->drm, crtc_state->has_pch_encoder);

	if (INTEL_GEN(dev_priv) >= 11)
		icl_map_plls_to_ports(encoder, crtc_state);

	intel_set_cpu_fifo_underrun_reporting(dev_priv, pipe, true);

	if (intel_crtc_has_type(crtc_state, INTEL_OUTPUT_HDMI)) {
		intel_ddi_pre_enable_hdmi(state, encoder, crtc_state,
					  conn_state);
	} else {
		struct intel_lspcon *lspcon =
				enc_to_intel_lspcon(encoder);

		intel_ddi_pre_enable_dp(state, encoder, crtc_state,
					conn_state);
		if (lspcon->active) {
			struct intel_digital_port *dig_port =
					enc_to_dig_port(encoder);

			dig_port->set_infoframes(encoder,
						 crtc_state->has_infoframe,
						 crtc_state, conn_state);
		}
	}
}

static void intel_disable_ddi_buf(struct intel_encoder *encoder,
				  const struct intel_crtc_state *crtc_state)
{
	struct drm_i915_private *dev_priv = to_i915(encoder->base.dev);
	enum port port = encoder->port;
	bool wait = false;
	u32 val;

	val = intel_de_read(dev_priv, DDI_BUF_CTL(port));
	if (val & DDI_BUF_CTL_ENABLE) {
		val &= ~DDI_BUF_CTL_ENABLE;
		intel_de_write(dev_priv, DDI_BUF_CTL(port), val);
		wait = true;
	}

	if (intel_crtc_has_dp_encoder(crtc_state)) {
		struct intel_dp *intel_dp = enc_to_intel_dp(encoder);

		val = intel_de_read(dev_priv, intel_dp->regs.dp_tp_ctl);
		val &= ~(DP_TP_CTL_ENABLE | DP_TP_CTL_LINK_TRAIN_MASK);
		val |= DP_TP_CTL_LINK_TRAIN_PAT1;
		intel_de_write(dev_priv, intel_dp->regs.dp_tp_ctl, val);
	}

	/* Disable FEC in DP Sink */
	intel_ddi_disable_fec_state(encoder, crtc_state);

	if (wait)
		intel_wait_ddi_buf_idle(dev_priv, port);
}

static void intel_ddi_post_disable_dp(struct intel_atomic_state *state,
				      struct intel_encoder *encoder,
				      const struct intel_crtc_state *old_crtc_state,
				      const struct drm_connector_state *old_conn_state)
{
	struct drm_i915_private *dev_priv = to_i915(encoder->base.dev);
	struct intel_digital_port *dig_port = enc_to_dig_port(encoder);
	struct intel_dp *intel_dp = &dig_port->dp;
	bool is_mst = intel_crtc_has_type(old_crtc_state,
					  INTEL_OUTPUT_DP_MST);
	enum phy phy = intel_port_to_phy(dev_priv, encoder->port);

	if (!is_mst)
		intel_dp_set_infoframes(encoder, false,
					old_crtc_state, old_conn_state);

	/*
	 * Power down sink before disabling the port, otherwise we end
	 * up getting interrupts from the sink on detecting link loss.
	 */
	intel_dp_sink_dpms(intel_dp, DRM_MODE_DPMS_OFF);

	if (INTEL_GEN(dev_priv) >= 12) {
		if (is_mst) {
			enum transcoder cpu_transcoder = old_crtc_state->cpu_transcoder;
			u32 val;

			val = intel_de_read(dev_priv,
					    TRANS_DDI_FUNC_CTL(cpu_transcoder));
			val &= ~(TGL_TRANS_DDI_PORT_MASK |
				 TRANS_DDI_MODE_SELECT_MASK);
			intel_de_write(dev_priv,
				       TRANS_DDI_FUNC_CTL(cpu_transcoder),
				       val);
		}
	} else {
		if (!is_mst)
			intel_ddi_disable_pipe_clock(old_crtc_state);
	}

	intel_disable_ddi_buf(encoder, old_crtc_state);

	/*
	 * From TGL spec: "If single stream or multi-stream master transcoder:
	 * Configure Transcoder Clock select to direct no clock to the
	 * transcoder"
	 */
	if (INTEL_GEN(dev_priv) >= 12)
		intel_ddi_disable_pipe_clock(old_crtc_state);

	intel_edp_panel_vdd_on(intel_dp);
	intel_edp_panel_off(intel_dp);

	if (!intel_phy_is_tc(dev_priv, phy) ||
	    dig_port->tc_mode != TC_PORT_TBT_ALT)
		intel_display_power_put_unchecked(dev_priv,
						  dig_port->ddi_io_power_domain);

	intel_ddi_clk_disable(encoder);
}

static void intel_ddi_post_disable_hdmi(struct intel_atomic_state *state,
					struct intel_encoder *encoder,
					const struct intel_crtc_state *old_crtc_state,
					const struct drm_connector_state *old_conn_state)
{
	struct drm_i915_private *dev_priv = to_i915(encoder->base.dev);
	struct intel_digital_port *dig_port = enc_to_dig_port(encoder);
	struct intel_hdmi *intel_hdmi = &dig_port->hdmi;

	dig_port->set_infoframes(encoder, false,
				 old_crtc_state, old_conn_state);

	intel_ddi_disable_pipe_clock(old_crtc_state);

	intel_disable_ddi_buf(encoder, old_crtc_state);

	intel_display_power_put_unchecked(dev_priv,
					  dig_port->ddi_io_power_domain);

	intel_ddi_clk_disable(encoder);

	intel_dp_dual_mode_set_tmds_output(intel_hdmi, false);
}

static void intel_ddi_post_disable(struct intel_atomic_state *state,
				   struct intel_encoder *encoder,
				   const struct intel_crtc_state *old_crtc_state,
				   const struct drm_connector_state *old_conn_state)
{
	struct drm_i915_private *dev_priv = to_i915(encoder->base.dev);
	struct intel_digital_port *dig_port = enc_to_dig_port(encoder);
	enum phy phy = intel_port_to_phy(dev_priv, encoder->port);
	bool is_tc_port = intel_phy_is_tc(dev_priv, phy);

	if (!intel_crtc_has_type(old_crtc_state, INTEL_OUTPUT_DP_MST)) {
		intel_crtc_vblank_off(old_crtc_state);

		intel_disable_pipe(old_crtc_state);

		intel_ddi_disable_transcoder_func(old_crtc_state);

		intel_dsc_disable(old_crtc_state);

		if (INTEL_GEN(dev_priv) >= 9)
			skl_scaler_disable(old_crtc_state);
		else
			ilk_pfit_disable(old_crtc_state);
	}

	/*
	 * When called from DP MST code:
	 * - old_conn_state will be NULL
	 * - encoder will be the main encoder (ie. mst->primary)
	 * - the main connector associated with this port
	 *   won't be active or linked to a crtc
	 * - old_crtc_state will be the state of the last stream to
	 *   be deactivated on this port, and it may not be the same
	 *   stream that was activated last, but each stream
	 *   should have a state that is identical when it comes to
	 *   the DP link parameteres
	 */

	if (intel_crtc_has_type(old_crtc_state, INTEL_OUTPUT_HDMI))
		intel_ddi_post_disable_hdmi(state, encoder, old_crtc_state,
					    old_conn_state);
	else
		intel_ddi_post_disable_dp(state, encoder, old_crtc_state,
					  old_conn_state);

	if (INTEL_GEN(dev_priv) >= 11)
		icl_unmap_plls_to_ports(encoder);

	if (intel_crtc_has_dp_encoder(old_crtc_state) || is_tc_port)
		intel_display_power_put_unchecked(dev_priv,
						  intel_ddi_main_link_aux_domain(dig_port));

	if (is_tc_port)
		intel_tc_port_put_link(dig_port);
}

void intel_ddi_fdi_post_disable(struct intel_atomic_state *state,
				struct intel_encoder *encoder,
				const struct intel_crtc_state *old_crtc_state,
				const struct drm_connector_state *old_conn_state)
{
	struct drm_i915_private *dev_priv = to_i915(encoder->base.dev);
	u32 val;

	/*
	 * Bspec lists this as both step 13 (before DDI_BUF_CTL disable)
	 * and step 18 (after clearing PORT_CLK_SEL). Based on a BUN,
	 * step 13 is the correct place for it. Step 18 is where it was
	 * originally before the BUN.
	 */
	val = intel_de_read(dev_priv, FDI_RX_CTL(PIPE_A));
	val &= ~FDI_RX_ENABLE;
	intel_de_write(dev_priv, FDI_RX_CTL(PIPE_A), val);

	intel_disable_ddi_buf(encoder, old_crtc_state);
	intel_ddi_clk_disable(encoder);

	val = intel_de_read(dev_priv, FDI_RX_MISC(PIPE_A));
	val &= ~(FDI_RX_PWRDN_LANE1_MASK | FDI_RX_PWRDN_LANE0_MASK);
	val |= FDI_RX_PWRDN_LANE1_VAL(2) | FDI_RX_PWRDN_LANE0_VAL(2);
	intel_de_write(dev_priv, FDI_RX_MISC(PIPE_A), val);

	val = intel_de_read(dev_priv, FDI_RX_CTL(PIPE_A));
	val &= ~FDI_PCDCLK;
	intel_de_write(dev_priv, FDI_RX_CTL(PIPE_A), val);

	val = intel_de_read(dev_priv, FDI_RX_CTL(PIPE_A));
	val &= ~FDI_RX_PLL_ENABLE;
	intel_de_write(dev_priv, FDI_RX_CTL(PIPE_A), val);
}

static void trans_port_sync_stop_link_train(struct intel_atomic_state *state,
					    struct intel_encoder *encoder,
					    const struct intel_crtc_state *crtc_state)
{
	const struct drm_connector_state *conn_state;
	struct drm_connector *conn;
	int i;

	if (!crtc_state->sync_mode_slaves_mask)
		return;

	for_each_new_connector_in_state(&state->base, conn, conn_state, i) {
		struct intel_encoder *slave_encoder =
			to_intel_encoder(conn_state->best_encoder);
		struct intel_crtc *slave_crtc = to_intel_crtc(conn_state->crtc);
		const struct intel_crtc_state *slave_crtc_state;

		if (!slave_crtc)
			continue;

		slave_crtc_state =
			intel_atomic_get_new_crtc_state(state, slave_crtc);

		if (slave_crtc_state->master_transcoder !=
		    crtc_state->cpu_transcoder)
			continue;

		intel_dp_stop_link_train(enc_to_intel_dp(slave_encoder));
	}

	usleep_range(200, 400);

	intel_dp_stop_link_train(enc_to_intel_dp(encoder));
}

static void intel_enable_ddi_dp(struct intel_atomic_state *state,
				struct intel_encoder *encoder,
				const struct intel_crtc_state *crtc_state,
				const struct drm_connector_state *conn_state)
{
	struct drm_i915_private *dev_priv = to_i915(encoder->base.dev);
	struct intel_dp *intel_dp = enc_to_intel_dp(encoder);
	enum port port = encoder->port;

	if (port == PORT_A && INTEL_GEN(dev_priv) < 9)
		intel_dp_stop_link_train(intel_dp);

	intel_edp_backlight_on(crtc_state, conn_state);
	intel_psr_enable(intel_dp, crtc_state, conn_state);
	intel_dp_set_infoframes(encoder, true, crtc_state, conn_state);
	intel_edp_drrs_enable(intel_dp, crtc_state);

	if (crtc_state->has_audio)
		intel_audio_codec_enable(encoder, crtc_state, conn_state);

	trans_port_sync_stop_link_train(state, encoder, crtc_state);
}

static i915_reg_t
gen9_chicken_trans_reg_by_port(struct drm_i915_private *dev_priv,
			       enum port port)
{
	static const enum transcoder trans[] = {
		[PORT_A] = TRANSCODER_EDP,
		[PORT_B] = TRANSCODER_A,
		[PORT_C] = TRANSCODER_B,
		[PORT_D] = TRANSCODER_C,
		[PORT_E] = TRANSCODER_A,
	};

	drm_WARN_ON(&dev_priv->drm, INTEL_GEN(dev_priv) < 9);

	if (drm_WARN_ON(&dev_priv->drm, port < PORT_A || port > PORT_E))
		port = PORT_A;

	return CHICKEN_TRANS(trans[port]);
}

static void intel_enable_ddi_hdmi(struct intel_atomic_state *state,
				  struct intel_encoder *encoder,
				  const struct intel_crtc_state *crtc_state,
				  const struct drm_connector_state *conn_state)
{
	struct drm_i915_private *dev_priv = to_i915(encoder->base.dev);
	struct intel_digital_port *dig_port = enc_to_dig_port(encoder);
	struct drm_connector *connector = conn_state->connector;
	enum port port = encoder->port;

	if (!intel_hdmi_handle_sink_scrambling(encoder, connector,
					       crtc_state->hdmi_high_tmds_clock_ratio,
					       crtc_state->hdmi_scrambling))
		drm_dbg_kms(&dev_priv->drm,
			    "[CONNECTOR:%d:%s] Failed to configure sink scrambling/TMDS bit clock ratio\n",
			    connector->base.id, connector->name);

	/* Display WA #1143: skl,kbl,cfl */
	if (IS_GEN9_BC(dev_priv)) {
		/*
		 * For some reason these chicken bits have been
		 * stuffed into a transcoder register, event though
		 * the bits affect a specific DDI port rather than
		 * a specific transcoder.
		 */
		i915_reg_t reg = gen9_chicken_trans_reg_by_port(dev_priv, port);
		u32 val;

		val = intel_de_read(dev_priv, reg);

		if (port == PORT_E)
			val |= DDIE_TRAINING_OVERRIDE_ENABLE |
				DDIE_TRAINING_OVERRIDE_VALUE;
		else
			val |= DDI_TRAINING_OVERRIDE_ENABLE |
				DDI_TRAINING_OVERRIDE_VALUE;

		intel_de_write(dev_priv, reg, val);
		intel_de_posting_read(dev_priv, reg);

		udelay(1);

		if (port == PORT_E)
			val &= ~(DDIE_TRAINING_OVERRIDE_ENABLE |
				 DDIE_TRAINING_OVERRIDE_VALUE);
		else
			val &= ~(DDI_TRAINING_OVERRIDE_ENABLE |
				 DDI_TRAINING_OVERRIDE_VALUE);

		intel_de_write(dev_priv, reg, val);
	}

	/* In HDMI/DVI mode, the port width, and swing/emphasis values
	 * are ignored so nothing special needs to be done besides
	 * enabling the port.
	 */
	intel_de_write(dev_priv, DDI_BUF_CTL(port),
		       dig_port->saved_port_bits | DDI_BUF_CTL_ENABLE);

	if (crtc_state->has_audio)
		intel_audio_codec_enable(encoder, crtc_state, conn_state);
}

static void intel_enable_ddi(struct intel_atomic_state *state,
			     struct intel_encoder *encoder,
			     const struct intel_crtc_state *crtc_state,
			     const struct drm_connector_state *conn_state)
{
	drm_WARN_ON(state->base.dev, crtc_state->has_pch_encoder);

	intel_ddi_enable_transcoder_func(encoder, crtc_state);

	intel_enable_pipe(crtc_state);

	intel_crtc_vblank_on(crtc_state);

	if (intel_crtc_has_type(crtc_state, INTEL_OUTPUT_HDMI))
		intel_enable_ddi_hdmi(state, encoder, crtc_state, conn_state);
	else
		intel_enable_ddi_dp(state, encoder, crtc_state, conn_state);

	/* Enable hdcp if it's desired */
	if (conn_state->content_protection ==
	    DRM_MODE_CONTENT_PROTECTION_DESIRED)
		intel_hdcp_enable(to_intel_connector(conn_state->connector),
				  crtc_state->cpu_transcoder,
				  (u8)conn_state->hdcp_content_type);
}

static void intel_disable_ddi_dp(struct intel_atomic_state *state,
				 struct intel_encoder *encoder,
				 const struct intel_crtc_state *old_crtc_state,
				 const struct drm_connector_state *old_conn_state)
{
	struct intel_dp *intel_dp = enc_to_intel_dp(encoder);

	intel_dp->link_trained = false;

	if (old_crtc_state->has_audio)
		intel_audio_codec_disable(encoder,
					  old_crtc_state, old_conn_state);

	intel_edp_drrs_disable(intel_dp, old_crtc_state);
	intel_psr_disable(intel_dp, old_crtc_state);
	intel_edp_backlight_off(old_conn_state);
	/* Disable the decompression in DP Sink */
	intel_dp_sink_set_decompression_state(intel_dp, old_crtc_state,
					      false);
}

static void intel_disable_ddi_hdmi(struct intel_atomic_state *state,
				   struct intel_encoder *encoder,
				   const struct intel_crtc_state *old_crtc_state,
				   const struct drm_connector_state *old_conn_state)
{
	struct drm_i915_private *i915 = to_i915(encoder->base.dev);
	struct drm_connector *connector = old_conn_state->connector;

	if (old_crtc_state->has_audio)
		intel_audio_codec_disable(encoder,
					  old_crtc_state, old_conn_state);

	if (!intel_hdmi_handle_sink_scrambling(encoder, connector,
					       false, false))
		drm_dbg_kms(&i915->drm,
			    "[CONNECTOR:%d:%s] Failed to reset sink scrambling/TMDS bit clock ratio\n",
			    connector->base.id, connector->name);
}

static void intel_disable_ddi(struct intel_atomic_state *state,
			      struct intel_encoder *encoder,
			      const struct intel_crtc_state *old_crtc_state,
			      const struct drm_connector_state *old_conn_state)
{
	intel_hdcp_disable(to_intel_connector(old_conn_state->connector));

	if (intel_crtc_has_type(old_crtc_state, INTEL_OUTPUT_HDMI))
		intel_disable_ddi_hdmi(state, encoder, old_crtc_state,
				       old_conn_state);
	else
		intel_disable_ddi_dp(state, encoder, old_crtc_state,
				     old_conn_state);
}

static void intel_ddi_update_pipe_dp(struct intel_atomic_state *state,
				     struct intel_encoder *encoder,
				     const struct intel_crtc_state *crtc_state,
				     const struct drm_connector_state *conn_state)
{
	struct intel_dp *intel_dp = enc_to_intel_dp(encoder);

	intel_ddi_set_dp_msa(crtc_state, conn_state);

	intel_psr_update(intel_dp, crtc_state, conn_state);
	intel_dp_set_infoframes(encoder, true, crtc_state, conn_state);
	intel_edp_drrs_enable(intel_dp, crtc_state);

	intel_panel_update_backlight(state, encoder, crtc_state, conn_state);
}

static void intel_ddi_update_pipe(struct intel_atomic_state *state,
				  struct intel_encoder *encoder,
				  const struct intel_crtc_state *crtc_state,
				  const struct drm_connector_state *conn_state)
{

	if (!intel_crtc_has_type(crtc_state, INTEL_OUTPUT_HDMI))
		intel_ddi_update_pipe_dp(state, encoder, crtc_state,
					 conn_state);

	intel_hdcp_update_pipe(state, encoder, crtc_state, conn_state);
}

static void
intel_ddi_update_prepare(struct intel_atomic_state *state,
			 struct intel_encoder *encoder,
			 struct intel_crtc *crtc)
{
	struct intel_crtc_state *crtc_state =
		crtc ? intel_atomic_get_new_crtc_state(state, crtc) : NULL;
	int required_lanes = crtc_state ? crtc_state->lane_count : 1;

	drm_WARN_ON(state->base.dev, crtc && crtc->active);

	intel_tc_port_get_link(enc_to_dig_port(encoder),
		               required_lanes);
	if (crtc_state && crtc_state->hw.active)
		intel_update_active_dpll(state, crtc, encoder);
}

static void
intel_ddi_update_complete(struct intel_atomic_state *state,
			  struct intel_encoder *encoder,
			  struct intel_crtc *crtc)
{
	intel_tc_port_put_link(enc_to_dig_port(encoder));
}

static void
intel_ddi_pre_pll_enable(struct intel_atomic_state *state,
			 struct intel_encoder *encoder,
			 const struct intel_crtc_state *crtc_state,
			 const struct drm_connector_state *conn_state)
{
	struct drm_i915_private *dev_priv = to_i915(encoder->base.dev);
	struct intel_digital_port *dig_port = enc_to_dig_port(encoder);
	enum phy phy = intel_port_to_phy(dev_priv, encoder->port);
	bool is_tc_port = intel_phy_is_tc(dev_priv, phy);

	if (is_tc_port)
		intel_tc_port_get_link(dig_port, crtc_state->lane_count);

	if (intel_crtc_has_dp_encoder(crtc_state) || is_tc_port)
		intel_display_power_get(dev_priv,
					intel_ddi_main_link_aux_domain(dig_port));

	if (is_tc_port && dig_port->tc_mode != TC_PORT_TBT_ALT)
		/*
		 * Program the lane count for static/dynamic connections on
		 * Type-C ports.  Skip this step for TBT.
		 */
		intel_tc_port_set_fia_lane_count(dig_port, crtc_state->lane_count);
	else if (IS_GEN9_LP(dev_priv))
		bxt_ddi_phy_set_lane_optim_mask(encoder,
						crtc_state->lane_lat_optim_mask);
}

static void intel_ddi_prepare_link_retrain(struct intel_dp *intel_dp)
{
	struct intel_digital_port *intel_dig_port = dp_to_dig_port(intel_dp);
	struct drm_i915_private *dev_priv =
		to_i915(intel_dig_port->base.base.dev);
	enum port port = intel_dig_port->base.port;
	u32 dp_tp_ctl, ddi_buf_ctl;
	bool wait = false;

	dp_tp_ctl = intel_de_read(dev_priv, intel_dp->regs.dp_tp_ctl);

	if (dp_tp_ctl & DP_TP_CTL_ENABLE) {
		ddi_buf_ctl = intel_de_read(dev_priv, DDI_BUF_CTL(port));
		if (ddi_buf_ctl & DDI_BUF_CTL_ENABLE) {
			intel_de_write(dev_priv, DDI_BUF_CTL(port),
				       ddi_buf_ctl & ~DDI_BUF_CTL_ENABLE);
			wait = true;
		}

		dp_tp_ctl &= ~(DP_TP_CTL_ENABLE | DP_TP_CTL_LINK_TRAIN_MASK);
		dp_tp_ctl |= DP_TP_CTL_LINK_TRAIN_PAT1;
		intel_de_write(dev_priv, intel_dp->regs.dp_tp_ctl, dp_tp_ctl);
		intel_de_posting_read(dev_priv, intel_dp->regs.dp_tp_ctl);

		if (wait)
			intel_wait_ddi_buf_idle(dev_priv, port);
	}

	dp_tp_ctl = DP_TP_CTL_ENABLE |
		    DP_TP_CTL_LINK_TRAIN_PAT1 | DP_TP_CTL_SCRAMBLE_DISABLE;
	if (intel_dp->link_mst)
		dp_tp_ctl |= DP_TP_CTL_MODE_MST;
	else {
		dp_tp_ctl |= DP_TP_CTL_MODE_SST;
		if (drm_dp_enhanced_frame_cap(intel_dp->dpcd))
			dp_tp_ctl |= DP_TP_CTL_ENHANCED_FRAME_ENABLE;
	}
	intel_de_write(dev_priv, intel_dp->regs.dp_tp_ctl, dp_tp_ctl);
	intel_de_posting_read(dev_priv, intel_dp->regs.dp_tp_ctl);

	intel_dp->DP |= DDI_BUF_CTL_ENABLE;
	intel_de_write(dev_priv, DDI_BUF_CTL(port), intel_dp->DP);
	intel_de_posting_read(dev_priv, DDI_BUF_CTL(port));

	udelay(600);
}

static void intel_ddi_set_link_train(struct intel_dp *intel_dp,
				     u8 dp_train_pat)
{
	struct drm_i915_private *dev_priv = dp_to_i915(intel_dp);
	u8 train_pat_mask = drm_dp_training_pattern_mask(intel_dp->dpcd);
	enum port port = dp_to_dig_port(intel_dp)->base.port;
	u32 temp;

	temp = intel_de_read(dev_priv, intel_dp->regs.dp_tp_ctl);

	if (dp_train_pat & DP_LINK_SCRAMBLING_DISABLE)
		temp |= DP_TP_CTL_SCRAMBLE_DISABLE;
	else
		temp &= ~DP_TP_CTL_SCRAMBLE_DISABLE;

	temp &= ~DP_TP_CTL_LINK_TRAIN_MASK;
	switch (dp_train_pat & train_pat_mask) {
	case DP_TRAINING_PATTERN_DISABLE:
		temp |= DP_TP_CTL_LINK_TRAIN_NORMAL;
		break;
	case DP_TRAINING_PATTERN_1:
		temp |= DP_TP_CTL_LINK_TRAIN_PAT1;
		break;
	case DP_TRAINING_PATTERN_2:
		temp |= DP_TP_CTL_LINK_TRAIN_PAT2;
		break;
	case DP_TRAINING_PATTERN_3:
		temp |= DP_TP_CTL_LINK_TRAIN_PAT3;
		break;
	case DP_TRAINING_PATTERN_4:
		temp |= DP_TP_CTL_LINK_TRAIN_PAT4;
		break;
	}

	intel_de_write(dev_priv, intel_dp->regs.dp_tp_ctl, temp);

	intel_de_write(dev_priv, DDI_BUF_CTL(port), intel_dp->DP);
	intel_de_posting_read(dev_priv, DDI_BUF_CTL(port));
}

static void intel_ddi_set_idle_link_train(struct intel_dp *intel_dp)
{
	struct intel_encoder *encoder = &dp_to_dig_port(intel_dp)->base;
	struct drm_i915_private *dev_priv = to_i915(encoder->base.dev);
	enum port port = encoder->port;
	u32 val;

	val = intel_de_read(dev_priv, intel_dp->regs.dp_tp_ctl);
	val &= ~DP_TP_CTL_LINK_TRAIN_MASK;
	val |= DP_TP_CTL_LINK_TRAIN_IDLE;
	intel_de_write(dev_priv, intel_dp->regs.dp_tp_ctl, val);

	/*
	 * Until TGL on PORT_A we can have only eDP in SST mode. There the only
	 * reason we need to set idle transmission mode is to work around a HW
	 * issue where we enable the pipe while not in idle link-training mode.
	 * In this case there is requirement to wait for a minimum number of
	 * idle patterns to be sent.
	 */
	if (port == PORT_A && INTEL_GEN(dev_priv) < 12)
		return;

	if (intel_de_wait_for_set(dev_priv, intel_dp->regs.dp_tp_status,
				  DP_TP_STATUS_IDLE_DONE, 1))
		drm_err(&dev_priv->drm,
			"Timed out waiting for DP idle patterns\n");
}

static bool intel_ddi_is_audio_enabled(struct drm_i915_private *dev_priv,
				       enum transcoder cpu_transcoder)
{
	if (cpu_transcoder == TRANSCODER_EDP)
		return false;

	if (!intel_display_power_is_enabled(dev_priv, POWER_DOMAIN_AUDIO))
		return false;

	return intel_de_read(dev_priv, HSW_AUD_PIN_ELD_CP_VLD) &
		AUDIO_OUTPUT_ENABLE(cpu_transcoder);
}

void intel_ddi_compute_min_voltage_level(struct drm_i915_private *dev_priv,
					 struct intel_crtc_state *crtc_state)
{
	if (INTEL_GEN(dev_priv) >= 12 && crtc_state->port_clock > 594000)
		crtc_state->min_voltage_level = 2;
	else if (IS_ELKHARTLAKE(dev_priv) && crtc_state->port_clock > 594000)
		crtc_state->min_voltage_level = 3;
	else if (INTEL_GEN(dev_priv) >= 11 && crtc_state->port_clock > 594000)
		crtc_state->min_voltage_level = 1;
	else if (IS_CANNONLAKE(dev_priv) && crtc_state->port_clock > 594000)
		crtc_state->min_voltage_level = 2;
}

static enum transcoder bdw_transcoder_master_readout(struct drm_i915_private *dev_priv,
						     enum transcoder cpu_transcoder)
{
	u32 master_select;

	if (INTEL_GEN(dev_priv) >= 11) {
		u32 ctl2 = intel_de_read(dev_priv, TRANS_DDI_FUNC_CTL2(cpu_transcoder));

		if ((ctl2 & PORT_SYNC_MODE_ENABLE) == 0)
			return INVALID_TRANSCODER;

		master_select = REG_FIELD_GET(PORT_SYNC_MODE_MASTER_SELECT_MASK, ctl2);
	} else {
		u32 ctl = intel_de_read(dev_priv, TRANS_DDI_FUNC_CTL(cpu_transcoder));

		if ((ctl & TRANS_DDI_PORT_SYNC_ENABLE) == 0)
			return INVALID_TRANSCODER;

		master_select = REG_FIELD_GET(TRANS_DDI_PORT_SYNC_MASTER_SELECT_MASK, ctl);
	}

	if (master_select == 0)
		return TRANSCODER_EDP;
	else
		return master_select - 1;
}

static void bdw_get_trans_port_sync_config(struct intel_crtc_state *crtc_state)
{
	struct drm_i915_private *dev_priv = to_i915(crtc_state->uapi.crtc->dev);
	u32 transcoders = BIT(TRANSCODER_A) | BIT(TRANSCODER_B) |
		BIT(TRANSCODER_C) | BIT(TRANSCODER_D);
	enum transcoder cpu_transcoder;

	crtc_state->master_transcoder =
		bdw_transcoder_master_readout(dev_priv, crtc_state->cpu_transcoder);

	for_each_cpu_transcoder_masked(dev_priv, cpu_transcoder, transcoders) {
		enum intel_display_power_domain power_domain;
		intel_wakeref_t trans_wakeref;

		power_domain = POWER_DOMAIN_TRANSCODER(cpu_transcoder);
		trans_wakeref = intel_display_power_get_if_enabled(dev_priv,
								   power_domain);

		if (!trans_wakeref)
			continue;

		if (bdw_transcoder_master_readout(dev_priv, cpu_transcoder) ==
		    crtc_state->cpu_transcoder)
			crtc_state->sync_mode_slaves_mask |= BIT(cpu_transcoder);

		intel_display_power_put(dev_priv, power_domain, trans_wakeref);
	}

	drm_WARN_ON(&dev_priv->drm,
		    crtc_state->master_transcoder != INVALID_TRANSCODER &&
		    crtc_state->sync_mode_slaves_mask);
}

void intel_ddi_get_config(struct intel_encoder *encoder,
			  struct intel_crtc_state *pipe_config)
{
	struct drm_i915_private *dev_priv = to_i915(encoder->base.dev);
	struct intel_crtc *intel_crtc = to_intel_crtc(pipe_config->uapi.crtc);
	enum transcoder cpu_transcoder = pipe_config->cpu_transcoder;
	struct intel_dp *intel_dp = enc_to_intel_dp(encoder);
	u32 temp, flags = 0;

	/* XXX: DSI transcoder paranoia */
	if (drm_WARN_ON(&dev_priv->drm, transcoder_is_dsi(cpu_transcoder)))
		return;

	if (INTEL_GEN(dev_priv) >= 12) {
		intel_dp->regs.dp_tp_ctl = TGL_DP_TP_CTL(cpu_transcoder);
		intel_dp->regs.dp_tp_status = TGL_DP_TP_STATUS(cpu_transcoder);
	}

	intel_dsc_get_config(encoder, pipe_config);

	temp = intel_de_read(dev_priv, TRANS_DDI_FUNC_CTL(cpu_transcoder));
	if (temp & TRANS_DDI_PHSYNC)
		flags |= DRM_MODE_FLAG_PHSYNC;
	else
		flags |= DRM_MODE_FLAG_NHSYNC;
	if (temp & TRANS_DDI_PVSYNC)
		flags |= DRM_MODE_FLAG_PVSYNC;
	else
		flags |= DRM_MODE_FLAG_NVSYNC;

	pipe_config->hw.adjusted_mode.flags |= flags;

	switch (temp & TRANS_DDI_BPC_MASK) {
	case TRANS_DDI_BPC_6:
		pipe_config->pipe_bpp = 18;
		break;
	case TRANS_DDI_BPC_8:
		pipe_config->pipe_bpp = 24;
		break;
	case TRANS_DDI_BPC_10:
		pipe_config->pipe_bpp = 30;
		break;
	case TRANS_DDI_BPC_12:
		pipe_config->pipe_bpp = 36;
		break;
	default:
		break;
	}

	switch (temp & TRANS_DDI_MODE_SELECT_MASK) {
	case TRANS_DDI_MODE_SELECT_HDMI:
		pipe_config->has_hdmi_sink = true;

		pipe_config->infoframes.enable |=
			intel_hdmi_infoframes_enabled(encoder, pipe_config);

		if (pipe_config->infoframes.enable)
			pipe_config->has_infoframe = true;

		if (temp & TRANS_DDI_HDMI_SCRAMBLING)
			pipe_config->hdmi_scrambling = true;
		if (temp & TRANS_DDI_HIGH_TMDS_CHAR_RATE)
			pipe_config->hdmi_high_tmds_clock_ratio = true;
		/* fall through */
	case TRANS_DDI_MODE_SELECT_DVI:
		pipe_config->output_types |= BIT(INTEL_OUTPUT_HDMI);
		pipe_config->lane_count = 4;
		break;
	case TRANS_DDI_MODE_SELECT_FDI:
		pipe_config->output_types |= BIT(INTEL_OUTPUT_ANALOG);
		break;
	case TRANS_DDI_MODE_SELECT_DP_SST:
		if (encoder->type == INTEL_OUTPUT_EDP)
			pipe_config->output_types |= BIT(INTEL_OUTPUT_EDP);
		else
			pipe_config->output_types |= BIT(INTEL_OUTPUT_DP);
		pipe_config->lane_count =
			((temp & DDI_PORT_WIDTH_MASK) >> DDI_PORT_WIDTH_SHIFT) + 1;
		intel_dp_get_m_n(intel_crtc, pipe_config);

		if (INTEL_GEN(dev_priv) >= 11) {
			i915_reg_t dp_tp_ctl;

			if (IS_GEN(dev_priv, 11))
				dp_tp_ctl = DP_TP_CTL(encoder->port);
			else
				dp_tp_ctl = TGL_DP_TP_CTL(pipe_config->cpu_transcoder);

			pipe_config->fec_enable =
				intel_de_read(dev_priv, dp_tp_ctl) & DP_TP_CTL_FEC_ENABLE;

			drm_dbg_kms(&dev_priv->drm,
				    "[ENCODER:%d:%s] Fec status: %u\n",
				    encoder->base.base.id, encoder->base.name,
				    pipe_config->fec_enable);
		}

		pipe_config->infoframes.enable |=
			intel_hdmi_infoframes_enabled(encoder, pipe_config);

		break;
	case TRANS_DDI_MODE_SELECT_DP_MST:
		pipe_config->output_types |= BIT(INTEL_OUTPUT_DP_MST);
		pipe_config->lane_count =
			((temp & DDI_PORT_WIDTH_MASK) >> DDI_PORT_WIDTH_SHIFT) + 1;

		if (INTEL_GEN(dev_priv) >= 12)
			pipe_config->mst_master_transcoder =
					REG_FIELD_GET(TRANS_DDI_MST_TRANSPORT_SELECT_MASK, temp);

		intel_dp_get_m_n(intel_crtc, pipe_config);

		pipe_config->infoframes.enable |=
			intel_hdmi_infoframes_enabled(encoder, pipe_config);
		break;
	default:
		break;
	}

	pipe_config->has_audio =
		intel_ddi_is_audio_enabled(dev_priv, cpu_transcoder);

	if (encoder->type == INTEL_OUTPUT_EDP && dev_priv->vbt.edp.bpp &&
	    pipe_config->pipe_bpp > dev_priv->vbt.edp.bpp) {
		/*
		 * This is a big fat ugly hack.
		 *
		 * Some machines in UEFI boot mode provide us a VBT that has 18
		 * bpp and 1.62 GHz link bandwidth for eDP, which for reasons
		 * unknown we fail to light up. Yet the same BIOS boots up with
		 * 24 bpp and 2.7 GHz link. Use the same bpp as the BIOS uses as
		 * max, not what it tells us to use.
		 *
		 * Note: This will still be broken if the eDP panel is not lit
		 * up by the BIOS, and thus we can't get the mode at module
		 * load.
		 */
		drm_dbg_kms(&dev_priv->drm,
			    "pipe has %d bpp for eDP panel, overriding BIOS-provided max %d bpp\n",
			    pipe_config->pipe_bpp, dev_priv->vbt.edp.bpp);
		dev_priv->vbt.edp.bpp = pipe_config->pipe_bpp;
	}

	intel_ddi_clock_get(encoder, pipe_config);

	if (IS_GEN9_LP(dev_priv))
		pipe_config->lane_lat_optim_mask =
			bxt_ddi_phy_get_lane_lat_optim_mask(encoder);

	intel_ddi_compute_min_voltage_level(dev_priv, pipe_config);

	intel_hdmi_read_gcp_infoframe(encoder, pipe_config);

	intel_read_infoframe(encoder, pipe_config,
			     HDMI_INFOFRAME_TYPE_AVI,
			     &pipe_config->infoframes.avi);
	intel_read_infoframe(encoder, pipe_config,
			     HDMI_INFOFRAME_TYPE_SPD,
			     &pipe_config->infoframes.spd);
	intel_read_infoframe(encoder, pipe_config,
			     HDMI_INFOFRAME_TYPE_VENDOR,
			     &pipe_config->infoframes.hdmi);
	intel_read_infoframe(encoder, pipe_config,
			     HDMI_INFOFRAME_TYPE_DRM,
			     &pipe_config->infoframes.drm);

	if (INTEL_GEN(dev_priv) >= 8)
		bdw_get_trans_port_sync_config(pipe_config);

	intel_read_dp_sdp(encoder, pipe_config, HDMI_PACKET_TYPE_GAMUT_METADATA);
	intel_read_dp_sdp(encoder, pipe_config, DP_SDP_VSC);
}

static enum intel_output_type
intel_ddi_compute_output_type(struct intel_encoder *encoder,
			      struct intel_crtc_state *crtc_state,
			      struct drm_connector_state *conn_state)
{
	switch (conn_state->connector->connector_type) {
	case DRM_MODE_CONNECTOR_HDMIA:
		return INTEL_OUTPUT_HDMI;
	case DRM_MODE_CONNECTOR_eDP:
		return INTEL_OUTPUT_EDP;
	case DRM_MODE_CONNECTOR_DisplayPort:
		return INTEL_OUTPUT_DP;
	default:
		MISSING_CASE(conn_state->connector->connector_type);
		return INTEL_OUTPUT_UNUSED;
	}
}

static int intel_ddi_compute_config(struct intel_encoder *encoder,
				    struct intel_crtc_state *pipe_config,
				    struct drm_connector_state *conn_state)
{
	struct intel_crtc *crtc = to_intel_crtc(pipe_config->uapi.crtc);
	struct drm_i915_private *dev_priv = to_i915(encoder->base.dev);
	enum port port = encoder->port;
	int ret;

	if (HAS_TRANSCODER(dev_priv, TRANSCODER_EDP) && port == PORT_A)
		pipe_config->cpu_transcoder = TRANSCODER_EDP;

	if (intel_crtc_has_type(pipe_config, INTEL_OUTPUT_HDMI)) {
		ret = intel_hdmi_compute_config(encoder, pipe_config, conn_state);
	} else {
		ret = intel_dp_compute_config(encoder, pipe_config, conn_state);
	}

	if (ret)
		return ret;

	if (IS_HASWELL(dev_priv) && crtc->pipe == PIPE_A &&
	    pipe_config->cpu_transcoder == TRANSCODER_EDP)
		pipe_config->pch_pfit.force_thru =
			pipe_config->pch_pfit.enabled ||
			pipe_config->crc_enabled;

	if (IS_GEN9_LP(dev_priv))
		pipe_config->lane_lat_optim_mask =
			bxt_ddi_phy_calc_lane_lat_optim_mask(pipe_config->lane_count);

	intel_ddi_compute_min_voltage_level(dev_priv, pipe_config);

	return 0;
}

static bool mode_equal(const struct drm_display_mode *mode1,
		       const struct drm_display_mode *mode2)
{
	return drm_mode_match(mode1, mode2,
			      DRM_MODE_MATCH_TIMINGS |
			      DRM_MODE_MATCH_FLAGS |
			      DRM_MODE_MATCH_3D_FLAGS) &&
		mode1->clock == mode2->clock; /* we want an exact match */
}

static bool m_n_equal(const struct intel_link_m_n *m_n_1,
		      const struct intel_link_m_n *m_n_2)
{
	return m_n_1->tu == m_n_2->tu &&
		m_n_1->gmch_m == m_n_2->gmch_m &&
		m_n_1->gmch_n == m_n_2->gmch_n &&
		m_n_1->link_m == m_n_2->link_m &&
		m_n_1->link_n == m_n_2->link_n;
}

static bool crtcs_port_sync_compatible(const struct intel_crtc_state *crtc_state1,
				       const struct intel_crtc_state *crtc_state2)
{
	return crtc_state1->hw.active && crtc_state2->hw.active &&
		crtc_state1->output_types == crtc_state2->output_types &&
		crtc_state1->output_format == crtc_state2->output_format &&
		crtc_state1->lane_count == crtc_state2->lane_count &&
		crtc_state1->port_clock == crtc_state2->port_clock &&
		mode_equal(&crtc_state1->hw.adjusted_mode,
			   &crtc_state2->hw.adjusted_mode) &&
		m_n_equal(&crtc_state1->dp_m_n, &crtc_state2->dp_m_n);
}

static u8
intel_ddi_port_sync_transcoders(const struct intel_crtc_state *ref_crtc_state,
				int tile_group_id)
{
	struct drm_connector *connector;
	const struct drm_connector_state *conn_state;
	struct drm_i915_private *dev_priv = to_i915(ref_crtc_state->uapi.crtc->dev);
	struct intel_atomic_state *state =
		to_intel_atomic_state(ref_crtc_state->uapi.state);
	u8 transcoders = 0;
	int i;

	/*
	 * We don't enable port sync on BDW due to missing w/as and
	 * due to not having adjusted the modeset sequence appropriately.
	 */
	if (INTEL_GEN(dev_priv) < 9)
		return 0;

	if (!intel_crtc_has_type(ref_crtc_state, INTEL_OUTPUT_DP))
		return 0;

	for_each_new_connector_in_state(&state->base, connector, conn_state, i) {
		struct intel_crtc *crtc = to_intel_crtc(conn_state->crtc);
		const struct intel_crtc_state *crtc_state;

		if (!crtc)
			continue;

		if (!connector->has_tile ||
		    connector->tile_group->id !=
		    tile_group_id)
			continue;
		crtc_state = intel_atomic_get_new_crtc_state(state,
							     crtc);
		if (!crtcs_port_sync_compatible(ref_crtc_state,
						crtc_state))
			continue;
		transcoders |= BIT(crtc_state->cpu_transcoder);
	}

	return transcoders;
}

static int intel_ddi_compute_config_late(struct intel_encoder *encoder,
					 struct intel_crtc_state *crtc_state,
					 struct drm_connector_state *conn_state)
{
	struct drm_i915_private *i915 = to_i915(encoder->base.dev);
	struct drm_connector *connector = conn_state->connector;
	u8 port_sync_transcoders = 0;

	drm_dbg_kms(&i915->drm, "[ENCODER:%d:%s] [CRTC:%d:%s]",
		    encoder->base.base.id, encoder->base.name,
		    crtc_state->uapi.crtc->base.id, crtc_state->uapi.crtc->name);

	if (connector->has_tile)
		port_sync_transcoders = intel_ddi_port_sync_transcoders(crtc_state,
									connector->tile_group->id);

	/*
	 * EDP Transcoders cannot be ensalved
	 * make them a master always when present
	 */
	if (port_sync_transcoders & BIT(TRANSCODER_EDP))
		crtc_state->master_transcoder = TRANSCODER_EDP;
	else
		crtc_state->master_transcoder = ffs(port_sync_transcoders) - 1;

	if (crtc_state->master_transcoder == crtc_state->cpu_transcoder) {
		crtc_state->master_transcoder = INVALID_TRANSCODER;
		crtc_state->sync_mode_slaves_mask =
			port_sync_transcoders & ~BIT(crtc_state->cpu_transcoder);
	}

	return 0;
}

static void intel_ddi_encoder_destroy(struct drm_encoder *encoder)
{
	struct intel_digital_port *dig_port = enc_to_dig_port(to_intel_encoder(encoder));

	intel_dp_encoder_flush_work(encoder);

	drm_encoder_cleanup(encoder);
	kfree(dig_port);
}

static const struct drm_encoder_funcs intel_ddi_funcs = {
	.reset = intel_dp_encoder_reset,
	.destroy = intel_ddi_encoder_destroy,
};

static struct intel_connector *
intel_ddi_init_dp_connector(struct intel_digital_port *intel_dig_port)
{
	struct drm_i915_private *dev_priv = to_i915(intel_dig_port->base.base.dev);
	struct intel_connector *connector;
	enum port port = intel_dig_port->base.port;

	connector = intel_connector_alloc();
	if (!connector)
		return NULL;

	intel_dig_port->dp.output_reg = DDI_BUF_CTL(port);
	intel_dig_port->dp.prepare_link_retrain =
		intel_ddi_prepare_link_retrain;
	intel_dig_port->dp.set_link_train = intel_ddi_set_link_train;
	intel_dig_port->dp.set_idle_link_train = intel_ddi_set_idle_link_train;

	if (INTEL_GEN(dev_priv) >= 12)
		intel_dig_port->dp.set_signal_levels = tgl_set_signal_levels;
	else if (INTEL_GEN(dev_priv) >= 11)
		intel_dig_port->dp.set_signal_levels = icl_set_signal_levels;
	else if (IS_CANNONLAKE(dev_priv))
		intel_dig_port->dp.set_signal_levels = cnl_set_signal_levels;
	else if (IS_GEN9_LP(dev_priv))
		intel_dig_port->dp.set_signal_levels = bxt_set_signal_levels;
	else
		intel_dig_port->dp.set_signal_levels = hsw_set_signal_levels;

	intel_dig_port->dp.voltage_max = intel_ddi_dp_voltage_max;
	intel_dig_port->dp.preemph_max = intel_ddi_dp_preemph_max;

	if (INTEL_GEN(dev_priv) < 12) {
		intel_dig_port->dp.regs.dp_tp_ctl = DP_TP_CTL(port);
		intel_dig_port->dp.regs.dp_tp_status = DP_TP_STATUS(port);
	}

	if (!intel_dp_init_connector(intel_dig_port, connector)) {
		kfree(connector);
		return NULL;
	}

	return connector;
}

static int modeset_pipe(struct drm_crtc *crtc,
			struct drm_modeset_acquire_ctx *ctx)
{
	struct drm_atomic_state *state;
	struct drm_crtc_state *crtc_state;
	int ret;

	state = drm_atomic_state_alloc(crtc->dev);
	if (!state)
		return -ENOMEM;

	state->acquire_ctx = ctx;

	crtc_state = drm_atomic_get_crtc_state(state, crtc);
	if (IS_ERR(crtc_state)) {
		ret = PTR_ERR(crtc_state);
		goto out;
	}

	crtc_state->connectors_changed = true;

	ret = drm_atomic_commit(state);
out:
	drm_atomic_state_put(state);

	return ret;
}

static int intel_hdmi_reset_link(struct intel_encoder *encoder,
				 struct drm_modeset_acquire_ctx *ctx)
{
	struct drm_i915_private *dev_priv = to_i915(encoder->base.dev);
	struct intel_hdmi *hdmi = enc_to_intel_hdmi(encoder);
	struct intel_connector *connector = hdmi->attached_connector;
	struct i2c_adapter *adapter =
		intel_gmbus_get_adapter(dev_priv, hdmi->ddc_bus);
	struct drm_connector_state *conn_state;
	struct intel_crtc_state *crtc_state;
	struct intel_crtc *crtc;
	u8 config;
	int ret;

	if (!connector || connector->base.status != connector_status_connected)
		return 0;

	ret = drm_modeset_lock(&dev_priv->drm.mode_config.connection_mutex,
			       ctx);
	if (ret)
		return ret;

	conn_state = connector->base.state;

	crtc = to_intel_crtc(conn_state->crtc);
	if (!crtc)
		return 0;

	ret = drm_modeset_lock(&crtc->base.mutex, ctx);
	if (ret)
		return ret;

	crtc_state = to_intel_crtc_state(crtc->base.state);

	drm_WARN_ON(&dev_priv->drm,
		    !intel_crtc_has_type(crtc_state, INTEL_OUTPUT_HDMI));

	if (!crtc_state->hw.active)
		return 0;

	if (!crtc_state->hdmi_high_tmds_clock_ratio &&
	    !crtc_state->hdmi_scrambling)
		return 0;

	if (conn_state->commit &&
	    !try_wait_for_completion(&conn_state->commit->hw_done))
		return 0;

	ret = drm_scdc_readb(adapter, SCDC_TMDS_CONFIG, &config);
	if (ret < 0) {
		drm_err(&dev_priv->drm, "Failed to read TMDS config: %d\n",
			ret);
		return 0;
	}

	if (!!(config & SCDC_TMDS_BIT_CLOCK_RATIO_BY_40) ==
	    crtc_state->hdmi_high_tmds_clock_ratio &&
	    !!(config & SCDC_SCRAMBLING_ENABLE) ==
	    crtc_state->hdmi_scrambling)
		return 0;

	/*
	 * HDMI 2.0 says that one should not send scrambled data
	 * prior to configuring the sink scrambling, and that
	 * TMDS clock/data transmission should be suspended when
	 * changing the TMDS clock rate in the sink. So let's
	 * just do a full modeset here, even though some sinks
	 * would be perfectly happy if were to just reconfigure
	 * the SCDC settings on the fly.
	 */
	return modeset_pipe(&crtc->base, ctx);
}

static enum intel_hotplug_state
intel_ddi_hotplug(struct intel_encoder *encoder,
		  struct intel_connector *connector)
{
	struct drm_i915_private *i915 = to_i915(encoder->base.dev);
	struct intel_digital_port *dig_port = enc_to_dig_port(encoder);
	enum phy phy = intel_port_to_phy(i915, encoder->port);
	bool is_tc = intel_phy_is_tc(i915, phy);
	struct drm_modeset_acquire_ctx ctx;
	enum intel_hotplug_state state;
	int ret;

	state = intel_encoder_hotplug(encoder, connector);

	drm_modeset_acquire_init(&ctx, 0);

	for (;;) {
		if (connector->base.connector_type == DRM_MODE_CONNECTOR_HDMIA)
			ret = intel_hdmi_reset_link(encoder, &ctx);
		else
			ret = intel_dp_retrain_link(encoder, &ctx);

		if (ret == -EDEADLK) {
			drm_modeset_backoff(&ctx);
			continue;
		}

		break;
	}

	drm_modeset_drop_locks(&ctx);
	drm_modeset_acquire_fini(&ctx);
	drm_WARN(encoder->base.dev, ret,
		 "Acquiring modeset locks failed with %i\n", ret);

	/*
	 * Unpowered type-c dongles can take some time to boot and be
	 * responsible, so here giving some time to those dongles to power up
	 * and then retrying the probe.
	 *
	 * On many platforms the HDMI live state signal is known to be
	 * unreliable, so we can't use it to detect if a sink is connected or
	 * not. Instead we detect if it's connected based on whether we can
	 * read the EDID or not. That in turn has a problem during disconnect,
	 * since the HPD interrupt may be raised before the DDC lines get
	 * disconnected (due to how the required length of DDC vs. HPD
	 * connector pins are specified) and so we'll still be able to get a
	 * valid EDID. To solve this schedule another detection cycle if this
	 * time around we didn't detect any change in the sink's connection
	 * status.
	 *
	 * Type-c connectors which get their HPD signal deasserted then
	 * reasserted, without unplugging/replugging the sink from the
	 * connector, introduce a delay until the AUX channel communication
	 * becomes functional. Retry the detection for 5 seconds on type-c
	 * connectors to account for this delay.
	 */
	if (state == INTEL_HOTPLUG_UNCHANGED &&
	    connector->hotplug_retries < (is_tc ? 5 : 1) &&
	    !dig_port->dp.is_mst)
		state = INTEL_HOTPLUG_RETRY;

	return state;
}

static bool lpt_digital_port_connected(struct intel_encoder *encoder)
{
	struct drm_i915_private *dev_priv = to_i915(encoder->base.dev);
	u32 bit = dev_priv->hotplug.pch_hpd[encoder->hpd_pin];

	return intel_de_read(dev_priv, SDEISR) & bit;
}

static bool hsw_digital_port_connected(struct intel_encoder *encoder)
{
	struct drm_i915_private *dev_priv = to_i915(encoder->base.dev);
	u32 bit = dev_priv->hotplug.hpd[encoder->hpd_pin];

	return intel_de_read(dev_priv, DEISR) & bit;
}

static bool bdw_digital_port_connected(struct intel_encoder *encoder)
{
	struct drm_i915_private *dev_priv = to_i915(encoder->base.dev);
	u32 bit = dev_priv->hotplug.hpd[encoder->hpd_pin];

	return intel_de_read(dev_priv, GEN8_DE_PORT_ISR) & bit;
}

static struct intel_connector *
intel_ddi_init_hdmi_connector(struct intel_digital_port *intel_dig_port)
{
	struct intel_connector *connector;
	enum port port = intel_dig_port->base.port;

	connector = intel_connector_alloc();
	if (!connector)
		return NULL;

	intel_dig_port->hdmi.hdmi_reg = DDI_BUF_CTL(port);
	intel_hdmi_init_connector(intel_dig_port, connector);

	return connector;
}

static bool intel_ddi_a_force_4_lanes(struct intel_digital_port *dport)
{
	struct drm_i915_private *dev_priv = to_i915(dport->base.base.dev);

	if (dport->base.port != PORT_A)
		return false;

	if (dport->saved_port_bits & DDI_A_4_LANES)
		return false;

	/* Broxton/Geminilake: Bspec says that DDI_A_4_LANES is the only
	 *                     supported configuration
	 */
	if (IS_GEN9_LP(dev_priv))
		return true;

	/* Cannonlake: Most of SKUs don't support DDI_E, and the only
	 *             one who does also have a full A/E split called
	 *             DDI_F what makes DDI_E useless. However for this
	 *             case let's trust VBT info.
	 */
	if (IS_CANNONLAKE(dev_priv) &&
	    !intel_bios_is_port_present(dev_priv, PORT_E))
		return true;

	return false;
}

static int
intel_ddi_max_lanes(struct intel_digital_port *intel_dport)
{
	struct drm_i915_private *dev_priv = to_i915(intel_dport->base.base.dev);
	enum port port = intel_dport->base.port;
	int max_lanes = 4;

	if (INTEL_GEN(dev_priv) >= 11)
		return max_lanes;

	if (port == PORT_A || port == PORT_E) {
		if (intel_de_read(dev_priv, DDI_BUF_CTL(PORT_A)) & DDI_A_4_LANES)
			max_lanes = port == PORT_A ? 4 : 0;
		else
			/* Both A and E share 2 lanes */
			max_lanes = 2;
	}

	/*
	 * Some BIOS might fail to set this bit on port A if eDP
	 * wasn't lit up at boot.  Force this bit set when needed
	 * so we use the proper lane count for our calculations.
	 */
	if (intel_ddi_a_force_4_lanes(intel_dport)) {
		drm_dbg_kms(&dev_priv->drm,
			    "Forcing DDI_A_4_LANES for port A\n");
		intel_dport->saved_port_bits |= DDI_A_4_LANES;
		max_lanes = 4;
	}

	return max_lanes;
}

void intel_ddi_init(struct drm_i915_private *dev_priv, enum port port)
{
	struct intel_digital_port *intel_dig_port;
	struct intel_encoder *encoder;
	bool init_hdmi, init_dp, init_lspcon = false;
	enum phy phy = intel_port_to_phy(dev_priv, port);

	init_hdmi = intel_bios_port_supports_dvi(dev_priv, port) ||
		intel_bios_port_supports_hdmi(dev_priv, port);
	init_dp = intel_bios_port_supports_dp(dev_priv, port);

	if (intel_bios_is_lspcon_present(dev_priv, port)) {
		/*
		 * Lspcon device needs to be driven with DP connector
		 * with special detection sequence. So make sure DP
		 * is initialized before lspcon.
		 */
		init_dp = true;
		init_lspcon = true;
		init_hdmi = false;
		drm_dbg_kms(&dev_priv->drm, "VBT says port %c has lspcon\n",
			    port_name(port));
	}

	if (!init_dp && !init_hdmi) {
		drm_dbg_kms(&dev_priv->drm,
			    "VBT says port %c is not DVI/HDMI/DP compatible, respect it\n",
			    port_name(port));
		return;
	}

	intel_dig_port = kzalloc(sizeof(*intel_dig_port), GFP_KERNEL);
	if (!intel_dig_port)
		return;

	encoder = &intel_dig_port->base;

	drm_encoder_init(&dev_priv->drm, &encoder->base, &intel_ddi_funcs,
			 DRM_MODE_ENCODER_TMDS, "DDI %c", port_name(port));

	encoder->hotplug = intel_ddi_hotplug;
	encoder->compute_output_type = intel_ddi_compute_output_type;
	encoder->compute_config = intel_ddi_compute_config;
	encoder->compute_config_late = intel_ddi_compute_config_late;
	encoder->enable = intel_enable_ddi;
	encoder->pre_pll_enable = intel_ddi_pre_pll_enable;
	encoder->pre_enable = intel_ddi_pre_enable;
	encoder->disable = intel_disable_ddi;
	encoder->post_disable = intel_ddi_post_disable;
	encoder->update_pipe = intel_ddi_update_pipe;
	encoder->get_hw_state = intel_ddi_get_hw_state;
	encoder->get_config = intel_ddi_get_config;
	encoder->suspend = intel_dp_encoder_suspend;
	encoder->get_power_domains = intel_ddi_get_power_domains;

	encoder->type = INTEL_OUTPUT_DDI;
	encoder->power_domain = intel_port_to_power_domain(port);
	encoder->port = port;
	encoder->cloneable = 0;
	encoder->pipe_mask = ~0;

	if (INTEL_GEN(dev_priv) >= 11)
		intel_dig_port->saved_port_bits = intel_de_read(dev_priv,
								DDI_BUF_CTL(port)) &
			DDI_BUF_PORT_REVERSAL;
	else
		intel_dig_port->saved_port_bits = intel_de_read(dev_priv,
								DDI_BUF_CTL(port)) &
			(DDI_BUF_PORT_REVERSAL | DDI_A_4_LANES);

	intel_dig_port->dp.output_reg = INVALID_MMIO_REG;
	intel_dig_port->max_lanes = intel_ddi_max_lanes(intel_dig_port);
	intel_dig_port->aux_ch = intel_bios_port_aux_ch(dev_priv, port);

	if (intel_phy_is_tc(dev_priv, phy)) {
		bool is_legacy =
			!intel_bios_port_supports_typec_usb(dev_priv, port) &&
			!intel_bios_port_supports_tbt(dev_priv, port);

		intel_tc_port_init(intel_dig_port, is_legacy);

		encoder->update_prepare = intel_ddi_update_prepare;
		encoder->update_complete = intel_ddi_update_complete;
	}

	drm_WARN_ON(&dev_priv->drm, port > PORT_I);
	intel_dig_port->ddi_io_power_domain = POWER_DOMAIN_PORT_DDI_A_IO +
					      port - PORT_A;

	if (init_dp) {
		if (!intel_ddi_init_dp_connector(intel_dig_port))
			goto err;

		intel_dig_port->hpd_pulse = intel_dp_hpd_pulse;
	}

	/* In theory we don't need the encoder->type check, but leave it just in
	 * case we have some really bad VBTs... */
	if (encoder->type != INTEL_OUTPUT_EDP && init_hdmi) {
		if (!intel_ddi_init_hdmi_connector(intel_dig_port))
			goto err;
	}

	if (init_lspcon) {
		if (lspcon_init(intel_dig_port))
			/* TODO: handle hdmi info frame part */
			drm_dbg_kms(&dev_priv->drm,
				    "LSPCON init success on port %c\n",
				    port_name(port));
		else
			/*
			 * LSPCON init faied, but DP init was success, so
			 * lets try to drive as DP++ port.
			 */
			drm_err(&dev_priv->drm,
				"LSPCON init failed on port %c\n",
				port_name(port));
	}

	if (INTEL_GEN(dev_priv) >= 11) {
		if (intel_phy_is_tc(dev_priv, phy))
			intel_dig_port->connected = intel_tc_port_connected;
		else
			intel_dig_port->connected = lpt_digital_port_connected;
	} else if (INTEL_GEN(dev_priv) >= 8) {
		if (port == PORT_A || IS_GEN9_LP(dev_priv))
			intel_dig_port->connected = bdw_digital_port_connected;
		else
			intel_dig_port->connected = lpt_digital_port_connected;
	} else {
		if (port == PORT_A)
			intel_dig_port->connected = hsw_digital_port_connected;
		else
			intel_dig_port->connected = lpt_digital_port_connected;
	}

	intel_infoframe_init(intel_dig_port);

	return;

err:
	drm_encoder_cleanup(&encoder->base);
	kfree(intel_dig_port);
}<|MERGE_RESOLUTION|>--- conflicted
+++ resolved
@@ -2624,17 +2624,9 @@
 	int rate = 0;
 
 	if (type == INTEL_OUTPUT_HDMI) {
-<<<<<<< HEAD
-		n_entries = ARRAY_SIZE(tgl_dkl_phy_hdmi_ddi_trans);
-		ddi_translations = tgl_dkl_phy_hdmi_ddi_trans;
-	} else {
-		n_entries = ARRAY_SIZE(tgl_dkl_phy_dp_ddi_trans);
-		ddi_translations = tgl_dkl_phy_dp_ddi_trans;
-=======
 		struct intel_dp *intel_dp = enc_to_intel_dp(encoder);
 
 		rate = intel_dp->link_rate;
->>>>>>> dfdfbd38
 	}
 
 	ddi_translations = tgl_get_dkl_buf_trans(dev_priv, encoder->type, rate,
