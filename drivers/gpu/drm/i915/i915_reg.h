/* Copyright 2003 Tungsten Graphics, Inc., Cedar Park, Texas.
 * All Rights Reserved.
 *
 * Permission is hereby granted, free of charge, to any person obtaining a
 * copy of this software and associated documentation files (the
 * "Software"), to deal in the Software without restriction, including
 * without limitation the rights to use, copy, modify, merge, publish,
 * distribute, sub license, and/or sell copies of the Software, and to
 * permit persons to whom the Software is furnished to do so, subject to
 * the following conditions:
 *
 * The above copyright notice and this permission notice (including the
 * next paragraph) shall be included in all copies or substantial portions
 * of the Software.
 *
 * THE SOFTWARE IS PROVIDED "AS IS", WITHOUT WARRANTY OF ANY KIND, EXPRESS
 * OR IMPLIED, INCLUDING BUT NOT LIMITED TO THE WARRANTIES OF
 * MERCHANTABILITY, FITNESS FOR A PARTICULAR PURPOSE AND NON-INFRINGEMENT.
 * IN NO EVENT SHALL TUNGSTEN GRAPHICS AND/OR ITS SUPPLIERS BE LIABLE FOR
 * ANY CLAIM, DAMAGES OR OTHER LIABILITY, WHETHER IN AN ACTION OF CONTRACT,
 * TORT OR OTHERWISE, ARISING FROM, OUT OF OR IN CONNECTION WITH THE
 * SOFTWARE OR THE USE OR OTHER DEALINGS IN THE SOFTWARE.
 */

#ifndef _I915_REG_H_
#define _I915_REG_H_

#define _PIPE(pipe, a, b) ((a) + (pipe)*((b)-(a)))
#define _PLANE(plane, a, b) _PIPE(plane, a, b)
#define _TRANSCODER(tran, a, b) ((a) + (tran)*((b)-(a)))
#define _PORT(port, a, b) ((a) + (port)*((b)-(a)))
#define _PIPE3(pipe, a, b, c) ((pipe) == PIPE_A ? (a) : \
			       (pipe) == PIPE_B ? (b) : (c))
#define _PORT3(port, a, b, c) ((port) == PORT_A ? (a) : \
			       (port) == PORT_B ? (b) : (c))

#define _MASKED_FIELD(mask, value) ({					   \
	if (__builtin_constant_p(mask))					   \
		BUILD_BUG_ON_MSG(((mask) & 0xffff0000), "Incorrect mask"); \
	if (__builtin_constant_p(value))				   \
		BUILD_BUG_ON_MSG((value) & 0xffff0000, "Incorrect value"); \
	if (__builtin_constant_p(mask) && __builtin_constant_p(value))	   \
		BUILD_BUG_ON_MSG((value) & ~(mask),			   \
				 "Incorrect value for mask");		   \
	(mask) << 16 | (value); })
#define _MASKED_BIT_ENABLE(a)	({ typeof(a) _a = (a); _MASKED_FIELD(_a, _a); })
#define _MASKED_BIT_DISABLE(a)	(_MASKED_FIELD((a), 0))



/* PCI config space */

#define HPLLCC	0xc0 /* 855 only */
#define   GC_CLOCK_CONTROL_MASK		(0xf << 0)
#define   GC_CLOCK_133_200		(0 << 0)
#define   GC_CLOCK_100_200		(1 << 0)
#define   GC_CLOCK_100_133		(2 << 0)
#define   GC_CLOCK_166_250		(3 << 0)
#define GCFGC2	0xda
#define GCFGC	0xf0 /* 915+ only */
#define   GC_LOW_FREQUENCY_ENABLE	(1 << 7)
#define   GC_DISPLAY_CLOCK_190_200_MHZ	(0 << 4)
#define   GC_DISPLAY_CLOCK_333_MHZ	(4 << 4)
#define   GC_DISPLAY_CLOCK_267_MHZ_PNV	(0 << 4)
#define   GC_DISPLAY_CLOCK_333_MHZ_PNV	(1 << 4)
#define   GC_DISPLAY_CLOCK_444_MHZ_PNV	(2 << 4)
#define   GC_DISPLAY_CLOCK_200_MHZ_PNV	(5 << 4)
#define   GC_DISPLAY_CLOCK_133_MHZ_PNV	(6 << 4)
#define   GC_DISPLAY_CLOCK_167_MHZ_PNV	(7 << 4)
#define   GC_DISPLAY_CLOCK_MASK		(7 << 4)
#define   GM45_GC_RENDER_CLOCK_MASK	(0xf << 0)
#define   GM45_GC_RENDER_CLOCK_266_MHZ	(8 << 0)
#define   GM45_GC_RENDER_CLOCK_320_MHZ	(9 << 0)
#define   GM45_GC_RENDER_CLOCK_400_MHZ	(0xb << 0)
#define   GM45_GC_RENDER_CLOCK_533_MHZ	(0xc << 0)
#define   I965_GC_RENDER_CLOCK_MASK	(0xf << 0)
#define   I965_GC_RENDER_CLOCK_267_MHZ	(2 << 0)
#define   I965_GC_RENDER_CLOCK_333_MHZ	(3 << 0)
#define   I965_GC_RENDER_CLOCK_444_MHZ	(4 << 0)
#define   I965_GC_RENDER_CLOCK_533_MHZ	(5 << 0)
#define   I945_GC_RENDER_CLOCK_MASK	(7 << 0)
#define   I945_GC_RENDER_CLOCK_166_MHZ	(0 << 0)
#define   I945_GC_RENDER_CLOCK_200_MHZ	(1 << 0)
#define   I945_GC_RENDER_CLOCK_250_MHZ	(3 << 0)
#define   I945_GC_RENDER_CLOCK_400_MHZ	(5 << 0)
#define   I915_GC_RENDER_CLOCK_MASK	(7 << 0)
#define   I915_GC_RENDER_CLOCK_166_MHZ	(0 << 0)
#define   I915_GC_RENDER_CLOCK_200_MHZ	(1 << 0)
#define   I915_GC_RENDER_CLOCK_333_MHZ	(4 << 0)
#define GCDGMBUS 0xcc
#define PCI_LBPC 0xf4 /* legacy/combination backlight modes, also called LBB */


/* Graphics reset regs */
#define I915_GDRST 0xc0 /* PCI config register */
#define  GRDOM_FULL	(0<<2)
#define  GRDOM_RENDER	(1<<2)
#define  GRDOM_MEDIA	(3<<2)
#define  GRDOM_MASK	(3<<2)
#define  GRDOM_RESET_STATUS (1<<1)
#define  GRDOM_RESET_ENABLE (1<<0)

#define ILK_GDSR 0x2ca4 /* MCHBAR offset */
#define  ILK_GRDOM_FULL		(0<<1)
#define  ILK_GRDOM_RENDER	(1<<1)
#define  ILK_GRDOM_MEDIA	(3<<1)
#define  ILK_GRDOM_MASK		(3<<1)
#define  ILK_GRDOM_RESET_ENABLE (1<<0)

#define GEN6_MBCUNIT_SNPCR	0x900c /* for LLC config */
#define   GEN6_MBC_SNPCR_SHIFT	21
#define   GEN6_MBC_SNPCR_MASK	(3<<21)
#define   GEN6_MBC_SNPCR_MAX	(0<<21)
#define   GEN6_MBC_SNPCR_MED	(1<<21)
#define   GEN6_MBC_SNPCR_LOW	(2<<21)
#define   GEN6_MBC_SNPCR_MIN	(3<<21) /* only 1/16th of the cache is shared */

#define VLV_G3DCTL		0x9024
#define VLV_GSCKGCTL		0x9028

#define GEN6_MBCTL		0x0907c
#define   GEN6_MBCTL_ENABLE_BOOT_FETCH	(1 << 4)
#define   GEN6_MBCTL_CTX_FETCH_NEEDED	(1 << 3)
#define   GEN6_MBCTL_BME_UPDATE_ENABLE	(1 << 2)
#define   GEN6_MBCTL_MAE_UPDATE_ENABLE	(1 << 1)
#define   GEN6_MBCTL_BOOT_FETCH_MECH	(1 << 0)

#define GEN6_GDRST	0x941c
#define  GEN6_GRDOM_FULL		(1 << 0)
#define  GEN6_GRDOM_RENDER		(1 << 1)
#define  GEN6_GRDOM_MEDIA		(1 << 2)
#define  GEN6_GRDOM_BLT			(1 << 3)

#define RING_PP_DIR_BASE(ring)		((ring)->mmio_base+0x228)
#define RING_PP_DIR_BASE_READ(ring)	((ring)->mmio_base+0x518)
#define RING_PP_DIR_DCLV(ring)		((ring)->mmio_base+0x220)
#define   PP_DIR_DCLV_2G		0xffffffff

#define GEN8_RING_PDP_UDW(ring, n)	((ring)->mmio_base+0x270 + ((n) * 8 + 4))
#define GEN8_RING_PDP_LDW(ring, n)	((ring)->mmio_base+0x270 + (n) * 8)

#define GEN8_R_PWR_CLK_STATE		0x20C8
#define   GEN8_RPCS_ENABLE		(1 << 31)
#define   GEN8_RPCS_S_CNT_ENABLE	(1 << 18)
#define   GEN8_RPCS_S_CNT_SHIFT		15
#define   GEN8_RPCS_S_CNT_MASK		(0x7 << GEN8_RPCS_S_CNT_SHIFT)
#define   GEN8_RPCS_SS_CNT_ENABLE	(1 << 11)
#define   GEN8_RPCS_SS_CNT_SHIFT	8
#define   GEN8_RPCS_SS_CNT_MASK		(0x7 << GEN8_RPCS_SS_CNT_SHIFT)
#define   GEN8_RPCS_EU_MAX_SHIFT	4
#define   GEN8_RPCS_EU_MAX_MASK		(0xf << GEN8_RPCS_EU_MAX_SHIFT)
#define   GEN8_RPCS_EU_MIN_SHIFT	0
#define   GEN8_RPCS_EU_MIN_MASK		(0xf << GEN8_RPCS_EU_MIN_SHIFT)

#define GAM_ECOCHK			0x4090
#define   BDW_DISABLE_HDC_INVALIDATION	(1<<25)
#define   ECOCHK_SNB_BIT		(1<<10)
#define   HSW_ECOCHK_ARB_PRIO_SOL	(1<<6)
#define   ECOCHK_PPGTT_CACHE64B		(0x3<<3)
#define   ECOCHK_PPGTT_CACHE4B		(0x0<<3)
#define   ECOCHK_PPGTT_GFDT_IVB		(0x1<<4)
#define   ECOCHK_PPGTT_LLC_IVB		(0x1<<3)
#define   ECOCHK_PPGTT_UC_HSW		(0x1<<3)
#define   ECOCHK_PPGTT_WT_HSW		(0x2<<3)
#define   ECOCHK_PPGTT_WB_HSW		(0x3<<3)

#define GAC_ECO_BITS			0x14090
#define   ECOBITS_SNB_BIT		(1<<13)
#define   ECOBITS_PPGTT_CACHE64B	(3<<8)
#define   ECOBITS_PPGTT_CACHE4B		(0<<8)

#define GAB_CTL				0x24000
#define   GAB_CTL_CONT_AFTER_PAGEFAULT	(1<<8)

#define GEN7_BIOS_RESERVED		0x1082C0
#define GEN7_BIOS_RESERVED_1M		(0 << 5)
#define GEN7_BIOS_RESERVED_256K		(1 << 5)
#define GEN8_BIOS_RESERVED_SHIFT       7
#define GEN7_BIOS_RESERVED_MASK        0x1
#define GEN8_BIOS_RESERVED_MASK        0x3


/* VGA stuff */

#define VGA_ST01_MDA 0x3ba
#define VGA_ST01_CGA 0x3da

#define VGA_MSR_WRITE 0x3c2
#define VGA_MSR_READ 0x3cc
#define   VGA_MSR_MEM_EN (1<<1)
#define   VGA_MSR_CGA_MODE (1<<0)

#define VGA_SR_INDEX 0x3c4
#define SR01			1
#define VGA_SR_DATA 0x3c5

#define VGA_AR_INDEX 0x3c0
#define   VGA_AR_VID_EN (1<<5)
#define VGA_AR_DATA_WRITE 0x3c0
#define VGA_AR_DATA_READ 0x3c1

#define VGA_GR_INDEX 0x3ce
#define VGA_GR_DATA 0x3cf
/* GR05 */
#define   VGA_GR_MEM_READ_MODE_SHIFT 3
#define     VGA_GR_MEM_READ_MODE_PLANE 1
/* GR06 */
#define   VGA_GR_MEM_MODE_MASK 0xc
#define   VGA_GR_MEM_MODE_SHIFT 2
#define   VGA_GR_MEM_A0000_AFFFF 0
#define   VGA_GR_MEM_A0000_BFFFF 1
#define   VGA_GR_MEM_B0000_B7FFF 2
#define   VGA_GR_MEM_B0000_BFFFF 3

#define VGA_DACMASK 0x3c6
#define VGA_DACRX 0x3c7
#define VGA_DACWX 0x3c8
#define VGA_DACDATA 0x3c9

#define VGA_CR_INDEX_MDA 0x3b4
#define VGA_CR_DATA_MDA 0x3b5
#define VGA_CR_INDEX_CGA 0x3d4
#define VGA_CR_DATA_CGA 0x3d5

/*
 * Instruction field definitions used by the command parser
 */
#define INSTR_CLIENT_SHIFT      29
#define INSTR_CLIENT_MASK       0xE0000000
#define   INSTR_MI_CLIENT       0x0
#define   INSTR_BC_CLIENT       0x2
#define   INSTR_RC_CLIENT       0x3
#define INSTR_SUBCLIENT_SHIFT   27
#define INSTR_SUBCLIENT_MASK    0x18000000
#define   INSTR_MEDIA_SUBCLIENT 0x2
#define INSTR_26_TO_24_MASK	0x7000000
#define   INSTR_26_TO_24_SHIFT	24

/*
 * Memory interface instructions used by the kernel
 */
#define MI_INSTR(opcode, flags) (((opcode) << 23) | (flags))
/* Many MI commands use bit 22 of the header dword for GGTT vs PPGTT */
#define  MI_GLOBAL_GTT    (1<<22)

#define MI_NOOP			MI_INSTR(0, 0)
#define MI_USER_INTERRUPT	MI_INSTR(0x02, 0)
#define MI_WAIT_FOR_EVENT       MI_INSTR(0x03, 0)
#define   MI_WAIT_FOR_OVERLAY_FLIP	(1<<16)
#define   MI_WAIT_FOR_PLANE_B_FLIP      (1<<6)
#define   MI_WAIT_FOR_PLANE_A_FLIP      (1<<2)
#define   MI_WAIT_FOR_PLANE_A_SCANLINES (1<<1)
#define MI_FLUSH		MI_INSTR(0x04, 0)
#define   MI_READ_FLUSH		(1 << 0)
#define   MI_EXE_FLUSH		(1 << 1)
#define   MI_NO_WRITE_FLUSH	(1 << 2)
#define   MI_SCENE_COUNT	(1 << 3) /* just increment scene count */
#define   MI_END_SCENE		(1 << 4) /* flush binner and incr scene count */
#define   MI_INVALIDATE_ISP	(1 << 5) /* invalidate indirect state pointers */
#define MI_REPORT_HEAD		MI_INSTR(0x07, 0)
#define MI_ARB_ON_OFF		MI_INSTR(0x08, 0)
#define   MI_ARB_ENABLE			(1<<0)
#define   MI_ARB_DISABLE		(0<<0)
#define MI_BATCH_BUFFER_END	MI_INSTR(0x0a, 0)
#define MI_SUSPEND_FLUSH	MI_INSTR(0x0b, 0)
#define   MI_SUSPEND_FLUSH_EN	(1<<0)
#define MI_SET_APPID		MI_INSTR(0x0e, 0)
#define MI_OVERLAY_FLIP		MI_INSTR(0x11, 0)
#define   MI_OVERLAY_CONTINUE	(0x0<<21)
#define   MI_OVERLAY_ON		(0x1<<21)
#define   MI_OVERLAY_OFF	(0x2<<21)
#define MI_LOAD_SCAN_LINES_INCL MI_INSTR(0x12, 0)
#define MI_DISPLAY_FLIP		MI_INSTR(0x14, 2)
#define MI_DISPLAY_FLIP_I915	MI_INSTR(0x14, 1)
#define   MI_DISPLAY_FLIP_PLANE(n) ((n) << 20)
/* IVB has funny definitions for which plane to flip. */
#define   MI_DISPLAY_FLIP_IVB_PLANE_A  (0 << 19)
#define   MI_DISPLAY_FLIP_IVB_PLANE_B  (1 << 19)
#define   MI_DISPLAY_FLIP_IVB_SPRITE_A (2 << 19)
#define   MI_DISPLAY_FLIP_IVB_SPRITE_B (3 << 19)
#define   MI_DISPLAY_FLIP_IVB_PLANE_C  (4 << 19)
#define   MI_DISPLAY_FLIP_IVB_SPRITE_C (5 << 19)
/* SKL ones */
#define   MI_DISPLAY_FLIP_SKL_PLANE_1_A	(0 << 8)
#define   MI_DISPLAY_FLIP_SKL_PLANE_1_B	(1 << 8)
#define   MI_DISPLAY_FLIP_SKL_PLANE_1_C	(2 << 8)
#define   MI_DISPLAY_FLIP_SKL_PLANE_2_A	(4 << 8)
#define   MI_DISPLAY_FLIP_SKL_PLANE_2_B	(5 << 8)
#define   MI_DISPLAY_FLIP_SKL_PLANE_2_C	(6 << 8)
#define   MI_DISPLAY_FLIP_SKL_PLANE_3_A	(7 << 8)
#define   MI_DISPLAY_FLIP_SKL_PLANE_3_B	(8 << 8)
#define   MI_DISPLAY_FLIP_SKL_PLANE_3_C	(9 << 8)
#define MI_SEMAPHORE_MBOX	MI_INSTR(0x16, 1) /* gen6, gen7 */
#define   MI_SEMAPHORE_GLOBAL_GTT    (1<<22)
#define   MI_SEMAPHORE_UPDATE	    (1<<21)
#define   MI_SEMAPHORE_COMPARE	    (1<<20)
#define   MI_SEMAPHORE_REGISTER	    (1<<18)
#define   MI_SEMAPHORE_SYNC_VR	    (0<<16) /* RCS  wait for VCS  (RVSYNC) */
#define   MI_SEMAPHORE_SYNC_VER	    (1<<16) /* RCS  wait for VECS (RVESYNC) */
#define   MI_SEMAPHORE_SYNC_BR	    (2<<16) /* RCS  wait for BCS  (RBSYNC) */
#define   MI_SEMAPHORE_SYNC_BV	    (0<<16) /* VCS  wait for BCS  (VBSYNC) */
#define   MI_SEMAPHORE_SYNC_VEV	    (1<<16) /* VCS  wait for VECS (VVESYNC) */
#define   MI_SEMAPHORE_SYNC_RV	    (2<<16) /* VCS  wait for RCS  (VRSYNC) */
#define   MI_SEMAPHORE_SYNC_RB	    (0<<16) /* BCS  wait for RCS  (BRSYNC) */
#define   MI_SEMAPHORE_SYNC_VEB	    (1<<16) /* BCS  wait for VECS (BVESYNC) */
#define   MI_SEMAPHORE_SYNC_VB	    (2<<16) /* BCS  wait for VCS  (BVSYNC) */
#define   MI_SEMAPHORE_SYNC_BVE	    (0<<16) /* VECS wait for BCS  (VEBSYNC) */
#define   MI_SEMAPHORE_SYNC_VVE	    (1<<16) /* VECS wait for VCS  (VEVSYNC) */
#define   MI_SEMAPHORE_SYNC_RVE	    (2<<16) /* VECS wait for RCS  (VERSYNC) */
#define   MI_SEMAPHORE_SYNC_INVALID (3<<16)
#define   MI_SEMAPHORE_SYNC_MASK    (3<<16)
#define MI_SET_CONTEXT		MI_INSTR(0x18, 0)
#define   MI_MM_SPACE_GTT		(1<<8)
#define   MI_MM_SPACE_PHYSICAL		(0<<8)
#define   MI_SAVE_EXT_STATE_EN		(1<<3)
#define   MI_RESTORE_EXT_STATE_EN	(1<<2)
#define   MI_FORCE_RESTORE		(1<<1)
#define   MI_RESTORE_INHIBIT		(1<<0)
#define MI_SEMAPHORE_SIGNAL	MI_INSTR(0x1b, 0) /* GEN8+ */
#define   MI_SEMAPHORE_TARGET(engine)	((engine)<<15)
#define MI_SEMAPHORE_WAIT	MI_INSTR(0x1c, 2) /* GEN8+ */
#define   MI_SEMAPHORE_POLL		(1<<15)
#define   MI_SEMAPHORE_SAD_GTE_SDD	(1<<12)
#define MI_STORE_DWORD_IMM	MI_INSTR(0x20, 1)
#define MI_STORE_DWORD_IMM_GEN4	MI_INSTR(0x20, 2)
#define   MI_MEM_VIRTUAL	(1 << 22) /* 945,g33,965 */
#define   MI_USE_GGTT		(1 << 22) /* g4x+ */
#define MI_STORE_DWORD_INDEX	MI_INSTR(0x21, 1)
#define   MI_STORE_DWORD_INDEX_SHIFT 2
/* Official intel docs are somewhat sloppy concerning MI_LOAD_REGISTER_IMM:
 * - Always issue a MI_NOOP _before_ the MI_LOAD_REGISTER_IMM - otherwise hw
 *   simply ignores the register load under certain conditions.
 * - One can actually load arbitrary many arbitrary registers: Simply issue x
 *   address/value pairs. Don't overdue it, though, x <= 2^4 must hold!
 */
#define MI_LOAD_REGISTER_IMM(x)	MI_INSTR(0x22, 2*(x)-1)
#define   MI_LRI_FORCE_POSTED		(1<<12)
#define MI_STORE_REGISTER_MEM(x) MI_INSTR(0x24, 2*(x)-1)
#define MI_STORE_REGISTER_MEM_GEN8(x) MI_INSTR(0x24, 3*(x)-1)
#define   MI_SRM_LRM_GLOBAL_GTT		(1<<22)
#define MI_FLUSH_DW		MI_INSTR(0x26, 1) /* for GEN6 */
#define   MI_FLUSH_DW_STORE_INDEX	(1<<21)
#define   MI_INVALIDATE_TLB		(1<<18)
#define   MI_FLUSH_DW_OP_STOREDW	(1<<14)
#define   MI_FLUSH_DW_OP_MASK		(3<<14)
#define   MI_FLUSH_DW_NOTIFY		(1<<8)
#define   MI_INVALIDATE_BSD		(1<<7)
#define   MI_FLUSH_DW_USE_GTT		(1<<2)
#define   MI_FLUSH_DW_USE_PPGTT		(0<<2)
#define MI_BATCH_BUFFER		MI_INSTR(0x30, 1)
#define   MI_BATCH_NON_SECURE		(1)
/* for snb/ivb/vlv this also means "batch in ppgtt" when ppgtt is enabled. */
#define   MI_BATCH_NON_SECURE_I965	(1<<8)
#define   MI_BATCH_PPGTT_HSW		(1<<8)
#define   MI_BATCH_NON_SECURE_HSW	(1<<13)
#define MI_BATCH_BUFFER_START	MI_INSTR(0x31, 0)
#define   MI_BATCH_GTT		    (2<<6) /* aliased with (1<<7) on gen4 */
#define MI_BATCH_BUFFER_START_GEN8	MI_INSTR(0x31, 1)

#define MI_PREDICATE_SRC0	(0x2400)
#define MI_PREDICATE_SRC1	(0x2408)

#define MI_PREDICATE_RESULT_2	(0x2214)
#define  LOWER_SLICE_ENABLED	(1<<0)
#define  LOWER_SLICE_DISABLED	(0<<0)

/*
 * 3D instructions used by the kernel
 */
#define GFX_INSTR(opcode, flags) ((0x3 << 29) | ((opcode) << 24) | (flags))

#define GFX_OP_RASTER_RULES    ((0x3<<29)|(0x7<<24))
#define GFX_OP_SCISSOR         ((0x3<<29)|(0x1c<<24)|(0x10<<19))
#define   SC_UPDATE_SCISSOR       (0x1<<1)
#define   SC_ENABLE_MASK          (0x1<<0)
#define   SC_ENABLE               (0x1<<0)
#define GFX_OP_LOAD_INDIRECT   ((0x3<<29)|(0x1d<<24)|(0x7<<16))
#define GFX_OP_SCISSOR_INFO    ((0x3<<29)|(0x1d<<24)|(0x81<<16)|(0x1))
#define   SCI_YMIN_MASK      (0xffff<<16)
#define   SCI_XMIN_MASK      (0xffff<<0)
#define   SCI_YMAX_MASK      (0xffff<<16)
#define   SCI_XMAX_MASK      (0xffff<<0)
#define GFX_OP_SCISSOR_ENABLE	 ((0x3<<29)|(0x1c<<24)|(0x10<<19))
#define GFX_OP_SCISSOR_RECT	 ((0x3<<29)|(0x1d<<24)|(0x81<<16)|1)
#define GFX_OP_COLOR_FACTOR      ((0x3<<29)|(0x1d<<24)|(0x1<<16)|0x0)
#define GFX_OP_STIPPLE           ((0x3<<29)|(0x1d<<24)|(0x83<<16))
#define GFX_OP_MAP_INFO          ((0x3<<29)|(0x1d<<24)|0x4)
#define GFX_OP_DESTBUFFER_VARS   ((0x3<<29)|(0x1d<<24)|(0x85<<16)|0x0)
#define GFX_OP_DESTBUFFER_INFO	 ((0x3<<29)|(0x1d<<24)|(0x8e<<16)|1)
#define GFX_OP_DRAWRECT_INFO     ((0x3<<29)|(0x1d<<24)|(0x80<<16)|(0x3))
#define GFX_OP_DRAWRECT_INFO_I965  ((0x7900<<16)|0x2)

#define COLOR_BLT_CMD			(2<<29 | 0x40<<22 | (5-2))
#define SRC_COPY_BLT_CMD		((2<<29)|(0x43<<22)|4)
#define XY_SRC_COPY_BLT_CMD		((2<<29)|(0x53<<22)|6)
#define XY_MONO_SRC_COPY_IMM_BLT	((2<<29)|(0x71<<22)|5)
#define   BLT_WRITE_A			(2<<20)
#define   BLT_WRITE_RGB			(1<<20)
#define   BLT_WRITE_RGBA		(BLT_WRITE_RGB | BLT_WRITE_A)
#define   BLT_DEPTH_8			(0<<24)
#define   BLT_DEPTH_16_565		(1<<24)
#define   BLT_DEPTH_16_1555		(2<<24)
#define   BLT_DEPTH_32			(3<<24)
#define   BLT_ROP_SRC_COPY		(0xcc<<16)
#define   BLT_ROP_COLOR_COPY		(0xf0<<16)
#define XY_SRC_COPY_BLT_SRC_TILED	(1<<15) /* 965+ only */
#define XY_SRC_COPY_BLT_DST_TILED	(1<<11) /* 965+ only */
#define CMD_OP_DISPLAYBUFFER_INFO ((0x0<<29)|(0x14<<23)|2)
#define   ASYNC_FLIP                (1<<22)
#define   DISPLAY_PLANE_A           (0<<20)
#define   DISPLAY_PLANE_B           (1<<20)
#define GFX_OP_PIPE_CONTROL(len)	((0x3<<29)|(0x3<<27)|(0x2<<24)|(len-2))
#define   PIPE_CONTROL_GLOBAL_GTT_IVB			(1<<24) /* gen7+ */
#define   PIPE_CONTROL_MMIO_WRITE			(1<<23)
#define   PIPE_CONTROL_STORE_DATA_INDEX			(1<<21)
#define   PIPE_CONTROL_CS_STALL				(1<<20)
#define   PIPE_CONTROL_TLB_INVALIDATE			(1<<18)
#define   PIPE_CONTROL_MEDIA_STATE_CLEAR		(1<<16)
#define   PIPE_CONTROL_QW_WRITE				(1<<14)
#define   PIPE_CONTROL_POST_SYNC_OP_MASK                (3<<14)
#define   PIPE_CONTROL_DEPTH_STALL			(1<<13)
#define   PIPE_CONTROL_WRITE_FLUSH			(1<<12)
#define   PIPE_CONTROL_RENDER_TARGET_CACHE_FLUSH	(1<<12) /* gen6+ */
#define   PIPE_CONTROL_INSTRUCTION_CACHE_INVALIDATE	(1<<11) /* MBZ on Ironlake */
#define   PIPE_CONTROL_TEXTURE_CACHE_INVALIDATE		(1<<10) /* GM45+ only */
#define   PIPE_CONTROL_INDIRECT_STATE_DISABLE		(1<<9)
#define   PIPE_CONTROL_NOTIFY				(1<<8)
#define   PIPE_CONTROL_FLUSH_ENABLE			(1<<7) /* gen7+ */
#define   PIPE_CONTROL_VF_CACHE_INVALIDATE		(1<<4)
#define   PIPE_CONTROL_CONST_CACHE_INVALIDATE		(1<<3)
#define   PIPE_CONTROL_STATE_CACHE_INVALIDATE		(1<<2)
#define   PIPE_CONTROL_STALL_AT_SCOREBOARD		(1<<1)
#define   PIPE_CONTROL_DEPTH_CACHE_FLUSH		(1<<0)
#define   PIPE_CONTROL_GLOBAL_GTT (1<<2) /* in addr dword */

/*
 * Commands used only by the command parser
 */
#define MI_SET_PREDICATE        MI_INSTR(0x01, 0)
#define MI_ARB_CHECK            MI_INSTR(0x05, 0)
#define MI_RS_CONTROL           MI_INSTR(0x06, 0)
#define MI_URB_ATOMIC_ALLOC     MI_INSTR(0x09, 0)
#define MI_PREDICATE            MI_INSTR(0x0C, 0)
#define MI_RS_CONTEXT           MI_INSTR(0x0F, 0)
#define MI_TOPOLOGY_FILTER      MI_INSTR(0x0D, 0)
#define MI_LOAD_SCAN_LINES_EXCL MI_INSTR(0x13, 0)
#define MI_URB_CLEAR            MI_INSTR(0x19, 0)
#define MI_UPDATE_GTT           MI_INSTR(0x23, 0)
#define MI_CLFLUSH              MI_INSTR(0x27, 0)
#define MI_REPORT_PERF_COUNT    MI_INSTR(0x28, 0)
#define   MI_REPORT_PERF_COUNT_GGTT (1<<0)
#define MI_LOAD_REGISTER_MEM    MI_INSTR(0x29, 0)
#define MI_LOAD_REGISTER_REG    MI_INSTR(0x2A, 0)
#define MI_RS_STORE_DATA_IMM    MI_INSTR(0x2B, 0)
#define MI_LOAD_URB_MEM         MI_INSTR(0x2C, 0)
#define MI_STORE_URB_MEM        MI_INSTR(0x2D, 0)
#define MI_CONDITIONAL_BATCH_BUFFER_END MI_INSTR(0x36, 0)

#define PIPELINE_SELECT                ((0x3<<29)|(0x1<<27)|(0x1<<24)|(0x4<<16))
#define GFX_OP_3DSTATE_VF_STATISTICS   ((0x3<<29)|(0x1<<27)|(0x0<<24)|(0xB<<16))
#define MEDIA_VFE_STATE                ((0x3<<29)|(0x2<<27)|(0x0<<24)|(0x0<<16))
#define  MEDIA_VFE_STATE_MMIO_ACCESS_MASK (0x18)
#define GPGPU_OBJECT                   ((0x3<<29)|(0x2<<27)|(0x1<<24)|(0x4<<16))
#define GPGPU_WALKER                   ((0x3<<29)|(0x2<<27)|(0x1<<24)|(0x5<<16))
#define GFX_OP_3DSTATE_DX9_CONSTANTF_VS \
	((0x3<<29)|(0x3<<27)|(0x0<<24)|(0x39<<16))
#define GFX_OP_3DSTATE_DX9_CONSTANTF_PS \
	((0x3<<29)|(0x3<<27)|(0x0<<24)|(0x3A<<16))
#define GFX_OP_3DSTATE_SO_DECL_LIST \
	((0x3<<29)|(0x3<<27)|(0x1<<24)|(0x17<<16))

#define GFX_OP_3DSTATE_BINDING_TABLE_EDIT_VS \
	((0x3<<29)|(0x3<<27)|(0x0<<24)|(0x43<<16))
#define GFX_OP_3DSTATE_BINDING_TABLE_EDIT_GS \
	((0x3<<29)|(0x3<<27)|(0x0<<24)|(0x44<<16))
#define GFX_OP_3DSTATE_BINDING_TABLE_EDIT_HS \
	((0x3<<29)|(0x3<<27)|(0x0<<24)|(0x45<<16))
#define GFX_OP_3DSTATE_BINDING_TABLE_EDIT_DS \
	((0x3<<29)|(0x3<<27)|(0x0<<24)|(0x46<<16))
#define GFX_OP_3DSTATE_BINDING_TABLE_EDIT_PS \
	((0x3<<29)|(0x3<<27)|(0x0<<24)|(0x47<<16))

#define MFX_WAIT  ((0x3<<29)|(0x1<<27)|(0x0<<16))

#define COLOR_BLT     ((0x2<<29)|(0x40<<22))
#define SRC_COPY_BLT  ((0x2<<29)|(0x43<<22))

/*
 * Registers used only by the command parser
 */
#define BCS_SWCTRL 0x22200

#define GPGPU_THREADS_DISPATCHED        0x2290
#define HS_INVOCATION_COUNT             0x2300
#define DS_INVOCATION_COUNT             0x2308
#define IA_VERTICES_COUNT               0x2310
#define IA_PRIMITIVES_COUNT             0x2318
#define VS_INVOCATION_COUNT             0x2320
#define GS_INVOCATION_COUNT             0x2328
#define GS_PRIMITIVES_COUNT             0x2330
#define CL_INVOCATION_COUNT             0x2338
#define CL_PRIMITIVES_COUNT             0x2340
#define PS_INVOCATION_COUNT             0x2348
#define PS_DEPTH_COUNT                  0x2350

/* There are the 4 64-bit counter registers, one for each stream output */
#define GEN7_SO_NUM_PRIMS_WRITTEN(n) (0x5200 + (n) * 8)

#define GEN7_SO_PRIM_STORAGE_NEEDED(n)  (0x5240 + (n) * 8)

#define GEN7_3DPRIM_END_OFFSET          0x2420
#define GEN7_3DPRIM_START_VERTEX        0x2430
#define GEN7_3DPRIM_VERTEX_COUNT        0x2434
#define GEN7_3DPRIM_INSTANCE_COUNT      0x2438
#define GEN7_3DPRIM_START_INSTANCE      0x243C
#define GEN7_3DPRIM_BASE_VERTEX         0x2440

#define OACONTROL 0x2360

#define _GEN7_PIPEA_DE_LOAD_SL	0x70068
#define _GEN7_PIPEB_DE_LOAD_SL	0x71068
#define GEN7_PIPE_DE_LOAD_SL(pipe) _PIPE(pipe, \
					 _GEN7_PIPEA_DE_LOAD_SL, \
					 _GEN7_PIPEB_DE_LOAD_SL)

/*
 * Reset registers
 */
#define DEBUG_RESET_I830		0x6070
#define  DEBUG_RESET_FULL		(1<<7)
#define  DEBUG_RESET_RENDER		(1<<8)
#define  DEBUG_RESET_DISPLAY		(1<<9)

/*
 * IOSF sideband
 */
#define VLV_IOSF_DOORBELL_REQ			(VLV_DISPLAY_BASE + 0x2100)
#define   IOSF_DEVFN_SHIFT			24
#define   IOSF_OPCODE_SHIFT			16
#define   IOSF_PORT_SHIFT			8
#define   IOSF_BYTE_ENABLES_SHIFT		4
#define   IOSF_BAR_SHIFT			1
#define   IOSF_SB_BUSY				(1<<0)
#define   IOSF_PORT_BUNIT			0x3
#define   IOSF_PORT_PUNIT			0x4
#define   IOSF_PORT_NC				0x11
#define   IOSF_PORT_DPIO			0x12
#define   IOSF_PORT_DPIO_2			0x1a
#define   IOSF_PORT_GPIO_NC			0x13
#define   IOSF_PORT_CCK				0x14
#define   IOSF_PORT_CCU				0xA9
#define   IOSF_PORT_GPS_CORE			0x48
#define   IOSF_PORT_FLISDSI			0x1B
#define VLV_IOSF_DATA				(VLV_DISPLAY_BASE + 0x2104)
#define VLV_IOSF_ADDR				(VLV_DISPLAY_BASE + 0x2108)

/* See configdb bunit SB addr map */
#define BUNIT_REG_BISOC				0x11

#define PUNIT_REG_DSPFREQ			0x36
#define   DSPFREQSTAT_SHIFT_CHV			24
#define   DSPFREQSTAT_MASK_CHV			(0x1f << DSPFREQSTAT_SHIFT_CHV)
#define   DSPFREQGUAR_SHIFT_CHV			8
#define   DSPFREQGUAR_MASK_CHV			(0x1f << DSPFREQGUAR_SHIFT_CHV)
#define   DSPFREQSTAT_SHIFT			30
#define   DSPFREQSTAT_MASK			(0x3 << DSPFREQSTAT_SHIFT)
#define   DSPFREQGUAR_SHIFT			14
#define   DSPFREQGUAR_MASK			(0x3 << DSPFREQGUAR_SHIFT)
#define   DSP_MAXFIFO_PM5_STATUS		(1 << 22) /* chv */
#define   DSP_AUTO_CDCLK_GATE_DISABLE		(1 << 7) /* chv */
#define   DSP_MAXFIFO_PM5_ENABLE		(1 << 6) /* chv */
#define   _DP_SSC(val, pipe)			((val) << (2 * (pipe)))
#define   DP_SSC_MASK(pipe)			_DP_SSC(0x3, (pipe))
#define   DP_SSC_PWR_ON(pipe)			_DP_SSC(0x0, (pipe))
#define   DP_SSC_CLK_GATE(pipe)			_DP_SSC(0x1, (pipe))
#define   DP_SSC_RESET(pipe)			_DP_SSC(0x2, (pipe))
#define   DP_SSC_PWR_GATE(pipe)			_DP_SSC(0x3, (pipe))
#define   _DP_SSS(val, pipe)			((val) << (2 * (pipe) + 16))
#define   DP_SSS_MASK(pipe)			_DP_SSS(0x3, (pipe))
#define   DP_SSS_PWR_ON(pipe)			_DP_SSS(0x0, (pipe))
#define   DP_SSS_CLK_GATE(pipe)			_DP_SSS(0x1, (pipe))
#define   DP_SSS_RESET(pipe)			_DP_SSS(0x2, (pipe))
#define   DP_SSS_PWR_GATE(pipe)			_DP_SSS(0x3, (pipe))

/* See the PUNIT HAS v0.8 for the below bits */
enum punit_power_well {
	PUNIT_POWER_WELL_RENDER			= 0,
	PUNIT_POWER_WELL_MEDIA			= 1,
	PUNIT_POWER_WELL_DISP2D			= 3,
	PUNIT_POWER_WELL_DPIO_CMN_BC		= 5,
	PUNIT_POWER_WELL_DPIO_TX_B_LANES_01	= 6,
	PUNIT_POWER_WELL_DPIO_TX_B_LANES_23	= 7,
	PUNIT_POWER_WELL_DPIO_TX_C_LANES_01	= 8,
	PUNIT_POWER_WELL_DPIO_TX_C_LANES_23	= 9,
	PUNIT_POWER_WELL_DPIO_RX0		= 10,
	PUNIT_POWER_WELL_DPIO_RX1		= 11,
	PUNIT_POWER_WELL_DPIO_CMN_D		= 12,
	/* FIXME: guesswork below */
	PUNIT_POWER_WELL_DPIO_TX_D_LANES_01	= 13,
	PUNIT_POWER_WELL_DPIO_TX_D_LANES_23	= 14,
	PUNIT_POWER_WELL_DPIO_RX2		= 15,

	PUNIT_POWER_WELL_NUM,
};

enum skl_disp_power_wells {
	SKL_DISP_PW_MISC_IO,
	SKL_DISP_PW_DDI_A_E,
	SKL_DISP_PW_DDI_B,
	SKL_DISP_PW_DDI_C,
	SKL_DISP_PW_DDI_D,
	SKL_DISP_PW_1 = 14,
	SKL_DISP_PW_2,
};

#define SKL_POWER_WELL_STATE(pw) (1 << ((pw) * 2))
#define SKL_POWER_WELL_REQ(pw) (1 << (((pw) * 2) + 1))

#define PUNIT_REG_PWRGT_CTRL			0x60
#define PUNIT_REG_PWRGT_STATUS			0x61
#define   PUNIT_PWRGT_MASK(power_well)		(3 << ((power_well) * 2))
#define   PUNIT_PWRGT_PWR_ON(power_well)	(0 << ((power_well) * 2))
#define   PUNIT_PWRGT_CLK_GATE(power_well)	(1 << ((power_well) * 2))
#define   PUNIT_PWRGT_RESET(power_well)		(2 << ((power_well) * 2))
#define   PUNIT_PWRGT_PWR_GATE(power_well)	(3 << ((power_well) * 2))

#define PUNIT_REG_GPU_LFM			0xd3
#define PUNIT_REG_GPU_FREQ_REQ			0xd4
#define PUNIT_REG_GPU_FREQ_STS			0xd8
#define   GPLLENABLE				(1<<4)
#define   GENFREQSTATUS				(1<<0)
#define PUNIT_REG_MEDIA_TURBO_FREQ_REQ		0xdc
#define PUNIT_REG_CZ_TIMESTAMP			0xce

#define PUNIT_FUSE_BUS2				0xf6 /* bits 47:40 */
#define PUNIT_FUSE_BUS1				0xf5 /* bits 55:48 */

#define FB_GFX_FMAX_AT_VMAX_FUSE		0x136
#define FB_GFX_FREQ_FUSE_MASK			0xff
#define FB_GFX_FMAX_AT_VMAX_2SS4EU_FUSE_SHIFT	24
#define FB_GFX_FMAX_AT_VMAX_2SS6EU_FUSE_SHIFT	16
#define FB_GFX_FMAX_AT_VMAX_2SS8EU_FUSE_SHIFT	8

#define FB_GFX_FMIN_AT_VMIN_FUSE		0x137
#define FB_GFX_FMIN_AT_VMIN_FUSE_SHIFT		8

#define PUNIT_REG_DDR_SETUP2			0x139
#define   FORCE_DDR_FREQ_REQ_ACK		(1 << 8)
#define   FORCE_DDR_LOW_FREQ			(1 << 1)
#define   FORCE_DDR_HIGH_FREQ			(1 << 0)

#define PUNIT_GPU_STATUS_REG			0xdb
#define PUNIT_GPU_STATUS_MAX_FREQ_SHIFT	16
#define PUNIT_GPU_STATUS_MAX_FREQ_MASK		0xff
#define PUNIT_GPU_STATIS_GFX_MIN_FREQ_SHIFT	8
#define PUNIT_GPU_STATUS_GFX_MIN_FREQ_MASK	0xff

#define PUNIT_GPU_DUTYCYCLE_REG		0xdf
#define PUNIT_GPU_DUTYCYCLE_RPE_FREQ_SHIFT	8
#define PUNIT_GPU_DUTYCYCLE_RPE_FREQ_MASK	0xff

#define IOSF_NC_FB_GFX_FREQ_FUSE		0x1c
#define   FB_GFX_MAX_FREQ_FUSE_SHIFT		3
#define   FB_GFX_MAX_FREQ_FUSE_MASK		0x000007f8
#define   FB_GFX_FGUARANTEED_FREQ_FUSE_SHIFT	11
#define   FB_GFX_FGUARANTEED_FREQ_FUSE_MASK	0x0007f800
#define IOSF_NC_FB_GFX_FMAX_FUSE_HI		0x34
#define   FB_FMAX_VMIN_FREQ_HI_MASK		0x00000007
#define IOSF_NC_FB_GFX_FMAX_FUSE_LO		0x30
#define   FB_FMAX_VMIN_FREQ_LO_SHIFT		27
#define   FB_FMAX_VMIN_FREQ_LO_MASK		0xf8000000

#define VLV_CZ_CLOCK_TO_MILLI_SEC		100000

/* vlv2 north clock has */
#define CCK_FUSE_REG				0x8
#define  CCK_FUSE_HPLL_FREQ_MASK		0x3
#define CCK_REG_DSI_PLL_FUSE			0x44
#define CCK_REG_DSI_PLL_CONTROL			0x48
#define  DSI_PLL_VCO_EN				(1 << 31)
#define  DSI_PLL_LDO_GATE			(1 << 30)
#define  DSI_PLL_P1_POST_DIV_SHIFT		17
#define  DSI_PLL_P1_POST_DIV_MASK		(0x1ff << 17)
#define  DSI_PLL_P2_MUX_DSI0_DIV2		(1 << 13)
#define  DSI_PLL_P3_MUX_DSI1_DIV2		(1 << 12)
#define  DSI_PLL_MUX_MASK			(3 << 9)
#define  DSI_PLL_MUX_DSI0_DSIPLL		(0 << 10)
#define  DSI_PLL_MUX_DSI0_CCK			(1 << 10)
#define  DSI_PLL_MUX_DSI1_DSIPLL		(0 << 9)
#define  DSI_PLL_MUX_DSI1_CCK			(1 << 9)
#define  DSI_PLL_CLK_GATE_MASK			(0xf << 5)
#define  DSI_PLL_CLK_GATE_DSI0_DSIPLL		(1 << 8)
#define  DSI_PLL_CLK_GATE_DSI1_DSIPLL		(1 << 7)
#define  DSI_PLL_CLK_GATE_DSI0_CCK		(1 << 6)
#define  DSI_PLL_CLK_GATE_DSI1_CCK		(1 << 5)
#define  DSI_PLL_LOCK				(1 << 0)
#define CCK_REG_DSI_PLL_DIVIDER			0x4c
#define  DSI_PLL_LFSR				(1 << 31)
#define  DSI_PLL_FRACTION_EN			(1 << 30)
#define  DSI_PLL_FRAC_COUNTER_SHIFT		27
#define  DSI_PLL_FRAC_COUNTER_MASK		(7 << 27)
#define  DSI_PLL_USYNC_CNT_SHIFT		18
#define  DSI_PLL_USYNC_CNT_MASK			(0x1ff << 18)
#define  DSI_PLL_N1_DIV_SHIFT			16
#define  DSI_PLL_N1_DIV_MASK			(3 << 16)
#define  DSI_PLL_M1_DIV_SHIFT			0
#define  DSI_PLL_M1_DIV_MASK			(0x1ff << 0)
#define CCK_DISPLAY_CLOCK_CONTROL		0x6b
#define  DISPLAY_TRUNK_FORCE_ON			(1 << 17)
#define  DISPLAY_TRUNK_FORCE_OFF		(1 << 16)
#define  DISPLAY_FREQUENCY_STATUS		(0x1f << 8)
#define  DISPLAY_FREQUENCY_STATUS_SHIFT		8
#define  DISPLAY_FREQUENCY_VALUES		(0x1f << 0)

/**
 * DOC: DPIO
 *
 * VLV, CHV and BXT have slightly peculiar display PHYs for driving DP/HDMI
 * ports. DPIO is the name given to such a display PHY. These PHYs
 * don't follow the standard programming model using direct MMIO
 * registers, and instead their registers must be accessed trough IOSF
 * sideband. VLV has one such PHY for driving ports B and C, and CHV
 * adds another PHY for driving port D. Each PHY responds to specific
 * IOSF-SB port.
 *
 * Each display PHY is made up of one or two channels. Each channel
 * houses a common lane part which contains the PLL and other common
 * logic. CH0 common lane also contains the IOSF-SB logic for the
 * Common Register Interface (CRI) ie. the DPIO registers. CRI clock
 * must be running when any DPIO registers are accessed.
 *
 * In addition to having their own registers, the PHYs are also
 * controlled through some dedicated signals from the display
 * controller. These include PLL reference clock enable, PLL enable,
 * and CRI clock selection, for example.
 *
 * Eeach channel also has two splines (also called data lanes), and
 * each spline is made up of one Physical Access Coding Sub-Layer
 * (PCS) block and two TX lanes. So each channel has two PCS blocks
 * and four TX lanes. The TX lanes are used as DP lanes or TMDS
 * data/clock pairs depending on the output type.
 *
 * Additionally the PHY also contains an AUX lane with AUX blocks
 * for each channel. This is used for DP AUX communication, but
 * this fact isn't really relevant for the driver since AUX is
 * controlled from the display controller side. No DPIO registers
 * need to be accessed during AUX communication,
 *
 * Generally the common lane corresponds to the pipe and
 * the spline (PCS/TX) corresponds to the port.
 *
 * For dual channel PHY (VLV/CHV):
 *
 *  pipe A == CMN/PLL/REF CH0
 *
 *  pipe B == CMN/PLL/REF CH1
 *
 *  port B == PCS/TX CH0
 *
 *  port C == PCS/TX CH1
 *
 * This is especially important when we cross the streams
 * ie. drive port B with pipe B, or port C with pipe A.
 *
 * For single channel PHY (CHV):
 *
 *  pipe C == CMN/PLL/REF CH0
 *
 *  port D == PCS/TX CH0
 *
 * Note: digital port B is DDI0, digital port C is DDI1,
 * digital port D is DDI2
 *
 * On BXT the above mappings apply for both the dual and single channel PHY,
 * with the difference that any of the three ports can connect to any of the
 * three pipes. Also the single channel PHY is used for port A (DDI2/EDP).
 */
/*
 * Dual channel PHY (VLV/CHV/BXT)
 * ---------------------------------
 * |      CH0      |      CH1      |
 * |  CMN/PLL/REF  |  CMN/PLL/REF  |
 * |---------------|---------------| Display PHY
 * | PCS01 | PCS23 | PCS01 | PCS23 |
 * |-------|-------|-------|-------|
 * |TX0|TX1|TX2|TX3|TX0|TX1|TX2|TX3|
 * ---------------------------------
 * |     DDI0      |     DDI1      | DP/HDMI ports
 * ---------------------------------
 *
 * Single channel PHY (CHV/BXT)
 * -----------------
 * |      CH0      |
 * |  CMN/PLL/REF  |
 * |---------------| Display PHY
 * | PCS01 | PCS23 |
 * |-------|-------|
 * |TX0|TX1|TX2|TX3|
 * -----------------
 * |     DDI2      | DP/HDMI port
 * -----------------
 */
#define DPIO_DEVFN			0

#define DPIO_CTL			(VLV_DISPLAY_BASE + 0x2110)
#define  DPIO_MODSEL1			(1<<3) /* if ref clk b == 27 */
#define  DPIO_MODSEL0			(1<<2) /* if ref clk a == 27 */
#define  DPIO_SFR_BYPASS		(1<<1)
#define  DPIO_CMNRST			(1<<0)

#define DPIO_PHY(pipe)			((pipe) >> 1)
#define DPIO_PHY_IOSF_PORT(phy)		(dev_priv->dpio_phy_iosf_port[phy])

/*
 * Per pipe/PLL DPIO regs
 */
#define _VLV_PLL_DW3_CH0		0x800c
#define   DPIO_POST_DIV_SHIFT		(28) /* 3 bits */
#define   DPIO_POST_DIV_DAC		0
#define   DPIO_POST_DIV_HDMIDP		1 /* DAC 225-400M rate */
#define   DPIO_POST_DIV_LVDS1		2
#define   DPIO_POST_DIV_LVDS2		3
#define   DPIO_K_SHIFT			(24) /* 4 bits */
#define   DPIO_P1_SHIFT			(21) /* 3 bits */
#define   DPIO_P2_SHIFT			(16) /* 5 bits */
#define   DPIO_N_SHIFT			(12) /* 4 bits */
#define   DPIO_ENABLE_CALIBRATION	(1<<11)
#define   DPIO_M1DIV_SHIFT		(8) /* 3 bits */
#define   DPIO_M2DIV_MASK		0xff
#define _VLV_PLL_DW3_CH1		0x802c
#define VLV_PLL_DW3(ch) _PIPE(ch, _VLV_PLL_DW3_CH0, _VLV_PLL_DW3_CH1)

#define _VLV_PLL_DW5_CH0		0x8014
#define   DPIO_REFSEL_OVERRIDE		27
#define   DPIO_PLL_MODESEL_SHIFT	24 /* 3 bits */
#define   DPIO_BIAS_CURRENT_CTL_SHIFT	21 /* 3 bits, always 0x7 */
#define   DPIO_PLL_REFCLK_SEL_SHIFT	16 /* 2 bits */
#define   DPIO_PLL_REFCLK_SEL_MASK	3
#define   DPIO_DRIVER_CTL_SHIFT		12 /* always set to 0x8 */
#define   DPIO_CLK_BIAS_CTL_SHIFT	8 /* always set to 0x5 */
#define _VLV_PLL_DW5_CH1		0x8034
#define VLV_PLL_DW5(ch) _PIPE(ch, _VLV_PLL_DW5_CH0, _VLV_PLL_DW5_CH1)

#define _VLV_PLL_DW7_CH0		0x801c
#define _VLV_PLL_DW7_CH1		0x803c
#define VLV_PLL_DW7(ch) _PIPE(ch, _VLV_PLL_DW7_CH0, _VLV_PLL_DW7_CH1)

#define _VLV_PLL_DW8_CH0		0x8040
#define _VLV_PLL_DW8_CH1		0x8060
#define VLV_PLL_DW8(ch) _PIPE(ch, _VLV_PLL_DW8_CH0, _VLV_PLL_DW8_CH1)

#define VLV_PLL_DW9_BCAST		0xc044
#define _VLV_PLL_DW9_CH0		0x8044
#define _VLV_PLL_DW9_CH1		0x8064
#define VLV_PLL_DW9(ch) _PIPE(ch, _VLV_PLL_DW9_CH0, _VLV_PLL_DW9_CH1)

#define _VLV_PLL_DW10_CH0		0x8048
#define _VLV_PLL_DW10_CH1		0x8068
#define VLV_PLL_DW10(ch) _PIPE(ch, _VLV_PLL_DW10_CH0, _VLV_PLL_DW10_CH1)

#define _VLV_PLL_DW11_CH0		0x804c
#define _VLV_PLL_DW11_CH1		0x806c
#define VLV_PLL_DW11(ch) _PIPE(ch, _VLV_PLL_DW11_CH0, _VLV_PLL_DW11_CH1)

/* Spec for ref block start counts at DW10 */
#define VLV_REF_DW13			0x80ac

#define VLV_CMN_DW0			0x8100

/*
 * Per DDI channel DPIO regs
 */

#define _VLV_PCS_DW0_CH0		0x8200
#define _VLV_PCS_DW0_CH1		0x8400
#define   DPIO_PCS_TX_LANE2_RESET	(1<<16)
#define   DPIO_PCS_TX_LANE1_RESET	(1<<7)
#define   DPIO_LEFT_TXFIFO_RST_MASTER2	(1<<4)
#define   DPIO_RIGHT_TXFIFO_RST_MASTER2	(1<<3)
#define VLV_PCS_DW0(ch) _PORT(ch, _VLV_PCS_DW0_CH0, _VLV_PCS_DW0_CH1)

#define _VLV_PCS01_DW0_CH0		0x200
#define _VLV_PCS23_DW0_CH0		0x400
#define _VLV_PCS01_DW0_CH1		0x2600
#define _VLV_PCS23_DW0_CH1		0x2800
#define VLV_PCS01_DW0(ch) _PORT(ch, _VLV_PCS01_DW0_CH0, _VLV_PCS01_DW0_CH1)
#define VLV_PCS23_DW0(ch) _PORT(ch, _VLV_PCS23_DW0_CH0, _VLV_PCS23_DW0_CH1)

#define _VLV_PCS_DW1_CH0		0x8204
#define _VLV_PCS_DW1_CH1		0x8404
#define   CHV_PCS_REQ_SOFTRESET_EN	(1<<23)
#define   DPIO_PCS_CLK_CRI_RXEB_EIOS_EN	(1<<22)
#define   DPIO_PCS_CLK_CRI_RXDIGFILTSG_EN (1<<21)
#define   DPIO_PCS_CLK_DATAWIDTH_SHIFT	(6)
#define   DPIO_PCS_CLK_SOFT_RESET	(1<<5)
#define VLV_PCS_DW1(ch) _PORT(ch, _VLV_PCS_DW1_CH0, _VLV_PCS_DW1_CH1)

#define _VLV_PCS01_DW1_CH0		0x204
#define _VLV_PCS23_DW1_CH0		0x404
#define _VLV_PCS01_DW1_CH1		0x2604
#define _VLV_PCS23_DW1_CH1		0x2804
#define VLV_PCS01_DW1(ch) _PORT(ch, _VLV_PCS01_DW1_CH0, _VLV_PCS01_DW1_CH1)
#define VLV_PCS23_DW1(ch) _PORT(ch, _VLV_PCS23_DW1_CH0, _VLV_PCS23_DW1_CH1)

#define _VLV_PCS_DW8_CH0		0x8220
#define _VLV_PCS_DW8_CH1		0x8420
#define   CHV_PCS_USEDCLKCHANNEL_OVRRIDE	(1 << 20)
#define   CHV_PCS_USEDCLKCHANNEL		(1 << 21)
#define VLV_PCS_DW8(ch) _PORT(ch, _VLV_PCS_DW8_CH0, _VLV_PCS_DW8_CH1)

#define _VLV_PCS01_DW8_CH0		0x0220
#define _VLV_PCS23_DW8_CH0		0x0420
#define _VLV_PCS01_DW8_CH1		0x2620
#define _VLV_PCS23_DW8_CH1		0x2820
#define VLV_PCS01_DW8(port) _PORT(port, _VLV_PCS01_DW8_CH0, _VLV_PCS01_DW8_CH1)
#define VLV_PCS23_DW8(port) _PORT(port, _VLV_PCS23_DW8_CH0, _VLV_PCS23_DW8_CH1)

#define _VLV_PCS_DW9_CH0		0x8224
#define _VLV_PCS_DW9_CH1		0x8424
#define   DPIO_PCS_TX2MARGIN_MASK	(0x7<<13)
#define   DPIO_PCS_TX2MARGIN_000	(0<<13)
#define   DPIO_PCS_TX2MARGIN_101	(1<<13)
#define   DPIO_PCS_TX1MARGIN_MASK	(0x7<<10)
#define   DPIO_PCS_TX1MARGIN_000	(0<<10)
#define   DPIO_PCS_TX1MARGIN_101	(1<<10)
#define	VLV_PCS_DW9(ch) _PORT(ch, _VLV_PCS_DW9_CH0, _VLV_PCS_DW9_CH1)

#define _VLV_PCS01_DW9_CH0		0x224
#define _VLV_PCS23_DW9_CH0		0x424
#define _VLV_PCS01_DW9_CH1		0x2624
#define _VLV_PCS23_DW9_CH1		0x2824
#define VLV_PCS01_DW9(ch) _PORT(ch, _VLV_PCS01_DW9_CH0, _VLV_PCS01_DW9_CH1)
#define VLV_PCS23_DW9(ch) _PORT(ch, _VLV_PCS23_DW9_CH0, _VLV_PCS23_DW9_CH1)

#define _CHV_PCS_DW10_CH0		0x8228
#define _CHV_PCS_DW10_CH1		0x8428
#define   DPIO_PCS_SWING_CALC_TX0_TX2	(1<<30)
#define   DPIO_PCS_SWING_CALC_TX1_TX3	(1<<31)
#define   DPIO_PCS_TX2DEEMP_MASK	(0xf<<24)
#define   DPIO_PCS_TX2DEEMP_9P5		(0<<24)
#define   DPIO_PCS_TX2DEEMP_6P0		(2<<24)
#define   DPIO_PCS_TX1DEEMP_MASK	(0xf<<16)
#define   DPIO_PCS_TX1DEEMP_9P5		(0<<16)
#define   DPIO_PCS_TX1DEEMP_6P0		(2<<16)
#define CHV_PCS_DW10(ch) _PORT(ch, _CHV_PCS_DW10_CH0, _CHV_PCS_DW10_CH1)

#define _VLV_PCS01_DW10_CH0		0x0228
#define _VLV_PCS23_DW10_CH0		0x0428
#define _VLV_PCS01_DW10_CH1		0x2628
#define _VLV_PCS23_DW10_CH1		0x2828
#define VLV_PCS01_DW10(port) _PORT(port, _VLV_PCS01_DW10_CH0, _VLV_PCS01_DW10_CH1)
#define VLV_PCS23_DW10(port) _PORT(port, _VLV_PCS23_DW10_CH0, _VLV_PCS23_DW10_CH1)

#define _VLV_PCS_DW11_CH0		0x822c
#define _VLV_PCS_DW11_CH1		0x842c
#define   DPIO_LANEDESKEW_STRAP_OVRD	(1<<3)
#define   DPIO_LEFT_TXFIFO_RST_MASTER	(1<<1)
#define   DPIO_RIGHT_TXFIFO_RST_MASTER	(1<<0)
#define VLV_PCS_DW11(ch) _PORT(ch, _VLV_PCS_DW11_CH0, _VLV_PCS_DW11_CH1)

#define _VLV_PCS01_DW11_CH0		0x022c
#define _VLV_PCS23_DW11_CH0		0x042c
#define _VLV_PCS01_DW11_CH1		0x262c
#define _VLV_PCS23_DW11_CH1		0x282c
#define VLV_PCS01_DW11(ch) _PORT(ch, _VLV_PCS01_DW11_CH0, _VLV_PCS01_DW11_CH1)
#define VLV_PCS23_DW11(ch) _PORT(ch, _VLV_PCS23_DW11_CH0, _VLV_PCS23_DW11_CH1)

#define _VLV_PCS_DW12_CH0		0x8230
#define _VLV_PCS_DW12_CH1		0x8430
#define VLV_PCS_DW12(ch) _PORT(ch, _VLV_PCS_DW12_CH0, _VLV_PCS_DW12_CH1)

#define _VLV_PCS_DW14_CH0		0x8238
#define _VLV_PCS_DW14_CH1		0x8438
#define	VLV_PCS_DW14(ch) _PORT(ch, _VLV_PCS_DW14_CH0, _VLV_PCS_DW14_CH1)

#define _VLV_PCS_DW23_CH0		0x825c
#define _VLV_PCS_DW23_CH1		0x845c
#define VLV_PCS_DW23(ch) _PORT(ch, _VLV_PCS_DW23_CH0, _VLV_PCS_DW23_CH1)

#define _VLV_TX_DW2_CH0			0x8288
#define _VLV_TX_DW2_CH1			0x8488
#define   DPIO_SWING_MARGIN000_SHIFT	16
#define   DPIO_SWING_MARGIN000_MASK	(0xff << DPIO_SWING_MARGIN000_SHIFT)
#define   DPIO_UNIQ_TRANS_SCALE_SHIFT	8
#define VLV_TX_DW2(ch) _PORT(ch, _VLV_TX_DW2_CH0, _VLV_TX_DW2_CH1)

#define _VLV_TX_DW3_CH0			0x828c
#define _VLV_TX_DW3_CH1			0x848c
/* The following bit for CHV phy */
#define   DPIO_TX_UNIQ_TRANS_SCALE_EN	(1<<27)
#define   DPIO_SWING_MARGIN101_SHIFT	16
#define   DPIO_SWING_MARGIN101_MASK	(0xff << DPIO_SWING_MARGIN101_SHIFT)
#define VLV_TX_DW3(ch) _PORT(ch, _VLV_TX_DW3_CH0, _VLV_TX_DW3_CH1)

#define _VLV_TX_DW4_CH0			0x8290
#define _VLV_TX_DW4_CH1			0x8490
#define   DPIO_SWING_DEEMPH9P5_SHIFT	24
#define   DPIO_SWING_DEEMPH9P5_MASK	(0xff << DPIO_SWING_DEEMPH9P5_SHIFT)
#define   DPIO_SWING_DEEMPH6P0_SHIFT	16
#define   DPIO_SWING_DEEMPH6P0_MASK	(0xff << DPIO_SWING_DEEMPH6P0_SHIFT)
#define VLV_TX_DW4(ch) _PORT(ch, _VLV_TX_DW4_CH0, _VLV_TX_DW4_CH1)

#define _VLV_TX3_DW4_CH0		0x690
#define _VLV_TX3_DW4_CH1		0x2a90
#define VLV_TX3_DW4(ch) _PORT(ch, _VLV_TX3_DW4_CH0, _VLV_TX3_DW4_CH1)

#define _VLV_TX_DW5_CH0			0x8294
#define _VLV_TX_DW5_CH1			0x8494
#define   DPIO_TX_OCALINIT_EN		(1<<31)
#define VLV_TX_DW5(ch) _PORT(ch, _VLV_TX_DW5_CH0, _VLV_TX_DW5_CH1)

#define _VLV_TX_DW11_CH0		0x82ac
#define _VLV_TX_DW11_CH1		0x84ac
#define VLV_TX_DW11(ch) _PORT(ch, _VLV_TX_DW11_CH0, _VLV_TX_DW11_CH1)

#define _VLV_TX_DW14_CH0		0x82b8
#define _VLV_TX_DW14_CH1		0x84b8
#define VLV_TX_DW14(ch) _PORT(ch, _VLV_TX_DW14_CH0, _VLV_TX_DW14_CH1)

/* CHV dpPhy registers */
#define _CHV_PLL_DW0_CH0		0x8000
#define _CHV_PLL_DW0_CH1		0x8180
#define CHV_PLL_DW0(ch) _PIPE(ch, _CHV_PLL_DW0_CH0, _CHV_PLL_DW0_CH1)

#define _CHV_PLL_DW1_CH0		0x8004
#define _CHV_PLL_DW1_CH1		0x8184
#define   DPIO_CHV_N_DIV_SHIFT		8
#define   DPIO_CHV_M1_DIV_BY_2		(0 << 0)
#define CHV_PLL_DW1(ch) _PIPE(ch, _CHV_PLL_DW1_CH0, _CHV_PLL_DW1_CH1)

#define _CHV_PLL_DW2_CH0		0x8008
#define _CHV_PLL_DW2_CH1		0x8188
#define CHV_PLL_DW2(ch) _PIPE(ch, _CHV_PLL_DW2_CH0, _CHV_PLL_DW2_CH1)

#define _CHV_PLL_DW3_CH0		0x800c
#define _CHV_PLL_DW3_CH1		0x818c
#define  DPIO_CHV_FRAC_DIV_EN		(1 << 16)
#define  DPIO_CHV_FIRST_MOD		(0 << 8)
#define  DPIO_CHV_SECOND_MOD		(1 << 8)
#define  DPIO_CHV_FEEDFWD_GAIN_SHIFT	0
#define  DPIO_CHV_FEEDFWD_GAIN_MASK		(0xF << 0)
#define CHV_PLL_DW3(ch) _PIPE(ch, _CHV_PLL_DW3_CH0, _CHV_PLL_DW3_CH1)

#define _CHV_PLL_DW6_CH0		0x8018
#define _CHV_PLL_DW6_CH1		0x8198
#define   DPIO_CHV_GAIN_CTRL_SHIFT	16
#define	  DPIO_CHV_INT_COEFF_SHIFT	8
#define   DPIO_CHV_PROP_COEFF_SHIFT	0
#define CHV_PLL_DW6(ch) _PIPE(ch, _CHV_PLL_DW6_CH0, _CHV_PLL_DW6_CH1)

#define _CHV_PLL_DW8_CH0		0x8020
#define _CHV_PLL_DW8_CH1		0x81A0
#define   DPIO_CHV_TDC_TARGET_CNT_SHIFT 0
#define   DPIO_CHV_TDC_TARGET_CNT_MASK  (0x3FF << 0)
#define CHV_PLL_DW8(ch) _PIPE(ch, _CHV_PLL_DW8_CH0, _CHV_PLL_DW8_CH1)

#define _CHV_PLL_DW9_CH0		0x8024
#define _CHV_PLL_DW9_CH1		0x81A4
#define  DPIO_CHV_INT_LOCK_THRESHOLD_SHIFT		1 /* 3 bits */
#define  DPIO_CHV_INT_LOCK_THRESHOLD_MASK		(7 << 1)
#define  DPIO_CHV_INT_LOCK_THRESHOLD_SEL_COARSE	1 /* 1: coarse & 0 : fine  */
#define CHV_PLL_DW9(ch) _PIPE(ch, _CHV_PLL_DW9_CH0, _CHV_PLL_DW9_CH1)

#define _CHV_CMN_DW5_CH0               0x8114
#define   CHV_BUFRIGHTENA1_DISABLE	(0 << 20)
#define   CHV_BUFRIGHTENA1_NORMAL	(1 << 20)
#define   CHV_BUFRIGHTENA1_FORCE	(3 << 20)
#define   CHV_BUFRIGHTENA1_MASK		(3 << 20)
#define   CHV_BUFLEFTENA1_DISABLE	(0 << 22)
#define   CHV_BUFLEFTENA1_NORMAL	(1 << 22)
#define   CHV_BUFLEFTENA1_FORCE		(3 << 22)
#define   CHV_BUFLEFTENA1_MASK		(3 << 22)

#define _CHV_CMN_DW13_CH0		0x8134
#define _CHV_CMN_DW0_CH1		0x8080
#define   DPIO_CHV_S1_DIV_SHIFT		21
#define   DPIO_CHV_P1_DIV_SHIFT		13 /* 3 bits */
#define   DPIO_CHV_P2_DIV_SHIFT		8  /* 5 bits */
#define   DPIO_CHV_K_DIV_SHIFT		4
#define   DPIO_PLL_FREQLOCK		(1 << 1)
#define   DPIO_PLL_LOCK			(1 << 0)
#define CHV_CMN_DW13(ch) _PIPE(ch, _CHV_CMN_DW13_CH0, _CHV_CMN_DW0_CH1)

#define _CHV_CMN_DW14_CH0		0x8138
#define _CHV_CMN_DW1_CH1		0x8084
#define   DPIO_AFC_RECAL		(1 << 14)
#define   DPIO_DCLKP_EN			(1 << 13)
#define   CHV_BUFLEFTENA2_DISABLE	(0 << 17) /* CL2 DW1 only */
#define   CHV_BUFLEFTENA2_NORMAL	(1 << 17) /* CL2 DW1 only */
#define   CHV_BUFLEFTENA2_FORCE		(3 << 17) /* CL2 DW1 only */
#define   CHV_BUFLEFTENA2_MASK		(3 << 17) /* CL2 DW1 only */
#define   CHV_BUFRIGHTENA2_DISABLE	(0 << 19) /* CL2 DW1 only */
#define   CHV_BUFRIGHTENA2_NORMAL	(1 << 19) /* CL2 DW1 only */
#define   CHV_BUFRIGHTENA2_FORCE	(3 << 19) /* CL2 DW1 only */
#define   CHV_BUFRIGHTENA2_MASK		(3 << 19) /* CL2 DW1 only */
#define CHV_CMN_DW14(ch) _PIPE(ch, _CHV_CMN_DW14_CH0, _CHV_CMN_DW1_CH1)

#define _CHV_CMN_DW19_CH0		0x814c
#define _CHV_CMN_DW6_CH1		0x8098
#define   CHV_CMN_USEDCLKCHANNEL	(1 << 13)
#define CHV_CMN_DW19(ch) _PIPE(ch, _CHV_CMN_DW19_CH0, _CHV_CMN_DW6_CH1)

#define CHV_CMN_DW30			0x8178
#define   DPIO_LRC_BYPASS		(1 << 3)

#define _TXLANE(ch, lane, offset) ((ch ? 0x2400 : 0) + \
					(lane) * 0x200 + (offset))

#define CHV_TX_DW0(ch, lane) _TXLANE(ch, lane, 0x80)
#define CHV_TX_DW1(ch, lane) _TXLANE(ch, lane, 0x84)
#define CHV_TX_DW2(ch, lane) _TXLANE(ch, lane, 0x88)
#define CHV_TX_DW3(ch, lane) _TXLANE(ch, lane, 0x8c)
#define CHV_TX_DW4(ch, lane) _TXLANE(ch, lane, 0x90)
#define CHV_TX_DW5(ch, lane) _TXLANE(ch, lane, 0x94)
#define CHV_TX_DW6(ch, lane) _TXLANE(ch, lane, 0x98)
#define CHV_TX_DW7(ch, lane) _TXLANE(ch, lane, 0x9c)
#define CHV_TX_DW8(ch, lane) _TXLANE(ch, lane, 0xa0)
#define CHV_TX_DW9(ch, lane) _TXLANE(ch, lane, 0xa4)
#define CHV_TX_DW10(ch, lane) _TXLANE(ch, lane, 0xa8)
#define CHV_TX_DW11(ch, lane) _TXLANE(ch, lane, 0xac)
#define   DPIO_FRC_LATENCY_SHFIT	8
#define CHV_TX_DW14(ch, lane) _TXLANE(ch, lane, 0xb8)
#define   DPIO_UPAR_SHIFT		30

/* BXT PHY registers */
enum bxt_phy {
	BXT_PHY_A,
	BXT_PHY_BC
};

#define BXT_PHY(phy, a, b)		((a) + (phy) * ((b) - (a)))

#define BXT_P_CR_GT_DISP_PWRON_0_2_0_GTTMMADR	0x138090
#define   _EDP_POWER_ON				(1 << 1)
#define   _DDI_POWER_ON				(1 << 0)
#define   GT_DISPLAY_POWER_ON(phy)		BXT_PHY(phy, _EDP_POWER_ON, \
							_DDI_POWER_ON)

#define _PHY_CTL_FAMILY_EDP		0x64C80
#define _PHY_CTL_FAMILY_DDI		0x64C90
#define   COMMON_RESET_DIS		(1 << 31)
#define BXT_PHY_CTL_FAMILY(phy)		BXT_PHY(phy, _PHY_CTL_FAMILY_EDP, \
						     _PHY_CTL_FAMILY_DDI)

/* BXT PHY PLL registers */
#define _PORT_PLL_A			0x46074
#define _PORT_PLL_B			0x46078
#define _PORT_PLL_C			0x4607c
#define   PORT_PLL_ENABLE		(1 << 31)
#define   PORT_PLL_LOCK			(1 << 30)
#define   PORT_PLL_REF_SEL		(1 << 27)
#define BXT_PORT_PLL_ENABLE(port)	_PORT(port, _PORT_PLL_A, _PORT_PLL_B)

#define _PORT_PLL_EBB_0_A		0x162034
#define _PORT_PLL_EBB_0_B		0x6C034
#define _PORT_PLL_EBB_0_C		0x6C340
#define   PORT_PLL_P1_MASK		(0x07 << 13)
#define   PORT_PLL_P1(x)		((x)  << 13)
#define   PORT_PLL_P2_MASK		(0x1f << 8)
#define   PORT_PLL_P2(x)		((x)  << 8)
#define BXT_PORT_PLL_EBB_0(port)	_PORT3(port, _PORT_PLL_EBB_0_A, \
						_PORT_PLL_EBB_0_B,	\
						_PORT_PLL_EBB_0_C)

#define _PORT_PLL_EBB_4_A		0x162038
#define _PORT_PLL_EBB_4_B		0x6C038
#define _PORT_PLL_EBB_4_C		0x6C344
#define   PORT_PLL_10BIT_CLK_ENABLE	(1 << 13)
#define   PORT_PLL_RECALIBRATE		(1 << 14)
#define BXT_PORT_PLL_EBB_4(port)	_PORT3(port, _PORT_PLL_EBB_4_A, \
						_PORT_PLL_EBB_4_B,	\
						_PORT_PLL_EBB_4_C)

#define _PORT_PLL_0_A			0x162100
#define _PORT_PLL_0_B			0x6C100
#define _PORT_PLL_0_C			0x6C380
/* PORT_PLL_0_A */
#define   PORT_PLL_M2_MASK		0xFF
/* PORT_PLL_1_A */
#define   PORT_PLL_N_MASK		(0x0F << 8)
#define   PORT_PLL_N(x)			((x) << 8)
/* PORT_PLL_2_A */
#define   PORT_PLL_M2_FRAC_MASK		0x3FFFFF
/* PORT_PLL_3_A */
#define   PORT_PLL_M2_FRAC_ENABLE	(1 << 16)
/* PORT_PLL_6_A */
#define   PORT_PLL_PROP_COEFF_MASK	0xF
#define   PORT_PLL_INT_COEFF_MASK	(0x1F << 8)
#define   PORT_PLL_INT_COEFF(x)		((x)  << 8)
#define   PORT_PLL_GAIN_CTL_MASK	(0x07 << 16)
#define   PORT_PLL_GAIN_CTL(x)		((x)  << 16)
/* PORT_PLL_8_A */
#define   PORT_PLL_TARGET_CNT_MASK	0x3FF
#define _PORT_PLL_BASE(port)		_PORT3(port, _PORT_PLL_0_A,	\
						_PORT_PLL_0_B,		\
						_PORT_PLL_0_C)
#define BXT_PORT_PLL(port, idx)		(_PORT_PLL_BASE(port) + (idx) * 4)

/* BXT PHY common lane registers */
#define _PORT_CL1CM_DW0_A		0x162000
#define _PORT_CL1CM_DW0_BC		0x6C000
#define   PHY_POWER_GOOD		(1 << 16)
#define BXT_PORT_CL1CM_DW0(phy)		BXT_PHY(phy, _PORT_CL1CM_DW0_A,	\
						     _PORT_CL1CM_DW0_BC)

#define _PORT_CL1CM_DW9_A		0x162024
#define _PORT_CL1CM_DW9_BC		0x6C024
#define   IREF0RC_OFFSET_SHIFT		8
#define   IREF0RC_OFFSET_MASK		(0xFF << IREF0RC_OFFSET_SHIFT)
#define BXT_PORT_CL1CM_DW9(phy)		BXT_PHY(phy, _PORT_CL1CM_DW9_A,	\
						     _PORT_CL1CM_DW9_BC)

#define _PORT_CL1CM_DW10_A		0x162028
#define _PORT_CL1CM_DW10_BC		0x6C028
#define   IREF1RC_OFFSET_SHIFT		8
#define   IREF1RC_OFFSET_MASK		(0xFF << IREF1RC_OFFSET_SHIFT)
#define BXT_PORT_CL1CM_DW10(phy)	BXT_PHY(phy, _PORT_CL1CM_DW10_A, \
						     _PORT_CL1CM_DW10_BC)

#define _PORT_CL1CM_DW28_A		0x162070
#define _PORT_CL1CM_DW28_BC		0x6C070
#define   OCL1_POWER_DOWN_EN		(1 << 23)
#define   DW28_OLDO_DYN_PWR_DOWN_EN	(1 << 22)
#define   SUS_CLK_CONFIG		0x3
#define BXT_PORT_CL1CM_DW28(phy)	BXT_PHY(phy, _PORT_CL1CM_DW28_A, \
						     _PORT_CL1CM_DW28_BC)

#define _PORT_CL1CM_DW30_A		0x162078
#define _PORT_CL1CM_DW30_BC		0x6C078
#define   OCL2_LDOFUSE_PWR_DIS		(1 << 6)
#define BXT_PORT_CL1CM_DW30(phy)	BXT_PHY(phy, _PORT_CL1CM_DW30_A, \
						     _PORT_CL1CM_DW30_BC)

/* Defined for PHY_BC only */
#define BXT_PORT_CL2CM_DW6_BC		0x6C358
#define   DW6_OLDO_DYN_PWR_DOWN_EN	(1 << 28)

/* BXT PHY Ref registers */
#define _PORT_REF_DW3_A			0x16218C
#define _PORT_REF_DW3_BC		0x6C18C
#define   GRC_DONE			(1 << 22)
#define BXT_PORT_REF_DW3(phy)		BXT_PHY(phy, _PORT_REF_DW3_A,	\
						     _PORT_REF_DW3_BC)

#define _PORT_REF_DW6_A			0x162198
#define _PORT_REF_DW6_BC		0x6C198
/*
 * FIXME: BSpec disagrees on the following two fields, check them with
 * HW/documentation people.
 */
#define   GRC_CODE_SHIFT		23
#define   GRC_CODE_MASK			(0x1FF << GRC_CODE_SHIFT)
#define   GRC_CODE_FAST_SHIFT		16
#define   GRC_CODE_FAST_MASK		(0x7F << GRC_CODE_FAST_SHIFT)
#define   GRC_CODE_SLOW_SHIFT		8
#define   GRC_CODE_SLOW_MASK		(0xFF << GRC_CODE_SLOW_SHIFT)
#define   GRC_CODE_NOM_MASK		0xFF
#define BXT_PORT_REF_DW6(phy)		BXT_PHY(phy, _PORT_REF_DW6_A,	\
						     _PORT_REF_DW6_BC)

#define _PORT_REF_DW8_A			0x1621A0
#define _PORT_REF_DW8_BC		0x6C1A0
#define   GRC_DIS			(1 << 15)
#define   GRC_RDY_OVRD			(1 << 1)
#define BXT_PORT_REF_DW8(phy)		BXT_PHY(phy, _PORT_REF_DW8_A,	\
						     _PORT_REF_DW8_BC)

/* BXT PHY PCS registers */
#define _PORT_PCS_DW10_LN01_A		0x162428
#define _PORT_PCS_DW10_LN01_B		0x6C428
#define _PORT_PCS_DW10_LN01_C		0x6C828
#define _PORT_PCS_DW10_GRP_A		0x162C28
#define _PORT_PCS_DW10_GRP_B		0x6CC28
#define _PORT_PCS_DW10_GRP_C		0x6CE28
#define BXT_PORT_PCS_DW10_LN01(port)	_PORT3(port, _PORT_PCS_DW10_LN01_A, \
						     _PORT_PCS_DW10_LN01_B, \
						     _PORT_PCS_DW10_LN01_C)
#define BXT_PORT_PCS_DW10_GRP(port)	_PORT3(port, _PORT_PCS_DW10_GRP_A,  \
						     _PORT_PCS_DW10_GRP_B,  \
						     _PORT_PCS_DW10_GRP_C)
#define   TX2_SWING_CALC_INIT		(1 << 31)
#define   TX1_SWING_CALC_INIT		(1 << 30)

#define _PORT_PCS_DW12_LN01_A		0x162430
#define _PORT_PCS_DW12_LN01_B		0x6C430
#define _PORT_PCS_DW12_LN01_C		0x6C830
#define _PORT_PCS_DW12_LN23_A		0x162630
#define _PORT_PCS_DW12_LN23_B		0x6C630
#define _PORT_PCS_DW12_LN23_C		0x6CA30
#define _PORT_PCS_DW12_GRP_A		0x162c30
#define _PORT_PCS_DW12_GRP_B		0x6CC30
#define _PORT_PCS_DW12_GRP_C		0x6CE30
#define   LANESTAGGER_STRAP_OVRD	(1 << 6)
#define   LANE_STAGGER_MASK		0x1F
#define BXT_PORT_PCS_DW12_LN01(port)	_PORT3(port, _PORT_PCS_DW12_LN01_A, \
						     _PORT_PCS_DW12_LN01_B, \
						     _PORT_PCS_DW12_LN01_C)
#define BXT_PORT_PCS_DW12_LN23(port)	_PORT3(port, _PORT_PCS_DW12_LN23_A, \
						     _PORT_PCS_DW12_LN23_B, \
						     _PORT_PCS_DW12_LN23_C)
#define BXT_PORT_PCS_DW12_GRP(port)	_PORT3(port, _PORT_PCS_DW12_GRP_A, \
						     _PORT_PCS_DW12_GRP_B, \
						     _PORT_PCS_DW12_GRP_C)

/* BXT PHY TX registers */
#define BXT_LANE_OFFSET(lane)           (((lane) >> 1) * 0x200 +	\
					 ((lane) & 1) * 0x80)

#define _PORT_TX_DW2_LN0_A		0x162508
#define _PORT_TX_DW2_LN0_B		0x6C508
#define _PORT_TX_DW2_LN0_C		0x6C908
#define _PORT_TX_DW2_GRP_A		0x162D08
#define _PORT_TX_DW2_GRP_B		0x6CD08
#define _PORT_TX_DW2_GRP_C		0x6CF08
#define BXT_PORT_TX_DW2_GRP(port)	_PORT3(port, _PORT_TX_DW2_GRP_A,  \
						     _PORT_TX_DW2_GRP_B,  \
						     _PORT_TX_DW2_GRP_C)
#define BXT_PORT_TX_DW2_LN0(port)	_PORT3(port, _PORT_TX_DW2_LN0_A,  \
						     _PORT_TX_DW2_LN0_B,  \
						     _PORT_TX_DW2_LN0_C)
#define   MARGIN_000_SHIFT		16
#define   MARGIN_000			(0xFF << MARGIN_000_SHIFT)
#define   UNIQ_TRANS_SCALE_SHIFT	8
#define   UNIQ_TRANS_SCALE		(0xFF << UNIQ_TRANS_SCALE_SHIFT)

#define _PORT_TX_DW3_LN0_A		0x16250C
#define _PORT_TX_DW3_LN0_B		0x6C50C
#define _PORT_TX_DW3_LN0_C		0x6C90C
#define _PORT_TX_DW3_GRP_A		0x162D0C
#define _PORT_TX_DW3_GRP_B		0x6CD0C
#define _PORT_TX_DW3_GRP_C		0x6CF0C
#define BXT_PORT_TX_DW3_GRP(port)	_PORT3(port, _PORT_TX_DW3_GRP_A,  \
						     _PORT_TX_DW3_GRP_B,  \
						     _PORT_TX_DW3_GRP_C)
#define BXT_PORT_TX_DW3_LN0(port)	_PORT3(port, _PORT_TX_DW3_LN0_A,  \
						     _PORT_TX_DW3_LN0_B,  \
						     _PORT_TX_DW3_LN0_C)
#define   UNIQE_TRANGE_EN_METHOD	(1 << 27)

#define _PORT_TX_DW4_LN0_A		0x162510
#define _PORT_TX_DW4_LN0_B		0x6C510
#define _PORT_TX_DW4_LN0_C		0x6C910
#define _PORT_TX_DW4_GRP_A		0x162D10
#define _PORT_TX_DW4_GRP_B		0x6CD10
#define _PORT_TX_DW4_GRP_C		0x6CF10
#define BXT_PORT_TX_DW4_LN0(port)	_PORT3(port, _PORT_TX_DW4_LN0_A,  \
						     _PORT_TX_DW4_LN0_B,  \
						     _PORT_TX_DW4_LN0_C)
#define BXT_PORT_TX_DW4_GRP(port)	_PORT3(port, _PORT_TX_DW4_GRP_A,  \
						     _PORT_TX_DW4_GRP_B,  \
						     _PORT_TX_DW4_GRP_C)
#define   DEEMPH_SHIFT			24
#define   DE_EMPHASIS			(0xFF << DEEMPH_SHIFT)

#define _PORT_TX_DW14_LN0_A		0x162538
#define _PORT_TX_DW14_LN0_B		0x6C538
#define _PORT_TX_DW14_LN0_C		0x6C938
#define   LATENCY_OPTIM_SHIFT		30
#define   LATENCY_OPTIM			(1 << LATENCY_OPTIM_SHIFT)
#define BXT_PORT_TX_DW14_LN(port, lane)	(_PORT3(port, _PORT_TX_DW14_LN0_A,   \
						      _PORT_TX_DW14_LN0_B,   \
						      _PORT_TX_DW14_LN0_C) + \
					 BXT_LANE_OFFSET(lane))

/*
 * Fence registers
 */
#define FENCE_REG_830_0			0x2000
#define FENCE_REG_945_8			0x3000
#define   I830_FENCE_START_MASK		0x07f80000
#define   I830_FENCE_TILING_Y_SHIFT	12
#define   I830_FENCE_SIZE_BITS(size)	((ffs((size) >> 19) - 1) << 8)
#define   I830_FENCE_PITCH_SHIFT	4
#define   I830_FENCE_REG_VALID		(1<<0)
#define   I915_FENCE_MAX_PITCH_VAL	4
#define   I830_FENCE_MAX_PITCH_VAL	6
#define   I830_FENCE_MAX_SIZE_VAL	(1<<8)

#define   I915_FENCE_START_MASK		0x0ff00000
#define   I915_FENCE_SIZE_BITS(size)	((ffs((size) >> 20) - 1) << 8)

#define FENCE_REG_965_0			0x03000
#define   I965_FENCE_PITCH_SHIFT	2
#define   I965_FENCE_TILING_Y_SHIFT	1
#define   I965_FENCE_REG_VALID		(1<<0)
#define   I965_FENCE_MAX_PITCH_VAL	0x0400

#define FENCE_REG_SANDYBRIDGE_0		0x100000
#define   SANDYBRIDGE_FENCE_PITCH_SHIFT	32
#define   GEN7_FENCE_MAX_PITCH_VAL	0x0800


/* control register for cpu gtt access */
#define TILECTL				0x101000
#define   TILECTL_SWZCTL			(1 << 0)
#define   TILECTL_TLBPF			(1 << 1)
#define   TILECTL_TLB_PREFETCH_DIS	(1 << 2)
#define   TILECTL_BACKSNOOP_DIS		(1 << 3)

/*
 * Instruction and interrupt control regs
 */
#define PGTBL_CTL	0x02020
#define   PGTBL_ADDRESS_LO_MASK	0xfffff000 /* bits [31:12] */
#define   PGTBL_ADDRESS_HI_MASK	0x000000f0 /* bits [35:32] (gen4) */
#define PGTBL_ER	0x02024
#define PRB0_BASE (0x2030-0x30)
#define PRB1_BASE (0x2040-0x30) /* 830,gen3 */
#define PRB2_BASE (0x2050-0x30) /* gen3 */
#define SRB0_BASE (0x2100-0x30) /* gen2 */
#define SRB1_BASE (0x2110-0x30) /* gen2 */
#define SRB2_BASE (0x2120-0x30) /* 830 */
#define SRB3_BASE (0x2130-0x30) /* 830 */
#define RENDER_RING_BASE	0x02000
#define BSD_RING_BASE		0x04000
#define GEN6_BSD_RING_BASE	0x12000
#define GEN8_BSD2_RING_BASE	0x1c000
#define VEBOX_RING_BASE		0x1a000
#define BLT_RING_BASE		0x22000
#define RING_TAIL(base)		((base)+0x30)
#define RING_HEAD(base)		((base)+0x34)
#define RING_START(base)	((base)+0x38)
#define RING_CTL(base)		((base)+0x3c)
#define RING_SYNC_0(base)	((base)+0x40)
#define RING_SYNC_1(base)	((base)+0x44)
#define RING_SYNC_2(base)	((base)+0x48)
#define GEN6_RVSYNC	(RING_SYNC_0(RENDER_RING_BASE))
#define GEN6_RBSYNC	(RING_SYNC_1(RENDER_RING_BASE))
#define GEN6_RVESYNC	(RING_SYNC_2(RENDER_RING_BASE))
#define GEN6_VBSYNC	(RING_SYNC_0(GEN6_BSD_RING_BASE))
#define GEN6_VRSYNC	(RING_SYNC_1(GEN6_BSD_RING_BASE))
#define GEN6_VVESYNC	(RING_SYNC_2(GEN6_BSD_RING_BASE))
#define GEN6_BRSYNC	(RING_SYNC_0(BLT_RING_BASE))
#define GEN6_BVSYNC	(RING_SYNC_1(BLT_RING_BASE))
#define GEN6_BVESYNC	(RING_SYNC_2(BLT_RING_BASE))
#define GEN6_VEBSYNC	(RING_SYNC_0(VEBOX_RING_BASE))
#define GEN6_VERSYNC	(RING_SYNC_1(VEBOX_RING_BASE))
#define GEN6_VEVSYNC	(RING_SYNC_2(VEBOX_RING_BASE))
#define GEN6_NOSYNC 0
#define RING_PSMI_CTL(base)	((base)+0x50)
#define RING_MAX_IDLE(base)	((base)+0x54)
#define RING_HWS_PGA(base)	((base)+0x80)
#define RING_HWS_PGA_GEN6(base)	((base)+0x2080)

#define GEN7_WR_WATERMARK	0x4028
#define GEN7_GFX_PRIO_CTRL	0x402C
#define ARB_MODE		0x4030
#define   ARB_MODE_SWIZZLE_SNB	(1<<4)
#define   ARB_MODE_SWIZZLE_IVB	(1<<5)
#define GEN7_GFX_PEND_TLB0	0x4034
#define GEN7_GFX_PEND_TLB1	0x4038
/* L3, CVS, ZTLB, RCC, CASC LRA min, max values */
#define GEN7_LRA_LIMITS_BASE	0x403C
#define GEN7_LRA_LIMITS_REG_NUM	13
#define GEN7_MEDIA_MAX_REQ_COUNT	0x4070
#define GEN7_GFX_MAX_REQ_COUNT		0x4074

#define GAMTARBMODE		0x04a08
#define   ARB_MODE_BWGTLB_DISABLE (1<<9)
#define   ARB_MODE_SWIZZLE_BDW	(1<<1)
#define RENDER_HWS_PGA_GEN7	(0x04080)
#define RING_FAULT_REG(ring)	(0x4094 + 0x100*(ring)->id)
#define   RING_FAULT_GTTSEL_MASK (1<<11)
#define   RING_FAULT_SRCID(x)	((x >> 3) & 0xff)
#define   RING_FAULT_FAULT_TYPE(x) ((x >> 1) & 0x3)
#define   RING_FAULT_VALID	(1<<0)
#define DONE_REG		0x40b0
#define GEN8_PRIVATE_PAT	0x40e0
#define BSD_HWS_PGA_GEN7	(0x04180)
#define BLT_HWS_PGA_GEN7	(0x04280)
#define VEBOX_HWS_PGA_GEN7	(0x04380)
#define RING_ACTHD(base)	((base)+0x74)
#define RING_ACTHD_UDW(base)	((base)+0x5c)
#define RING_NOPID(base)	((base)+0x94)
#define RING_IMR(base)		((base)+0xa8)
#define RING_HWSTAM(base)	((base)+0x98)
#define RING_TIMESTAMP(base)	((base)+0x358)
#define   TAIL_ADDR		0x001FFFF8
#define   HEAD_WRAP_COUNT	0xFFE00000
#define   HEAD_WRAP_ONE		0x00200000
#define   HEAD_ADDR		0x001FFFFC
#define   RING_NR_PAGES		0x001FF000
#define   RING_REPORT_MASK	0x00000006
#define   RING_REPORT_64K	0x00000002
#define   RING_REPORT_128K	0x00000004
#define   RING_NO_REPORT	0x00000000
#define   RING_VALID_MASK	0x00000001
#define   RING_VALID		0x00000001
#define   RING_INVALID		0x00000000
#define   RING_WAIT_I8XX	(1<<0) /* gen2, PRBx_HEAD */
#define   RING_WAIT		(1<<11) /* gen3+, PRBx_CTL */
#define   RING_WAIT_SEMAPHORE	(1<<10) /* gen6+ */

#define GEN7_TLB_RD_ADDR	0x4700

#if 0
#define PRB0_TAIL	0x02030
#define PRB0_HEAD	0x02034
#define PRB0_START	0x02038
#define PRB0_CTL	0x0203c
#define PRB1_TAIL	0x02040 /* 915+ only */
#define PRB1_HEAD	0x02044 /* 915+ only */
#define PRB1_START	0x02048 /* 915+ only */
#define PRB1_CTL	0x0204c /* 915+ only */
#endif
#define IPEIR_I965	0x02064
#define IPEHR_I965	0x02068
#define INSTDONE_I965	0x0206c
#define GEN7_INSTDONE_1		0x0206c
#define GEN7_SC_INSTDONE	0x07100
#define GEN7_SAMPLER_INSTDONE	0x0e160
#define GEN7_ROW_INSTDONE	0x0e164
#define I915_NUM_INSTDONE_REG	4
#define RING_IPEIR(base)	((base)+0x64)
#define RING_IPEHR(base)	((base)+0x68)
#define RING_INSTDONE(base)	((base)+0x6c)
#define RING_INSTPS(base)	((base)+0x70)
#define RING_DMA_FADD(base)	((base)+0x78)
#define RING_DMA_FADD_UDW(base)	((base)+0x60) /* gen8+ */
#define RING_INSTPM(base)	((base)+0xc0)
#define RING_MI_MODE(base)	((base)+0x9c)
#define INSTPS		0x02070 /* 965+ only */
#define INSTDONE1	0x0207c /* 965+ only */
#define ACTHD_I965	0x02074
#define HWS_PGA		0x02080
#define HWS_ADDRESS_MASK	0xfffff000
#define HWS_START_ADDRESS_SHIFT	4
#define PWRCTXA		0x2088 /* 965GM+ only */
#define   PWRCTX_EN	(1<<0)
#define IPEIR		0x02088
#define IPEHR		0x0208c
#define INSTDONE	0x02090
#define NOPID		0x02094
#define HWSTAM		0x02098
#define DMA_FADD_I8XX	0x020d0
#define RING_BBSTATE(base)	((base)+0x110)
#define RING_BBADDR(base)	((base)+0x140)
#define RING_BBADDR_UDW(base)	((base)+0x168) /* gen8+ */

#define ERROR_GEN6	0x040a0
#define GEN7_ERR_INT	0x44040
#define   ERR_INT_POISON		(1<<31)
#define   ERR_INT_MMIO_UNCLAIMED	(1<<13)
#define   ERR_INT_PIPE_CRC_DONE_C	(1<<8)
#define   ERR_INT_FIFO_UNDERRUN_C	(1<<6)
#define   ERR_INT_PIPE_CRC_DONE_B	(1<<5)
#define   ERR_INT_FIFO_UNDERRUN_B	(1<<3)
#define   ERR_INT_PIPE_CRC_DONE_A	(1<<2)
#define   ERR_INT_PIPE_CRC_DONE(pipe)	(1<<(2 + pipe*3))
#define   ERR_INT_FIFO_UNDERRUN_A	(1<<0)
#define   ERR_INT_FIFO_UNDERRUN(pipe)	(1<<(pipe*3))

#define GEN8_FAULT_TLB_DATA0		0x04b10
#define GEN8_FAULT_TLB_DATA1		0x04b14

#define FPGA_DBG		0x42300
#define   FPGA_DBG_RM_NOCLAIM	(1<<31)

#define DERRMR		0x44050
/* Note that HBLANK events are reserved on bdw+ */
#define   DERRMR_PIPEA_SCANLINE		(1<<0)
#define   DERRMR_PIPEA_PRI_FLIP_DONE	(1<<1)
#define   DERRMR_PIPEA_SPR_FLIP_DONE	(1<<2)
#define   DERRMR_PIPEA_VBLANK		(1<<3)
#define   DERRMR_PIPEA_HBLANK		(1<<5)
#define   DERRMR_PIPEB_SCANLINE 	(1<<8)
#define   DERRMR_PIPEB_PRI_FLIP_DONE	(1<<9)
#define   DERRMR_PIPEB_SPR_FLIP_DONE	(1<<10)
#define   DERRMR_PIPEB_VBLANK		(1<<11)
#define   DERRMR_PIPEB_HBLANK		(1<<13)
/* Note that PIPEC is not a simple translation of PIPEA/PIPEB */
#define   DERRMR_PIPEC_SCANLINE		(1<<14)
#define   DERRMR_PIPEC_PRI_FLIP_DONE	(1<<15)
#define   DERRMR_PIPEC_SPR_FLIP_DONE	(1<<20)
#define   DERRMR_PIPEC_VBLANK		(1<<21)
#define   DERRMR_PIPEC_HBLANK		(1<<22)


/* GM45+ chicken bits -- debug workaround bits that may be required
 * for various sorts of correct behavior.  The top 16 bits of each are
 * the enables for writing to the corresponding low bit.
 */
#define _3D_CHICKEN	0x02084
#define  _3D_CHICKEN_HIZ_PLANE_DISABLE_MSAA_4X_SNB	(1 << 10)
#define _3D_CHICKEN2	0x0208c
/* Disables pipelining of read flushes past the SF-WIZ interface.
 * Required on all Ironlake steppings according to the B-Spec, but the
 * particular danger of not doing so is not specified.
 */
# define _3D_CHICKEN2_WM_READ_PIPELINED			(1 << 14)
#define _3D_CHICKEN3	0x02090
#define  _3D_CHICKEN_SF_DISABLE_OBJEND_CULL		(1 << 10)
#define  _3D_CHICKEN3_SF_DISABLE_FASTCLIP_CULL		(1 << 5)
#define  _3D_CHICKEN_SDE_LIMIT_FIFO_POLY_DEPTH(x)	((x)<<1) /* gen8+ */
#define  _3D_CHICKEN3_SF_DISABLE_PIPELINED_ATTR_FETCH	(1 << 1) /* gen6 */

#define MI_MODE		0x0209c
# define VS_TIMER_DISPATCH				(1 << 6)
# define MI_FLUSH_ENABLE				(1 << 12)
# define ASYNC_FLIP_PERF_DISABLE			(1 << 14)
# define MODE_IDLE					(1 << 9)
# define STOP_RING					(1 << 8)

#define GEN6_GT_MODE	0x20d0
#define GEN7_GT_MODE	0x7008
#define   GEN6_WIZ_HASHING(hi, lo)			(((hi) << 9) | ((lo) << 7))
#define   GEN6_WIZ_HASHING_8x8				GEN6_WIZ_HASHING(0, 0)
#define   GEN6_WIZ_HASHING_8x4				GEN6_WIZ_HASHING(0, 1)
#define   GEN6_WIZ_HASHING_16x4				GEN6_WIZ_HASHING(1, 0)
#define   GEN6_WIZ_HASHING_MASK				GEN6_WIZ_HASHING(1, 1)
#define   GEN6_TD_FOUR_ROW_DISPATCH_DISABLE		(1 << 5)
#define   GEN9_IZ_HASHING_MASK(slice)			(0x3 << (slice * 2))
#define   GEN9_IZ_HASHING(slice, val)			((val) << (slice * 2))

#define GFX_MODE	0x02520
#define GFX_MODE_GEN7	0x0229c
#define RING_MODE_GEN7(ring)	((ring)->mmio_base+0x29c)
#define   GFX_RUN_LIST_ENABLE		(1<<15)
#define   GFX_TLB_INVALIDATE_EXPLICIT	(1<<13)
#define   GFX_SURFACE_FAULT_ENABLE	(1<<12)
#define   GFX_REPLAY_MODE		(1<<11)
#define   GFX_PSMI_GRANULARITY		(1<<10)
#define   GFX_PPGTT_ENABLE		(1<<9)

#define VLV_DISPLAY_BASE 0x180000
#define VLV_MIPI_BASE VLV_DISPLAY_BASE

#define VLV_GU_CTL0	(VLV_DISPLAY_BASE + 0x2030)
#define VLV_GU_CTL1	(VLV_DISPLAY_BASE + 0x2034)
#define SCPD0		0x0209c /* 915+ only */
#define IER		0x020a0
#define IIR		0x020a4
#define IMR		0x020a8
#define ISR		0x020ac
#define VLV_GUNIT_CLOCK_GATE	(VLV_DISPLAY_BASE + 0x2060)
#define   GINT_DIS		(1<<22)
#define   GCFG_DIS		(1<<8)
#define VLV_GUNIT_CLOCK_GATE2	(VLV_DISPLAY_BASE + 0x2064)
#define VLV_IIR_RW	(VLV_DISPLAY_BASE + 0x2084)
#define VLV_IER		(VLV_DISPLAY_BASE + 0x20a0)
#define VLV_IIR		(VLV_DISPLAY_BASE + 0x20a4)
#define VLV_IMR		(VLV_DISPLAY_BASE + 0x20a8)
#define VLV_ISR		(VLV_DISPLAY_BASE + 0x20ac)
#define VLV_PCBR	(VLV_DISPLAY_BASE + 0x2120)
#define VLV_PCBR_ADDR_SHIFT	12

#define   DISPLAY_PLANE_FLIP_PENDING(plane) (1<<(11-(plane))) /* A and B only */
#define EIR		0x020b0
#define EMR		0x020b4
#define ESR		0x020b8
#define   GM45_ERROR_PAGE_TABLE				(1<<5)
#define   GM45_ERROR_MEM_PRIV				(1<<4)
#define   I915_ERROR_PAGE_TABLE				(1<<4)
#define   GM45_ERROR_CP_PRIV				(1<<3)
#define   I915_ERROR_MEMORY_REFRESH			(1<<1)
#define   I915_ERROR_INSTRUCTION			(1<<0)
#define INSTPM	        0x020c0
#define   INSTPM_SELF_EN (1<<12) /* 915GM only */
#define   INSTPM_AGPBUSY_INT_EN (1<<11) /* gen3: when disabled, pending interrupts
					will not assert AGPBUSY# and will only
					be delivered when out of C3. */
#define   INSTPM_FORCE_ORDERING				(1<<7) /* GEN6+ */
#define   INSTPM_TLB_INVALIDATE	(1<<9)
#define   INSTPM_SYNC_FLUSH	(1<<5)
#define ACTHD	        0x020c8
#define MEM_MODE	0x020cc
#define   MEM_DISPLAY_B_TRICKLE_FEED_DISABLE (1<<3) /* 830 only */
#define   MEM_DISPLAY_A_TRICKLE_FEED_DISABLE (1<<2) /* 830/845 only */
#define   MEM_DISPLAY_TRICKLE_FEED_DISABLE (1<<2) /* 85x only */
#define FW_BLC		0x020d8
#define FW_BLC2		0x020dc
#define FW_BLC_SELF	0x020e0 /* 915+ only */
#define   FW_BLC_SELF_EN_MASK      (1<<31)
#define   FW_BLC_SELF_FIFO_MASK    (1<<16) /* 945 only */
#define   FW_BLC_SELF_EN           (1<<15) /* 945 only */
#define MM_BURST_LENGTH     0x00700000
#define MM_FIFO_WATERMARK   0x0001F000
#define LM_BURST_LENGTH     0x00000700
#define LM_FIFO_WATERMARK   0x0000001F
#define MI_ARB_STATE	0x020e4 /* 915+ only */

/* Make render/texture TLB fetches lower priorty than associated data
 *   fetches. This is not turned on by default
 */
#define   MI_ARB_RENDER_TLB_LOW_PRIORITY	(1 << 15)

/* Isoch request wait on GTT enable (Display A/B/C streams).
 * Make isoch requests stall on the TLB update. May cause
 * display underruns (test mode only)
 */
#define   MI_ARB_ISOCH_WAIT_GTT			(1 << 14)

/* Block grant count for isoch requests when block count is
 * set to a finite value.
 */
#define   MI_ARB_BLOCK_GRANT_MASK		(3 << 12)
#define   MI_ARB_BLOCK_GRANT_8			(0 << 12)	/* for 3 display planes */
#define   MI_ARB_BLOCK_GRANT_4			(1 << 12)	/* for 2 display planes */
#define   MI_ARB_BLOCK_GRANT_2			(2 << 12)	/* for 1 display plane */
#define   MI_ARB_BLOCK_GRANT_0			(3 << 12)	/* don't use */

/* Enable render writes to complete in C2/C3/C4 power states.
 * If this isn't enabled, render writes are prevented in low
 * power states. That seems bad to me.
 */
#define   MI_ARB_C3_LP_WRITE_ENABLE		(1 << 11)

/* This acknowledges an async flip immediately instead
 * of waiting for 2TLB fetches.
 */
#define   MI_ARB_ASYNC_FLIP_ACK_IMMEDIATE	(1 << 10)

/* Enables non-sequential data reads through arbiter
 */
#define   MI_ARB_DUAL_DATA_PHASE_DISABLE	(1 << 9)

/* Disable FSB snooping of cacheable write cycles from binner/render
 * command stream
 */
#define   MI_ARB_CACHE_SNOOP_DISABLE		(1 << 8)

/* Arbiter time slice for non-isoch streams */
#define   MI_ARB_TIME_SLICE_MASK		(7 << 5)
#define   MI_ARB_TIME_SLICE_1			(0 << 5)
#define   MI_ARB_TIME_SLICE_2			(1 << 5)
#define   MI_ARB_TIME_SLICE_4			(2 << 5)
#define   MI_ARB_TIME_SLICE_6			(3 << 5)
#define   MI_ARB_TIME_SLICE_8			(4 << 5)
#define   MI_ARB_TIME_SLICE_10			(5 << 5)
#define   MI_ARB_TIME_SLICE_14			(6 << 5)
#define   MI_ARB_TIME_SLICE_16			(7 << 5)

/* Low priority grace period page size */
#define   MI_ARB_LOW_PRIORITY_GRACE_4KB		(0 << 4)	/* default */
#define   MI_ARB_LOW_PRIORITY_GRACE_8KB		(1 << 4)

/* Disable display A/B trickle feed */
#define   MI_ARB_DISPLAY_TRICKLE_FEED_DISABLE	(1 << 2)

/* Set display plane priority */
#define   MI_ARB_DISPLAY_PRIORITY_A_B		(0 << 0)	/* display A > display B */
#define   MI_ARB_DISPLAY_PRIORITY_B_A		(1 << 0)	/* display B > display A */

#define MI_STATE	0x020e4 /* gen2 only */
#define   MI_AGPBUSY_INT_EN			(1 << 1) /* 85x only */
#define   MI_AGPBUSY_830_MODE			(1 << 0) /* 85x only */

#define CACHE_MODE_0	0x02120 /* 915+ only */
#define   CM0_PIPELINED_RENDER_FLUSH_DISABLE (1<<8)
#define   CM0_IZ_OPT_DISABLE      (1<<6)
#define   CM0_ZR_OPT_DISABLE      (1<<5)
#define	  CM0_STC_EVICT_DISABLE_LRA_SNB	(1<<5)
#define   CM0_DEPTH_EVICT_DISABLE (1<<4)
#define   CM0_COLOR_EVICT_DISABLE (1<<3)
#define   CM0_DEPTH_WRITE_DISABLE (1<<1)
#define   CM0_RC_OP_FLUSH_DISABLE (1<<0)
#define GFX_FLSH_CNTL	0x02170 /* 915+ only */
#define GFX_FLSH_CNTL_GEN6	0x101008
#define   GFX_FLSH_CNTL_EN	(1<<0)
#define ECOSKPD		0x021d0
#define   ECO_GATING_CX_ONLY	(1<<3)
#define   ECO_FLIP_DONE		(1<<0)

#define CACHE_MODE_0_GEN7	0x7000 /* IVB+ */
#define RC_OP_FLUSH_ENABLE (1<<0)
#define   HIZ_RAW_STALL_OPT_DISABLE (1<<2)
#define CACHE_MODE_1		0x7004 /* IVB+ */
#define   PIXEL_SUBSPAN_COLLECT_OPT_DISABLE	(1<<6)
#define   GEN8_4x4_STC_OPTIMIZATION_DISABLE	(1<<6)
#define   GEN9_PARTIAL_RESOLVE_IN_VC_DISABLE	(1<<1)

#define GEN6_BLITTER_ECOSKPD	0x221d0
#define   GEN6_BLITTER_LOCK_SHIFT			16
#define   GEN6_BLITTER_FBC_NOTIFY			(1<<3)

#define GEN6_RC_SLEEP_PSMI_CONTROL	0x2050
#define   GEN6_PSMI_SLEEP_MSG_DISABLE	(1 << 0)
#define   GEN8_RC_SEMA_IDLE_MSG_DISABLE	(1 << 12)
#define   GEN8_FF_DOP_CLOCK_GATE_DISABLE	(1<<10)

/* Fuse readout registers for GT */
#define CHV_FUSE_GT			(VLV_DISPLAY_BASE + 0x2168)
#define   CHV_FGT_DISABLE_SS0		(1 << 10)
#define   CHV_FGT_DISABLE_SS1		(1 << 11)
#define   CHV_FGT_EU_DIS_SS0_R0_SHIFT	16
#define   CHV_FGT_EU_DIS_SS0_R0_MASK	(0xf << CHV_FGT_EU_DIS_SS0_R0_SHIFT)
#define   CHV_FGT_EU_DIS_SS0_R1_SHIFT	20
#define   CHV_FGT_EU_DIS_SS0_R1_MASK	(0xf << CHV_FGT_EU_DIS_SS0_R1_SHIFT)
#define   CHV_FGT_EU_DIS_SS1_R0_SHIFT	24
#define   CHV_FGT_EU_DIS_SS1_R0_MASK	(0xf << CHV_FGT_EU_DIS_SS1_R0_SHIFT)
#define   CHV_FGT_EU_DIS_SS1_R1_SHIFT	28
#define   CHV_FGT_EU_DIS_SS1_R1_MASK	(0xf << CHV_FGT_EU_DIS_SS1_R1_SHIFT)

#define GEN8_FUSE2			0x9120
#define   GEN8_F2_S_ENA_SHIFT		25
#define   GEN8_F2_S_ENA_MASK		(0x7 << GEN8_F2_S_ENA_SHIFT)

#define   GEN9_F2_SS_DIS_SHIFT		20
#define   GEN9_F2_SS_DIS_MASK		(0xf << GEN9_F2_SS_DIS_SHIFT)

#define GEN8_EU_DISABLE0		0x9134
#define GEN8_EU_DISABLE1		0x9138
#define GEN8_EU_DISABLE2		0x913c

#define GEN6_BSD_SLEEP_PSMI_CONTROL	0x12050
#define   GEN6_BSD_SLEEP_MSG_DISABLE	(1 << 0)
#define   GEN6_BSD_SLEEP_FLUSH_DISABLE	(1 << 2)
#define   GEN6_BSD_SLEEP_INDICATOR	(1 << 3)
#define   GEN6_BSD_GO_INDICATOR		(1 << 4)

/* On modern GEN architectures interrupt control consists of two sets
 * of registers. The first set pertains to the ring generating the
 * interrupt. The second control is for the functional block generating the
 * interrupt. These are PM, GT, DE, etc.
 *
 * Luckily *knocks on wood* all the ring interrupt bits match up with the
 * GT interrupt bits, so we don't need to duplicate the defines.
 *
 * These defines should cover us well from SNB->HSW with minor exceptions
 * it can also work on ILK.
 */
#define GT_BLT_FLUSHDW_NOTIFY_INTERRUPT		(1 << 26)
#define GT_BLT_CS_ERROR_INTERRUPT		(1 << 25)
#define GT_BLT_USER_INTERRUPT			(1 << 22)
#define GT_BSD_CS_ERROR_INTERRUPT		(1 << 15)
#define GT_BSD_USER_INTERRUPT			(1 << 12)
#define GT_RENDER_L3_PARITY_ERROR_INTERRUPT_S1	(1 << 11) /* hsw+; rsvd on snb, ivb, vlv */
#define GT_CONTEXT_SWITCH_INTERRUPT		(1 <<  8)
#define GT_RENDER_L3_PARITY_ERROR_INTERRUPT	(1 <<  5) /* !snb */
#define GT_RENDER_PIPECTL_NOTIFY_INTERRUPT	(1 <<  4)
#define GT_RENDER_CS_MASTER_ERROR_INTERRUPT	(1 <<  3)
#define GT_RENDER_SYNC_STATUS_INTERRUPT		(1 <<  2)
#define GT_RENDER_DEBUG_INTERRUPT		(1 <<  1)
#define GT_RENDER_USER_INTERRUPT		(1 <<  0)

#define PM_VEBOX_CS_ERROR_INTERRUPT		(1 << 12) /* hsw+ */
#define PM_VEBOX_USER_INTERRUPT			(1 << 10) /* hsw+ */

#define GT_PARITY_ERROR(dev) \
	(GT_RENDER_L3_PARITY_ERROR_INTERRUPT | \
	 (IS_HASWELL(dev) ? GT_RENDER_L3_PARITY_ERROR_INTERRUPT_S1 : 0))

/* These are all the "old" interrupts */
#define ILK_BSD_USER_INTERRUPT				(1<<5)

#define I915_PM_INTERRUPT				(1<<31)
#define I915_ISP_INTERRUPT				(1<<22)
#define I915_LPE_PIPE_B_INTERRUPT			(1<<21)
#define I915_LPE_PIPE_A_INTERRUPT			(1<<20)
#define I915_MIPIC_INTERRUPT				(1<<19)
#define I915_MIPIA_INTERRUPT				(1<<18)
#define I915_PIPE_CONTROL_NOTIFY_INTERRUPT		(1<<18)
#define I915_DISPLAY_PORT_INTERRUPT			(1<<17)
#define I915_DISPLAY_PIPE_C_HBLANK_INTERRUPT		(1<<16)
#define I915_MASTER_ERROR_INTERRUPT			(1<<15)
#define I915_RENDER_COMMAND_PARSER_ERROR_INTERRUPT	(1<<15)
#define I915_DISPLAY_PIPE_B_HBLANK_INTERRUPT		(1<<14)
#define I915_GMCH_THERMAL_SENSOR_EVENT_INTERRUPT	(1<<14) /* p-state */
#define I915_DISPLAY_PIPE_A_HBLANK_INTERRUPT		(1<<13)
#define I915_HWB_OOM_INTERRUPT				(1<<13)
#define I915_LPE_PIPE_C_INTERRUPT			(1<<12)
#define I915_SYNC_STATUS_INTERRUPT			(1<<12)
#define I915_MISC_INTERRUPT				(1<<11)
#define I915_DISPLAY_PLANE_A_FLIP_PENDING_INTERRUPT	(1<<11)
#define I915_DISPLAY_PIPE_C_VBLANK_INTERRUPT		(1<<10)
#define I915_DISPLAY_PLANE_B_FLIP_PENDING_INTERRUPT	(1<<10)
#define I915_DISPLAY_PIPE_C_EVENT_INTERRUPT		(1<<9)
#define I915_OVERLAY_PLANE_FLIP_PENDING_INTERRUPT	(1<<9)
#define I915_DISPLAY_PIPE_C_DPBM_INTERRUPT		(1<<8)
#define I915_DISPLAY_PLANE_C_FLIP_PENDING_INTERRUPT	(1<<8)
#define I915_DISPLAY_PIPE_A_VBLANK_INTERRUPT		(1<<7)
#define I915_DISPLAY_PIPE_A_EVENT_INTERRUPT		(1<<6)
#define I915_DISPLAY_PIPE_B_VBLANK_INTERRUPT		(1<<5)
#define I915_DISPLAY_PIPE_B_EVENT_INTERRUPT		(1<<4)
#define I915_DISPLAY_PIPE_A_DPBM_INTERRUPT		(1<<3)
#define I915_DISPLAY_PIPE_B_DPBM_INTERRUPT		(1<<2)
#define I915_DEBUG_INTERRUPT				(1<<2)
#define I915_WINVALID_INTERRUPT				(1<<1)
#define I915_USER_INTERRUPT				(1<<1)
#define I915_ASLE_INTERRUPT				(1<<0)
#define I915_BSD_USER_INTERRUPT				(1<<25)

#define GEN6_BSD_RNCID			0x12198

#define GEN7_FF_THREAD_MODE		0x20a0
#define   GEN7_FF_SCHED_MASK		0x0077070
#define   GEN8_FF_DS_REF_CNT_FFME	(1 << 19)
#define   GEN7_FF_TS_SCHED_HS1		(0x5<<16)
#define   GEN7_FF_TS_SCHED_HS0		(0x3<<16)
#define   GEN7_FF_TS_SCHED_LOAD_BALANCE	(0x1<<16)
#define   GEN7_FF_TS_SCHED_HW		(0x0<<16) /* Default */
#define   GEN7_FF_VS_REF_CNT_FFME	(1 << 15)
#define   GEN7_FF_VS_SCHED_HS1		(0x5<<12)
#define   GEN7_FF_VS_SCHED_HS0		(0x3<<12)
#define   GEN7_FF_VS_SCHED_LOAD_BALANCE	(0x1<<12) /* Default */
#define   GEN7_FF_VS_SCHED_HW		(0x0<<12)
#define   GEN7_FF_DS_SCHED_HS1		(0x5<<4)
#define   GEN7_FF_DS_SCHED_HS0		(0x3<<4)
#define   GEN7_FF_DS_SCHED_LOAD_BALANCE	(0x1<<4)  /* Default */
#define   GEN7_FF_DS_SCHED_HW		(0x0<<4)

/*
 * Framebuffer compression (915+ only)
 */

#define FBC_CFB_BASE		0x03200 /* 4k page aligned */
#define FBC_LL_BASE		0x03204 /* 4k page aligned */
#define FBC_CONTROL		0x03208
#define   FBC_CTL_EN		(1<<31)
#define   FBC_CTL_PERIODIC	(1<<30)
#define   FBC_CTL_INTERVAL_SHIFT (16)
#define   FBC_CTL_UNCOMPRESSIBLE (1<<14)
#define   FBC_CTL_C3_IDLE	(1<<13)
#define   FBC_CTL_STRIDE_SHIFT	(5)
#define   FBC_CTL_FENCENO_SHIFT	(0)
#define FBC_COMMAND		0x0320c
#define   FBC_CMD_COMPRESS	(1<<0)
#define FBC_STATUS		0x03210
#define   FBC_STAT_COMPRESSING	(1<<31)
#define   FBC_STAT_COMPRESSED	(1<<30)
#define   FBC_STAT_MODIFIED	(1<<29)
#define   FBC_STAT_CURRENT_LINE_SHIFT	(0)
#define FBC_CONTROL2		0x03214
#define   FBC_CTL_FENCE_DBL	(0<<4)
#define   FBC_CTL_IDLE_IMM	(0<<2)
#define   FBC_CTL_IDLE_FULL	(1<<2)
#define   FBC_CTL_IDLE_LINE	(2<<2)
#define   FBC_CTL_IDLE_DEBUG	(3<<2)
#define   FBC_CTL_CPU_FENCE	(1<<1)
#define   FBC_CTL_PLANE(plane)	((plane)<<0)
#define FBC_FENCE_OFF		0x03218 /* BSpec typo has 321Bh */
#define FBC_TAG			0x03300

#define FBC_LL_SIZE		(1536)

/* Framebuffer compression for GM45+ */
#define DPFC_CB_BASE		0x3200
#define DPFC_CONTROL		0x3208
#define   DPFC_CTL_EN		(1<<31)
#define   DPFC_CTL_PLANE(plane)	((plane)<<30)
#define   IVB_DPFC_CTL_PLANE(plane)	((plane)<<29)
#define   DPFC_CTL_FENCE_EN	(1<<29)
#define   IVB_DPFC_CTL_FENCE_EN	(1<<28)
#define   DPFC_CTL_PERSISTENT_MODE	(1<<25)
#define   DPFC_SR_EN		(1<<10)
#define   DPFC_CTL_LIMIT_1X	(0<<6)
#define   DPFC_CTL_LIMIT_2X	(1<<6)
#define   DPFC_CTL_LIMIT_4X	(2<<6)
#define DPFC_RECOMP_CTL		0x320c
#define   DPFC_RECOMP_STALL_EN	(1<<27)
#define   DPFC_RECOMP_STALL_WM_SHIFT (16)
#define   DPFC_RECOMP_STALL_WM_MASK (0x07ff0000)
#define   DPFC_RECOMP_TIMER_COUNT_SHIFT (0)
#define   DPFC_RECOMP_TIMER_COUNT_MASK (0x0000003f)
#define DPFC_STATUS		0x3210
#define   DPFC_INVAL_SEG_SHIFT  (16)
#define   DPFC_INVAL_SEG_MASK	(0x07ff0000)
#define   DPFC_COMP_SEG_SHIFT	(0)
#define   DPFC_COMP_SEG_MASK	(0x000003ff)
#define DPFC_STATUS2		0x3214
#define DPFC_FENCE_YOFF		0x3218
#define DPFC_CHICKEN		0x3224
#define   DPFC_HT_MODIFY	(1<<31)

/* Framebuffer compression for Ironlake */
#define ILK_DPFC_CB_BASE	0x43200
#define ILK_DPFC_CONTROL	0x43208
#define   FBC_CTL_FALSE_COLOR	(1<<10)
/* The bit 28-8 is reserved */
#define   DPFC_RESERVED		(0x1FFFFF00)
#define ILK_DPFC_RECOMP_CTL	0x4320c
#define ILK_DPFC_STATUS		0x43210
#define ILK_DPFC_FENCE_YOFF	0x43218
#define ILK_DPFC_CHICKEN	0x43224
#define ILK_FBC_RT_BASE		0x2128
#define   ILK_FBC_RT_VALID	(1<<0)
#define   SNB_FBC_FRONT_BUFFER	(1<<1)

#define ILK_DISPLAY_CHICKEN1	0x42000
#define   ILK_FBCQ_DIS		(1<<22)
#define	  ILK_PABSTRETCH_DIS	(1<<21)


/*
 * Framebuffer compression for Sandybridge
 *
 * The following two registers are of type GTTMMADR
 */
#define SNB_DPFC_CTL_SA		0x100100
#define   SNB_CPU_FENCE_ENABLE	(1<<29)
#define DPFC_CPU_FENCE_OFFSET	0x100104

/* Framebuffer compression for Ivybridge */
#define IVB_FBC_RT_BASE			0x7020

#define IPS_CTL		0x43408
#define   IPS_ENABLE	(1 << 31)

#define MSG_FBC_REND_STATE	0x50380
#define   FBC_REND_NUKE		(1<<2)
#define   FBC_REND_CACHE_CLEAN	(1<<1)

/*
 * GPIO regs
 */
#define GPIOA			0x5010
#define GPIOB			0x5014
#define GPIOC			0x5018
#define GPIOD			0x501c
#define GPIOE			0x5020
#define GPIOF			0x5024
#define GPIOG			0x5028
#define GPIOH			0x502c
# define GPIO_CLOCK_DIR_MASK		(1 << 0)
# define GPIO_CLOCK_DIR_IN		(0 << 1)
# define GPIO_CLOCK_DIR_OUT		(1 << 1)
# define GPIO_CLOCK_VAL_MASK		(1 << 2)
# define GPIO_CLOCK_VAL_OUT		(1 << 3)
# define GPIO_CLOCK_VAL_IN		(1 << 4)
# define GPIO_CLOCK_PULLUP_DISABLE	(1 << 5)
# define GPIO_DATA_DIR_MASK		(1 << 8)
# define GPIO_DATA_DIR_IN		(0 << 9)
# define GPIO_DATA_DIR_OUT		(1 << 9)
# define GPIO_DATA_VAL_MASK		(1 << 10)
# define GPIO_DATA_VAL_OUT		(1 << 11)
# define GPIO_DATA_VAL_IN		(1 << 12)
# define GPIO_DATA_PULLUP_DISABLE	(1 << 13)

#define GMBUS0			0x5100 /* clock/port select */
#define   GMBUS_RATE_100KHZ	(0<<8)
#define   GMBUS_RATE_50KHZ	(1<<8)
#define   GMBUS_RATE_400KHZ	(2<<8) /* reserved on Pineview */
#define   GMBUS_RATE_1MHZ	(3<<8) /* reserved on Pineview */
#define   GMBUS_HOLD_EXT	(1<<7) /* 300ns hold time, rsvd on Pineview */
#define   GMBUS_PIN_DISABLED	0
#define   GMBUS_PIN_SSC		1
#define   GMBUS_PIN_VGADDC	2
#define   GMBUS_PIN_PANEL	3
#define   GMBUS_PIN_DPD_CHV	3 /* HDMID_CHV */
#define   GMBUS_PIN_DPC		4 /* HDMIC */
#define   GMBUS_PIN_DPB		5 /* SDVO, HDMIB */
#define   GMBUS_PIN_DPD		6 /* HDMID */
#define   GMBUS_PIN_RESERVED	7 /* 7 reserved */
#define   GMBUS_NUM_PINS	7 /* including 0 */
#define GMBUS1			0x5104 /* command/status */
#define   GMBUS_SW_CLR_INT	(1<<31)
#define   GMBUS_SW_RDY		(1<<30)
#define   GMBUS_ENT		(1<<29) /* enable timeout */
#define   GMBUS_CYCLE_NONE	(0<<25)
#define   GMBUS_CYCLE_WAIT	(1<<25)
#define   GMBUS_CYCLE_INDEX	(2<<25)
#define   GMBUS_CYCLE_STOP	(4<<25)
#define   GMBUS_BYTE_COUNT_SHIFT 16
#define   GMBUS_SLAVE_INDEX_SHIFT 8
#define   GMBUS_SLAVE_ADDR_SHIFT 1
#define   GMBUS_SLAVE_READ	(1<<0)
#define   GMBUS_SLAVE_WRITE	(0<<0)
#define GMBUS2			0x5108 /* status */
#define   GMBUS_INUSE		(1<<15)
#define   GMBUS_HW_WAIT_PHASE	(1<<14)
#define   GMBUS_STALL_TIMEOUT	(1<<13)
#define   GMBUS_INT		(1<<12)
#define   GMBUS_HW_RDY		(1<<11)
#define   GMBUS_SATOER		(1<<10)
#define   GMBUS_ACTIVE		(1<<9)
#define GMBUS3			0x510c /* data buffer bytes 3-0 */
#define GMBUS4			0x5110 /* interrupt mask (Pineview+) */
#define   GMBUS_SLAVE_TIMEOUT_EN (1<<4)
#define   GMBUS_NAK_EN		(1<<3)
#define   GMBUS_IDLE_EN		(1<<2)
#define   GMBUS_HW_WAIT_EN	(1<<1)
#define   GMBUS_HW_RDY_EN	(1<<0)
#define GMBUS5			0x5120 /* byte index */
#define   GMBUS_2BYTE_INDEX_EN	(1<<31)

/*
 * Clock control & power management
 */
#define _DPLL_A (dev_priv->info.display_mmio_offset + 0x6014)
#define _DPLL_B (dev_priv->info.display_mmio_offset + 0x6018)
#define _CHV_DPLL_C (dev_priv->info.display_mmio_offset + 0x6030)
#define DPLL(pipe) _PIPE3((pipe), _DPLL_A, _DPLL_B, _CHV_DPLL_C)

#define VGA0	0x6000
#define VGA1	0x6004
#define VGA_PD	0x6010
#define   VGA0_PD_P2_DIV_4	(1 << 7)
#define   VGA0_PD_P1_DIV_2	(1 << 5)
#define   VGA0_PD_P1_SHIFT	0
#define   VGA0_PD_P1_MASK	(0x1f << 0)
#define   VGA1_PD_P2_DIV_4	(1 << 15)
#define   VGA1_PD_P1_DIV_2	(1 << 13)
#define   VGA1_PD_P1_SHIFT	8
#define   VGA1_PD_P1_MASK	(0x1f << 8)
#define   DPLL_VCO_ENABLE		(1 << 31)
#define   DPLL_SDVO_HIGH_SPEED		(1 << 30)
#define   DPLL_DVO_2X_MODE		(1 << 30)
#define   DPLL_EXT_BUFFER_ENABLE_VLV	(1 << 30)
#define   DPLL_SYNCLOCK_ENABLE		(1 << 29)
#define   DPLL_REFA_CLK_ENABLE_VLV	(1 << 29)
#define   DPLL_VGA_MODE_DIS		(1 << 28)
#define   DPLLB_MODE_DAC_SERIAL		(1 << 26) /* i915 */
#define   DPLLB_MODE_LVDS		(2 << 26) /* i915 */
#define   DPLL_MODE_MASK		(3 << 26)
#define   DPLL_DAC_SERIAL_P2_CLOCK_DIV_10 (0 << 24) /* i915 */
#define   DPLL_DAC_SERIAL_P2_CLOCK_DIV_5 (1 << 24) /* i915 */
#define   DPLLB_LVDS_P2_CLOCK_DIV_14	(0 << 24) /* i915 */
#define   DPLLB_LVDS_P2_CLOCK_DIV_7	(1 << 24) /* i915 */
#define   DPLL_P2_CLOCK_DIV_MASK	0x03000000 /* i915 */
#define   DPLL_FPA01_P1_POST_DIV_MASK	0x00ff0000 /* i915 */
#define   DPLL_FPA01_P1_POST_DIV_MASK_PINEVIEW	0x00ff8000 /* Pineview */
#define   DPLL_LOCK_VLV			(1<<15)
#define   DPLL_INTEGRATED_CRI_CLK_VLV	(1<<14)
#define   DPLL_INTEGRATED_CLOCK_VLV	(1<<13)
#define   DPLL_SSC_REF_CLOCK_CHV	(1<<13)
#define   DPLL_PORTC_READY_MASK		(0xf << 4)
#define   DPLL_PORTB_READY_MASK		(0xf)

#define   DPLL_FPA01_P1_POST_DIV_MASK_I830	0x001f0000

/* Additional CHV pll/phy registers */
#define DPIO_PHY_STATUS			(VLV_DISPLAY_BASE + 0x6240)
#define   DPLL_PORTD_READY_MASK		(0xf)
#define DISPLAY_PHY_CONTROL (VLV_DISPLAY_BASE + 0x60100)
#define   PHY_COM_LANE_RESET_DEASSERT(phy) (1 << (phy))
#define DISPLAY_PHY_STATUS (VLV_DISPLAY_BASE + 0x60104)
#define   PHY_POWERGOOD(phy)	(((phy) == DPIO_PHY0) ? (1<<31) : (1<<30))

/*
 * The i830 generation, in LVDS mode, defines P1 as the bit number set within
 * this field (only one bit may be set).
 */
#define   DPLL_FPA01_P1_POST_DIV_MASK_I830_LVDS	0x003f0000
#define   DPLL_FPA01_P1_POST_DIV_SHIFT	16
#define   DPLL_FPA01_P1_POST_DIV_SHIFT_PINEVIEW 15
/* i830, required in DVO non-gang */
#define   PLL_P2_DIVIDE_BY_4		(1 << 23)
#define   PLL_P1_DIVIDE_BY_TWO		(1 << 21) /* i830 */
#define   PLL_REF_INPUT_DREFCLK		(0 << 13)
#define   PLL_REF_INPUT_TVCLKINA	(1 << 13) /* i830 */
#define   PLL_REF_INPUT_TVCLKINBC	(2 << 13) /* SDVO TVCLKIN */
#define   PLLB_REF_INPUT_SPREADSPECTRUMIN (3 << 13)
#define   PLL_REF_INPUT_MASK		(3 << 13)
#define   PLL_LOAD_PULSE_PHASE_SHIFT		9
/* Ironlake */
# define PLL_REF_SDVO_HDMI_MULTIPLIER_SHIFT     9
# define PLL_REF_SDVO_HDMI_MULTIPLIER_MASK      (7 << 9)
# define PLL_REF_SDVO_HDMI_MULTIPLIER(x)	(((x)-1) << 9)
# define DPLL_FPA1_P1_POST_DIV_SHIFT            0
# define DPLL_FPA1_P1_POST_DIV_MASK             0xff

/*
 * Parallel to Serial Load Pulse phase selection.
 * Selects the phase for the 10X DPLL clock for the PCIe
 * digital display port. The range is 4 to 13; 10 or more
 * is just a flip delay. The default is 6
 */
#define   PLL_LOAD_PULSE_PHASE_MASK		(0xf << PLL_LOAD_PULSE_PHASE_SHIFT)
#define   DISPLAY_RATE_SELECT_FPA1		(1 << 8)
/*
 * SDVO multiplier for 945G/GM. Not used on 965.
 */
#define   SDVO_MULTIPLIER_MASK			0x000000ff
#define   SDVO_MULTIPLIER_SHIFT_HIRES		4
#define   SDVO_MULTIPLIER_SHIFT_VGA		0

#define _DPLL_A_MD (dev_priv->info.display_mmio_offset + 0x601c)
#define _DPLL_B_MD (dev_priv->info.display_mmio_offset + 0x6020)
#define _CHV_DPLL_C_MD (dev_priv->info.display_mmio_offset + 0x603c)
#define DPLL_MD(pipe) _PIPE3((pipe), _DPLL_A_MD, _DPLL_B_MD, _CHV_DPLL_C_MD)

/*
 * UDI pixel divider, controlling how many pixels are stuffed into a packet.
 *
 * Value is pixels minus 1.  Must be set to 1 pixel for SDVO.
 */
#define   DPLL_MD_UDI_DIVIDER_MASK		0x3f000000
#define   DPLL_MD_UDI_DIVIDER_SHIFT		24
/* UDI pixel divider for VGA, same as DPLL_MD_UDI_DIVIDER_MASK. */
#define   DPLL_MD_VGA_UDI_DIVIDER_MASK		0x003f0000
#define   DPLL_MD_VGA_UDI_DIVIDER_SHIFT		16
/*
 * SDVO/UDI pixel multiplier.
 *
 * SDVO requires that the bus clock rate be between 1 and 2 Ghz, and the bus
 * clock rate is 10 times the DPLL clock.  At low resolution/refresh rate
 * modes, the bus rate would be below the limits, so SDVO allows for stuffing
 * dummy bytes in the datastream at an increased clock rate, with both sides of
 * the link knowing how many bytes are fill.
 *
 * So, for a mode with a dotclock of 65Mhz, we would want to double the clock
 * rate to 130Mhz to get a bus rate of 1.30Ghz.  The DPLL clock rate would be
 * set to 130Mhz, and the SDVO multiplier set to 2x in this register and
 * through an SDVO command.
 *
 * This register field has values of multiplication factor minus 1, with
 * a maximum multiplier of 5 for SDVO.
 */
#define   DPLL_MD_UDI_MULTIPLIER_MASK		0x00003f00
#define   DPLL_MD_UDI_MULTIPLIER_SHIFT		8
/*
 * SDVO/UDI pixel multiplier for VGA, same as DPLL_MD_UDI_MULTIPLIER_MASK.
 * This best be set to the default value (3) or the CRT won't work. No,
 * I don't entirely understand what this does...
 */
#define   DPLL_MD_VGA_UDI_MULTIPLIER_MASK	0x0000003f
#define   DPLL_MD_VGA_UDI_MULTIPLIER_SHIFT	0

#define _FPA0	0x06040
#define _FPA1	0x06044
#define _FPB0	0x06048
#define _FPB1	0x0604c
#define FP0(pipe) _PIPE(pipe, _FPA0, _FPB0)
#define FP1(pipe) _PIPE(pipe, _FPA1, _FPB1)
#define   FP_N_DIV_MASK		0x003f0000
#define   FP_N_PINEVIEW_DIV_MASK	0x00ff0000
#define   FP_N_DIV_SHIFT		16
#define   FP_M1_DIV_MASK	0x00003f00
#define   FP_M1_DIV_SHIFT		 8
#define   FP_M2_DIV_MASK	0x0000003f
#define   FP_M2_PINEVIEW_DIV_MASK	0x000000ff
#define   FP_M2_DIV_SHIFT		 0
#define DPLL_TEST	0x606c
#define   DPLLB_TEST_SDVO_DIV_1		(0 << 22)
#define   DPLLB_TEST_SDVO_DIV_2		(1 << 22)
#define   DPLLB_TEST_SDVO_DIV_4		(2 << 22)
#define   DPLLB_TEST_SDVO_DIV_MASK	(3 << 22)
#define   DPLLB_TEST_N_BYPASS		(1 << 19)
#define   DPLLB_TEST_M_BYPASS		(1 << 18)
#define   DPLLB_INPUT_BUFFER_ENABLE	(1 << 16)
#define   DPLLA_TEST_N_BYPASS		(1 << 3)
#define   DPLLA_TEST_M_BYPASS		(1 << 2)
#define   DPLLA_INPUT_BUFFER_ENABLE	(1 << 0)
#define D_STATE		0x6104
#define  DSTATE_GFX_RESET_I830			(1<<6)
#define  DSTATE_PLL_D3_OFF			(1<<3)
#define  DSTATE_GFX_CLOCK_GATING		(1<<1)
#define  DSTATE_DOT_CLOCK_GATING		(1<<0)
#define DSPCLK_GATE_D	(dev_priv->info.display_mmio_offset + 0x6200)
# define DPUNIT_B_CLOCK_GATE_DISABLE		(1 << 30) /* 965 */
# define VSUNIT_CLOCK_GATE_DISABLE		(1 << 29) /* 965 */
# define VRHUNIT_CLOCK_GATE_DISABLE		(1 << 28) /* 965 */
# define VRDUNIT_CLOCK_GATE_DISABLE		(1 << 27) /* 965 */
# define AUDUNIT_CLOCK_GATE_DISABLE		(1 << 26) /* 965 */
# define DPUNIT_A_CLOCK_GATE_DISABLE		(1 << 25) /* 965 */
# define DPCUNIT_CLOCK_GATE_DISABLE		(1 << 24) /* 965 */
# define TVRUNIT_CLOCK_GATE_DISABLE		(1 << 23) /* 915-945 */
# define TVCUNIT_CLOCK_GATE_DISABLE		(1 << 22) /* 915-945 */
# define TVFUNIT_CLOCK_GATE_DISABLE		(1 << 21) /* 915-945 */
# define TVEUNIT_CLOCK_GATE_DISABLE		(1 << 20) /* 915-945 */
# define DVSUNIT_CLOCK_GATE_DISABLE		(1 << 19) /* 915-945 */
# define DSSUNIT_CLOCK_GATE_DISABLE		(1 << 18) /* 915-945 */
# define DDBUNIT_CLOCK_GATE_DISABLE		(1 << 17) /* 915-945 */
# define DPRUNIT_CLOCK_GATE_DISABLE		(1 << 16) /* 915-945 */
# define DPFUNIT_CLOCK_GATE_DISABLE		(1 << 15) /* 915-945 */
# define DPBMUNIT_CLOCK_GATE_DISABLE		(1 << 14) /* 915-945 */
# define DPLSUNIT_CLOCK_GATE_DISABLE		(1 << 13) /* 915-945 */
# define DPLUNIT_CLOCK_GATE_DISABLE		(1 << 12) /* 915-945 */
# define DPOUNIT_CLOCK_GATE_DISABLE		(1 << 11)
# define DPBUNIT_CLOCK_GATE_DISABLE		(1 << 10)
# define DCUNIT_CLOCK_GATE_DISABLE		(1 << 9)
# define DPUNIT_CLOCK_GATE_DISABLE		(1 << 8)
# define VRUNIT_CLOCK_GATE_DISABLE		(1 << 7) /* 915+: reserved */
# define OVHUNIT_CLOCK_GATE_DISABLE		(1 << 6) /* 830-865 */
# define DPIOUNIT_CLOCK_GATE_DISABLE		(1 << 6) /* 915-945 */
# define OVFUNIT_CLOCK_GATE_DISABLE		(1 << 5)
# define OVBUNIT_CLOCK_GATE_DISABLE		(1 << 4)
/*
 * This bit must be set on the 830 to prevent hangs when turning off the
 * overlay scaler.
 */
# define OVRUNIT_CLOCK_GATE_DISABLE		(1 << 3)
# define OVCUNIT_CLOCK_GATE_DISABLE		(1 << 2)
# define OVUUNIT_CLOCK_GATE_DISABLE		(1 << 1)
# define ZVUNIT_CLOCK_GATE_DISABLE		(1 << 0) /* 830 */
# define OVLUNIT_CLOCK_GATE_DISABLE		(1 << 0) /* 845,865 */

#define RENCLK_GATE_D1		0x6204
# define BLITTER_CLOCK_GATE_DISABLE		(1 << 13) /* 945GM only */
# define MPEG_CLOCK_GATE_DISABLE		(1 << 12) /* 945GM only */
# define PC_FE_CLOCK_GATE_DISABLE		(1 << 11)
# define PC_BE_CLOCK_GATE_DISABLE		(1 << 10)
# define WINDOWER_CLOCK_GATE_DISABLE		(1 << 9)
# define INTERPOLATOR_CLOCK_GATE_DISABLE	(1 << 8)
# define COLOR_CALCULATOR_CLOCK_GATE_DISABLE	(1 << 7)
# define MOTION_COMP_CLOCK_GATE_DISABLE		(1 << 6)
# define MAG_CLOCK_GATE_DISABLE			(1 << 5)
/* This bit must be unset on 855,865 */
# define MECI_CLOCK_GATE_DISABLE		(1 << 4)
# define DCMP_CLOCK_GATE_DISABLE		(1 << 3)
# define MEC_CLOCK_GATE_DISABLE			(1 << 2)
# define MECO_CLOCK_GATE_DISABLE		(1 << 1)
/* This bit must be set on 855,865. */
# define SV_CLOCK_GATE_DISABLE			(1 << 0)
# define I915_MPEG_CLOCK_GATE_DISABLE		(1 << 16)
# define I915_VLD_IP_PR_CLOCK_GATE_DISABLE	(1 << 15)
# define I915_MOTION_COMP_CLOCK_GATE_DISABLE	(1 << 14)
# define I915_BD_BF_CLOCK_GATE_DISABLE		(1 << 13)
# define I915_SF_SE_CLOCK_GATE_DISABLE		(1 << 12)
# define I915_WM_CLOCK_GATE_DISABLE		(1 << 11)
# define I915_IZ_CLOCK_GATE_DISABLE		(1 << 10)
# define I915_PI_CLOCK_GATE_DISABLE		(1 << 9)
# define I915_DI_CLOCK_GATE_DISABLE		(1 << 8)
# define I915_SH_SV_CLOCK_GATE_DISABLE		(1 << 7)
# define I915_PL_DG_QC_FT_CLOCK_GATE_DISABLE	(1 << 6)
# define I915_SC_CLOCK_GATE_DISABLE		(1 << 5)
# define I915_FL_CLOCK_GATE_DISABLE		(1 << 4)
# define I915_DM_CLOCK_GATE_DISABLE		(1 << 3)
# define I915_PS_CLOCK_GATE_DISABLE		(1 << 2)
# define I915_CC_CLOCK_GATE_DISABLE		(1 << 1)
# define I915_BY_CLOCK_GATE_DISABLE		(1 << 0)

# define I965_RCZ_CLOCK_GATE_DISABLE		(1 << 30)
/* This bit must always be set on 965G/965GM */
# define I965_RCC_CLOCK_GATE_DISABLE		(1 << 29)
# define I965_RCPB_CLOCK_GATE_DISABLE		(1 << 28)
# define I965_DAP_CLOCK_GATE_DISABLE		(1 << 27)
# define I965_ROC_CLOCK_GATE_DISABLE		(1 << 26)
# define I965_GW_CLOCK_GATE_DISABLE		(1 << 25)
# define I965_TD_CLOCK_GATE_DISABLE		(1 << 24)
/* This bit must always be set on 965G */
# define I965_ISC_CLOCK_GATE_DISABLE		(1 << 23)
# define I965_IC_CLOCK_GATE_DISABLE		(1 << 22)
# define I965_EU_CLOCK_GATE_DISABLE		(1 << 21)
# define I965_IF_CLOCK_GATE_DISABLE		(1 << 20)
# define I965_TC_CLOCK_GATE_DISABLE		(1 << 19)
# define I965_SO_CLOCK_GATE_DISABLE		(1 << 17)
# define I965_FBC_CLOCK_GATE_DISABLE		(1 << 16)
# define I965_MARI_CLOCK_GATE_DISABLE		(1 << 15)
# define I965_MASF_CLOCK_GATE_DISABLE		(1 << 14)
# define I965_MAWB_CLOCK_GATE_DISABLE		(1 << 13)
# define I965_EM_CLOCK_GATE_DISABLE		(1 << 12)
# define I965_UC_CLOCK_GATE_DISABLE		(1 << 11)
# define I965_SI_CLOCK_GATE_DISABLE		(1 << 6)
# define I965_MT_CLOCK_GATE_DISABLE		(1 << 5)
# define I965_PL_CLOCK_GATE_DISABLE		(1 << 4)
# define I965_DG_CLOCK_GATE_DISABLE		(1 << 3)
# define I965_QC_CLOCK_GATE_DISABLE		(1 << 2)
# define I965_FT_CLOCK_GATE_DISABLE		(1 << 1)
# define I965_DM_CLOCK_GATE_DISABLE		(1 << 0)

#define RENCLK_GATE_D2		0x6208
#define VF_UNIT_CLOCK_GATE_DISABLE		(1 << 9)
#define GS_UNIT_CLOCK_GATE_DISABLE		(1 << 7)
#define CL_UNIT_CLOCK_GATE_DISABLE		(1 << 6)

#define VDECCLK_GATE_D		0x620C		/* g4x only */
#define  VCP_UNIT_CLOCK_GATE_DISABLE		(1 << 4)

#define RAMCLK_GATE_D		0x6210		/* CRL only */
#define DEUC			0x6214          /* CRL only */

#define FW_BLC_SELF_VLV		(VLV_DISPLAY_BASE + 0x6500)
#define  FW_CSPWRDWNEN		(1<<15)

#define MI_ARB_VLV		(VLV_DISPLAY_BASE + 0x6504)

#define CZCLK_CDCLK_FREQ_RATIO	(VLV_DISPLAY_BASE + 0x6508)
#define   CDCLK_FREQ_SHIFT	4
#define   CDCLK_FREQ_MASK	(0x1f << CDCLK_FREQ_SHIFT)
#define   CZCLK_FREQ_MASK	0xf

#define GCI_CONTROL		(VLV_DISPLAY_BASE + 0x650C)
#define   PFI_CREDIT_63		(9 << 28)		/* chv only */
#define   PFI_CREDIT_31		(8 << 28)		/* chv only */
#define   PFI_CREDIT(x)		(((x) - 8) << 28)	/* 8-15 */
#define   PFI_CREDIT_RESEND	(1 << 27)
#define   VGA_FAST_MODE_DISABLE	(1 << 14)

#define GMBUSFREQ_VLV		(VLV_DISPLAY_BASE + 0x6510)

/*
 * Palette regs
 */
#define PALETTE_A_OFFSET 0xa000
#define PALETTE_B_OFFSET 0xa800
#define CHV_PALETTE_C_OFFSET 0xc000
#define PALETTE(pipe) (dev_priv->info.palette_offsets[pipe] + \
		       dev_priv->info.display_mmio_offset)

/* MCH MMIO space */

/*
 * MCHBAR mirror.
 *
 * This mirrors the MCHBAR MMIO space whose location is determined by
 * device 0 function 0's pci config register 0x44 or 0x48 and matches it in
 * every way.  It is not accessible from the CP register read instructions.
 *
 * Starting from Haswell, you can't write registers using the MCHBAR mirror,
 * just read.
 */
#define MCHBAR_MIRROR_BASE	0x10000

#define MCHBAR_MIRROR_BASE_SNB	0x140000

/* Memory controller frequency in MCHBAR for Haswell (possible SNB+) */
#define DCLK (MCHBAR_MIRROR_BASE_SNB + 0x5e04)

/* 915-945 and GM965 MCH register controlling DRAM channel access */
#define DCC			0x10200
#define DCC_ADDRESSING_MODE_SINGLE_CHANNEL		(0 << 0)
#define DCC_ADDRESSING_MODE_DUAL_CHANNEL_ASYMMETRIC	(1 << 0)
#define DCC_ADDRESSING_MODE_DUAL_CHANNEL_INTERLEAVED	(2 << 0)
#define DCC_ADDRESSING_MODE_MASK			(3 << 0)
#define DCC_CHANNEL_XOR_DISABLE				(1 << 10)
#define DCC_CHANNEL_XOR_BIT_17				(1 << 9)
#define DCC2			0x10204
#define DCC2_MODIFIED_ENHANCED_DISABLE			(1 << 20)

/* Pineview MCH register contains DDR3 setting */
#define CSHRDDR3CTL            0x101a8
#define CSHRDDR3CTL_DDR3       (1 << 2)

/* 965 MCH register controlling DRAM channel configuration */
#define C0DRB3			0x10206
#define C1DRB3			0x10606

/* snb MCH registers for reading the DRAM channel configuration */
#define MAD_DIMM_C0			(MCHBAR_MIRROR_BASE_SNB + 0x5004)
#define MAD_DIMM_C1			(MCHBAR_MIRROR_BASE_SNB + 0x5008)
#define MAD_DIMM_C2			(MCHBAR_MIRROR_BASE_SNB + 0x500C)
#define   MAD_DIMM_ECC_MASK		(0x3 << 24)
#define   MAD_DIMM_ECC_OFF		(0x0 << 24)
#define   MAD_DIMM_ECC_IO_ON_LOGIC_OFF	(0x1 << 24)
#define   MAD_DIMM_ECC_IO_OFF_LOGIC_ON	(0x2 << 24)
#define   MAD_DIMM_ECC_ON		(0x3 << 24)
#define   MAD_DIMM_ENH_INTERLEAVE	(0x1 << 22)
#define   MAD_DIMM_RANK_INTERLEAVE	(0x1 << 21)
#define   MAD_DIMM_B_WIDTH_X16		(0x1 << 20) /* X8 chips if unset */
#define   MAD_DIMM_A_WIDTH_X16		(0x1 << 19) /* X8 chips if unset */
#define   MAD_DIMM_B_DUAL_RANK		(0x1 << 18)
#define   MAD_DIMM_A_DUAL_RANK		(0x1 << 17)
#define   MAD_DIMM_A_SELECT		(0x1 << 16)
/* DIMM sizes are in multiples of 256mb. */
#define   MAD_DIMM_B_SIZE_SHIFT		8
#define   MAD_DIMM_B_SIZE_MASK		(0xff << MAD_DIMM_B_SIZE_SHIFT)
#define   MAD_DIMM_A_SIZE_SHIFT		0
#define   MAD_DIMM_A_SIZE_MASK		(0xff << MAD_DIMM_A_SIZE_SHIFT)

/* snb MCH registers for priority tuning */
#define MCH_SSKPD			(MCHBAR_MIRROR_BASE_SNB + 0x5d10)
#define   MCH_SSKPD_WM0_MASK		0x3f
#define   MCH_SSKPD_WM0_VAL		0xc

#define MCH_SECP_NRG_STTS		(MCHBAR_MIRROR_BASE_SNB + 0x592c)

/* Clocking configuration register */
#define CLKCFG			0x10c00
#define CLKCFG_FSB_400					(5 << 0)	/* hrawclk 100 */
#define CLKCFG_FSB_533					(1 << 0)	/* hrawclk 133 */
#define CLKCFG_FSB_667					(3 << 0)	/* hrawclk 166 */
#define CLKCFG_FSB_800					(2 << 0)	/* hrawclk 200 */
#define CLKCFG_FSB_1067					(6 << 0)	/* hrawclk 266 */
#define CLKCFG_FSB_1333					(7 << 0)	/* hrawclk 333 */
/* Note, below two are guess */
#define CLKCFG_FSB_1600					(4 << 0)	/* hrawclk 400 */
#define CLKCFG_FSB_1600_ALT				(0 << 0)	/* hrawclk 400 */
#define CLKCFG_FSB_MASK					(7 << 0)
#define CLKCFG_MEM_533					(1 << 4)
#define CLKCFG_MEM_667					(2 << 4)
#define CLKCFG_MEM_800					(3 << 4)
#define CLKCFG_MEM_MASK					(7 << 4)

#define TSC1			0x11001
#define   TSE			(1<<0)
#define TR1			0x11006
#define TSFS			0x11020
#define   TSFS_SLOPE_MASK	0x0000ff00
#define   TSFS_SLOPE_SHIFT	8
#define   TSFS_INTR_MASK	0x000000ff

#define CRSTANDVID		0x11100
#define PXVFREQ_BASE		0x11110 /* P[0-15]VIDFREQ (0x1114c) (Ironlake) */
#define   PXVFREQ_PX_MASK	0x7f000000
#define   PXVFREQ_PX_SHIFT	24
#define VIDFREQ_BASE		0x11110
#define VIDFREQ1		0x11110 /* VIDFREQ1-4 (0x1111c) (Cantiga) */
#define VIDFREQ2		0x11114
#define VIDFREQ3		0x11118
#define VIDFREQ4		0x1111c
#define   VIDFREQ_P0_MASK	0x1f000000
#define   VIDFREQ_P0_SHIFT	24
#define   VIDFREQ_P0_CSCLK_MASK	0x00f00000
#define   VIDFREQ_P0_CSCLK_SHIFT 20
#define   VIDFREQ_P0_CRCLK_MASK	0x000f0000
#define   VIDFREQ_P0_CRCLK_SHIFT 16
#define   VIDFREQ_P1_MASK	0x00001f00
#define   VIDFREQ_P1_SHIFT	8
#define   VIDFREQ_P1_CSCLK_MASK	0x000000f0
#define   VIDFREQ_P1_CSCLK_SHIFT 4
#define   VIDFREQ_P1_CRCLK_MASK	0x0000000f
#define INTTOEXT_BASE_ILK	0x11300
#define INTTOEXT_BASE		0x11120 /* INTTOEXT1-8 (0x1113c) */
#define   INTTOEXT_MAP3_SHIFT	24
#define   INTTOEXT_MAP3_MASK	(0x1f << INTTOEXT_MAP3_SHIFT)
#define   INTTOEXT_MAP2_SHIFT	16
#define   INTTOEXT_MAP2_MASK	(0x1f << INTTOEXT_MAP2_SHIFT)
#define   INTTOEXT_MAP1_SHIFT	8
#define   INTTOEXT_MAP1_MASK	(0x1f << INTTOEXT_MAP1_SHIFT)
#define   INTTOEXT_MAP0_SHIFT	0
#define   INTTOEXT_MAP0_MASK	(0x1f << INTTOEXT_MAP0_SHIFT)
#define MEMSWCTL		0x11170 /* Ironlake only */
#define   MEMCTL_CMD_MASK	0xe000
#define   MEMCTL_CMD_SHIFT	13
#define   MEMCTL_CMD_RCLK_OFF	0
#define   MEMCTL_CMD_RCLK_ON	1
#define   MEMCTL_CMD_CHFREQ	2
#define   MEMCTL_CMD_CHVID	3
#define   MEMCTL_CMD_VMMOFF	4
#define   MEMCTL_CMD_VMMON	5
#define   MEMCTL_CMD_STS	(1<<12) /* write 1 triggers command, clears
					   when command complete */
#define   MEMCTL_FREQ_MASK	0x0f00 /* jitter, from 0-15 */
#define   MEMCTL_FREQ_SHIFT	8
#define   MEMCTL_SFCAVM		(1<<7)
#define   MEMCTL_TGT_VID_MASK	0x007f
#define MEMIHYST		0x1117c
#define MEMINTREN		0x11180 /* 16 bits */
#define   MEMINT_RSEXIT_EN	(1<<8)
#define   MEMINT_CX_SUPR_EN	(1<<7)
#define   MEMINT_CONT_BUSY_EN	(1<<6)
#define   MEMINT_AVG_BUSY_EN	(1<<5)
#define   MEMINT_EVAL_CHG_EN	(1<<4)
#define   MEMINT_MON_IDLE_EN	(1<<3)
#define   MEMINT_UP_EVAL_EN	(1<<2)
#define   MEMINT_DOWN_EVAL_EN	(1<<1)
#define   MEMINT_SW_CMD_EN	(1<<0)
#define MEMINTRSTR		0x11182 /* 16 bits */
#define   MEM_RSEXIT_MASK	0xc000
#define   MEM_RSEXIT_SHIFT	14
#define   MEM_CONT_BUSY_MASK	0x3000
#define   MEM_CONT_BUSY_SHIFT	12
#define   MEM_AVG_BUSY_MASK	0x0c00
#define   MEM_AVG_BUSY_SHIFT	10
#define   MEM_EVAL_CHG_MASK	0x0300
#define   MEM_EVAL_BUSY_SHIFT	8
#define   MEM_MON_IDLE_MASK	0x00c0
#define   MEM_MON_IDLE_SHIFT	6
#define   MEM_UP_EVAL_MASK	0x0030
#define   MEM_UP_EVAL_SHIFT	4
#define   MEM_DOWN_EVAL_MASK	0x000c
#define   MEM_DOWN_EVAL_SHIFT	2
#define   MEM_SW_CMD_MASK	0x0003
#define   MEM_INT_STEER_GFX	0
#define   MEM_INT_STEER_CMR	1
#define   MEM_INT_STEER_SMI	2
#define   MEM_INT_STEER_SCI	3
#define MEMINTRSTS		0x11184
#define   MEMINT_RSEXIT		(1<<7)
#define   MEMINT_CONT_BUSY	(1<<6)
#define   MEMINT_AVG_BUSY	(1<<5)
#define   MEMINT_EVAL_CHG	(1<<4)
#define   MEMINT_MON_IDLE	(1<<3)
#define   MEMINT_UP_EVAL	(1<<2)
#define   MEMINT_DOWN_EVAL	(1<<1)
#define   MEMINT_SW_CMD		(1<<0)
#define MEMMODECTL		0x11190
#define   MEMMODE_BOOST_EN	(1<<31)
#define   MEMMODE_BOOST_FREQ_MASK 0x0f000000 /* jitter for boost, 0-15 */
#define   MEMMODE_BOOST_FREQ_SHIFT 24
#define   MEMMODE_IDLE_MODE_MASK 0x00030000
#define   MEMMODE_IDLE_MODE_SHIFT 16
#define   MEMMODE_IDLE_MODE_EVAL 0
#define   MEMMODE_IDLE_MODE_CONT 1
#define   MEMMODE_HWIDLE_EN	(1<<15)
#define   MEMMODE_SWMODE_EN	(1<<14)
#define   MEMMODE_RCLK_GATE	(1<<13)
#define   MEMMODE_HW_UPDATE	(1<<12)
#define   MEMMODE_FSTART_MASK	0x00000f00 /* starting jitter, 0-15 */
#define   MEMMODE_FSTART_SHIFT	8
#define   MEMMODE_FMAX_MASK	0x000000f0 /* max jitter, 0-15 */
#define   MEMMODE_FMAX_SHIFT	4
#define   MEMMODE_FMIN_MASK	0x0000000f /* min jitter, 0-15 */
#define RCBMAXAVG		0x1119c
#define MEMSWCTL2		0x1119e /* Cantiga only */
#define   SWMEMCMD_RENDER_OFF	(0 << 13)
#define   SWMEMCMD_RENDER_ON	(1 << 13)
#define   SWMEMCMD_SWFREQ	(2 << 13)
#define   SWMEMCMD_TARVID	(3 << 13)
#define   SWMEMCMD_VRM_OFF	(4 << 13)
#define   SWMEMCMD_VRM_ON	(5 << 13)
#define   CMDSTS		(1<<12)
#define   SFCAVM		(1<<11)
#define   SWFREQ_MASK		0x0380 /* P0-7 */
#define   SWFREQ_SHIFT		7
#define   TARVID_MASK		0x001f
#define MEMSTAT_CTG		0x111a0
#define RCBMINAVG		0x111a0
#define RCUPEI			0x111b0
#define RCDNEI			0x111b4
#define RSTDBYCTL		0x111b8
#define   RS1EN			(1<<31)
#define   RS2EN			(1<<30)
#define   RS3EN			(1<<29)
#define   D3RS3EN		(1<<28) /* Display D3 imlies RS3 */
#define   SWPROMORSX		(1<<27) /* RSx promotion timers ignored */
#define   RCWAKERW		(1<<26) /* Resetwarn from PCH causes wakeup */
#define   DPRSLPVREN		(1<<25) /* Fast voltage ramp enable */
#define   GFXTGHYST		(1<<24) /* Hysteresis to allow trunk gating */
#define   RCX_SW_EXIT		(1<<23) /* Leave RSx and prevent re-entry */
#define   RSX_STATUS_MASK	(7<<20)
#define   RSX_STATUS_ON		(0<<20)
#define   RSX_STATUS_RC1	(1<<20)
#define   RSX_STATUS_RC1E	(2<<20)
#define   RSX_STATUS_RS1	(3<<20)
#define   RSX_STATUS_RS2	(4<<20) /* aka rc6 */
#define   RSX_STATUS_RSVD	(5<<20) /* deep rc6 unsupported on ilk */
#define   RSX_STATUS_RS3	(6<<20) /* rs3 unsupported on ilk */
#define   RSX_STATUS_RSVD2	(7<<20)
#define   UWRCRSXE		(1<<19) /* wake counter limit prevents rsx */
#define   RSCRP			(1<<18) /* rs requests control on rs1/2 reqs */
#define   JRSC			(1<<17) /* rsx coupled to cpu c-state */
#define   RS2INC0		(1<<16) /* allow rs2 in cpu c0 */
#define   RS1CONTSAV_MASK	(3<<14)
#define   RS1CONTSAV_NO_RS1	(0<<14) /* rs1 doesn't save/restore context */
#define   RS1CONTSAV_RSVD	(1<<14)
#define   RS1CONTSAV_SAVE_RS1	(2<<14) /* rs1 saves context */
#define   RS1CONTSAV_FULL_RS1	(3<<14) /* rs1 saves and restores context */
#define   NORMSLEXLAT_MASK	(3<<12)
#define   SLOW_RS123		(0<<12)
#define   SLOW_RS23		(1<<12)
#define   SLOW_RS3		(2<<12)
#define   NORMAL_RS123		(3<<12)
#define   RCMODE_TIMEOUT	(1<<11) /* 0 is eval interval method */
#define   IMPROMOEN		(1<<10) /* promo is immediate or delayed until next idle interval (only for timeout method above) */
#define   RCENTSYNC		(1<<9) /* rs coupled to cpu c-state (3/6/7) */
#define   STATELOCK		(1<<7) /* locked to rs_cstate if 0 */
#define   RS_CSTATE_MASK	(3<<4)
#define   RS_CSTATE_C367_RS1	(0<<4)
#define   RS_CSTATE_C36_RS1_C7_RS2 (1<<4)
#define   RS_CSTATE_RSVD	(2<<4)
#define   RS_CSTATE_C367_RS2	(3<<4)
#define   REDSAVES		(1<<3) /* no context save if was idle during rs0 */
#define   REDRESTORES		(1<<2) /* no restore if was idle during rs0 */
#define VIDCTL			0x111c0
#define VIDSTS			0x111c8
#define VIDSTART		0x111cc /* 8 bits */
#define MEMSTAT_ILK			0x111f8
#define   MEMSTAT_VID_MASK	0x7f00
#define   MEMSTAT_VID_SHIFT	8
#define   MEMSTAT_PSTATE_MASK	0x00f8
#define   MEMSTAT_PSTATE_SHIFT  3
#define   MEMSTAT_MON_ACTV	(1<<2)
#define   MEMSTAT_SRC_CTL_MASK	0x0003
#define   MEMSTAT_SRC_CTL_CORE	0
#define   MEMSTAT_SRC_CTL_TRB	1
#define   MEMSTAT_SRC_CTL_THM	2
#define   MEMSTAT_SRC_CTL_STDBY 3
#define RCPREVBSYTUPAVG		0x113b8
#define RCPREVBSYTDNAVG		0x113bc
#define PMMISC			0x11214
#define   MCPPCE_EN		(1<<0) /* enable PM_MSG from PCH->MPC */
#define SDEW			0x1124c
#define CSIEW0			0x11250
#define CSIEW1			0x11254
#define CSIEW2			0x11258
#define PEW			0x1125c
#define DEW			0x11270
#define MCHAFE			0x112c0
#define CSIEC			0x112e0
#define DMIEC			0x112e4
#define DDREC			0x112e8
#define PEG0EC			0x112ec
#define PEG1EC			0x112f0
#define GFXEC			0x112f4
#define RPPREVBSYTUPAVG		0x113b8
#define RPPREVBSYTDNAVG		0x113bc
#define ECR			0x11600
#define   ECR_GPFE		(1<<31)
#define   ECR_IMONE		(1<<30)
#define   ECR_CAP_MASK		0x0000001f /* Event range, 0-31 */
#define OGW0			0x11608
#define OGW1			0x1160c
#define EG0			0x11610
#define EG1			0x11614
#define EG2			0x11618
#define EG3			0x1161c
#define EG4			0x11620
#define EG5			0x11624
#define EG6			0x11628
#define EG7			0x1162c
#define PXW			0x11664
#define PXWL			0x11680
#define LCFUSE02		0x116c0
#define   LCFUSE_HIV_MASK	0x000000ff
#define CSIPLL0			0x12c10
#define DDRMPLL1		0X12c20
#define PEG_BAND_GAP_DATA	0x14d68

#define GEN6_GT_THREAD_STATUS_REG 0x13805c
#define GEN6_GT_THREAD_STATUS_CORE_MASK 0x7

#define GEN6_GT_PERF_STATUS	(MCHBAR_MIRROR_BASE_SNB + 0x5948)
#define GEN6_RP_STATE_LIMITS	(MCHBAR_MIRROR_BASE_SNB + 0x5994)
#define GEN6_RP_STATE_CAP	(MCHBAR_MIRROR_BASE_SNB + 0x5998)

#define INTERVAL_1_28_US(us)	(((us) * 100) >> 7)
#define INTERVAL_1_33_US(us)	(((us) * 3)   >> 2)
#define GT_INTERVAL_FROM_US(dev_priv, us) (IS_GEN9(dev_priv) ? \
				INTERVAL_1_33_US(us) : \
				INTERVAL_1_28_US(us))

/*
 * Logical Context regs
 */
#define CCID			0x2180
#define   CCID_EN		(1<<0)
/*
 * Notes on SNB/IVB/VLV context size:
 * - Power context is saved elsewhere (LLC or stolen)
 * - Ring/execlist context is saved on SNB, not on IVB
 * - Extended context size already includes render context size
 * - We always need to follow the extended context size.
 *   SNB BSpec has comments indicating that we should use the
 *   render context size instead if execlists are disabled, but
 *   based on empirical testing that's just nonsense.
 * - Pipelined/VF state is saved on SNB/IVB respectively
 * - GT1 size just indicates how much of render context
 *   doesn't need saving on GT1
 */
#define CXT_SIZE		0x21a0
#define GEN6_CXT_POWER_SIZE(cxt_reg)	((cxt_reg >> 24) & 0x3f)
#define GEN6_CXT_RING_SIZE(cxt_reg)	((cxt_reg >> 18) & 0x3f)
#define GEN6_CXT_RENDER_SIZE(cxt_reg)	((cxt_reg >> 12) & 0x3f)
#define GEN6_CXT_EXTENDED_SIZE(cxt_reg)	((cxt_reg >> 6) & 0x3f)
#define GEN6_CXT_PIPELINE_SIZE(cxt_reg)	((cxt_reg >> 0) & 0x3f)
#define GEN6_CXT_TOTAL_SIZE(cxt_reg)	(GEN6_CXT_RING_SIZE(cxt_reg) + \
					GEN6_CXT_EXTENDED_SIZE(cxt_reg) + \
					GEN6_CXT_PIPELINE_SIZE(cxt_reg))
#define GEN7_CXT_SIZE		0x21a8
#define GEN7_CXT_POWER_SIZE(ctx_reg)	((ctx_reg >> 25) & 0x7f)
#define GEN7_CXT_RING_SIZE(ctx_reg)	((ctx_reg >> 22) & 0x7)
#define GEN7_CXT_RENDER_SIZE(ctx_reg)	((ctx_reg >> 16) & 0x3f)
#define GEN7_CXT_EXTENDED_SIZE(ctx_reg)	((ctx_reg >> 9) & 0x7f)
#define GEN7_CXT_GT1_SIZE(ctx_reg)	((ctx_reg >> 6) & 0x7)
#define GEN7_CXT_VFSTATE_SIZE(ctx_reg)	((ctx_reg >> 0) & 0x3f)
#define GEN7_CXT_TOTAL_SIZE(ctx_reg)	(GEN7_CXT_EXTENDED_SIZE(ctx_reg) + \
					 GEN7_CXT_VFSTATE_SIZE(ctx_reg))
/* Haswell does have the CXT_SIZE register however it does not appear to be
 * valid. Now, docs explain in dwords what is in the context object. The full
 * size is 70720 bytes, however, the power context and execlist context will
 * never be saved (power context is stored elsewhere, and execlists don't work
 * on HSW) - so the final size is 66944 bytes, which rounds to 17 pages.
 */
#define HSW_CXT_TOTAL_SIZE		(17 * PAGE_SIZE)
/* Same as Haswell, but 72064 bytes now. */
#define GEN8_CXT_TOTAL_SIZE		(18 * PAGE_SIZE)

#define CHV_CLK_CTL1			0x101100
#define VLV_CLK_CTL2			0x101104
#define   CLK_CTL2_CZCOUNT_30NS_SHIFT	28

/*
 * Overlay regs
 */

#define OVADD			0x30000
#define DOVSTA			0x30008
#define OC_BUF			(0x3<<20)
#define OGAMC5			0x30010
#define OGAMC4			0x30014
#define OGAMC3			0x30018
#define OGAMC2			0x3001c
#define OGAMC1			0x30020
#define OGAMC0			0x30024

/*
 * Display engine regs
 */

/* Pipe A CRC regs */
#define _PIPE_CRC_CTL_A			0x60050
#define   PIPE_CRC_ENABLE		(1 << 31)
/* ivb+ source selection */
#define   PIPE_CRC_SOURCE_PRIMARY_IVB	(0 << 29)
#define   PIPE_CRC_SOURCE_SPRITE_IVB	(1 << 29)
#define   PIPE_CRC_SOURCE_PF_IVB	(2 << 29)
/* ilk+ source selection */
#define   PIPE_CRC_SOURCE_PRIMARY_ILK	(0 << 28)
#define   PIPE_CRC_SOURCE_SPRITE_ILK	(1 << 28)
#define   PIPE_CRC_SOURCE_PIPE_ILK	(2 << 28)
/* embedded DP port on the north display block, reserved on ivb */
#define   PIPE_CRC_SOURCE_PORT_A_ILK	(4 << 28)
#define   PIPE_CRC_SOURCE_FDI_ILK	(5 << 28) /* reserved on ivb */
/* vlv source selection */
#define   PIPE_CRC_SOURCE_PIPE_VLV	(0 << 27)
#define   PIPE_CRC_SOURCE_HDMIB_VLV	(1 << 27)
#define   PIPE_CRC_SOURCE_HDMIC_VLV	(2 << 27)
/* with DP port the pipe source is invalid */
#define   PIPE_CRC_SOURCE_DP_D_VLV	(3 << 27)
#define   PIPE_CRC_SOURCE_DP_B_VLV	(6 << 27)
#define   PIPE_CRC_SOURCE_DP_C_VLV	(7 << 27)
/* gen3+ source selection */
#define   PIPE_CRC_SOURCE_PIPE_I9XX	(0 << 28)
#define   PIPE_CRC_SOURCE_SDVOB_I9XX	(1 << 28)
#define   PIPE_CRC_SOURCE_SDVOC_I9XX	(2 << 28)
/* with DP/TV port the pipe source is invalid */
#define   PIPE_CRC_SOURCE_DP_D_G4X	(3 << 28)
#define   PIPE_CRC_SOURCE_TV_PRE	(4 << 28)
#define   PIPE_CRC_SOURCE_TV_POST	(5 << 28)
#define   PIPE_CRC_SOURCE_DP_B_G4X	(6 << 28)
#define   PIPE_CRC_SOURCE_DP_C_G4X	(7 << 28)
/* gen2 doesn't have source selection bits */
#define   PIPE_CRC_INCLUDE_BORDER_I8XX	(1 << 30)

#define _PIPE_CRC_RES_1_A_IVB		0x60064
#define _PIPE_CRC_RES_2_A_IVB		0x60068
#define _PIPE_CRC_RES_3_A_IVB		0x6006c
#define _PIPE_CRC_RES_4_A_IVB		0x60070
#define _PIPE_CRC_RES_5_A_IVB		0x60074

#define _PIPE_CRC_RES_RED_A		0x60060
#define _PIPE_CRC_RES_GREEN_A		0x60064
#define _PIPE_CRC_RES_BLUE_A		0x60068
#define _PIPE_CRC_RES_RES1_A_I915	0x6006c
#define _PIPE_CRC_RES_RES2_A_G4X	0x60080

/* Pipe B CRC regs */
#define _PIPE_CRC_RES_1_B_IVB		0x61064
#define _PIPE_CRC_RES_2_B_IVB		0x61068
#define _PIPE_CRC_RES_3_B_IVB		0x6106c
#define _PIPE_CRC_RES_4_B_IVB		0x61070
#define _PIPE_CRC_RES_5_B_IVB		0x61074

#define PIPE_CRC_CTL(pipe) _TRANSCODER2(pipe, _PIPE_CRC_CTL_A)
#define PIPE_CRC_RES_1_IVB(pipe)	\
	_TRANSCODER2(pipe, _PIPE_CRC_RES_1_A_IVB)
#define PIPE_CRC_RES_2_IVB(pipe)	\
	_TRANSCODER2(pipe, _PIPE_CRC_RES_2_A_IVB)
#define PIPE_CRC_RES_3_IVB(pipe)	\
	_TRANSCODER2(pipe, _PIPE_CRC_RES_3_A_IVB)
#define PIPE_CRC_RES_4_IVB(pipe)	\
	_TRANSCODER2(pipe, _PIPE_CRC_RES_4_A_IVB)
#define PIPE_CRC_RES_5_IVB(pipe)	\
	_TRANSCODER2(pipe, _PIPE_CRC_RES_5_A_IVB)

#define PIPE_CRC_RES_RED(pipe) \
	_TRANSCODER2(pipe, _PIPE_CRC_RES_RED_A)
#define PIPE_CRC_RES_GREEN(pipe) \
	_TRANSCODER2(pipe, _PIPE_CRC_RES_GREEN_A)
#define PIPE_CRC_RES_BLUE(pipe) \
	_TRANSCODER2(pipe, _PIPE_CRC_RES_BLUE_A)
#define PIPE_CRC_RES_RES1_I915(pipe) \
	_TRANSCODER2(pipe, _PIPE_CRC_RES_RES1_A_I915)
#define PIPE_CRC_RES_RES2_G4X(pipe) \
	_TRANSCODER2(pipe, _PIPE_CRC_RES_RES2_A_G4X)

/* Pipe A timing regs */
#define _HTOTAL_A	0x60000
#define _HBLANK_A	0x60004
#define _HSYNC_A	0x60008
#define _VTOTAL_A	0x6000c
#define _VBLANK_A	0x60010
#define _VSYNC_A	0x60014
#define _PIPEASRC	0x6001c
#define _BCLRPAT_A	0x60020
#define _VSYNCSHIFT_A	0x60028
#define _PIPE_MULT_A	0x6002c

/* Pipe B timing regs */
#define _HTOTAL_B	0x61000
#define _HBLANK_B	0x61004
#define _HSYNC_B	0x61008
#define _VTOTAL_B	0x6100c
#define _VBLANK_B	0x61010
#define _VSYNC_B	0x61014
#define _PIPEBSRC	0x6101c
#define _BCLRPAT_B	0x61020
#define _VSYNCSHIFT_B	0x61028
#define _PIPE_MULT_B	0x6102c

#define TRANSCODER_A_OFFSET 0x60000
#define TRANSCODER_B_OFFSET 0x61000
#define TRANSCODER_C_OFFSET 0x62000
#define CHV_TRANSCODER_C_OFFSET 0x63000
#define TRANSCODER_EDP_OFFSET 0x6f000

#define _TRANSCODER2(pipe, reg) (dev_priv->info.trans_offsets[(pipe)] - \
	dev_priv->info.trans_offsets[TRANSCODER_A] + (reg) + \
	dev_priv->info.display_mmio_offset)

#define HTOTAL(trans) _TRANSCODER2(trans, _HTOTAL_A)
#define HBLANK(trans) _TRANSCODER2(trans, _HBLANK_A)
#define HSYNC(trans) _TRANSCODER2(trans, _HSYNC_A)
#define VTOTAL(trans) _TRANSCODER2(trans, _VTOTAL_A)
#define VBLANK(trans) _TRANSCODER2(trans, _VBLANK_A)
#define VSYNC(trans) _TRANSCODER2(trans, _VSYNC_A)
#define BCLRPAT(trans) _TRANSCODER2(trans, _BCLRPAT_A)
#define VSYNCSHIFT(trans) _TRANSCODER2(trans, _VSYNCSHIFT_A)
#define PIPESRC(trans) _TRANSCODER2(trans, _PIPEASRC)
#define PIPE_MULT(trans) _TRANSCODER2(trans, _PIPE_MULT_A)

/* VLV eDP PSR registers */
#define _PSRCTLA				(VLV_DISPLAY_BASE + 0x60090)
#define _PSRCTLB				(VLV_DISPLAY_BASE + 0x61090)
#define  VLV_EDP_PSR_ENABLE			(1<<0)
#define  VLV_EDP_PSR_RESET			(1<<1)
#define  VLV_EDP_PSR_MODE_MASK			(7<<2)
#define  VLV_EDP_PSR_MODE_HW_TIMER		(1<<3)
#define  VLV_EDP_PSR_MODE_SW_TIMER		(1<<2)
#define  VLV_EDP_PSR_SINGLE_FRAME_UPDATE	(1<<7)
#define  VLV_EDP_PSR_ACTIVE_ENTRY		(1<<8)
#define  VLV_EDP_PSR_SRC_TRANSMITTER_STATE	(1<<9)
#define  VLV_EDP_PSR_DBL_FRAME			(1<<10)
#define  VLV_EDP_PSR_FRAME_COUNT_MASK		(0xff<<16)
#define  VLV_EDP_PSR_IDLE_FRAME_SHIFT		16
#define VLV_PSRCTL(pipe) _PIPE(pipe, _PSRCTLA, _PSRCTLB)

#define _VSCSDPA			(VLV_DISPLAY_BASE + 0x600a0)
#define _VSCSDPB			(VLV_DISPLAY_BASE + 0x610a0)
#define  VLV_EDP_PSR_SDP_FREQ_MASK	(3<<30)
#define  VLV_EDP_PSR_SDP_FREQ_ONCE	(1<<31)
#define  VLV_EDP_PSR_SDP_FREQ_EVFRAME	(1<<30)
#define VLV_VSCSDP(pipe)	_PIPE(pipe, _VSCSDPA, _VSCSDPB)

#define _PSRSTATA			(VLV_DISPLAY_BASE + 0x60094)
#define _PSRSTATB			(VLV_DISPLAY_BASE + 0x61094)
#define  VLV_EDP_PSR_LAST_STATE_MASK	(7<<3)
#define  VLV_EDP_PSR_CURR_STATE_MASK	7
#define  VLV_EDP_PSR_DISABLED		(0<<0)
#define  VLV_EDP_PSR_INACTIVE		(1<<0)
#define  VLV_EDP_PSR_IN_TRANS_TO_ACTIVE	(2<<0)
#define  VLV_EDP_PSR_ACTIVE_NORFB_UP	(3<<0)
#define  VLV_EDP_PSR_ACTIVE_SF_UPDATE	(4<<0)
#define  VLV_EDP_PSR_EXIT		(5<<0)
#define  VLV_EDP_PSR_IN_TRANS		(1<<7)
#define VLV_PSRSTAT(pipe) _PIPE(pipe, _PSRSTATA, _PSRSTATB)

/* HSW+ eDP PSR registers */
#define EDP_PSR_BASE(dev)                       (IS_HASWELL(dev) ? 0x64800 : 0x6f800)
#define EDP_PSR_CTL(dev)			(EDP_PSR_BASE(dev) + 0)
#define   EDP_PSR_ENABLE			(1<<31)
#define   BDW_PSR_SINGLE_FRAME			(1<<30)
#define   EDP_PSR_LINK_DISABLE			(0<<27)
#define   EDP_PSR_LINK_STANDBY			(1<<27)
#define   EDP_PSR_MIN_LINK_ENTRY_TIME_MASK	(3<<25)
#define   EDP_PSR_MIN_LINK_ENTRY_TIME_8_LINES	(0<<25)
#define   EDP_PSR_MIN_LINK_ENTRY_TIME_4_LINES	(1<<25)
#define   EDP_PSR_MIN_LINK_ENTRY_TIME_2_LINES	(2<<25)
#define   EDP_PSR_MIN_LINK_ENTRY_TIME_0_LINES	(3<<25)
#define   EDP_PSR_MAX_SLEEP_TIME_SHIFT		20
#define   EDP_PSR_SKIP_AUX_EXIT			(1<<12)
#define   EDP_PSR_TP1_TP2_SEL			(0<<11)
#define   EDP_PSR_TP1_TP3_SEL			(1<<11)
#define   EDP_PSR_TP2_TP3_TIME_500us		(0<<8)
#define   EDP_PSR_TP2_TP3_TIME_100us		(1<<8)
#define   EDP_PSR_TP2_TP3_TIME_2500us		(2<<8)
#define   EDP_PSR_TP2_TP3_TIME_0us		(3<<8)
#define   EDP_PSR_TP1_TIME_500us		(0<<4)
#define   EDP_PSR_TP1_TIME_100us		(1<<4)
#define   EDP_PSR_TP1_TIME_2500us		(2<<4)
#define   EDP_PSR_TP1_TIME_0us			(3<<4)
#define   EDP_PSR_IDLE_FRAME_SHIFT		0

#define EDP_PSR_AUX_CTL(dev)			(EDP_PSR_BASE(dev) + 0x10)
#define EDP_PSR_AUX_DATA1(dev)			(EDP_PSR_BASE(dev) + 0x14)
#define EDP_PSR_AUX_DATA2(dev)			(EDP_PSR_BASE(dev) + 0x18)
#define EDP_PSR_AUX_DATA3(dev)			(EDP_PSR_BASE(dev) + 0x1c)
#define EDP_PSR_AUX_DATA4(dev)			(EDP_PSR_BASE(dev) + 0x20)
#define EDP_PSR_AUX_DATA5(dev)			(EDP_PSR_BASE(dev) + 0x24)

#define EDP_PSR_STATUS_CTL(dev)			(EDP_PSR_BASE(dev) + 0x40)
#define   EDP_PSR_STATUS_STATE_MASK		(7<<29)
#define   EDP_PSR_STATUS_STATE_IDLE		(0<<29)
#define   EDP_PSR_STATUS_STATE_SRDONACK		(1<<29)
#define   EDP_PSR_STATUS_STATE_SRDENT		(2<<29)
#define   EDP_PSR_STATUS_STATE_BUFOFF		(3<<29)
#define   EDP_PSR_STATUS_STATE_BUFON		(4<<29)
#define   EDP_PSR_STATUS_STATE_AUXACK		(5<<29)
#define   EDP_PSR_STATUS_STATE_SRDOFFACK	(6<<29)
#define   EDP_PSR_STATUS_LINK_MASK		(3<<26)
#define   EDP_PSR_STATUS_LINK_FULL_OFF		(0<<26)
#define   EDP_PSR_STATUS_LINK_FULL_ON		(1<<26)
#define   EDP_PSR_STATUS_LINK_STANDBY		(2<<26)
#define   EDP_PSR_STATUS_MAX_SLEEP_TIMER_SHIFT	20
#define   EDP_PSR_STATUS_MAX_SLEEP_TIMER_MASK	0x1f
#define   EDP_PSR_STATUS_COUNT_SHIFT		16
#define   EDP_PSR_STATUS_COUNT_MASK		0xf
#define   EDP_PSR_STATUS_AUX_ERROR		(1<<15)
#define   EDP_PSR_STATUS_AUX_SENDING		(1<<12)
#define   EDP_PSR_STATUS_SENDING_IDLE		(1<<9)
#define   EDP_PSR_STATUS_SENDING_TP2_TP3	(1<<8)
#define   EDP_PSR_STATUS_SENDING_TP1		(1<<4)
#define   EDP_PSR_STATUS_IDLE_MASK		0xf

#define EDP_PSR_PERF_CNT(dev)		(EDP_PSR_BASE(dev) + 0x44)
#define   EDP_PSR_PERF_CNT_MASK		0xffffff

#define EDP_PSR_DEBUG_CTL(dev)		(EDP_PSR_BASE(dev) + 0x60)
#define   EDP_PSR_DEBUG_MASK_LPSP	(1<<27)
#define   EDP_PSR_DEBUG_MASK_MEMUP	(1<<26)
#define   EDP_PSR_DEBUG_MASK_HPD	(1<<25)

#define EDP_PSR2_CTL			0x6f900
#define   EDP_PSR2_ENABLE		(1<<31)
#define   EDP_SU_TRACK_ENABLE		(1<<30)
#define   EDP_MAX_SU_DISABLE_TIME(t)	((t)<<20)
#define   EDP_MAX_SU_DISABLE_TIME_MASK	(0x1f<<20)
#define   EDP_PSR2_TP2_TIME_500		(0<<8)
#define   EDP_PSR2_TP2_TIME_100		(1<<8)
#define   EDP_PSR2_TP2_TIME_2500	(2<<8)
#define   EDP_PSR2_TP2_TIME_50		(3<<8)
#define   EDP_PSR2_TP2_TIME_MASK	(3<<8)
#define   EDP_PSR2_FRAME_BEFORE_SU_SHIFT 4
#define   EDP_PSR2_FRAME_BEFORE_SU_MASK	(0xf<<4)
#define   EDP_PSR2_IDLE_MASK		0xf

/* VGA port control */
#define ADPA			0x61100
#define PCH_ADPA                0xe1100
#define VLV_ADPA		(VLV_DISPLAY_BASE + ADPA)

#define   ADPA_DAC_ENABLE	(1<<31)
#define   ADPA_DAC_DISABLE	0
#define   ADPA_PIPE_SELECT_MASK	(1<<30)
#define   ADPA_PIPE_A_SELECT	0
#define   ADPA_PIPE_B_SELECT	(1<<30)
#define   ADPA_PIPE_SELECT(pipe) ((pipe) << 30)
/* CPT uses bits 29:30 for pch transcoder select */
#define   ADPA_CRT_HOTPLUG_MASK  0x03ff0000 /* bit 25-16 */
#define   ADPA_CRT_HOTPLUG_MONITOR_NONE  (0<<24)
#define   ADPA_CRT_HOTPLUG_MONITOR_MASK  (3<<24)
#define   ADPA_CRT_HOTPLUG_MONITOR_COLOR (3<<24)
#define   ADPA_CRT_HOTPLUG_MONITOR_MONO  (2<<24)
#define   ADPA_CRT_HOTPLUG_ENABLE        (1<<23)
#define   ADPA_CRT_HOTPLUG_PERIOD_64     (0<<22)
#define   ADPA_CRT_HOTPLUG_PERIOD_128    (1<<22)
#define   ADPA_CRT_HOTPLUG_WARMUP_5MS    (0<<21)
#define   ADPA_CRT_HOTPLUG_WARMUP_10MS   (1<<21)
#define   ADPA_CRT_HOTPLUG_SAMPLE_2S     (0<<20)
#define   ADPA_CRT_HOTPLUG_SAMPLE_4S     (1<<20)
#define   ADPA_CRT_HOTPLUG_VOLTAGE_40    (0<<18)
#define   ADPA_CRT_HOTPLUG_VOLTAGE_50    (1<<18)
#define   ADPA_CRT_HOTPLUG_VOLTAGE_60    (2<<18)
#define   ADPA_CRT_HOTPLUG_VOLTAGE_70    (3<<18)
#define   ADPA_CRT_HOTPLUG_VOLREF_325MV  (0<<17)
#define   ADPA_CRT_HOTPLUG_VOLREF_475MV  (1<<17)
#define   ADPA_CRT_HOTPLUG_FORCE_TRIGGER (1<<16)
#define   ADPA_USE_VGA_HVPOLARITY (1<<15)
#define   ADPA_SETS_HVPOLARITY	0
#define   ADPA_VSYNC_CNTL_DISABLE (1<<10)
#define   ADPA_VSYNC_CNTL_ENABLE 0
#define   ADPA_HSYNC_CNTL_DISABLE (1<<11)
#define   ADPA_HSYNC_CNTL_ENABLE 0
#define   ADPA_VSYNC_ACTIVE_HIGH (1<<4)
#define   ADPA_VSYNC_ACTIVE_LOW	0
#define   ADPA_HSYNC_ACTIVE_HIGH (1<<3)
#define   ADPA_HSYNC_ACTIVE_LOW	0
#define   ADPA_DPMS_MASK	(~(3<<10))
#define   ADPA_DPMS_ON		(0<<10)
#define   ADPA_DPMS_SUSPEND	(1<<10)
#define   ADPA_DPMS_STANDBY	(2<<10)
#define   ADPA_DPMS_OFF		(3<<10)


/* Hotplug control (945+ only) */
#define PORT_HOTPLUG_EN		(dev_priv->info.display_mmio_offset + 0x61110)
#define   PORTB_HOTPLUG_INT_EN			(1 << 29)
#define   PORTC_HOTPLUG_INT_EN			(1 << 28)
#define   PORTD_HOTPLUG_INT_EN			(1 << 27)
#define   SDVOB_HOTPLUG_INT_EN			(1 << 26)
#define   SDVOC_HOTPLUG_INT_EN			(1 << 25)
#define   TV_HOTPLUG_INT_EN			(1 << 18)
#define   CRT_HOTPLUG_INT_EN			(1 << 9)
#define HOTPLUG_INT_EN_MASK			(PORTB_HOTPLUG_INT_EN | \
						 PORTC_HOTPLUG_INT_EN | \
						 PORTD_HOTPLUG_INT_EN | \
						 SDVOC_HOTPLUG_INT_EN | \
						 SDVOB_HOTPLUG_INT_EN | \
						 CRT_HOTPLUG_INT_EN)
#define   CRT_HOTPLUG_FORCE_DETECT		(1 << 3)
#define CRT_HOTPLUG_ACTIVATION_PERIOD_32	(0 << 8)
/* must use period 64 on GM45 according to docs */
#define CRT_HOTPLUG_ACTIVATION_PERIOD_64	(1 << 8)
#define CRT_HOTPLUG_DAC_ON_TIME_2M		(0 << 7)
#define CRT_HOTPLUG_DAC_ON_TIME_4M		(1 << 7)
#define CRT_HOTPLUG_VOLTAGE_COMPARE_40		(0 << 5)
#define CRT_HOTPLUG_VOLTAGE_COMPARE_50		(1 << 5)
#define CRT_HOTPLUG_VOLTAGE_COMPARE_60		(2 << 5)
#define CRT_HOTPLUG_VOLTAGE_COMPARE_70		(3 << 5)
#define CRT_HOTPLUG_VOLTAGE_COMPARE_MASK	(3 << 5)
#define CRT_HOTPLUG_DETECT_DELAY_1G		(0 << 4)
#define CRT_HOTPLUG_DETECT_DELAY_2G		(1 << 4)
#define CRT_HOTPLUG_DETECT_VOLTAGE_325MV	(0 << 2)
#define CRT_HOTPLUG_DETECT_VOLTAGE_475MV	(1 << 2)

#define PORT_HOTPLUG_STAT	(dev_priv->info.display_mmio_offset + 0x61114)
/*
 * HDMI/DP bits are gen4+
 *
 * WARNING: Bspec for hpd status bits on gen4 seems to be completely confused.
 * Please check the detailed lore in the commit message for for experimental
 * evidence.
 */
#define   PORTD_HOTPLUG_LIVE_STATUS_G4X		(1 << 29)
#define   PORTC_HOTPLUG_LIVE_STATUS_G4X		(1 << 28)
#define   PORTB_HOTPLUG_LIVE_STATUS_G4X		(1 << 27)
/* VLV DP/HDMI bits again match Bspec */
#define   PORTD_HOTPLUG_LIVE_STATUS_VLV		(1 << 27)
#define   PORTC_HOTPLUG_LIVE_STATUS_VLV		(1 << 28)
#define   PORTB_HOTPLUG_LIVE_STATUS_VLV		(1 << 29)
#define   PORTD_HOTPLUG_INT_STATUS		(3 << 21)
#define   PORTD_HOTPLUG_INT_LONG_PULSE		(2 << 21)
#define   PORTD_HOTPLUG_INT_SHORT_PULSE		(1 << 21)
#define   PORTC_HOTPLUG_INT_STATUS		(3 << 19)
#define   PORTC_HOTPLUG_INT_LONG_PULSE		(2 << 19)
#define   PORTC_HOTPLUG_INT_SHORT_PULSE		(1 << 19)
#define   PORTB_HOTPLUG_INT_STATUS		(3 << 17)
#define   PORTB_HOTPLUG_INT_LONG_PULSE		(2 << 17)
#define   PORTB_HOTPLUG_INT_SHORT_PLUSE		(1 << 17)
/* CRT/TV common between gen3+ */
#define   CRT_HOTPLUG_INT_STATUS		(1 << 11)
#define   TV_HOTPLUG_INT_STATUS			(1 << 10)
#define   CRT_HOTPLUG_MONITOR_MASK		(3 << 8)
#define   CRT_HOTPLUG_MONITOR_COLOR		(3 << 8)
#define   CRT_HOTPLUG_MONITOR_MONO		(2 << 8)
#define   CRT_HOTPLUG_MONITOR_NONE		(0 << 8)
#define   DP_AUX_CHANNEL_D_INT_STATUS_G4X	(1 << 6)
#define   DP_AUX_CHANNEL_C_INT_STATUS_G4X	(1 << 5)
#define   DP_AUX_CHANNEL_B_INT_STATUS_G4X	(1 << 4)
#define   DP_AUX_CHANNEL_MASK_INT_STATUS_G4X	(7 << 4)

/* SDVO is different across gen3/4 */
#define   SDVOC_HOTPLUG_INT_STATUS_G4X		(1 << 3)
#define   SDVOB_HOTPLUG_INT_STATUS_G4X		(1 << 2)
/*
 * Bspec seems to be seriously misleaded about the SDVO hpd bits on i965g/gm,
 * since reality corrobates that they're the same as on gen3. But keep these
 * bits here (and the comment!) to help any other lost wanderers back onto the
 * right tracks.
 */
#define   SDVOC_HOTPLUG_INT_STATUS_I965		(3 << 4)
#define   SDVOB_HOTPLUG_INT_STATUS_I965		(3 << 2)
#define   SDVOC_HOTPLUG_INT_STATUS_I915		(1 << 7)
#define   SDVOB_HOTPLUG_INT_STATUS_I915		(1 << 6)
#define   HOTPLUG_INT_STATUS_G4X		(CRT_HOTPLUG_INT_STATUS | \
						 SDVOB_HOTPLUG_INT_STATUS_G4X | \
						 SDVOC_HOTPLUG_INT_STATUS_G4X | \
						 PORTB_HOTPLUG_INT_STATUS | \
						 PORTC_HOTPLUG_INT_STATUS | \
						 PORTD_HOTPLUG_INT_STATUS)

#define HOTPLUG_INT_STATUS_I915			(CRT_HOTPLUG_INT_STATUS | \
						 SDVOB_HOTPLUG_INT_STATUS_I915 | \
						 SDVOC_HOTPLUG_INT_STATUS_I915 | \
						 PORTB_HOTPLUG_INT_STATUS | \
						 PORTC_HOTPLUG_INT_STATUS | \
						 PORTD_HOTPLUG_INT_STATUS)

/* SDVO and HDMI port control.
 * The same register may be used for SDVO or HDMI */
#define GEN3_SDVOB	0x61140
#define GEN3_SDVOC	0x61160
#define GEN4_HDMIB	GEN3_SDVOB
#define GEN4_HDMIC	GEN3_SDVOC
#define CHV_HDMID	0x6116C
#define PCH_SDVOB	0xe1140
#define PCH_HDMIB	PCH_SDVOB
#define PCH_HDMIC	0xe1150
#define PCH_HDMID	0xe1160

#define PORT_DFT_I9XX				0x61150
#define   DC_BALANCE_RESET			(1 << 25)
#define PORT_DFT2_G4X		(dev_priv->info.display_mmio_offset + 0x61154)
#define   DC_BALANCE_RESET_VLV			(1 << 31)
#define   PIPE_SCRAMBLE_RESET_MASK		((1 << 14) | (0x3 << 0))
#define   PIPE_C_SCRAMBLE_RESET			(1 << 14) /* chv */
#define   PIPE_B_SCRAMBLE_RESET			(1 << 1)
#define   PIPE_A_SCRAMBLE_RESET			(1 << 0)

/* Gen 3 SDVO bits: */
#define   SDVO_ENABLE				(1 << 31)
#define   SDVO_PIPE_SEL(pipe)			((pipe) << 30)
#define   SDVO_PIPE_SEL_MASK			(1 << 30)
#define   SDVO_PIPE_B_SELECT			(1 << 30)
#define   SDVO_STALL_SELECT			(1 << 29)
#define   SDVO_INTERRUPT_ENABLE			(1 << 26)
/*
 * 915G/GM SDVO pixel multiplier.
 * Programmed value is multiplier - 1, up to 5x.
 * \sa DPLL_MD_UDI_MULTIPLIER_MASK
 */
#define   SDVO_PORT_MULTIPLY_MASK		(7 << 23)
#define   SDVO_PORT_MULTIPLY_SHIFT		23
#define   SDVO_PHASE_SELECT_MASK		(15 << 19)
#define   SDVO_PHASE_SELECT_DEFAULT		(6 << 19)
#define   SDVO_CLOCK_OUTPUT_INVERT		(1 << 18)
#define   SDVOC_GANG_MODE			(1 << 16) /* Port C only */
#define   SDVO_BORDER_ENABLE			(1 << 7) /* SDVO only */
#define   SDVOB_PCIE_CONCURRENCY		(1 << 3) /* Port B only */
#define   SDVO_DETECTED				(1 << 2)
/* Bits to be preserved when writing */
#define   SDVOB_PRESERVE_MASK ((1 << 17) | (1 << 16) | (1 << 14) | \
			       SDVO_INTERRUPT_ENABLE)
#define   SDVOC_PRESERVE_MASK ((1 << 17) | SDVO_INTERRUPT_ENABLE)

/* Gen 4 SDVO/HDMI bits: */
#define   SDVO_COLOR_FORMAT_8bpc		(0 << 26)
#define   SDVO_COLOR_FORMAT_MASK		(7 << 26)
#define   SDVO_ENCODING_SDVO			(0 << 10)
#define   SDVO_ENCODING_HDMI			(2 << 10)
#define   HDMI_MODE_SELECT_HDMI			(1 << 9) /* HDMI only */
#define   HDMI_MODE_SELECT_DVI			(0 << 9) /* HDMI only */
#define   HDMI_COLOR_RANGE_16_235		(1 << 8) /* HDMI only */
#define   SDVO_AUDIO_ENABLE			(1 << 6)
/* VSYNC/HSYNC bits new with 965, default is to be set */
#define   SDVO_VSYNC_ACTIVE_HIGH		(1 << 4)
#define   SDVO_HSYNC_ACTIVE_HIGH		(1 << 3)

/* Gen 5 (IBX) SDVO/HDMI bits: */
#define   HDMI_COLOR_FORMAT_12bpc		(3 << 26) /* HDMI only */
#define   SDVOB_HOTPLUG_ENABLE			(1 << 23) /* SDVO only */

/* Gen 6 (CPT) SDVO/HDMI bits: */
#define   SDVO_PIPE_SEL_CPT(pipe)		((pipe) << 29)
#define   SDVO_PIPE_SEL_MASK_CPT		(3 << 29)

/* CHV SDVO/HDMI bits: */
#define   SDVO_PIPE_SEL_CHV(pipe)		((pipe) << 24)
#define   SDVO_PIPE_SEL_MASK_CHV		(3 << 24)


/* DVO port control */
#define DVOA			0x61120
#define DVOB			0x61140
#define DVOC			0x61160
#define   DVO_ENABLE			(1 << 31)
#define   DVO_PIPE_B_SELECT		(1 << 30)
#define   DVO_PIPE_STALL_UNUSED		(0 << 28)
#define   DVO_PIPE_STALL		(1 << 28)
#define   DVO_PIPE_STALL_TV		(2 << 28)
#define   DVO_PIPE_STALL_MASK		(3 << 28)
#define   DVO_USE_VGA_SYNC		(1 << 15)
#define   DVO_DATA_ORDER_I740		(0 << 14)
#define   DVO_DATA_ORDER_FP		(1 << 14)
#define   DVO_VSYNC_DISABLE		(1 << 11)
#define   DVO_HSYNC_DISABLE		(1 << 10)
#define   DVO_VSYNC_TRISTATE		(1 << 9)
#define   DVO_HSYNC_TRISTATE		(1 << 8)
#define   DVO_BORDER_ENABLE		(1 << 7)
#define   DVO_DATA_ORDER_GBRG		(1 << 6)
#define   DVO_DATA_ORDER_RGGB		(0 << 6)
#define   DVO_DATA_ORDER_GBRG_ERRATA	(0 << 6)
#define   DVO_DATA_ORDER_RGGB_ERRATA	(1 << 6)
#define   DVO_VSYNC_ACTIVE_HIGH		(1 << 4)
#define   DVO_HSYNC_ACTIVE_HIGH		(1 << 3)
#define   DVO_BLANK_ACTIVE_HIGH		(1 << 2)
#define   DVO_OUTPUT_CSTATE_PIXELS	(1 << 1)	/* SDG only */
#define   DVO_OUTPUT_SOURCE_SIZE_PIXELS	(1 << 0)	/* SDG only */
#define   DVO_PRESERVE_MASK		(0x7<<24)
#define DVOA_SRCDIM		0x61124
#define DVOB_SRCDIM		0x61144
#define DVOC_SRCDIM		0x61164
#define   DVO_SRCDIM_HORIZONTAL_SHIFT	12
#define   DVO_SRCDIM_VERTICAL_SHIFT	0

/* LVDS port control */
#define LVDS			0x61180
/*
 * Enables the LVDS port.  This bit must be set before DPLLs are enabled, as
 * the DPLL semantics change when the LVDS is assigned to that pipe.
 */
#define   LVDS_PORT_EN			(1 << 31)
/* Selects pipe B for LVDS data.  Must be set on pre-965. */
#define   LVDS_PIPEB_SELECT		(1 << 30)
#define   LVDS_PIPE_MASK		(1 << 30)
#define   LVDS_PIPE(pipe)		((pipe) << 30)
/* LVDS dithering flag on 965/g4x platform */
#define   LVDS_ENABLE_DITHER		(1 << 25)
/* LVDS sync polarity flags. Set to invert (i.e. negative) */
#define   LVDS_VSYNC_POLARITY		(1 << 21)
#define   LVDS_HSYNC_POLARITY		(1 << 20)

/* Enable border for unscaled (or aspect-scaled) display */
#define   LVDS_BORDER_ENABLE		(1 << 15)
/*
 * Enables the A0-A2 data pairs and CLKA, containing 18 bits of color data per
 * pixel.
 */
#define   LVDS_A0A2_CLKA_POWER_MASK	(3 << 8)
#define   LVDS_A0A2_CLKA_POWER_DOWN	(0 << 8)
#define   LVDS_A0A2_CLKA_POWER_UP	(3 << 8)
/*
 * Controls the A3 data pair, which contains the additional LSBs for 24 bit
 * mode.  Only enabled if LVDS_A0A2_CLKA_POWER_UP also indicates it should be
 * on.
 */
#define   LVDS_A3_POWER_MASK		(3 << 6)
#define   LVDS_A3_POWER_DOWN		(0 << 6)
#define   LVDS_A3_POWER_UP		(3 << 6)
/*
 * Controls the CLKB pair.  This should only be set when LVDS_B0B3_POWER_UP
 * is set.
 */
#define   LVDS_CLKB_POWER_MASK		(3 << 4)
#define   LVDS_CLKB_POWER_DOWN		(0 << 4)
#define   LVDS_CLKB_POWER_UP		(3 << 4)
/*
 * Controls the B0-B3 data pairs.  This must be set to match the DPLL p2
 * setting for whether we are in dual-channel mode.  The B3 pair will
 * additionally only be powered up when LVDS_A3_POWER_UP is set.
 */
#define   LVDS_B0B3_POWER_MASK		(3 << 2)
#define   LVDS_B0B3_POWER_DOWN		(0 << 2)
#define   LVDS_B0B3_POWER_UP		(3 << 2)

/* Video Data Island Packet control */
#define VIDEO_DIP_DATA		0x61178
/* Read the description of VIDEO_DIP_DATA (before Haswell) or VIDEO_DIP_ECC
 * (Haswell and newer) to see which VIDEO_DIP_DATA byte corresponds to each byte
 * of the infoframe structure specified by CEA-861. */
#define   VIDEO_DIP_DATA_SIZE	32
#define   VIDEO_DIP_VSC_DATA_SIZE	36
#define VIDEO_DIP_CTL		0x61170
/* Pre HSW: */
#define   VIDEO_DIP_ENABLE		(1 << 31)
#define   VIDEO_DIP_PORT(port)		((port) << 29)
#define   VIDEO_DIP_PORT_MASK		(3 << 29)
#define   VIDEO_DIP_ENABLE_GCP		(1 << 25)
#define   VIDEO_DIP_ENABLE_AVI		(1 << 21)
#define   VIDEO_DIP_ENABLE_VENDOR	(2 << 21)
#define   VIDEO_DIP_ENABLE_GAMUT	(4 << 21)
#define   VIDEO_DIP_ENABLE_SPD		(8 << 21)
#define   VIDEO_DIP_SELECT_AVI		(0 << 19)
#define   VIDEO_DIP_SELECT_VENDOR	(1 << 19)
#define   VIDEO_DIP_SELECT_SPD		(3 << 19)
#define   VIDEO_DIP_SELECT_MASK		(3 << 19)
#define   VIDEO_DIP_FREQ_ONCE		(0 << 16)
#define   VIDEO_DIP_FREQ_VSYNC		(1 << 16)
#define   VIDEO_DIP_FREQ_2VSYNC		(2 << 16)
#define   VIDEO_DIP_FREQ_MASK		(3 << 16)
/* HSW and later: */
#define   VIDEO_DIP_ENABLE_VSC_HSW	(1 << 20)
#define   VIDEO_DIP_ENABLE_GCP_HSW	(1 << 16)
#define   VIDEO_DIP_ENABLE_AVI_HSW	(1 << 12)
#define   VIDEO_DIP_ENABLE_VS_HSW	(1 << 8)
#define   VIDEO_DIP_ENABLE_GMP_HSW	(1 << 4)
#define   VIDEO_DIP_ENABLE_SPD_HSW	(1 << 0)

/* Panel power sequencing */
#define PP_STATUS	0x61200
#define   PP_ON		(1 << 31)
/*
 * Indicates that all dependencies of the panel are on:
 *
 * - PLL enabled
 * - pipe enabled
 * - LVDS/DVOB/DVOC on
 */
#define   PP_READY		(1 << 30)
#define   PP_SEQUENCE_NONE	(0 << 28)
#define   PP_SEQUENCE_POWER_UP	(1 << 28)
#define   PP_SEQUENCE_POWER_DOWN (2 << 28)
#define   PP_SEQUENCE_MASK	(3 << 28)
#define   PP_SEQUENCE_SHIFT	28
#define   PP_CYCLE_DELAY_ACTIVE	(1 << 27)
#define   PP_SEQUENCE_STATE_MASK 0x0000000f
#define   PP_SEQUENCE_STATE_OFF_IDLE	(0x0 << 0)
#define   PP_SEQUENCE_STATE_OFF_S0_1	(0x1 << 0)
#define   PP_SEQUENCE_STATE_OFF_S0_2	(0x2 << 0)
#define   PP_SEQUENCE_STATE_OFF_S0_3	(0x3 << 0)
#define   PP_SEQUENCE_STATE_ON_IDLE	(0x8 << 0)
#define   PP_SEQUENCE_STATE_ON_S1_0	(0x9 << 0)
#define   PP_SEQUENCE_STATE_ON_S1_2	(0xa << 0)
#define   PP_SEQUENCE_STATE_ON_S1_3	(0xb << 0)
#define   PP_SEQUENCE_STATE_RESET	(0xf << 0)
#define PP_CONTROL	0x61204
#define   POWER_TARGET_ON	(1 << 0)
#define PP_ON_DELAYS	0x61208
#define PP_OFF_DELAYS	0x6120c
#define PP_DIVISOR	0x61210

/* Panel fitting */
#define PFIT_CONTROL	(dev_priv->info.display_mmio_offset + 0x61230)
#define   PFIT_ENABLE		(1 << 31)
#define   PFIT_PIPE_MASK	(3 << 29)
#define   PFIT_PIPE_SHIFT	29
#define   VERT_INTERP_DISABLE	(0 << 10)
#define   VERT_INTERP_BILINEAR	(1 << 10)
#define   VERT_INTERP_MASK	(3 << 10)
#define   VERT_AUTO_SCALE	(1 << 9)
#define   HORIZ_INTERP_DISABLE	(0 << 6)
#define   HORIZ_INTERP_BILINEAR	(1 << 6)
#define   HORIZ_INTERP_MASK	(3 << 6)
#define   HORIZ_AUTO_SCALE	(1 << 5)
#define   PANEL_8TO6_DITHER_ENABLE (1 << 3)
#define   PFIT_FILTER_FUZZY	(0 << 24)
#define   PFIT_SCALING_AUTO	(0 << 26)
#define   PFIT_SCALING_PROGRAMMED (1 << 26)
#define   PFIT_SCALING_PILLAR	(2 << 26)
#define   PFIT_SCALING_LETTER	(3 << 26)
#define PFIT_PGM_RATIOS	(dev_priv->info.display_mmio_offset + 0x61234)
/* Pre-965 */
#define		PFIT_VERT_SCALE_SHIFT		20
#define		PFIT_VERT_SCALE_MASK		0xfff00000
#define		PFIT_HORIZ_SCALE_SHIFT		4
#define		PFIT_HORIZ_SCALE_MASK		0x0000fff0
/* 965+ */
#define		PFIT_VERT_SCALE_SHIFT_965	16
#define		PFIT_VERT_SCALE_MASK_965	0x1fff0000
#define		PFIT_HORIZ_SCALE_SHIFT_965	0
#define		PFIT_HORIZ_SCALE_MASK_965	0x00001fff

#define PFIT_AUTO_RATIOS (dev_priv->info.display_mmio_offset + 0x61238)

#define _VLV_BLC_PWM_CTL2_A (dev_priv->info.display_mmio_offset + 0x61250)
#define _VLV_BLC_PWM_CTL2_B (dev_priv->info.display_mmio_offset + 0x61350)
#define VLV_BLC_PWM_CTL2(pipe) _PIPE(pipe, _VLV_BLC_PWM_CTL2_A, \
				     _VLV_BLC_PWM_CTL2_B)

#define _VLV_BLC_PWM_CTL_A (dev_priv->info.display_mmio_offset + 0x61254)
#define _VLV_BLC_PWM_CTL_B (dev_priv->info.display_mmio_offset + 0x61354)
#define VLV_BLC_PWM_CTL(pipe) _PIPE(pipe, _VLV_BLC_PWM_CTL_A, \
				    _VLV_BLC_PWM_CTL_B)

#define _VLV_BLC_HIST_CTL_A (dev_priv->info.display_mmio_offset + 0x61260)
#define _VLV_BLC_HIST_CTL_B (dev_priv->info.display_mmio_offset + 0x61360)
#define VLV_BLC_HIST_CTL(pipe) _PIPE(pipe, _VLV_BLC_HIST_CTL_A, \
				     _VLV_BLC_HIST_CTL_B)

/* Backlight control */
#define BLC_PWM_CTL2	(dev_priv->info.display_mmio_offset + 0x61250) /* 965+ only */
#define   BLM_PWM_ENABLE		(1 << 31)
#define   BLM_COMBINATION_MODE		(1 << 30) /* gen4 only */
#define   BLM_PIPE_SELECT		(1 << 29)
#define   BLM_PIPE_SELECT_IVB		(3 << 29)
#define   BLM_PIPE_A			(0 << 29)
#define   BLM_PIPE_B			(1 << 29)
#define   BLM_PIPE_C			(2 << 29) /* ivb + */
#define   BLM_TRANSCODER_A		BLM_PIPE_A /* hsw */
#define   BLM_TRANSCODER_B		BLM_PIPE_B
#define   BLM_TRANSCODER_C		BLM_PIPE_C
#define   BLM_TRANSCODER_EDP		(3 << 29)
#define   BLM_PIPE(pipe)		((pipe) << 29)
#define   BLM_POLARITY_I965		(1 << 28) /* gen4 only */
#define   BLM_PHASE_IN_INTERUPT_STATUS	(1 << 26)
#define   BLM_PHASE_IN_ENABLE		(1 << 25)
#define   BLM_PHASE_IN_INTERUPT_ENABL	(1 << 24)
#define   BLM_PHASE_IN_TIME_BASE_SHIFT	(16)
#define   BLM_PHASE_IN_TIME_BASE_MASK	(0xff << 16)
#define   BLM_PHASE_IN_COUNT_SHIFT	(8)
#define   BLM_PHASE_IN_COUNT_MASK	(0xff << 8)
#define   BLM_PHASE_IN_INCR_SHIFT	(0)
#define   BLM_PHASE_IN_INCR_MASK	(0xff << 0)
#define BLC_PWM_CTL	(dev_priv->info.display_mmio_offset + 0x61254)
/*
 * This is the most significant 15 bits of the number of backlight cycles in a
 * complete cycle of the modulated backlight control.
 *
 * The actual value is this field multiplied by two.
 */
#define   BACKLIGHT_MODULATION_FREQ_SHIFT	(17)
#define   BACKLIGHT_MODULATION_FREQ_MASK	(0x7fff << 17)
#define   BLM_LEGACY_MODE			(1 << 16) /* gen2 only */
/*
 * This is the number of cycles out of the backlight modulation cycle for which
 * the backlight is on.
 *
 * This field must be no greater than the number of cycles in the complete
 * backlight modulation cycle.
 */
#define   BACKLIGHT_DUTY_CYCLE_SHIFT		(0)
#define   BACKLIGHT_DUTY_CYCLE_MASK		(0xffff)
#define   BACKLIGHT_DUTY_CYCLE_MASK_PNV		(0xfffe)
#define   BLM_POLARITY_PNV			(1 << 0) /* pnv only */

#define BLC_HIST_CTL	(dev_priv->info.display_mmio_offset + 0x61260)

/* New registers for PCH-split platforms. Safe where new bits show up, the
 * register layout machtes with gen4 BLC_PWM_CTL[12]. */
#define BLC_PWM_CPU_CTL2	0x48250
#define BLC_PWM_CPU_CTL		0x48254

#define HSW_BLC_PWM2_CTL	0x48350

/* PCH CTL1 is totally different, all but the below bits are reserved. CTL2 is
 * like the normal CTL from gen4 and earlier. Hooray for confusing naming. */
#define BLC_PWM_PCH_CTL1	0xc8250
#define   BLM_PCH_PWM_ENABLE			(1 << 31)
#define   BLM_PCH_OVERRIDE_ENABLE		(1 << 30)
#define   BLM_PCH_POLARITY			(1 << 29)
#define BLC_PWM_PCH_CTL2	0xc8254

#define UTIL_PIN_CTL		0x48400
#define   UTIL_PIN_ENABLE	(1 << 31)

#define PCH_GTC_CTL		0xe7000
#define   PCH_GTC_ENABLE	(1 << 31)

/* TV port control */
#define TV_CTL			0x68000
/* Enables the TV encoder */
# define TV_ENC_ENABLE			(1 << 31)
/* Sources the TV encoder input from pipe B instead of A. */
# define TV_ENC_PIPEB_SELECT		(1 << 30)
/* Outputs composite video (DAC A only) */
# define TV_ENC_OUTPUT_COMPOSITE	(0 << 28)
/* Outputs SVideo video (DAC B/C) */
# define TV_ENC_OUTPUT_SVIDEO		(1 << 28)
/* Outputs Component video (DAC A/B/C) */
# define TV_ENC_OUTPUT_COMPONENT	(2 << 28)
/* Outputs Composite and SVideo (DAC A/B/C) */
# define TV_ENC_OUTPUT_SVIDEO_COMPOSITE	(3 << 28)
# define TV_TRILEVEL_SYNC		(1 << 21)
/* Enables slow sync generation (945GM only) */
# define TV_SLOW_SYNC			(1 << 20)
/* Selects 4x oversampling for 480i and 576p */
# define TV_OVERSAMPLE_4X		(0 << 18)
/* Selects 2x oversampling for 720p and 1080i */
# define TV_OVERSAMPLE_2X		(1 << 18)
/* Selects no oversampling for 1080p */
# define TV_OVERSAMPLE_NONE		(2 << 18)
/* Selects 8x oversampling */
# define TV_OVERSAMPLE_8X		(3 << 18)
/* Selects progressive mode rather than interlaced */
# define TV_PROGRESSIVE			(1 << 17)
/* Sets the colorburst to PAL mode.  Required for non-M PAL modes. */
# define TV_PAL_BURST			(1 << 16)
/* Field for setting delay of Y compared to C */
# define TV_YC_SKEW_MASK		(7 << 12)
/* Enables a fix for 480p/576p standard definition modes on the 915GM only */
# define TV_ENC_SDP_FIX			(1 << 11)
/*
 * Enables a fix for the 915GM only.
 *
 * Not sure what it does.
 */
# define TV_ENC_C0_FIX			(1 << 10)
/* Bits that must be preserved by software */
# define TV_CTL_SAVE			((1 << 11) | (3 << 9) | (7 << 6) | 0xf)
# define TV_FUSE_STATE_MASK		(3 << 4)
/* Read-only state that reports all features enabled */
# define TV_FUSE_STATE_ENABLED		(0 << 4)
/* Read-only state that reports that Macrovision is disabled in hardware*/
# define TV_FUSE_STATE_NO_MACROVISION	(1 << 4)
/* Read-only state that reports that TV-out is disabled in hardware. */
# define TV_FUSE_STATE_DISABLED		(2 << 4)
/* Normal operation */
# define TV_TEST_MODE_NORMAL		(0 << 0)
/* Encoder test pattern 1 - combo pattern */
# define TV_TEST_MODE_PATTERN_1		(1 << 0)
/* Encoder test pattern 2 - full screen vertical 75% color bars */
# define TV_TEST_MODE_PATTERN_2		(2 << 0)
/* Encoder test pattern 3 - full screen horizontal 75% color bars */
# define TV_TEST_MODE_PATTERN_3		(3 << 0)
/* Encoder test pattern 4 - random noise */
# define TV_TEST_MODE_PATTERN_4		(4 << 0)
/* Encoder test pattern 5 - linear color ramps */
# define TV_TEST_MODE_PATTERN_5		(5 << 0)
/*
 * This test mode forces the DACs to 50% of full output.
 *
 * This is used for load detection in combination with TVDAC_SENSE_MASK
 */
# define TV_TEST_MODE_MONITOR_DETECT	(7 << 0)
# define TV_TEST_MODE_MASK		(7 << 0)

#define TV_DAC			0x68004
# define TV_DAC_SAVE		0x00ffff00
/*
 * Reports that DAC state change logic has reported change (RO).
 *
 * This gets cleared when TV_DAC_STATE_EN is cleared
*/
# define TVDAC_STATE_CHG		(1 << 31)
# define TVDAC_SENSE_MASK		(7 << 28)
/* Reports that DAC A voltage is above the detect threshold */
# define TVDAC_A_SENSE			(1 << 30)
/* Reports that DAC B voltage is above the detect threshold */
# define TVDAC_B_SENSE			(1 << 29)
/* Reports that DAC C voltage is above the detect threshold */
# define TVDAC_C_SENSE			(1 << 28)
/*
 * Enables DAC state detection logic, for load-based TV detection.
 *
 * The PLL of the chosen pipe (in TV_CTL) must be running, and the encoder set
 * to off, for load detection to work.
 */
# define TVDAC_STATE_CHG_EN		(1 << 27)
/* Sets the DAC A sense value to high */
# define TVDAC_A_SENSE_CTL		(1 << 26)
/* Sets the DAC B sense value to high */
# define TVDAC_B_SENSE_CTL		(1 << 25)
/* Sets the DAC C sense value to high */
# define TVDAC_C_SENSE_CTL		(1 << 24)
/* Overrides the ENC_ENABLE and DAC voltage levels */
# define DAC_CTL_OVERRIDE		(1 << 7)
/* Sets the slew rate.  Must be preserved in software */
# define ENC_TVDAC_SLEW_FAST		(1 << 6)
# define DAC_A_1_3_V			(0 << 4)
# define DAC_A_1_1_V			(1 << 4)
# define DAC_A_0_7_V			(2 << 4)
# define DAC_A_MASK			(3 << 4)
# define DAC_B_1_3_V			(0 << 2)
# define DAC_B_1_1_V			(1 << 2)
# define DAC_B_0_7_V			(2 << 2)
# define DAC_B_MASK			(3 << 2)
# define DAC_C_1_3_V			(0 << 0)
# define DAC_C_1_1_V			(1 << 0)
# define DAC_C_0_7_V			(2 << 0)
# define DAC_C_MASK			(3 << 0)

/*
 * CSC coefficients are stored in a floating point format with 9 bits of
 * mantissa and 2 or 3 bits of exponent.  The exponent is represented as 2**-n,
 * where 2-bit exponents are unsigned n, and 3-bit exponents are signed n with
 * -1 (0x3) being the only legal negative value.
 */
#define TV_CSC_Y		0x68010
# define TV_RY_MASK			0x07ff0000
# define TV_RY_SHIFT			16
# define TV_GY_MASK			0x00000fff
# define TV_GY_SHIFT			0

#define TV_CSC_Y2		0x68014
# define TV_BY_MASK			0x07ff0000
# define TV_BY_SHIFT			16
/*
 * Y attenuation for component video.
 *
 * Stored in 1.9 fixed point.
 */
# define TV_AY_MASK			0x000003ff
# define TV_AY_SHIFT			0

#define TV_CSC_U		0x68018
# define TV_RU_MASK			0x07ff0000
# define TV_RU_SHIFT			16
# define TV_GU_MASK			0x000007ff
# define TV_GU_SHIFT			0

#define TV_CSC_U2		0x6801c
# define TV_BU_MASK			0x07ff0000
# define TV_BU_SHIFT			16
/*
 * U attenuation for component video.
 *
 * Stored in 1.9 fixed point.
 */
# define TV_AU_MASK			0x000003ff
# define TV_AU_SHIFT			0

#define TV_CSC_V		0x68020
# define TV_RV_MASK			0x0fff0000
# define TV_RV_SHIFT			16
# define TV_GV_MASK			0x000007ff
# define TV_GV_SHIFT			0

#define TV_CSC_V2		0x68024
# define TV_BV_MASK			0x07ff0000
# define TV_BV_SHIFT			16
/*
 * V attenuation for component video.
 *
 * Stored in 1.9 fixed point.
 */
# define TV_AV_MASK			0x000007ff
# define TV_AV_SHIFT			0

#define TV_CLR_KNOBS		0x68028
/* 2s-complement brightness adjustment */
# define TV_BRIGHTNESS_MASK		0xff000000
# define TV_BRIGHTNESS_SHIFT		24
/* Contrast adjustment, as a 2.6 unsigned floating point number */
# define TV_CONTRAST_MASK		0x00ff0000
# define TV_CONTRAST_SHIFT		16
/* Saturation adjustment, as a 2.6 unsigned floating point number */
# define TV_SATURATION_MASK		0x0000ff00
# define TV_SATURATION_SHIFT		8
/* Hue adjustment, as an integer phase angle in degrees */
# define TV_HUE_MASK			0x000000ff
# define TV_HUE_SHIFT			0

#define TV_CLR_LEVEL		0x6802c
/* Controls the DAC level for black */
# define TV_BLACK_LEVEL_MASK		0x01ff0000
# define TV_BLACK_LEVEL_SHIFT		16
/* Controls the DAC level for blanking */
# define TV_BLANK_LEVEL_MASK		0x000001ff
# define TV_BLANK_LEVEL_SHIFT		0

#define TV_H_CTL_1		0x68030
/* Number of pixels in the hsync. */
# define TV_HSYNC_END_MASK		0x1fff0000
# define TV_HSYNC_END_SHIFT		16
/* Total number of pixels minus one in the line (display and blanking). */
# define TV_HTOTAL_MASK			0x00001fff
# define TV_HTOTAL_SHIFT		0

#define TV_H_CTL_2		0x68034
/* Enables the colorburst (needed for non-component color) */
# define TV_BURST_ENA			(1 << 31)
/* Offset of the colorburst from the start of hsync, in pixels minus one. */
# define TV_HBURST_START_SHIFT		16
# define TV_HBURST_START_MASK		0x1fff0000
/* Length of the colorburst */
# define TV_HBURST_LEN_SHIFT		0
# define TV_HBURST_LEN_MASK		0x0001fff

#define TV_H_CTL_3		0x68038
/* End of hblank, measured in pixels minus one from start of hsync */
# define TV_HBLANK_END_SHIFT		16
# define TV_HBLANK_END_MASK		0x1fff0000
/* Start of hblank, measured in pixels minus one from start of hsync */
# define TV_HBLANK_START_SHIFT		0
# define TV_HBLANK_START_MASK		0x0001fff

#define TV_V_CTL_1		0x6803c
/* XXX */
# define TV_NBR_END_SHIFT		16
# define TV_NBR_END_MASK		0x07ff0000
/* XXX */
# define TV_VI_END_F1_SHIFT		8
# define TV_VI_END_F1_MASK		0x00003f00
/* XXX */
# define TV_VI_END_F2_SHIFT		0
# define TV_VI_END_F2_MASK		0x0000003f

#define TV_V_CTL_2		0x68040
/* Length of vsync, in half lines */
# define TV_VSYNC_LEN_MASK		0x07ff0000
# define TV_VSYNC_LEN_SHIFT		16
/* Offset of the start of vsync in field 1, measured in one less than the
 * number of half lines.
 */
# define TV_VSYNC_START_F1_MASK		0x00007f00
# define TV_VSYNC_START_F1_SHIFT	8
/*
 * Offset of the start of vsync in field 2, measured in one less than the
 * number of half lines.
 */
# define TV_VSYNC_START_F2_MASK		0x0000007f
# define TV_VSYNC_START_F2_SHIFT	0

#define TV_V_CTL_3		0x68044
/* Enables generation of the equalization signal */
# define TV_EQUAL_ENA			(1 << 31)
/* Length of vsync, in half lines */
# define TV_VEQ_LEN_MASK		0x007f0000
# define TV_VEQ_LEN_SHIFT		16
/* Offset of the start of equalization in field 1, measured in one less than
 * the number of half lines.
 */
# define TV_VEQ_START_F1_MASK		0x0007f00
# define TV_VEQ_START_F1_SHIFT		8
/*
 * Offset of the start of equalization in field 2, measured in one less than
 * the number of half lines.
 */
# define TV_VEQ_START_F2_MASK		0x000007f
# define TV_VEQ_START_F2_SHIFT		0

#define TV_V_CTL_4		0x68048
/*
 * Offset to start of vertical colorburst, measured in one less than the
 * number of lines from vertical start.
 */
# define TV_VBURST_START_F1_MASK	0x003f0000
# define TV_VBURST_START_F1_SHIFT	16
/*
 * Offset to the end of vertical colorburst, measured in one less than the
 * number of lines from the start of NBR.
 */
# define TV_VBURST_END_F1_MASK		0x000000ff
# define TV_VBURST_END_F1_SHIFT		0

#define TV_V_CTL_5		0x6804c
/*
 * Offset to start of vertical colorburst, measured in one less than the
 * number of lines from vertical start.
 */
# define TV_VBURST_START_F2_MASK	0x003f0000
# define TV_VBURST_START_F2_SHIFT	16
/*
 * Offset to the end of vertical colorburst, measured in one less than the
 * number of lines from the start of NBR.
 */
# define TV_VBURST_END_F2_MASK		0x000000ff
# define TV_VBURST_END_F2_SHIFT		0

#define TV_V_CTL_6		0x68050
/*
 * Offset to start of vertical colorburst, measured in one less than the
 * number of lines from vertical start.
 */
# define TV_VBURST_START_F3_MASK	0x003f0000
# define TV_VBURST_START_F3_SHIFT	16
/*
 * Offset to the end of vertical colorburst, measured in one less than the
 * number of lines from the start of NBR.
 */
# define TV_VBURST_END_F3_MASK		0x000000ff
# define TV_VBURST_END_F3_SHIFT		0

#define TV_V_CTL_7		0x68054
/*
 * Offset to start of vertical colorburst, measured in one less than the
 * number of lines from vertical start.
 */
# define TV_VBURST_START_F4_MASK	0x003f0000
# define TV_VBURST_START_F4_SHIFT	16
/*
 * Offset to the end of vertical colorburst, measured in one less than the
 * number of lines from the start of NBR.
 */
# define TV_VBURST_END_F4_MASK		0x000000ff
# define TV_VBURST_END_F4_SHIFT		0

#define TV_SC_CTL_1		0x68060
/* Turns on the first subcarrier phase generation DDA */
# define TV_SC_DDA1_EN			(1 << 31)
/* Turns on the first subcarrier phase generation DDA */
# define TV_SC_DDA2_EN			(1 << 30)
/* Turns on the first subcarrier phase generation DDA */
# define TV_SC_DDA3_EN			(1 << 29)
/* Sets the subcarrier DDA to reset frequency every other field */
# define TV_SC_RESET_EVERY_2		(0 << 24)
/* Sets the subcarrier DDA to reset frequency every fourth field */
# define TV_SC_RESET_EVERY_4		(1 << 24)
/* Sets the subcarrier DDA to reset frequency every eighth field */
# define TV_SC_RESET_EVERY_8		(2 << 24)
/* Sets the subcarrier DDA to never reset the frequency */
# define TV_SC_RESET_NEVER		(3 << 24)
/* Sets the peak amplitude of the colorburst.*/
# define TV_BURST_LEVEL_MASK		0x00ff0000
# define TV_BURST_LEVEL_SHIFT		16
/* Sets the increment of the first subcarrier phase generation DDA */
# define TV_SCDDA1_INC_MASK		0x00000fff
# define TV_SCDDA1_INC_SHIFT		0

#define TV_SC_CTL_2		0x68064
/* Sets the rollover for the second subcarrier phase generation DDA */
# define TV_SCDDA2_SIZE_MASK		0x7fff0000
# define TV_SCDDA2_SIZE_SHIFT		16
/* Sets the increent of the second subcarrier phase generation DDA */
# define TV_SCDDA2_INC_MASK		0x00007fff
# define TV_SCDDA2_INC_SHIFT		0

#define TV_SC_CTL_3		0x68068
/* Sets the rollover for the third subcarrier phase generation DDA */
# define TV_SCDDA3_SIZE_MASK		0x7fff0000
# define TV_SCDDA3_SIZE_SHIFT		16
/* Sets the increent of the third subcarrier phase generation DDA */
# define TV_SCDDA3_INC_MASK		0x00007fff
# define TV_SCDDA3_INC_SHIFT		0

#define TV_WIN_POS		0x68070
/* X coordinate of the display from the start of horizontal active */
# define TV_XPOS_MASK			0x1fff0000
# define TV_XPOS_SHIFT			16
/* Y coordinate of the display from the start of vertical active (NBR) */
# define TV_YPOS_MASK			0x00000fff
# define TV_YPOS_SHIFT			0

#define TV_WIN_SIZE		0x68074
/* Horizontal size of the display window, measured in pixels*/
# define TV_XSIZE_MASK			0x1fff0000
# define TV_XSIZE_SHIFT			16
/*
 * Vertical size of the display window, measured in pixels.
 *
 * Must be even for interlaced modes.
 */
# define TV_YSIZE_MASK			0x00000fff
# define TV_YSIZE_SHIFT			0

#define TV_FILTER_CTL_1		0x68080
/*
 * Enables automatic scaling calculation.
 *
 * If set, the rest of the registers are ignored, and the calculated values can
 * be read back from the register.
 */
# define TV_AUTO_SCALE			(1 << 31)
/*
 * Disables the vertical filter.
 *
 * This is required on modes more than 1024 pixels wide */
# define TV_V_FILTER_BYPASS		(1 << 29)
/* Enables adaptive vertical filtering */
# define TV_VADAPT			(1 << 28)
# define TV_VADAPT_MODE_MASK		(3 << 26)
/* Selects the least adaptive vertical filtering mode */
# define TV_VADAPT_MODE_LEAST		(0 << 26)
/* Selects the moderately adaptive vertical filtering mode */
# define TV_VADAPT_MODE_MODERATE	(1 << 26)
/* Selects the most adaptive vertical filtering mode */
# define TV_VADAPT_MODE_MOST		(3 << 26)
/*
 * Sets the horizontal scaling factor.
 *
 * This should be the fractional part of the horizontal scaling factor divided
 * by the oversampling rate.  TV_HSCALE should be less than 1, and set to:
 *
 * (src width - 1) / ((oversample * dest width) - 1)
 */
# define TV_HSCALE_FRAC_MASK		0x00003fff
# define TV_HSCALE_FRAC_SHIFT		0

#define TV_FILTER_CTL_2		0x68084
/*
 * Sets the integer part of the 3.15 fixed-point vertical scaling factor.
 *
 * TV_VSCALE should be (src height - 1) / ((interlace * dest height) - 1)
 */
# define TV_VSCALE_INT_MASK		0x00038000
# define TV_VSCALE_INT_SHIFT		15
/*
 * Sets the fractional part of the 3.15 fixed-point vertical scaling factor.
 *
 * \sa TV_VSCALE_INT_MASK
 */
# define TV_VSCALE_FRAC_MASK		0x00007fff
# define TV_VSCALE_FRAC_SHIFT		0

#define TV_FILTER_CTL_3		0x68088
/*
 * Sets the integer part of the 3.15 fixed-point vertical scaling factor.
 *
 * TV_VSCALE should be (src height - 1) / (1/4 * (dest height - 1))
 *
 * For progressive modes, TV_VSCALE_IP_INT should be set to zeroes.
 */
# define TV_VSCALE_IP_INT_MASK		0x00038000
# define TV_VSCALE_IP_INT_SHIFT		15
/*
 * Sets the fractional part of the 3.15 fixed-point vertical scaling factor.
 *
 * For progressive modes, TV_VSCALE_IP_INT should be set to zeroes.
 *
 * \sa TV_VSCALE_IP_INT_MASK
 */
# define TV_VSCALE_IP_FRAC_MASK		0x00007fff
# define TV_VSCALE_IP_FRAC_SHIFT		0

#define TV_CC_CONTROL		0x68090
# define TV_CC_ENABLE			(1 << 31)
/*
 * Specifies which field to send the CC data in.
 *
 * CC data is usually sent in field 0.
 */
# define TV_CC_FID_MASK			(1 << 27)
# define TV_CC_FID_SHIFT		27
/* Sets the horizontal position of the CC data.  Usually 135. */
# define TV_CC_HOFF_MASK		0x03ff0000
# define TV_CC_HOFF_SHIFT		16
/* Sets the vertical position of the CC data.  Usually 21 */
# define TV_CC_LINE_MASK		0x0000003f
# define TV_CC_LINE_SHIFT		0

#define TV_CC_DATA		0x68094
# define TV_CC_RDY			(1 << 31)
/* Second word of CC data to be transmitted. */
# define TV_CC_DATA_2_MASK		0x007f0000
# define TV_CC_DATA_2_SHIFT		16
/* First word of CC data to be transmitted. */
# define TV_CC_DATA_1_MASK		0x0000007f
# define TV_CC_DATA_1_SHIFT		0

#define TV_H_LUMA_0		0x68100
#define TV_H_LUMA_59		0x681ec
#define TV_H_CHROMA_0		0x68200
#define TV_H_CHROMA_59		0x682ec
#define TV_V_LUMA_0		0x68300
#define TV_V_LUMA_42		0x683a8
#define TV_V_CHROMA_0		0x68400
#define TV_V_CHROMA_42		0x684a8

/* Display Port */
#define DP_A				0x64000 /* eDP */
#define DP_B				0x64100
#define DP_C				0x64200
#define DP_D				0x64300

#define   DP_PORT_EN			(1 << 31)
#define   DP_PIPEB_SELECT		(1 << 30)
#define   DP_PIPE_MASK			(1 << 30)
#define   DP_PIPE_SELECT_CHV(pipe)	((pipe) << 16)
#define   DP_PIPE_MASK_CHV		(3 << 16)

/* Link training mode - select a suitable mode for each stage */
#define   DP_LINK_TRAIN_PAT_1		(0 << 28)
#define   DP_LINK_TRAIN_PAT_2		(1 << 28)
#define   DP_LINK_TRAIN_PAT_IDLE	(2 << 28)
#define   DP_LINK_TRAIN_OFF		(3 << 28)
#define   DP_LINK_TRAIN_MASK		(3 << 28)
#define   DP_LINK_TRAIN_SHIFT		28
#define   DP_LINK_TRAIN_PAT_3_CHV	(1 << 14)
#define   DP_LINK_TRAIN_MASK_CHV	((3 << 28)|(1<<14))

/* CPT Link training mode */
#define   DP_LINK_TRAIN_PAT_1_CPT	(0 << 8)
#define   DP_LINK_TRAIN_PAT_2_CPT	(1 << 8)
#define   DP_LINK_TRAIN_PAT_IDLE_CPT	(2 << 8)
#define   DP_LINK_TRAIN_OFF_CPT		(3 << 8)
#define   DP_LINK_TRAIN_MASK_CPT	(7 << 8)
#define   DP_LINK_TRAIN_SHIFT_CPT	8

/* Signal voltages. These are mostly controlled by the other end */
#define   DP_VOLTAGE_0_4		(0 << 25)
#define   DP_VOLTAGE_0_6		(1 << 25)
#define   DP_VOLTAGE_0_8		(2 << 25)
#define   DP_VOLTAGE_1_2		(3 << 25)
#define   DP_VOLTAGE_MASK		(7 << 25)
#define   DP_VOLTAGE_SHIFT		25

/* Signal pre-emphasis levels, like voltages, the other end tells us what
 * they want
 */
#define   DP_PRE_EMPHASIS_0		(0 << 22)
#define   DP_PRE_EMPHASIS_3_5		(1 << 22)
#define   DP_PRE_EMPHASIS_6		(2 << 22)
#define   DP_PRE_EMPHASIS_9_5		(3 << 22)
#define   DP_PRE_EMPHASIS_MASK		(7 << 22)
#define   DP_PRE_EMPHASIS_SHIFT		22

/* How many wires to use. I guess 3 was too hard */
#define   DP_PORT_WIDTH(width)		(((width) - 1) << 19)
#define   DP_PORT_WIDTH_MASK		(7 << 19)

/* Mystic DPCD version 1.1 special mode */
#define   DP_ENHANCED_FRAMING		(1 << 18)

/* eDP */
#define   DP_PLL_FREQ_270MHZ		(0 << 16)
#define   DP_PLL_FREQ_160MHZ		(1 << 16)
#define   DP_PLL_FREQ_MASK		(3 << 16)

/* locked once port is enabled */
#define   DP_PORT_REVERSAL		(1 << 15)

/* eDP */
#define   DP_PLL_ENABLE			(1 << 14)

/* sends the clock on lane 15 of the PEG for debug */
#define   DP_CLOCK_OUTPUT_ENABLE	(1 << 13)

#define   DP_SCRAMBLING_DISABLE		(1 << 12)
#define   DP_SCRAMBLING_DISABLE_IRONLAKE	(1 << 7)

/* limit RGB values to avoid confusing TVs */
#define   DP_COLOR_RANGE_16_235		(1 << 8)

/* Turn on the audio link */
#define   DP_AUDIO_OUTPUT_ENABLE	(1 << 6)

/* vs and hs sync polarity */
#define   DP_SYNC_VS_HIGH		(1 << 4)
#define   DP_SYNC_HS_HIGH		(1 << 3)

/* A fantasy */
#define   DP_DETECTED			(1 << 2)

/* The aux channel provides a way to talk to the
 * signal sink for DDC etc. Max packet size supported
 * is 20 bytes in each direction, hence the 5 fixed
 * data registers
 */
#define DPA_AUX_CH_CTL			0x64010
#define DPA_AUX_CH_DATA1		0x64014
#define DPA_AUX_CH_DATA2		0x64018
#define DPA_AUX_CH_DATA3		0x6401c
#define DPA_AUX_CH_DATA4		0x64020
#define DPA_AUX_CH_DATA5		0x64024

#define DPB_AUX_CH_CTL			0x64110
#define DPB_AUX_CH_DATA1		0x64114
#define DPB_AUX_CH_DATA2		0x64118
#define DPB_AUX_CH_DATA3		0x6411c
#define DPB_AUX_CH_DATA4		0x64120
#define DPB_AUX_CH_DATA5		0x64124

#define DPC_AUX_CH_CTL			0x64210
#define DPC_AUX_CH_DATA1		0x64214
#define DPC_AUX_CH_DATA2		0x64218
#define DPC_AUX_CH_DATA3		0x6421c
#define DPC_AUX_CH_DATA4		0x64220
#define DPC_AUX_CH_DATA5		0x64224

#define DPD_AUX_CH_CTL			0x64310
#define DPD_AUX_CH_DATA1		0x64314
#define DPD_AUX_CH_DATA2		0x64318
#define DPD_AUX_CH_DATA3		0x6431c
#define DPD_AUX_CH_DATA4		0x64320
#define DPD_AUX_CH_DATA5		0x64324

#define   DP_AUX_CH_CTL_SEND_BUSY	    (1 << 31)
#define   DP_AUX_CH_CTL_DONE		    (1 << 30)
#define   DP_AUX_CH_CTL_INTERRUPT	    (1 << 29)
#define   DP_AUX_CH_CTL_TIME_OUT_ERROR	    (1 << 28)
#define   DP_AUX_CH_CTL_TIME_OUT_400us	    (0 << 26)
#define   DP_AUX_CH_CTL_TIME_OUT_600us	    (1 << 26)
#define   DP_AUX_CH_CTL_TIME_OUT_800us	    (2 << 26)
#define   DP_AUX_CH_CTL_TIME_OUT_1600us	    (3 << 26)
#define   DP_AUX_CH_CTL_TIME_OUT_MASK	    (3 << 26)
#define   DP_AUX_CH_CTL_RECEIVE_ERROR	    (1 << 25)
#define   DP_AUX_CH_CTL_MESSAGE_SIZE_MASK    (0x1f << 20)
#define   DP_AUX_CH_CTL_MESSAGE_SIZE_SHIFT   20
#define   DP_AUX_CH_CTL_PRECHARGE_2US_MASK   (0xf << 16)
#define   DP_AUX_CH_CTL_PRECHARGE_2US_SHIFT  16
#define   DP_AUX_CH_CTL_AUX_AKSV_SELECT	    (1 << 15)
#define   DP_AUX_CH_CTL_MANCHESTER_TEST	    (1 << 14)
#define   DP_AUX_CH_CTL_SYNC_TEST	    (1 << 13)
#define   DP_AUX_CH_CTL_DEGLITCH_TEST	    (1 << 12)
#define   DP_AUX_CH_CTL_PRECHARGE_TEST	    (1 << 11)
#define   DP_AUX_CH_CTL_BIT_CLOCK_2X_MASK    (0x7ff)
#define   DP_AUX_CH_CTL_BIT_CLOCK_2X_SHIFT   0
#define   DP_AUX_CH_CTL_PSR_DATA_AUX_REG_SKL	(1 << 14)
#define   DP_AUX_CH_CTL_FS_DATA_AUX_REG_SKL	(1 << 13)
#define   DP_AUX_CH_CTL_GTC_DATA_AUX_REG_SKL	(1 << 12)
#define   DP_AUX_CH_CTL_FW_SYNC_PULSE_SKL_MASK (1f << 5)
#define   DP_AUX_CH_CTL_FW_SYNC_PULSE_SKL(c) (((c) - 1) << 5)
#define   DP_AUX_CH_CTL_SYNC_PULSE_SKL(c)   ((c) - 1)

/*
 * Computing GMCH M and N values for the Display Port link
 *
 * GMCH M/N = dot clock * bytes per pixel / ls_clk * # of lanes
 *
 * ls_clk (we assume) is the DP link clock (1.62 or 2.7 GHz)
 *
 * The GMCH value is used internally
 *
 * bytes_per_pixel is the number of bytes coming out of the plane,
 * which is after the LUTs, so we want the bytes for our color format.
 * For our current usage, this is always 3, one byte for R, G and B.
 */
#define _PIPEA_DATA_M_G4X	0x70050
#define _PIPEB_DATA_M_G4X	0x71050

/* Transfer unit size for display port - 1, default is 0x3f (for TU size 64) */
#define  TU_SIZE(x)             (((x)-1) << 25) /* default size 64 */
#define  TU_SIZE_SHIFT		25
#define  TU_SIZE_MASK           (0x3f << 25)

#define  DATA_LINK_M_N_MASK	(0xffffff)
#define  DATA_LINK_N_MAX	(0x800000)

#define _PIPEA_DATA_N_G4X	0x70054
#define _PIPEB_DATA_N_G4X	0x71054
#define   PIPE_GMCH_DATA_N_MASK			(0xffffff)

/*
 * Computing Link M and N values for the Display Port link
 *
 * Link M / N = pixel_clock / ls_clk
 *
 * (the DP spec calls pixel_clock the 'strm_clk')
 *
 * The Link value is transmitted in the Main Stream
 * Attributes and VB-ID.
 */

#define _PIPEA_LINK_M_G4X	0x70060
#define _PIPEB_LINK_M_G4X	0x71060
#define   PIPEA_DP_LINK_M_MASK			(0xffffff)

#define _PIPEA_LINK_N_G4X	0x70064
#define _PIPEB_LINK_N_G4X	0x71064
#define   PIPEA_DP_LINK_N_MASK			(0xffffff)

#define PIPE_DATA_M_G4X(pipe) _PIPE(pipe, _PIPEA_DATA_M_G4X, _PIPEB_DATA_M_G4X)
#define PIPE_DATA_N_G4X(pipe) _PIPE(pipe, _PIPEA_DATA_N_G4X, _PIPEB_DATA_N_G4X)
#define PIPE_LINK_M_G4X(pipe) _PIPE(pipe, _PIPEA_LINK_M_G4X, _PIPEB_LINK_M_G4X)
#define PIPE_LINK_N_G4X(pipe) _PIPE(pipe, _PIPEA_LINK_N_G4X, _PIPEB_LINK_N_G4X)

/* Display & cursor control */

/* Pipe A */
#define _PIPEADSL		0x70000
#define   DSL_LINEMASK_GEN2	0x00000fff
#define   DSL_LINEMASK_GEN3	0x00001fff
#define _PIPEACONF		0x70008
#define   PIPECONF_ENABLE	(1<<31)
#define   PIPECONF_DISABLE	0
#define   PIPECONF_DOUBLE_WIDE	(1<<30)
#define   I965_PIPECONF_ACTIVE	(1<<30)
#define   PIPECONF_DSI_PLL_LOCKED	(1<<29) /* vlv & pipe A only */
#define   PIPECONF_FRAME_START_DELAY_MASK (3<<27)
#define   PIPECONF_SINGLE_WIDE	0
#define   PIPECONF_PIPE_UNLOCKED 0
#define   PIPECONF_PIPE_LOCKED	(1<<25)
#define   PIPECONF_PALETTE	0
#define   PIPECONF_GAMMA		(1<<24)
#define   PIPECONF_FORCE_BORDER	(1<<25)
#define   PIPECONF_INTERLACE_MASK	(7 << 21)
#define   PIPECONF_INTERLACE_MASK_HSW	(3 << 21)
/* Note that pre-gen3 does not support interlaced display directly. Panel
 * fitting must be disabled on pre-ilk for interlaced. */
#define   PIPECONF_PROGRESSIVE			(0 << 21)
#define   PIPECONF_INTERLACE_W_SYNC_SHIFT_PANEL	(4 << 21) /* gen4 only */
#define   PIPECONF_INTERLACE_W_SYNC_SHIFT	(5 << 21) /* gen4 only */
#define   PIPECONF_INTERLACE_W_FIELD_INDICATION	(6 << 21)
#define   PIPECONF_INTERLACE_FIELD_0_ONLY	(7 << 21) /* gen3 only */
/* Ironlake and later have a complete new set of values for interlaced. PFIT
 * means panel fitter required, PF means progressive fetch, DBL means power
 * saving pixel doubling. */
#define   PIPECONF_PFIT_PF_INTERLACED_ILK	(1 << 21)
#define   PIPECONF_INTERLACED_ILK		(3 << 21)
#define   PIPECONF_INTERLACED_DBL_ILK		(4 << 21) /* ilk/snb only */
#define   PIPECONF_PFIT_PF_INTERLACED_DBL_ILK	(5 << 21) /* ilk/snb only */
#define   PIPECONF_INTERLACE_MODE_MASK		(7 << 21)
#define   PIPECONF_EDP_RR_MODE_SWITCH		(1 << 20)
#define   PIPECONF_CXSR_DOWNCLOCK	(1<<16)
#define   PIPECONF_EDP_RR_MODE_SWITCH_VLV	(1 << 14)
#define   PIPECONF_COLOR_RANGE_SELECT	(1 << 13)
#define   PIPECONF_BPC_MASK	(0x7 << 5)
#define   PIPECONF_8BPC		(0<<5)
#define   PIPECONF_10BPC	(1<<5)
#define   PIPECONF_6BPC		(2<<5)
#define   PIPECONF_12BPC	(3<<5)
#define   PIPECONF_DITHER_EN	(1<<4)
#define   PIPECONF_DITHER_TYPE_MASK (0x0000000c)
#define   PIPECONF_DITHER_TYPE_SP (0<<2)
#define   PIPECONF_DITHER_TYPE_ST1 (1<<2)
#define   PIPECONF_DITHER_TYPE_ST2 (2<<2)
#define   PIPECONF_DITHER_TYPE_TEMP (3<<2)
#define _PIPEASTAT		0x70024
#define   PIPE_FIFO_UNDERRUN_STATUS		(1UL<<31)
#define   SPRITE1_FLIP_DONE_INT_EN_VLV		(1UL<<30)
#define   PIPE_CRC_ERROR_ENABLE			(1UL<<29)
#define   PIPE_CRC_DONE_ENABLE			(1UL<<28)
#define   PERF_COUNTER2_INTERRUPT_EN		(1UL<<27)
#define   PIPE_GMBUS_EVENT_ENABLE		(1UL<<27)
#define   PLANE_FLIP_DONE_INT_EN_VLV		(1UL<<26)
#define   PIPE_HOTPLUG_INTERRUPT_ENABLE		(1UL<<26)
#define   PIPE_VSYNC_INTERRUPT_ENABLE		(1UL<<25)
#define   PIPE_DISPLAY_LINE_COMPARE_ENABLE	(1UL<<24)
#define   PIPE_DPST_EVENT_ENABLE		(1UL<<23)
#define   SPRITE0_FLIP_DONE_INT_EN_VLV		(1UL<<22)
#define   PIPE_LEGACY_BLC_EVENT_ENABLE		(1UL<<22)
#define   PIPE_ODD_FIELD_INTERRUPT_ENABLE	(1UL<<21)
#define   PIPE_EVEN_FIELD_INTERRUPT_ENABLE	(1UL<<20)
#define   PIPE_B_PSR_INTERRUPT_ENABLE_VLV	(1UL<<19)
#define   PERF_COUNTER_INTERRUPT_EN		(1UL<<19)
#define   PIPE_HOTPLUG_TV_INTERRUPT_ENABLE	(1UL<<18) /* pre-965 */
#define   PIPE_START_VBLANK_INTERRUPT_ENABLE	(1UL<<18) /* 965 or later */
#define   PIPE_FRAMESTART_INTERRUPT_ENABLE	(1UL<<17)
#define   PIPE_VBLANK_INTERRUPT_ENABLE		(1UL<<17)
#define   PIPEA_HBLANK_INT_EN_VLV		(1UL<<16)
#define   PIPE_OVERLAY_UPDATED_ENABLE		(1UL<<16)
#define   SPRITE1_FLIP_DONE_INT_STATUS_VLV	(1UL<<15)
#define   SPRITE0_FLIP_DONE_INT_STATUS_VLV	(1UL<<14)
#define   PIPE_CRC_ERROR_INTERRUPT_STATUS	(1UL<<13)
#define   PIPE_CRC_DONE_INTERRUPT_STATUS	(1UL<<12)
#define   PERF_COUNTER2_INTERRUPT_STATUS	(1UL<<11)
#define   PIPE_GMBUS_INTERRUPT_STATUS		(1UL<<11)
#define   PLANE_FLIP_DONE_INT_STATUS_VLV	(1UL<<10)
#define   PIPE_HOTPLUG_INTERRUPT_STATUS		(1UL<<10)
#define   PIPE_VSYNC_INTERRUPT_STATUS		(1UL<<9)
#define   PIPE_DISPLAY_LINE_COMPARE_STATUS	(1UL<<8)
#define   PIPE_DPST_EVENT_STATUS		(1UL<<7)
#define   PIPE_A_PSR_STATUS_VLV			(1UL<<6)
#define   PIPE_LEGACY_BLC_EVENT_STATUS		(1UL<<6)
#define   PIPE_ODD_FIELD_INTERRUPT_STATUS	(1UL<<5)
#define   PIPE_EVEN_FIELD_INTERRUPT_STATUS	(1UL<<4)
#define   PIPE_B_PSR_STATUS_VLV			(1UL<<3)
#define   PERF_COUNTER_INTERRUPT_STATUS		(1UL<<3)
#define   PIPE_HOTPLUG_TV_INTERRUPT_STATUS	(1UL<<2) /* pre-965 */
#define   PIPE_START_VBLANK_INTERRUPT_STATUS	(1UL<<2) /* 965 or later */
#define   PIPE_FRAMESTART_INTERRUPT_STATUS	(1UL<<1)
#define   PIPE_VBLANK_INTERRUPT_STATUS		(1UL<<1)
#define   PIPE_HBLANK_INT_STATUS		(1UL<<0)
#define   PIPE_OVERLAY_UPDATED_STATUS		(1UL<<0)

#define PIPESTAT_INT_ENABLE_MASK		0x7fff0000
#define PIPESTAT_INT_STATUS_MASK		0x0000ffff

#define PIPE_A_OFFSET		0x70000
#define PIPE_B_OFFSET		0x71000
#define PIPE_C_OFFSET		0x72000
#define CHV_PIPE_C_OFFSET	0x74000
/*
 * There's actually no pipe EDP. Some pipe registers have
 * simply shifted from the pipe to the transcoder, while
 * keeping their original offset. Thus we need PIPE_EDP_OFFSET
 * to access such registers in transcoder EDP.
 */
#define PIPE_EDP_OFFSET	0x7f000

#define _PIPE2(pipe, reg) (dev_priv->info.pipe_offsets[pipe] - \
	dev_priv->info.pipe_offsets[PIPE_A] + (reg) + \
	dev_priv->info.display_mmio_offset)

#define PIPECONF(pipe) _PIPE2(pipe, _PIPEACONF)
#define PIPEDSL(pipe)  _PIPE2(pipe, _PIPEADSL)
#define PIPEFRAME(pipe) _PIPE2(pipe, _PIPEAFRAMEHIGH)
#define PIPEFRAMEPIXEL(pipe)  _PIPE2(pipe, _PIPEAFRAMEPIXEL)
#define PIPESTAT(pipe) _PIPE2(pipe, _PIPEASTAT)

#define _PIPE_MISC_A			0x70030
#define _PIPE_MISC_B			0x71030
#define   PIPEMISC_DITHER_BPC_MASK	(7<<5)
#define   PIPEMISC_DITHER_8_BPC		(0<<5)
#define   PIPEMISC_DITHER_10_BPC	(1<<5)
#define   PIPEMISC_DITHER_6_BPC		(2<<5)
#define   PIPEMISC_DITHER_12_BPC	(3<<5)
#define   PIPEMISC_DITHER_ENABLE	(1<<4)
#define   PIPEMISC_DITHER_TYPE_MASK	(3<<2)
#define   PIPEMISC_DITHER_TYPE_SP	(0<<2)
#define PIPEMISC(pipe) _PIPE2(pipe, _PIPE_MISC_A)

#define VLV_DPFLIPSTAT				(VLV_DISPLAY_BASE + 0x70028)
#define   PIPEB_LINE_COMPARE_INT_EN		(1<<29)
#define   PIPEB_HLINE_INT_EN			(1<<28)
#define   PIPEB_VBLANK_INT_EN			(1<<27)
#define   SPRITED_FLIP_DONE_INT_EN		(1<<26)
#define   SPRITEC_FLIP_DONE_INT_EN		(1<<25)
#define   PLANEB_FLIP_DONE_INT_EN		(1<<24)
#define   PIPE_PSR_INT_EN			(1<<22)
#define   PIPEA_LINE_COMPARE_INT_EN		(1<<21)
#define   PIPEA_HLINE_INT_EN			(1<<20)
#define   PIPEA_VBLANK_INT_EN			(1<<19)
#define   SPRITEB_FLIP_DONE_INT_EN		(1<<18)
#define   SPRITEA_FLIP_DONE_INT_EN		(1<<17)
#define   PLANEA_FLIPDONE_INT_EN		(1<<16)
#define   PIPEC_LINE_COMPARE_INT_EN		(1<<13)
#define   PIPEC_HLINE_INT_EN			(1<<12)
#define   PIPEC_VBLANK_INT_EN			(1<<11)
#define   SPRITEF_FLIPDONE_INT_EN		(1<<10)
#define   SPRITEE_FLIPDONE_INT_EN		(1<<9)
#define   PLANEC_FLIPDONE_INT_EN		(1<<8)

#define DPINVGTT				(VLV_DISPLAY_BASE + 0x7002c) /* VLV/CHV only */
#define   SPRITEF_INVALID_GTT_INT_EN		(1<<27)
#define   SPRITEE_INVALID_GTT_INT_EN		(1<<26)
#define   PLANEC_INVALID_GTT_INT_EN		(1<<25)
#define   CURSORC_INVALID_GTT_INT_EN		(1<<24)
#define   CURSORB_INVALID_GTT_INT_EN		(1<<23)
#define   CURSORA_INVALID_GTT_INT_EN		(1<<22)
#define   SPRITED_INVALID_GTT_INT_EN		(1<<21)
#define   SPRITEC_INVALID_GTT_INT_EN		(1<<20)
#define   PLANEB_INVALID_GTT_INT_EN		(1<<19)
#define   SPRITEB_INVALID_GTT_INT_EN		(1<<18)
#define   SPRITEA_INVALID_GTT_INT_EN		(1<<17)
#define   PLANEA_INVALID_GTT_INT_EN		(1<<16)
#define   DPINVGTT_EN_MASK			0xff0000
#define   DPINVGTT_EN_MASK_CHV			0xfff0000
#define   SPRITEF_INVALID_GTT_STATUS		(1<<11)
#define   SPRITEE_INVALID_GTT_STATUS		(1<<10)
#define   PLANEC_INVALID_GTT_STATUS		(1<<9)
#define   CURSORC_INVALID_GTT_STATUS		(1<<8)
#define   CURSORB_INVALID_GTT_STATUS		(1<<7)
#define   CURSORA_INVALID_GTT_STATUS		(1<<6)
#define   SPRITED_INVALID_GTT_STATUS		(1<<5)
#define   SPRITEC_INVALID_GTT_STATUS		(1<<4)
#define   PLANEB_INVALID_GTT_STATUS		(1<<3)
#define   SPRITEB_INVALID_GTT_STATUS		(1<<2)
#define   SPRITEA_INVALID_GTT_STATUS		(1<<1)
#define   PLANEA_INVALID_GTT_STATUS		(1<<0)
#define   DPINVGTT_STATUS_MASK			0xff
#define   DPINVGTT_STATUS_MASK_CHV		0xfff

#define DSPARB			(dev_priv->info.display_mmio_offset + 0x70030)
#define   DSPARB_CSTART_MASK	(0x7f << 7)
#define   DSPARB_CSTART_SHIFT	7
#define   DSPARB_BSTART_MASK	(0x7f)
#define   DSPARB_BSTART_SHIFT	0
#define   DSPARB_BEND_SHIFT	9 /* on 855 */
#define   DSPARB_AEND_SHIFT	0

#define DSPARB2			(VLV_DISPLAY_BASE + 0x70060) /* vlv/chv */
#define DSPARB3			(VLV_DISPLAY_BASE + 0x7006c) /* chv */

/* pnv/gen4/g4x/vlv/chv */
#define DSPFW1			(dev_priv->info.display_mmio_offset + 0x70034)
#define   DSPFW_SR_SHIFT		23
#define   DSPFW_SR_MASK			(0x1ff<<23)
#define   DSPFW_CURSORB_SHIFT		16
#define   DSPFW_CURSORB_MASK		(0x3f<<16)
#define   DSPFW_PLANEB_SHIFT		8
#define   DSPFW_PLANEB_MASK		(0x7f<<8)
#define   DSPFW_PLANEB_MASK_VLV		(0xff<<8) /* vlv/chv */
#define   DSPFW_PLANEA_SHIFT		0
#define   DSPFW_PLANEA_MASK		(0x7f<<0)
#define   DSPFW_PLANEA_MASK_VLV		(0xff<<0) /* vlv/chv */
#define DSPFW2			(dev_priv->info.display_mmio_offset + 0x70038)
#define   DSPFW_FBC_SR_EN		(1<<31)	  /* g4x */
#define   DSPFW_FBC_SR_SHIFT		28
#define   DSPFW_FBC_SR_MASK		(0x7<<28) /* g4x */
#define   DSPFW_FBC_HPLL_SR_SHIFT	24
#define   DSPFW_FBC_HPLL_SR_MASK	(0xf<<24) /* g4x */
#define   DSPFW_SPRITEB_SHIFT		(16)
#define   DSPFW_SPRITEB_MASK		(0x7f<<16) /* g4x */
#define   DSPFW_SPRITEB_MASK_VLV	(0xff<<16) /* vlv/chv */
#define   DSPFW_CURSORA_SHIFT		8
#define   DSPFW_CURSORA_MASK		(0x3f<<8)
#define   DSPFW_PLANEC_OLD_SHIFT	0
#define   DSPFW_PLANEC_OLD_MASK		(0x7f<<0) /* pre-gen4 sprite C */
#define   DSPFW_SPRITEA_SHIFT		0
#define   DSPFW_SPRITEA_MASK		(0x7f<<0) /* g4x */
#define   DSPFW_SPRITEA_MASK_VLV	(0xff<<0) /* vlv/chv */
#define DSPFW3			(dev_priv->info.display_mmio_offset + 0x7003c)
#define   DSPFW_HPLL_SR_EN		(1<<31)
#define   PINEVIEW_SELF_REFRESH_EN	(1<<30)
#define   DSPFW_CURSOR_SR_SHIFT		24
#define   DSPFW_CURSOR_SR_MASK		(0x3f<<24)
#define   DSPFW_HPLL_CURSOR_SHIFT	16
#define   DSPFW_HPLL_CURSOR_MASK	(0x3f<<16)
#define   DSPFW_HPLL_SR_SHIFT		0
#define   DSPFW_HPLL_SR_MASK		(0x1ff<<0)

/* vlv/chv */
#define DSPFW4			(VLV_DISPLAY_BASE + 0x70070)
#define   DSPFW_SPRITEB_WM1_SHIFT	16
#define   DSPFW_SPRITEB_WM1_MASK	(0xff<<16)
#define   DSPFW_CURSORA_WM1_SHIFT	8
#define   DSPFW_CURSORA_WM1_MASK	(0x3f<<8)
#define   DSPFW_SPRITEA_WM1_SHIFT	0
#define   DSPFW_SPRITEA_WM1_MASK	(0xff<<0)
#define DSPFW5			(VLV_DISPLAY_BASE + 0x70074)
#define   DSPFW_PLANEB_WM1_SHIFT	24
#define   DSPFW_PLANEB_WM1_MASK		(0xff<<24)
#define   DSPFW_PLANEA_WM1_SHIFT	16
#define   DSPFW_PLANEA_WM1_MASK		(0xff<<16)
#define   DSPFW_CURSORB_WM1_SHIFT	8
#define   DSPFW_CURSORB_WM1_MASK	(0x3f<<8)
#define   DSPFW_CURSOR_SR_WM1_SHIFT	0
#define   DSPFW_CURSOR_SR_WM1_MASK	(0x3f<<0)
#define DSPFW6			(VLV_DISPLAY_BASE + 0x70078)
#define   DSPFW_SR_WM1_SHIFT		0
#define   DSPFW_SR_WM1_MASK		(0x1ff<<0)
#define DSPFW7			(VLV_DISPLAY_BASE + 0x7007c)
#define DSPFW7_CHV		(VLV_DISPLAY_BASE + 0x700b4) /* wtf #1? */
#define   DSPFW_SPRITED_WM1_SHIFT	24
#define   DSPFW_SPRITED_WM1_MASK	(0xff<<24)
#define   DSPFW_SPRITED_SHIFT		16
#define   DSPFW_SPRITED_MASK_VLV	(0xff<<16)
#define   DSPFW_SPRITEC_WM1_SHIFT	8
#define   DSPFW_SPRITEC_WM1_MASK	(0xff<<8)
#define   DSPFW_SPRITEC_SHIFT		0
#define   DSPFW_SPRITEC_MASK_VLV	(0xff<<0)
#define DSPFW8_CHV		(VLV_DISPLAY_BASE + 0x700b8)
#define   DSPFW_SPRITEF_WM1_SHIFT	24
#define   DSPFW_SPRITEF_WM1_MASK	(0xff<<24)
#define   DSPFW_SPRITEF_SHIFT		16
#define   DSPFW_SPRITEF_MASK_VLV	(0xff<<16)
#define   DSPFW_SPRITEE_WM1_SHIFT	8
#define   DSPFW_SPRITEE_WM1_MASK	(0xff<<8)
#define   DSPFW_SPRITEE_SHIFT		0
#define   DSPFW_SPRITEE_MASK_VLV	(0xff<<0)
#define DSPFW9_CHV		(VLV_DISPLAY_BASE + 0x7007c) /* wtf #2? */
#define   DSPFW_PLANEC_WM1_SHIFT	24
#define   DSPFW_PLANEC_WM1_MASK		(0xff<<24)
#define   DSPFW_PLANEC_SHIFT		16
#define   DSPFW_PLANEC_MASK_VLV		(0xff<<16)
#define   DSPFW_CURSORC_WM1_SHIFT	8
#define   DSPFW_CURSORC_WM1_MASK	(0x3f<<16)
#define   DSPFW_CURSORC_SHIFT		0
#define   DSPFW_CURSORC_MASK		(0x3f<<0)

/* vlv/chv high order bits */
#define DSPHOWM			(VLV_DISPLAY_BASE + 0x70064)
#define   DSPFW_SR_HI_SHIFT		24
#define   DSPFW_SR_HI_MASK		(3<<24) /* 2 bits for chv, 1 for vlv */
#define   DSPFW_SPRITEF_HI_SHIFT	23
#define   DSPFW_SPRITEF_HI_MASK		(1<<23)
#define   DSPFW_SPRITEE_HI_SHIFT	22
#define   DSPFW_SPRITEE_HI_MASK		(1<<22)
#define   DSPFW_PLANEC_HI_SHIFT		21
#define   DSPFW_PLANEC_HI_MASK		(1<<21)
#define   DSPFW_SPRITED_HI_SHIFT	20
#define   DSPFW_SPRITED_HI_MASK		(1<<20)
#define   DSPFW_SPRITEC_HI_SHIFT	16
#define   DSPFW_SPRITEC_HI_MASK		(1<<16)
#define   DSPFW_PLANEB_HI_SHIFT		12
#define   DSPFW_PLANEB_HI_MASK		(1<<12)
#define   DSPFW_SPRITEB_HI_SHIFT	8
#define   DSPFW_SPRITEB_HI_MASK		(1<<8)
#define   DSPFW_SPRITEA_HI_SHIFT	4
#define   DSPFW_SPRITEA_HI_MASK		(1<<4)
#define   DSPFW_PLANEA_HI_SHIFT		0
#define   DSPFW_PLANEA_HI_MASK		(1<<0)
#define DSPHOWM1		(VLV_DISPLAY_BASE + 0x70068)
#define   DSPFW_SR_WM1_HI_SHIFT		24
#define   DSPFW_SR_WM1_HI_MASK		(3<<24) /* 2 bits for chv, 1 for vlv */
#define   DSPFW_SPRITEF_WM1_HI_SHIFT	23
#define   DSPFW_SPRITEF_WM1_HI_MASK	(1<<23)
#define   DSPFW_SPRITEE_WM1_HI_SHIFT	22
#define   DSPFW_SPRITEE_WM1_HI_MASK	(1<<22)
#define   DSPFW_PLANEC_WM1_HI_SHIFT	21
#define   DSPFW_PLANEC_WM1_HI_MASK	(1<<21)
#define   DSPFW_SPRITED_WM1_HI_SHIFT	20
#define   DSPFW_SPRITED_WM1_HI_MASK	(1<<20)
#define   DSPFW_SPRITEC_WM1_HI_SHIFT	16
#define   DSPFW_SPRITEC_WM1_HI_MASK	(1<<16)
#define   DSPFW_PLANEB_WM1_HI_SHIFT	12
#define   DSPFW_PLANEB_WM1_HI_MASK	(1<<12)
#define   DSPFW_SPRITEB_WM1_HI_SHIFT	8
#define   DSPFW_SPRITEB_WM1_HI_MASK	(1<<8)
#define   DSPFW_SPRITEA_WM1_HI_SHIFT	4
#define   DSPFW_SPRITEA_WM1_HI_MASK	(1<<4)
#define   DSPFW_PLANEA_WM1_HI_SHIFT	0
#define   DSPFW_PLANEA_WM1_HI_MASK	(1<<0)

/* drain latency register values*/
#define VLV_DDL(pipe)			(VLV_DISPLAY_BASE + 0x70050 + 4 * (pipe))
#define DDL_CURSOR_SHIFT		24
#define DDL_SPRITE_SHIFT(sprite)	(8+8*(sprite))
#define DDL_PLANE_SHIFT			0
#define DDL_PRECISION_HIGH		(1<<7)
#define DDL_PRECISION_LOW		(0<<7)
#define DRAIN_LATENCY_MASK		0x7f

#define CBR1_VLV			(VLV_DISPLAY_BASE + 0x70400)
#define  CBR_PND_DEADLINE_DISABLE	(1<<31)

/* FIFO watermark sizes etc */
#define G4X_FIFO_LINE_SIZE	64
#define I915_FIFO_LINE_SIZE	64
#define I830_FIFO_LINE_SIZE	32

#define VALLEYVIEW_FIFO_SIZE	255
#define G4X_FIFO_SIZE		127
#define I965_FIFO_SIZE		512
#define I945_FIFO_SIZE		127
#define I915_FIFO_SIZE		95
#define I855GM_FIFO_SIZE	127 /* In cachelines */
#define I830_FIFO_SIZE		95

#define VALLEYVIEW_MAX_WM	0xff
#define G4X_MAX_WM		0x3f
#define I915_MAX_WM		0x3f

#define PINEVIEW_DISPLAY_FIFO	512 /* in 64byte unit */
#define PINEVIEW_FIFO_LINE_SIZE	64
#define PINEVIEW_MAX_WM		0x1ff
#define PINEVIEW_DFT_WM		0x3f
#define PINEVIEW_DFT_HPLLOFF_WM	0
#define PINEVIEW_GUARD_WM		10
#define PINEVIEW_CURSOR_FIFO		64
#define PINEVIEW_CURSOR_MAX_WM	0x3f
#define PINEVIEW_CURSOR_DFT_WM	0
#define PINEVIEW_CURSOR_GUARD_WM	5

#define VALLEYVIEW_CURSOR_MAX_WM 64
#define I965_CURSOR_FIFO	64
#define I965_CURSOR_MAX_WM	32
#define I965_CURSOR_DFT_WM	8

/* Watermark register definitions for SKL */
#define CUR_WM_A_0		0x70140
#define CUR_WM_B_0		0x71140
#define PLANE_WM_1_A_0		0x70240
#define PLANE_WM_1_B_0		0x71240
#define PLANE_WM_2_A_0		0x70340
#define PLANE_WM_2_B_0		0x71340
#define PLANE_WM_TRANS_1_A_0	0x70268
#define PLANE_WM_TRANS_1_B_0	0x71268
#define PLANE_WM_TRANS_2_A_0	0x70368
#define PLANE_WM_TRANS_2_B_0	0x71368
#define CUR_WM_TRANS_A_0	0x70168
#define CUR_WM_TRANS_B_0	0x71168
#define   PLANE_WM_EN		(1 << 31)
#define   PLANE_WM_LINES_SHIFT	14
#define   PLANE_WM_LINES_MASK	0x1f
#define   PLANE_WM_BLOCKS_MASK	0x3ff

#define CUR_WM_0(pipe) _PIPE(pipe, CUR_WM_A_0, CUR_WM_B_0)
#define CUR_WM(pipe, level) (CUR_WM_0(pipe) + ((4) * (level)))
#define CUR_WM_TRANS(pipe) _PIPE(pipe, CUR_WM_TRANS_A_0, CUR_WM_TRANS_B_0)

#define _PLANE_WM_1(pipe) _PIPE(pipe, PLANE_WM_1_A_0, PLANE_WM_1_B_0)
#define _PLANE_WM_2(pipe) _PIPE(pipe, PLANE_WM_2_A_0, PLANE_WM_2_B_0)
#define _PLANE_WM_BASE(pipe, plane)	\
			_PLANE(plane, _PLANE_WM_1(pipe), _PLANE_WM_2(pipe))
#define PLANE_WM(pipe, plane, level)	\
			(_PLANE_WM_BASE(pipe, plane) + ((4) * (level)))
#define _PLANE_WM_TRANS_1(pipe)	\
			_PIPE(pipe, PLANE_WM_TRANS_1_A_0, PLANE_WM_TRANS_1_B_0)
#define _PLANE_WM_TRANS_2(pipe)	\
			_PIPE(pipe, PLANE_WM_TRANS_2_A_0, PLANE_WM_TRANS_2_B_0)
#define PLANE_WM_TRANS(pipe, plane)	\
		_PLANE(plane, _PLANE_WM_TRANS_1(pipe), _PLANE_WM_TRANS_2(pipe))

/* define the Watermark register on Ironlake */
#define WM0_PIPEA_ILK		0x45100
#define  WM0_PIPE_PLANE_MASK	(0xffff<<16)
#define  WM0_PIPE_PLANE_SHIFT	16
#define  WM0_PIPE_SPRITE_MASK	(0xff<<8)
#define  WM0_PIPE_SPRITE_SHIFT	8
#define  WM0_PIPE_CURSOR_MASK	(0xff)

#define WM0_PIPEB_ILK		0x45104
#define WM0_PIPEC_IVB		0x45200
#define WM1_LP_ILK		0x45108
#define  WM1_LP_SR_EN		(1<<31)
#define  WM1_LP_LATENCY_SHIFT	24
#define  WM1_LP_LATENCY_MASK	(0x7f<<24)
#define  WM1_LP_FBC_MASK	(0xf<<20)
#define  WM1_LP_FBC_SHIFT	20
#define  WM1_LP_FBC_SHIFT_BDW	19
#define  WM1_LP_SR_MASK		(0x7ff<<8)
#define  WM1_LP_SR_SHIFT	8
#define  WM1_LP_CURSOR_MASK	(0xff)
#define WM2_LP_ILK		0x4510c
#define  WM2_LP_EN		(1<<31)
#define WM3_LP_ILK		0x45110
#define  WM3_LP_EN		(1<<31)
#define WM1S_LP_ILK		0x45120
#define WM2S_LP_IVB		0x45124
#define WM3S_LP_IVB		0x45128
#define  WM1S_LP_EN		(1<<31)

#define HSW_WM_LP_VAL(lat, fbc, pri, cur) \
	(WM3_LP_EN | ((lat) << WM1_LP_LATENCY_SHIFT) | \
	 ((fbc) << WM1_LP_FBC_SHIFT) | ((pri) << WM1_LP_SR_SHIFT) | (cur))

/* Memory latency timer register */
#define MLTR_ILK		0x11222
#define  MLTR_WM1_SHIFT		0
#define  MLTR_WM2_SHIFT		8
/* the unit of memory self-refresh latency time is 0.5us */
#define  ILK_SRLT_MASK		0x3f


/* the address where we get all kinds of latency value */
#define SSKPD			0x5d10
#define SSKPD_WM_MASK		0x3f
#define SSKPD_WM0_SHIFT		0
#define SSKPD_WM1_SHIFT		8
#define SSKPD_WM2_SHIFT		16
#define SSKPD_WM3_SHIFT		24

/*
 * The two pipe frame counter registers are not synchronized, so
 * reading a stable value is somewhat tricky. The following code
 * should work:
 *
 *  do {
 *    high1 = ((INREG(PIPEAFRAMEHIGH) & PIPE_FRAME_HIGH_MASK) >>
 *             PIPE_FRAME_HIGH_SHIFT;
 *    low1 =  ((INREG(PIPEAFRAMEPIXEL) & PIPE_FRAME_LOW_MASK) >>
 *             PIPE_FRAME_LOW_SHIFT);
 *    high2 = ((INREG(PIPEAFRAMEHIGH) & PIPE_FRAME_HIGH_MASK) >>
 *             PIPE_FRAME_HIGH_SHIFT);
 *  } while (high1 != high2);
 *  frame = (high1 << 8) | low1;
 */
#define _PIPEAFRAMEHIGH          0x70040
#define   PIPE_FRAME_HIGH_MASK    0x0000ffff
#define   PIPE_FRAME_HIGH_SHIFT   0
#define _PIPEAFRAMEPIXEL         0x70044
#define   PIPE_FRAME_LOW_MASK     0xff000000
#define   PIPE_FRAME_LOW_SHIFT    24
#define   PIPE_PIXEL_MASK         0x00ffffff
#define   PIPE_PIXEL_SHIFT        0
/* GM45+ just has to be different */
#define _PIPEA_FRMCOUNT_GM45	0x70040
#define _PIPEA_FLIPCOUNT_GM45	0x70044
#define PIPE_FRMCOUNT_GM45(pipe) _PIPE2(pipe, _PIPEA_FRMCOUNT_GM45)
#define PIPE_FLIPCOUNT_GM45(pipe) _PIPE2(pipe, _PIPEA_FLIPCOUNT_GM45)

/* Cursor A & B regs */
#define _CURACNTR		0x70080
/* Old style CUR*CNTR flags (desktop 8xx) */
#define   CURSOR_ENABLE		0x80000000
#define   CURSOR_GAMMA_ENABLE	0x40000000
#define   CURSOR_STRIDE_SHIFT	28
#define   CURSOR_STRIDE(x)	((ffs(x)-9) << CURSOR_STRIDE_SHIFT) /* 256,512,1k,2k */
#define   CURSOR_PIPE_CSC_ENABLE (1<<24)
#define   CURSOR_FORMAT_SHIFT	24
#define   CURSOR_FORMAT_MASK	(0x07 << CURSOR_FORMAT_SHIFT)
#define   CURSOR_FORMAT_2C	(0x00 << CURSOR_FORMAT_SHIFT)
#define   CURSOR_FORMAT_3C	(0x01 << CURSOR_FORMAT_SHIFT)
#define   CURSOR_FORMAT_4C	(0x02 << CURSOR_FORMAT_SHIFT)
#define   CURSOR_FORMAT_ARGB	(0x04 << CURSOR_FORMAT_SHIFT)
#define   CURSOR_FORMAT_XRGB	(0x05 << CURSOR_FORMAT_SHIFT)
/* New style CUR*CNTR flags */
#define   CURSOR_MODE		0x27
#define   CURSOR_MODE_DISABLE   0x00
#define   CURSOR_MODE_128_32B_AX 0x02
#define   CURSOR_MODE_256_32B_AX 0x03
#define   CURSOR_MODE_64_32B_AX 0x07
#define   CURSOR_MODE_128_ARGB_AX ((1 << 5) | CURSOR_MODE_128_32B_AX)
#define   CURSOR_MODE_256_ARGB_AX ((1 << 5) | CURSOR_MODE_256_32B_AX)
#define   CURSOR_MODE_64_ARGB_AX ((1 << 5) | CURSOR_MODE_64_32B_AX)
#define   MCURSOR_PIPE_SELECT	(1 << 28)
#define   MCURSOR_PIPE_A	0x00
#define   MCURSOR_PIPE_B	(1 << 28)
#define   MCURSOR_GAMMA_ENABLE  (1 << 26)
#define   CURSOR_ROTATE_180	(1<<15)
#define   CURSOR_TRICKLE_FEED_DISABLE	(1 << 14)
#define _CURABASE		0x70084
#define _CURAPOS		0x70088
#define   CURSOR_POS_MASK       0x007FF
#define   CURSOR_POS_SIGN       0x8000
#define   CURSOR_X_SHIFT        0
#define   CURSOR_Y_SHIFT        16
#define CURSIZE			0x700a0
#define _CURBCNTR		0x700c0
#define _CURBBASE		0x700c4
#define _CURBPOS		0x700c8

#define _CURBCNTR_IVB		0x71080
#define _CURBBASE_IVB		0x71084
#define _CURBPOS_IVB		0x71088

#define _CURSOR2(pipe, reg) (dev_priv->info.cursor_offsets[(pipe)] - \
	dev_priv->info.cursor_offsets[PIPE_A] + (reg) + \
	dev_priv->info.display_mmio_offset)

#define CURCNTR(pipe) _CURSOR2(pipe, _CURACNTR)
#define CURBASE(pipe) _CURSOR2(pipe, _CURABASE)
#define CURPOS(pipe) _CURSOR2(pipe, _CURAPOS)

#define CURSOR_A_OFFSET 0x70080
#define CURSOR_B_OFFSET 0x700c0
#define CHV_CURSOR_C_OFFSET 0x700e0
#define IVB_CURSOR_B_OFFSET 0x71080
#define IVB_CURSOR_C_OFFSET 0x72080

/* Display A control */
#define _DSPACNTR				0x70180
#define   DISPLAY_PLANE_ENABLE			(1<<31)
#define   DISPLAY_PLANE_DISABLE			0
#define   DISPPLANE_GAMMA_ENABLE		(1<<30)
#define   DISPPLANE_GAMMA_DISABLE		0
#define   DISPPLANE_PIXFORMAT_MASK		(0xf<<26)
#define   DISPPLANE_YUV422			(0x0<<26)
#define   DISPPLANE_8BPP			(0x2<<26)
#define   DISPPLANE_BGRA555			(0x3<<26)
#define   DISPPLANE_BGRX555			(0x4<<26)
#define   DISPPLANE_BGRX565			(0x5<<26)
#define   DISPPLANE_BGRX888			(0x6<<26)
#define   DISPPLANE_BGRA888			(0x7<<26)
#define   DISPPLANE_RGBX101010			(0x8<<26)
#define   DISPPLANE_RGBA101010			(0x9<<26)
#define   DISPPLANE_BGRX101010			(0xa<<26)
#define   DISPPLANE_RGBX161616			(0xc<<26)
#define   DISPPLANE_RGBX888			(0xe<<26)
#define   DISPPLANE_RGBA888			(0xf<<26)
#define   DISPPLANE_STEREO_ENABLE		(1<<25)
#define   DISPPLANE_STEREO_DISABLE		0
#define   DISPPLANE_PIPE_CSC_ENABLE		(1<<24)
#define   DISPPLANE_SEL_PIPE_SHIFT		24
#define   DISPPLANE_SEL_PIPE_MASK		(3<<DISPPLANE_SEL_PIPE_SHIFT)
#define   DISPPLANE_SEL_PIPE_A			0
#define   DISPPLANE_SEL_PIPE_B			(1<<DISPPLANE_SEL_PIPE_SHIFT)
#define   DISPPLANE_SRC_KEY_ENABLE		(1<<22)
#define   DISPPLANE_SRC_KEY_DISABLE		0
#define   DISPPLANE_LINE_DOUBLE			(1<<20)
#define   DISPPLANE_NO_LINE_DOUBLE		0
#define   DISPPLANE_STEREO_POLARITY_FIRST	0
#define   DISPPLANE_STEREO_POLARITY_SECOND	(1<<18)
#define   DISPPLANE_ALPHA_PREMULTIPLY		(1<<16) /* CHV pipe B */
#define   DISPPLANE_ROTATE_180			(1<<15)
#define   DISPPLANE_TRICKLE_FEED_DISABLE	(1<<14) /* Ironlake */
#define   DISPPLANE_TILED			(1<<10)
#define   DISPPLANE_MIRROR			(1<<8) /* CHV pipe B */
#define _DSPAADDR				0x70184
#define _DSPASTRIDE				0x70188
#define _DSPAPOS				0x7018C /* reserved */
#define _DSPASIZE				0x70190
#define _DSPASURF				0x7019C /* 965+ only */
#define _DSPATILEOFF				0x701A4 /* 965+ only */
#define _DSPAOFFSET				0x701A4 /* HSW */
#define _DSPASURFLIVE				0x701AC

#define DSPCNTR(plane) _PIPE2(plane, _DSPACNTR)
#define DSPADDR(plane) _PIPE2(plane, _DSPAADDR)
#define DSPSTRIDE(plane) _PIPE2(plane, _DSPASTRIDE)
#define DSPPOS(plane) _PIPE2(plane, _DSPAPOS)
#define DSPSIZE(plane) _PIPE2(plane, _DSPASIZE)
#define DSPSURF(plane) _PIPE2(plane, _DSPASURF)
#define DSPTILEOFF(plane) _PIPE2(plane, _DSPATILEOFF)
#define DSPLINOFF(plane) DSPADDR(plane)
#define DSPOFFSET(plane) _PIPE2(plane, _DSPAOFFSET)
#define DSPSURFLIVE(plane) _PIPE2(plane, _DSPASURFLIVE)

/* CHV pipe B blender and primary plane */
#define _CHV_BLEND_A		0x60a00
#define   CHV_BLEND_LEGACY		(0<<30)
#define   CHV_BLEND_ANDROID		(1<<30)
#define   CHV_BLEND_MPO			(2<<30)
#define   CHV_BLEND_MASK		(3<<30)
#define _CHV_CANVAS_A		0x60a04
#define _PRIMPOS_A		0x60a08
#define _PRIMSIZE_A		0x60a0c
#define _PRIMCNSTALPHA_A	0x60a10
#define   PRIM_CONST_ALPHA_ENABLE	(1<<31)

#define CHV_BLEND(pipe) _TRANSCODER2(pipe, _CHV_BLEND_A)
#define CHV_CANVAS(pipe) _TRANSCODER2(pipe, _CHV_CANVAS_A)
#define PRIMPOS(plane) _TRANSCODER2(plane, _PRIMPOS_A)
#define PRIMSIZE(plane) _TRANSCODER2(plane, _PRIMSIZE_A)
#define PRIMCNSTALPHA(plane) _TRANSCODER2(plane, _PRIMCNSTALPHA_A)

/* Display/Sprite base address macros */
#define DISP_BASEADDR_MASK	(0xfffff000)
#define I915_LO_DISPBASE(val)	(val & ~DISP_BASEADDR_MASK)
#define I915_HI_DISPBASE(val)	(val & DISP_BASEADDR_MASK)

/* VBIOS flags */
#define SWF00			(dev_priv->info.display_mmio_offset + 0x71410)
#define SWF01			(dev_priv->info.display_mmio_offset + 0x71414)
#define SWF02			(dev_priv->info.display_mmio_offset + 0x71418)
#define SWF03			(dev_priv->info.display_mmio_offset + 0x7141c)
#define SWF04			(dev_priv->info.display_mmio_offset + 0x71420)
#define SWF05			(dev_priv->info.display_mmio_offset + 0x71424)
#define SWF06			(dev_priv->info.display_mmio_offset + 0x71428)
#define SWF10			(dev_priv->info.display_mmio_offset + 0x70410)
#define SWF11			(dev_priv->info.display_mmio_offset + 0x70414)
#define SWF14			(dev_priv->info.display_mmio_offset + 0x71420)
#define SWF30			(dev_priv->info.display_mmio_offset + 0x72414)
#define SWF31			(dev_priv->info.display_mmio_offset + 0x72418)
#define SWF32			(dev_priv->info.display_mmio_offset + 0x7241c)

/* Pipe B */
#define _PIPEBDSL		(dev_priv->info.display_mmio_offset + 0x71000)
#define _PIPEBCONF		(dev_priv->info.display_mmio_offset + 0x71008)
#define _PIPEBSTAT		(dev_priv->info.display_mmio_offset + 0x71024)
#define _PIPEBFRAMEHIGH		0x71040
#define _PIPEBFRAMEPIXEL	0x71044
#define _PIPEB_FRMCOUNT_GM45	(dev_priv->info.display_mmio_offset + 0x71040)
#define _PIPEB_FLIPCOUNT_GM45	(dev_priv->info.display_mmio_offset + 0x71044)


/* Display B control */
#define _DSPBCNTR		(dev_priv->info.display_mmio_offset + 0x71180)
#define   DISPPLANE_ALPHA_TRANS_ENABLE		(1<<15)
#define   DISPPLANE_ALPHA_TRANS_DISABLE		0
#define   DISPPLANE_SPRITE_ABOVE_DISPLAY	0
#define   DISPPLANE_SPRITE_ABOVE_OVERLAY	(1)
#define _DSPBADDR		(dev_priv->info.display_mmio_offset + 0x71184)
#define _DSPBSTRIDE		(dev_priv->info.display_mmio_offset + 0x71188)
#define _DSPBPOS		(dev_priv->info.display_mmio_offset + 0x7118C)
#define _DSPBSIZE		(dev_priv->info.display_mmio_offset + 0x71190)
#define _DSPBSURF		(dev_priv->info.display_mmio_offset + 0x7119C)
#define _DSPBTILEOFF		(dev_priv->info.display_mmio_offset + 0x711A4)
#define _DSPBOFFSET		(dev_priv->info.display_mmio_offset + 0x711A4)
#define _DSPBSURFLIVE		(dev_priv->info.display_mmio_offset + 0x711AC)

/* Sprite A control */
#define _DVSACNTR		0x72180
#define   DVS_ENABLE		(1<<31)
#define   DVS_GAMMA_ENABLE	(1<<30)
#define   DVS_PIXFORMAT_MASK	(3<<25)
#define   DVS_FORMAT_YUV422	(0<<25)
#define   DVS_FORMAT_RGBX101010	(1<<25)
#define   DVS_FORMAT_RGBX888	(2<<25)
#define   DVS_FORMAT_RGBX161616	(3<<25)
#define   DVS_PIPE_CSC_ENABLE   (1<<24)
#define   DVS_SOURCE_KEY	(1<<22)
#define   DVS_RGB_ORDER_XBGR	(1<<20)
#define   DVS_YUV_BYTE_ORDER_MASK (3<<16)
#define   DVS_YUV_ORDER_YUYV	(0<<16)
#define   DVS_YUV_ORDER_UYVY	(1<<16)
#define   DVS_YUV_ORDER_YVYU	(2<<16)
#define   DVS_YUV_ORDER_VYUY	(3<<16)
#define   DVS_ROTATE_180	(1<<15)
#define   DVS_DEST_KEY		(1<<2)
#define   DVS_TRICKLE_FEED_DISABLE (1<<14)
#define   DVS_TILED		(1<<10)
#define _DVSALINOFF		0x72184
#define _DVSASTRIDE		0x72188
#define _DVSAPOS		0x7218c
#define _DVSASIZE		0x72190
#define _DVSAKEYVAL		0x72194
#define _DVSAKEYMSK		0x72198
#define _DVSASURF		0x7219c
#define _DVSAKEYMAXVAL		0x721a0
#define _DVSATILEOFF		0x721a4
#define _DVSASURFLIVE		0x721ac
#define _DVSASCALE		0x72204
#define   DVS_SCALE_ENABLE	(1<<31)
#define   DVS_FILTER_MASK	(3<<29)
#define   DVS_FILTER_MEDIUM	(0<<29)
#define   DVS_FILTER_ENHANCING	(1<<29)
#define   DVS_FILTER_SOFTENING	(2<<29)
#define   DVS_VERTICAL_OFFSET_HALF (1<<28) /* must be enabled below */
#define   DVS_VERTICAL_OFFSET_ENABLE (1<<27)
#define _DVSAGAMC		0x72300

#define _DVSBCNTR		0x73180
#define _DVSBLINOFF		0x73184
#define _DVSBSTRIDE		0x73188
#define _DVSBPOS		0x7318c
#define _DVSBSIZE		0x73190
#define _DVSBKEYVAL		0x73194
#define _DVSBKEYMSK		0x73198
#define _DVSBSURF		0x7319c
#define _DVSBKEYMAXVAL		0x731a0
#define _DVSBTILEOFF		0x731a4
#define _DVSBSURFLIVE		0x731ac
#define _DVSBSCALE		0x73204
#define _DVSBGAMC		0x73300

#define DVSCNTR(pipe) _PIPE(pipe, _DVSACNTR, _DVSBCNTR)
#define DVSLINOFF(pipe) _PIPE(pipe, _DVSALINOFF, _DVSBLINOFF)
#define DVSSTRIDE(pipe) _PIPE(pipe, _DVSASTRIDE, _DVSBSTRIDE)
#define DVSPOS(pipe) _PIPE(pipe, _DVSAPOS, _DVSBPOS)
#define DVSSURF(pipe) _PIPE(pipe, _DVSASURF, _DVSBSURF)
#define DVSKEYMAX(pipe) _PIPE(pipe, _DVSAKEYMAXVAL, _DVSBKEYMAXVAL)
#define DVSSIZE(pipe) _PIPE(pipe, _DVSASIZE, _DVSBSIZE)
#define DVSSCALE(pipe) _PIPE(pipe, _DVSASCALE, _DVSBSCALE)
#define DVSTILEOFF(pipe) _PIPE(pipe, _DVSATILEOFF, _DVSBTILEOFF)
#define DVSKEYVAL(pipe) _PIPE(pipe, _DVSAKEYVAL, _DVSBKEYVAL)
#define DVSKEYMSK(pipe) _PIPE(pipe, _DVSAKEYMSK, _DVSBKEYMSK)
#define DVSSURFLIVE(pipe) _PIPE(pipe, _DVSASURFLIVE, _DVSBSURFLIVE)

#define _SPRA_CTL		0x70280
#define   SPRITE_ENABLE			(1<<31)
#define   SPRITE_GAMMA_ENABLE		(1<<30)
#define   SPRITE_PIXFORMAT_MASK		(7<<25)
#define   SPRITE_FORMAT_YUV422		(0<<25)
#define   SPRITE_FORMAT_RGBX101010	(1<<25)
#define   SPRITE_FORMAT_RGBX888		(2<<25)
#define   SPRITE_FORMAT_RGBX161616	(3<<25)
#define   SPRITE_FORMAT_YUV444		(4<<25)
#define   SPRITE_FORMAT_XR_BGR101010	(5<<25) /* Extended range */
#define   SPRITE_PIPE_CSC_ENABLE	(1<<24)
#define   SPRITE_SOURCE_KEY		(1<<22)
#define   SPRITE_RGB_ORDER_RGBX		(1<<20) /* only for 888 and 161616 */
#define   SPRITE_YUV_TO_RGB_CSC_DISABLE	(1<<19)
#define   SPRITE_YUV_CSC_FORMAT_BT709	(1<<18) /* 0 is BT601 */
#define   SPRITE_YUV_BYTE_ORDER_MASK	(3<<16)
#define   SPRITE_YUV_ORDER_YUYV		(0<<16)
#define   SPRITE_YUV_ORDER_UYVY		(1<<16)
#define   SPRITE_YUV_ORDER_YVYU		(2<<16)
#define   SPRITE_YUV_ORDER_VYUY		(3<<16)
#define   SPRITE_ROTATE_180		(1<<15)
#define   SPRITE_TRICKLE_FEED_DISABLE	(1<<14)
#define   SPRITE_INT_GAMMA_ENABLE	(1<<13)
#define   SPRITE_TILED			(1<<10)
#define   SPRITE_DEST_KEY		(1<<2)
#define _SPRA_LINOFF		0x70284
#define _SPRA_STRIDE		0x70288
#define _SPRA_POS		0x7028c
#define _SPRA_SIZE		0x70290
#define _SPRA_KEYVAL		0x70294
#define _SPRA_KEYMSK		0x70298
#define _SPRA_SURF		0x7029c
#define _SPRA_KEYMAX		0x702a0
#define _SPRA_TILEOFF		0x702a4
#define _SPRA_OFFSET		0x702a4
#define _SPRA_SURFLIVE		0x702ac
#define _SPRA_SCALE		0x70304
#define   SPRITE_SCALE_ENABLE	(1<<31)
#define   SPRITE_FILTER_MASK	(3<<29)
#define   SPRITE_FILTER_MEDIUM	(0<<29)
#define   SPRITE_FILTER_ENHANCING	(1<<29)
#define   SPRITE_FILTER_SOFTENING	(2<<29)
#define   SPRITE_VERTICAL_OFFSET_HALF	(1<<28) /* must be enabled below */
#define   SPRITE_VERTICAL_OFFSET_ENABLE	(1<<27)
#define _SPRA_GAMC		0x70400

#define _SPRB_CTL		0x71280
#define _SPRB_LINOFF		0x71284
#define _SPRB_STRIDE		0x71288
#define _SPRB_POS		0x7128c
#define _SPRB_SIZE		0x71290
#define _SPRB_KEYVAL		0x71294
#define _SPRB_KEYMSK		0x71298
#define _SPRB_SURF		0x7129c
#define _SPRB_KEYMAX		0x712a0
#define _SPRB_TILEOFF		0x712a4
#define _SPRB_OFFSET		0x712a4
#define _SPRB_SURFLIVE		0x712ac
#define _SPRB_SCALE		0x71304
#define _SPRB_GAMC		0x71400

#define SPRCTL(pipe) _PIPE(pipe, _SPRA_CTL, _SPRB_CTL)
#define SPRLINOFF(pipe) _PIPE(pipe, _SPRA_LINOFF, _SPRB_LINOFF)
#define SPRSTRIDE(pipe) _PIPE(pipe, _SPRA_STRIDE, _SPRB_STRIDE)
#define SPRPOS(pipe) _PIPE(pipe, _SPRA_POS, _SPRB_POS)
#define SPRSIZE(pipe) _PIPE(pipe, _SPRA_SIZE, _SPRB_SIZE)
#define SPRKEYVAL(pipe) _PIPE(pipe, _SPRA_KEYVAL, _SPRB_KEYVAL)
#define SPRKEYMSK(pipe) _PIPE(pipe, _SPRA_KEYMSK, _SPRB_KEYMSK)
#define SPRSURF(pipe) _PIPE(pipe, _SPRA_SURF, _SPRB_SURF)
#define SPRKEYMAX(pipe) _PIPE(pipe, _SPRA_KEYMAX, _SPRB_KEYMAX)
#define SPRTILEOFF(pipe) _PIPE(pipe, _SPRA_TILEOFF, _SPRB_TILEOFF)
#define SPROFFSET(pipe) _PIPE(pipe, _SPRA_OFFSET, _SPRB_OFFSET)
#define SPRSCALE(pipe) _PIPE(pipe, _SPRA_SCALE, _SPRB_SCALE)
#define SPRGAMC(pipe) _PIPE(pipe, _SPRA_GAMC, _SPRB_GAMC)
#define SPRSURFLIVE(pipe) _PIPE(pipe, _SPRA_SURFLIVE, _SPRB_SURFLIVE)

#define _SPACNTR		(VLV_DISPLAY_BASE + 0x72180)
#define   SP_ENABLE			(1<<31)
#define   SP_GAMMA_ENABLE		(1<<30)
#define   SP_PIXFORMAT_MASK		(0xf<<26)
#define   SP_FORMAT_YUV422		(0<<26)
#define   SP_FORMAT_BGR565		(5<<26)
#define   SP_FORMAT_BGRX8888		(6<<26)
#define   SP_FORMAT_BGRA8888		(7<<26)
#define   SP_FORMAT_RGBX1010102		(8<<26)
#define   SP_FORMAT_RGBA1010102		(9<<26)
#define   SP_FORMAT_RGBX8888		(0xe<<26)
#define   SP_FORMAT_RGBA8888		(0xf<<26)
#define   SP_ALPHA_PREMULTIPLY		(1<<23) /* CHV pipe B */
#define   SP_SOURCE_KEY			(1<<22)
#define   SP_YUV_BYTE_ORDER_MASK	(3<<16)
#define   SP_YUV_ORDER_YUYV		(0<<16)
#define   SP_YUV_ORDER_UYVY		(1<<16)
#define   SP_YUV_ORDER_YVYU		(2<<16)
#define   SP_YUV_ORDER_VYUY		(3<<16)
#define   SP_ROTATE_180			(1<<15)
#define   SP_TILED			(1<<10)
#define   SP_MIRROR			(1<<8) /* CHV pipe B */
#define _SPALINOFF		(VLV_DISPLAY_BASE + 0x72184)
#define _SPASTRIDE		(VLV_DISPLAY_BASE + 0x72188)
#define _SPAPOS			(VLV_DISPLAY_BASE + 0x7218c)
#define _SPASIZE		(VLV_DISPLAY_BASE + 0x72190)
#define _SPAKEYMINVAL		(VLV_DISPLAY_BASE + 0x72194)
#define _SPAKEYMSK		(VLV_DISPLAY_BASE + 0x72198)
#define _SPASURF		(VLV_DISPLAY_BASE + 0x7219c)
#define _SPAKEYMAXVAL		(VLV_DISPLAY_BASE + 0x721a0)
#define _SPATILEOFF		(VLV_DISPLAY_BASE + 0x721a4)
#define _SPACONSTALPHA		(VLV_DISPLAY_BASE + 0x721a8)
#define   SP_CONST_ALPHA_ENABLE		(1<<31)
#define _SPAGAMC		(VLV_DISPLAY_BASE + 0x721f4)

#define _SPBCNTR		(VLV_DISPLAY_BASE + 0x72280)
#define _SPBLINOFF		(VLV_DISPLAY_BASE + 0x72284)
#define _SPBSTRIDE		(VLV_DISPLAY_BASE + 0x72288)
#define _SPBPOS			(VLV_DISPLAY_BASE + 0x7228c)
#define _SPBSIZE		(VLV_DISPLAY_BASE + 0x72290)
#define _SPBKEYMINVAL		(VLV_DISPLAY_BASE + 0x72294)
#define _SPBKEYMSK		(VLV_DISPLAY_BASE + 0x72298)
#define _SPBSURF		(VLV_DISPLAY_BASE + 0x7229c)
#define _SPBKEYMAXVAL		(VLV_DISPLAY_BASE + 0x722a0)
#define _SPBTILEOFF		(VLV_DISPLAY_BASE + 0x722a4)
#define _SPBCONSTALPHA		(VLV_DISPLAY_BASE + 0x722a8)
#define _SPBGAMC		(VLV_DISPLAY_BASE + 0x722f4)

#define SPCNTR(pipe, plane) _PIPE(pipe * 2 + plane, _SPACNTR, _SPBCNTR)
#define SPLINOFF(pipe, plane) _PIPE(pipe * 2 + plane, _SPALINOFF, _SPBLINOFF)
#define SPSTRIDE(pipe, plane) _PIPE(pipe * 2 + plane, _SPASTRIDE, _SPBSTRIDE)
#define SPPOS(pipe, plane) _PIPE(pipe * 2 + plane, _SPAPOS, _SPBPOS)
#define SPSIZE(pipe, plane) _PIPE(pipe * 2 + plane, _SPASIZE, _SPBSIZE)
#define SPKEYMINVAL(pipe, plane) _PIPE(pipe * 2 + plane, _SPAKEYMINVAL, _SPBKEYMINVAL)
#define SPKEYMSK(pipe, plane) _PIPE(pipe * 2 + plane, _SPAKEYMSK, _SPBKEYMSK)
#define SPSURF(pipe, plane) _PIPE(pipe * 2 + plane, _SPASURF, _SPBSURF)
#define SPKEYMAXVAL(pipe, plane) _PIPE(pipe * 2 + plane, _SPAKEYMAXVAL, _SPBKEYMAXVAL)
#define SPTILEOFF(pipe, plane) _PIPE(pipe * 2 + plane, _SPATILEOFF, _SPBTILEOFF)
#define SPCONSTALPHA(pipe, plane) _PIPE(pipe * 2 + plane, _SPACONSTALPHA, _SPBCONSTALPHA)
#define SPGAMC(pipe, plane) _PIPE(pipe * 2 + plane, _SPAGAMC, _SPBGAMC)

/*
 * CHV pipe B sprite CSC
 *
 * |cr|   |c0 c1 c2|   |cr + cr_ioff|   |cr_ooff|
 * |yg| = |c3 c4 c5| x |yg + yg_ioff| + |yg_ooff|
 * |cb|   |c6 c7 c8|   |cb + cr_ioff|   |cb_ooff|
 */
#define SPCSCYGOFF(sprite)	(VLV_DISPLAY_BASE + 0x6d900 + (sprite) * 0x1000)
#define SPCSCCBOFF(sprite)	(VLV_DISPLAY_BASE + 0x6d904 + (sprite) * 0x1000)
#define SPCSCCROFF(sprite)	(VLV_DISPLAY_BASE + 0x6d908 + (sprite) * 0x1000)
#define  SPCSC_OOFF(x)		(((x) & 0x7ff) << 16) /* s11 */
#define  SPCSC_IOFF(x)		(((x) & 0x7ff) << 0) /* s11 */

#define SPCSCC01(sprite)	(VLV_DISPLAY_BASE + 0x6d90c + (sprite) * 0x1000)
#define SPCSCC23(sprite)	(VLV_DISPLAY_BASE + 0x6d910 + (sprite) * 0x1000)
#define SPCSCC45(sprite)	(VLV_DISPLAY_BASE + 0x6d914 + (sprite) * 0x1000)
#define SPCSCC67(sprite)	(VLV_DISPLAY_BASE + 0x6d918 + (sprite) * 0x1000)
#define SPCSCC8(sprite)		(VLV_DISPLAY_BASE + 0x6d91c + (sprite) * 0x1000)
#define  SPCSC_C1(x)		(((x) & 0x7fff) << 16) /* s3.12 */
#define  SPCSC_C0(x)		(((x) & 0x7fff) << 0) /* s3.12 */

#define SPCSCYGICLAMP(sprite)	(VLV_DISPLAY_BASE + 0x6d920 + (sprite) * 0x1000)
#define SPCSCCBICLAMP(sprite)	(VLV_DISPLAY_BASE + 0x6d924 + (sprite) * 0x1000)
#define SPCSCCRICLAMP(sprite)	(VLV_DISPLAY_BASE + 0x6d928 + (sprite) * 0x1000)
#define  SPCSC_IMAX(x)		(((x) & 0x7ff) << 16) /* s11 */
#define  SPCSC_IMIN(x)		(((x) & 0x7ff) << 0) /* s11 */

#define SPCSCYGOCLAMP(sprite)	(VLV_DISPLAY_BASE + 0x6d92c + (sprite) * 0x1000)
#define SPCSCCBOCLAMP(sprite)	(VLV_DISPLAY_BASE + 0x6d930 + (sprite) * 0x1000)
#define SPCSCCROCLAMP(sprite)	(VLV_DISPLAY_BASE + 0x6d934 + (sprite) * 0x1000)
#define  SPCSC_OMAX(x)		((x) << 16) /* u10 */
#define  SPCSC_OMIN(x)		((x) << 0) /* u10 */

/* Skylake plane registers */

#define _PLANE_CTL_1_A				0x70180
#define _PLANE_CTL_2_A				0x70280
#define _PLANE_CTL_3_A				0x70380
#define   PLANE_CTL_ENABLE			(1 << 31)
#define   PLANE_CTL_PIPE_GAMMA_ENABLE		(1 << 30)
#define   PLANE_CTL_FORMAT_MASK			(0xf << 24)
#define   PLANE_CTL_FORMAT_YUV422		(  0 << 24)
#define   PLANE_CTL_FORMAT_NV12			(  1 << 24)
#define   PLANE_CTL_FORMAT_XRGB_2101010		(  2 << 24)
#define   PLANE_CTL_FORMAT_XRGB_8888		(  4 << 24)
#define   PLANE_CTL_FORMAT_XRGB_16161616F	(  6 << 24)
#define   PLANE_CTL_FORMAT_AYUV			(  8 << 24)
#define   PLANE_CTL_FORMAT_INDEXED		( 12 << 24)
#define   PLANE_CTL_FORMAT_RGB_565		( 14 << 24)
#define   PLANE_CTL_PIPE_CSC_ENABLE		(1 << 23)
#define   PLANE_CTL_KEY_ENABLE_MASK		(0x3 << 21)
#define   PLANE_CTL_KEY_ENABLE_SOURCE		(  1 << 21)
#define   PLANE_CTL_KEY_ENABLE_DESTINATION	(  2 << 21)
#define   PLANE_CTL_ORDER_BGRX			(0 << 20)
#define   PLANE_CTL_ORDER_RGBX			(1 << 20)
#define   PLANE_CTL_YUV422_ORDER_MASK		(0x3 << 16)
#define   PLANE_CTL_YUV422_YUYV			(  0 << 16)
#define   PLANE_CTL_YUV422_UYVY			(  1 << 16)
#define   PLANE_CTL_YUV422_YVYU			(  2 << 16)
#define   PLANE_CTL_YUV422_VYUY			(  3 << 16)
#define   PLANE_CTL_DECOMPRESSION_ENABLE	(1 << 15)
#define   PLANE_CTL_TRICKLE_FEED_DISABLE	(1 << 14)
#define   PLANE_CTL_PLANE_GAMMA_DISABLE		(1 << 13)
#define   PLANE_CTL_TILED_MASK			(0x7 << 10)
#define   PLANE_CTL_TILED_LINEAR		(  0 << 10)
#define   PLANE_CTL_TILED_X			(  1 << 10)
#define   PLANE_CTL_TILED_Y			(  4 << 10)
#define   PLANE_CTL_TILED_YF			(  5 << 10)
#define   PLANE_CTL_ALPHA_MASK			(0x3 << 4)
#define   PLANE_CTL_ALPHA_DISABLE		(  0 << 4)
#define   PLANE_CTL_ALPHA_SW_PREMULTIPLY	(  2 << 4)
#define   PLANE_CTL_ALPHA_HW_PREMULTIPLY	(  3 << 4)
#define   PLANE_CTL_ROTATE_MASK			0x3
#define   PLANE_CTL_ROTATE_0			0x0
#define   PLANE_CTL_ROTATE_180			0x2
#define _PLANE_STRIDE_1_A			0x70188
#define _PLANE_STRIDE_2_A			0x70288
#define _PLANE_STRIDE_3_A			0x70388
#define _PLANE_POS_1_A				0x7018c
#define _PLANE_POS_2_A				0x7028c
#define _PLANE_POS_3_A				0x7038c
#define _PLANE_SIZE_1_A				0x70190
#define _PLANE_SIZE_2_A				0x70290
#define _PLANE_SIZE_3_A				0x70390
#define _PLANE_SURF_1_A				0x7019c
#define _PLANE_SURF_2_A				0x7029c
#define _PLANE_SURF_3_A				0x7039c
#define _PLANE_OFFSET_1_A			0x701a4
#define _PLANE_OFFSET_2_A			0x702a4
#define _PLANE_OFFSET_3_A			0x703a4
#define _PLANE_KEYVAL_1_A			0x70194
#define _PLANE_KEYVAL_2_A			0x70294
#define _PLANE_KEYMSK_1_A			0x70198
#define _PLANE_KEYMSK_2_A			0x70298
#define _PLANE_KEYMAX_1_A			0x701a0
#define _PLANE_KEYMAX_2_A			0x702a0
#define _PLANE_BUF_CFG_1_A			0x7027c
#define _PLANE_BUF_CFG_2_A			0x7037c

#define _PLANE_CTL_1_B				0x71180
#define _PLANE_CTL_2_B				0x71280
#define _PLANE_CTL_3_B				0x71380
#define _PLANE_CTL_1(pipe)	_PIPE(pipe, _PLANE_CTL_1_A, _PLANE_CTL_1_B)
#define _PLANE_CTL_2(pipe)	_PIPE(pipe, _PLANE_CTL_2_A, _PLANE_CTL_2_B)
#define _PLANE_CTL_3(pipe)	_PIPE(pipe, _PLANE_CTL_3_A, _PLANE_CTL_3_B)
#define PLANE_CTL(pipe, plane)	\
	_PLANE(plane, _PLANE_CTL_1(pipe), _PLANE_CTL_2(pipe))

#define _PLANE_STRIDE_1_B			0x71188
#define _PLANE_STRIDE_2_B			0x71288
#define _PLANE_STRIDE_3_B			0x71388
#define _PLANE_STRIDE_1(pipe)	\
	_PIPE(pipe, _PLANE_STRIDE_1_A, _PLANE_STRIDE_1_B)
#define _PLANE_STRIDE_2(pipe)	\
	_PIPE(pipe, _PLANE_STRIDE_2_A, _PLANE_STRIDE_2_B)
#define _PLANE_STRIDE_3(pipe)	\
	_PIPE(pipe, _PLANE_STRIDE_3_A, _PLANE_STRIDE_3_B)
#define PLANE_STRIDE(pipe, plane)	\
	_PLANE(plane, _PLANE_STRIDE_1(pipe), _PLANE_STRIDE_2(pipe))

#define _PLANE_POS_1_B				0x7118c
#define _PLANE_POS_2_B				0x7128c
#define _PLANE_POS_3_B				0x7138c
#define _PLANE_POS_1(pipe)	_PIPE(pipe, _PLANE_POS_1_A, _PLANE_POS_1_B)
#define _PLANE_POS_2(pipe)	_PIPE(pipe, _PLANE_POS_2_A, _PLANE_POS_2_B)
#define _PLANE_POS_3(pipe)	_PIPE(pipe, _PLANE_POS_3_A, _PLANE_POS_3_B)
#define PLANE_POS(pipe, plane)	\
	_PLANE(plane, _PLANE_POS_1(pipe), _PLANE_POS_2(pipe))

#define _PLANE_SIZE_1_B				0x71190
#define _PLANE_SIZE_2_B				0x71290
#define _PLANE_SIZE_3_B				0x71390
#define _PLANE_SIZE_1(pipe)	_PIPE(pipe, _PLANE_SIZE_1_A, _PLANE_SIZE_1_B)
#define _PLANE_SIZE_2(pipe)	_PIPE(pipe, _PLANE_SIZE_2_A, _PLANE_SIZE_2_B)
#define _PLANE_SIZE_3(pipe)	_PIPE(pipe, _PLANE_SIZE_3_A, _PLANE_SIZE_3_B)
#define PLANE_SIZE(pipe, plane)	\
	_PLANE(plane, _PLANE_SIZE_1(pipe), _PLANE_SIZE_2(pipe))

#define _PLANE_SURF_1_B				0x7119c
#define _PLANE_SURF_2_B				0x7129c
#define _PLANE_SURF_3_B				0x7139c
#define _PLANE_SURF_1(pipe)	_PIPE(pipe, _PLANE_SURF_1_A, _PLANE_SURF_1_B)
#define _PLANE_SURF_2(pipe)	_PIPE(pipe, _PLANE_SURF_2_A, _PLANE_SURF_2_B)
#define _PLANE_SURF_3(pipe)	_PIPE(pipe, _PLANE_SURF_3_A, _PLANE_SURF_3_B)
#define PLANE_SURF(pipe, plane)	\
	_PLANE(plane, _PLANE_SURF_1(pipe), _PLANE_SURF_2(pipe))

#define _PLANE_OFFSET_1_B			0x711a4
#define _PLANE_OFFSET_2_B			0x712a4
#define _PLANE_OFFSET_1(pipe) _PIPE(pipe, _PLANE_OFFSET_1_A, _PLANE_OFFSET_1_B)
#define _PLANE_OFFSET_2(pipe) _PIPE(pipe, _PLANE_OFFSET_2_A, _PLANE_OFFSET_2_B)
#define PLANE_OFFSET(pipe, plane)	\
	_PLANE(plane, _PLANE_OFFSET_1(pipe), _PLANE_OFFSET_2(pipe))

#define _PLANE_KEYVAL_1_B			0x71194
#define _PLANE_KEYVAL_2_B			0x71294
#define _PLANE_KEYVAL_1(pipe) _PIPE(pipe, _PLANE_KEYVAL_1_A, _PLANE_KEYVAL_1_B)
#define _PLANE_KEYVAL_2(pipe) _PIPE(pipe, _PLANE_KEYVAL_2_A, _PLANE_KEYVAL_2_B)
#define PLANE_KEYVAL(pipe, plane)	\
	_PLANE(plane, _PLANE_KEYVAL_1(pipe), _PLANE_KEYVAL_2(pipe))

#define _PLANE_KEYMSK_1_B			0x71198
#define _PLANE_KEYMSK_2_B			0x71298
#define _PLANE_KEYMSK_1(pipe) _PIPE(pipe, _PLANE_KEYMSK_1_A, _PLANE_KEYMSK_1_B)
#define _PLANE_KEYMSK_2(pipe) _PIPE(pipe, _PLANE_KEYMSK_2_A, _PLANE_KEYMSK_2_B)
#define PLANE_KEYMSK(pipe, plane)	\
	_PLANE(plane, _PLANE_KEYMSK_1(pipe), _PLANE_KEYMSK_2(pipe))

#define _PLANE_KEYMAX_1_B			0x711a0
#define _PLANE_KEYMAX_2_B			0x712a0
#define _PLANE_KEYMAX_1(pipe) _PIPE(pipe, _PLANE_KEYMAX_1_A, _PLANE_KEYMAX_1_B)
#define _PLANE_KEYMAX_2(pipe) _PIPE(pipe, _PLANE_KEYMAX_2_A, _PLANE_KEYMAX_2_B)
#define PLANE_KEYMAX(pipe, plane)	\
	_PLANE(plane, _PLANE_KEYMAX_1(pipe), _PLANE_KEYMAX_2(pipe))

#define _PLANE_BUF_CFG_1_B			0x7127c
#define _PLANE_BUF_CFG_2_B			0x7137c
#define _PLANE_BUF_CFG_1(pipe)	\
	_PIPE(pipe, _PLANE_BUF_CFG_1_A, _PLANE_BUF_CFG_1_B)
#define _PLANE_BUF_CFG_2(pipe)	\
	_PIPE(pipe, _PLANE_BUF_CFG_2_A, _PLANE_BUF_CFG_2_B)
#define PLANE_BUF_CFG(pipe, plane)	\
	_PLANE(plane, _PLANE_BUF_CFG_1(pipe), _PLANE_BUF_CFG_2(pipe))

/* SKL new cursor registers */
#define _CUR_BUF_CFG_A				0x7017c
#define _CUR_BUF_CFG_B				0x7117c
#define CUR_BUF_CFG(pipe)	_PIPE(pipe, _CUR_BUF_CFG_A, _CUR_BUF_CFG_B)

/* VBIOS regs */
#define VGACNTRL		0x71400
# define VGA_DISP_DISABLE			(1 << 31)
# define VGA_2X_MODE				(1 << 30)
# define VGA_PIPE_B_SELECT			(1 << 29)

#define VLV_VGACNTRL		(VLV_DISPLAY_BASE + 0x71400)

/* Ironlake */

#define CPU_VGACNTRL	0x41000

#define DIGITAL_PORT_HOTPLUG_CNTRL      0x44030
#define  DIGITAL_PORTA_HOTPLUG_ENABLE           (1 << 4)
#define  DIGITAL_PORTA_SHORT_PULSE_2MS          (0 << 2)
#define  DIGITAL_PORTA_SHORT_PULSE_4_5MS        (1 << 2)
#define  DIGITAL_PORTA_SHORT_PULSE_6MS          (2 << 2)
#define  DIGITAL_PORTA_SHORT_PULSE_100MS        (3 << 2)
#define  DIGITAL_PORTA_NO_DETECT                (0 << 0)
#define  DIGITAL_PORTA_LONG_PULSE_DETECT_MASK   (1 << 1)
#define  DIGITAL_PORTA_SHORT_PULSE_DETECT_MASK  (1 << 0)

/* refresh rate hardware control */
#define RR_HW_CTL       0x45300
#define  RR_HW_LOW_POWER_FRAMES_MASK    0xff
#define  RR_HW_HIGH_POWER_FRAMES_MASK   0xff00

#define FDI_PLL_BIOS_0  0x46000
#define  FDI_PLL_FB_CLOCK_MASK  0xff
#define FDI_PLL_BIOS_1  0x46004
#define FDI_PLL_BIOS_2  0x46008
#define DISPLAY_PORT_PLL_BIOS_0         0x4600c
#define DISPLAY_PORT_PLL_BIOS_1         0x46010
#define DISPLAY_PORT_PLL_BIOS_2         0x46014

#define PCH_3DCGDIS0		0x46020
# define MARIUNIT_CLOCK_GATE_DISABLE		(1 << 18)
# define SVSMUNIT_CLOCK_GATE_DISABLE		(1 << 1)

#define PCH_3DCGDIS1		0x46024
# define VFMUNIT_CLOCK_GATE_DISABLE		(1 << 11)

#define FDI_PLL_FREQ_CTL        0x46030
#define  FDI_PLL_FREQ_CHANGE_REQUEST    (1<<24)
#define  FDI_PLL_FREQ_LOCK_LIMIT_MASK   0xfff00
#define  FDI_PLL_FREQ_DISABLE_COUNT_LIMIT_MASK  0xff


#define _PIPEA_DATA_M1		0x60030
#define  PIPE_DATA_M1_OFFSET    0
#define _PIPEA_DATA_N1		0x60034
#define  PIPE_DATA_N1_OFFSET    0

#define _PIPEA_DATA_M2		0x60038
#define  PIPE_DATA_M2_OFFSET    0
#define _PIPEA_DATA_N2		0x6003c
#define  PIPE_DATA_N2_OFFSET    0

#define _PIPEA_LINK_M1		0x60040
#define  PIPE_LINK_M1_OFFSET    0
#define _PIPEA_LINK_N1		0x60044
#define  PIPE_LINK_N1_OFFSET    0

#define _PIPEA_LINK_M2		0x60048
#define  PIPE_LINK_M2_OFFSET    0
#define _PIPEA_LINK_N2		0x6004c
#define  PIPE_LINK_N2_OFFSET    0

/* PIPEB timing regs are same start from 0x61000 */

#define _PIPEB_DATA_M1		0x61030
#define _PIPEB_DATA_N1		0x61034
#define _PIPEB_DATA_M2		0x61038
#define _PIPEB_DATA_N2		0x6103c
#define _PIPEB_LINK_M1		0x61040
#define _PIPEB_LINK_N1		0x61044
#define _PIPEB_LINK_M2		0x61048
#define _PIPEB_LINK_N2		0x6104c

#define PIPE_DATA_M1(tran) _TRANSCODER2(tran, _PIPEA_DATA_M1)
#define PIPE_DATA_N1(tran) _TRANSCODER2(tran, _PIPEA_DATA_N1)
#define PIPE_DATA_M2(tran) _TRANSCODER2(tran, _PIPEA_DATA_M2)
#define PIPE_DATA_N2(tran) _TRANSCODER2(tran, _PIPEA_DATA_N2)
#define PIPE_LINK_M1(tran) _TRANSCODER2(tran, _PIPEA_LINK_M1)
#define PIPE_LINK_N1(tran) _TRANSCODER2(tran, _PIPEA_LINK_N1)
#define PIPE_LINK_M2(tran) _TRANSCODER2(tran, _PIPEA_LINK_M2)
#define PIPE_LINK_N2(tran) _TRANSCODER2(tran, _PIPEA_LINK_N2)

/* CPU panel fitter */
/* IVB+ has 3 fitters, 0 is 7x5 capable, the other two only 3x3 */
#define _PFA_CTL_1               0x68080
#define _PFB_CTL_1               0x68880
#define  PF_ENABLE              (1<<31)
#define  PF_PIPE_SEL_MASK_IVB	(3<<29)
#define  PF_PIPE_SEL_IVB(pipe)	((pipe)<<29)
#define  PF_FILTER_MASK		(3<<23)
#define  PF_FILTER_PROGRAMMED	(0<<23)
#define  PF_FILTER_MED_3x3	(1<<23)
#define  PF_FILTER_EDGE_ENHANCE	(2<<23)
#define  PF_FILTER_EDGE_SOFTEN	(3<<23)
#define _PFA_WIN_SZ		0x68074
#define _PFB_WIN_SZ		0x68874
#define _PFA_WIN_POS		0x68070
#define _PFB_WIN_POS		0x68870
#define _PFA_VSCALE		0x68084
#define _PFB_VSCALE		0x68884
#define _PFA_HSCALE		0x68090
#define _PFB_HSCALE		0x68890

#define PF_CTL(pipe)		_PIPE(pipe, _PFA_CTL_1, _PFB_CTL_1)
#define PF_WIN_SZ(pipe)		_PIPE(pipe, _PFA_WIN_SZ, _PFB_WIN_SZ)
#define PF_WIN_POS(pipe)	_PIPE(pipe, _PFA_WIN_POS, _PFB_WIN_POS)
#define PF_VSCALE(pipe)		_PIPE(pipe, _PFA_VSCALE, _PFB_VSCALE)
#define PF_HSCALE(pipe)		_PIPE(pipe, _PFA_HSCALE, _PFB_HSCALE)

#define _PSA_CTL		0x68180
#define _PSB_CTL		0x68980
#define PS_ENABLE		(1<<31)
#define _PSA_WIN_SZ		0x68174
#define _PSB_WIN_SZ		0x68974
#define _PSA_WIN_POS		0x68170
#define _PSB_WIN_POS		0x68970

#define PS_CTL(pipe)		_PIPE(pipe, _PSA_CTL, _PSB_CTL)
#define PS_WIN_SZ(pipe)		_PIPE(pipe, _PSA_WIN_SZ, _PSB_WIN_SZ)
#define PS_WIN_POS(pipe)	_PIPE(pipe, _PSA_WIN_POS, _PSB_WIN_POS)

/* legacy palette */
#define _LGC_PALETTE_A           0x4a000
#define _LGC_PALETTE_B           0x4a800
#define LGC_PALETTE(pipe) _PIPE(pipe, _LGC_PALETTE_A, _LGC_PALETTE_B)

#define _GAMMA_MODE_A		0x4a480
#define _GAMMA_MODE_B		0x4ac80
#define GAMMA_MODE(pipe) _PIPE(pipe, _GAMMA_MODE_A, _GAMMA_MODE_B)
#define GAMMA_MODE_MODE_MASK	(3 << 0)
#define GAMMA_MODE_MODE_8BIT	(0 << 0)
#define GAMMA_MODE_MODE_10BIT	(1 << 0)
#define GAMMA_MODE_MODE_12BIT	(2 << 0)
#define GAMMA_MODE_MODE_SPLIT	(3 << 0)

/* interrupts */
#define DE_MASTER_IRQ_CONTROL   (1 << 31)
#define DE_SPRITEB_FLIP_DONE    (1 << 29)
#define DE_SPRITEA_FLIP_DONE    (1 << 28)
#define DE_PLANEB_FLIP_DONE     (1 << 27)
#define DE_PLANEA_FLIP_DONE     (1 << 26)
#define DE_PLANE_FLIP_DONE(plane) (1 << (26 + (plane)))
#define DE_PCU_EVENT            (1 << 25)
#define DE_GTT_FAULT            (1 << 24)
#define DE_POISON               (1 << 23)
#define DE_PERFORM_COUNTER      (1 << 22)
#define DE_PCH_EVENT            (1 << 21)
#define DE_AUX_CHANNEL_A        (1 << 20)
#define DE_DP_A_HOTPLUG         (1 << 19)
#define DE_GSE                  (1 << 18)
#define DE_PIPEB_VBLANK         (1 << 15)
#define DE_PIPEB_EVEN_FIELD     (1 << 14)
#define DE_PIPEB_ODD_FIELD      (1 << 13)
#define DE_PIPEB_LINE_COMPARE   (1 << 12)
#define DE_PIPEB_VSYNC          (1 << 11)
#define DE_PIPEB_CRC_DONE	(1 << 10)
#define DE_PIPEB_FIFO_UNDERRUN  (1 << 8)
#define DE_PIPEA_VBLANK         (1 << 7)
#define DE_PIPE_VBLANK(pipe)    (1 << (7 + 8*(pipe)))
#define DE_PIPEA_EVEN_FIELD     (1 << 6)
#define DE_PIPEA_ODD_FIELD      (1 << 5)
#define DE_PIPEA_LINE_COMPARE   (1 << 4)
#define DE_PIPEA_VSYNC          (1 << 3)
#define DE_PIPEA_CRC_DONE	(1 << 2)
#define DE_PIPE_CRC_DONE(pipe)	(1 << (2 + 8*(pipe)))
#define DE_PIPEA_FIFO_UNDERRUN  (1 << 0)
#define DE_PIPE_FIFO_UNDERRUN(pipe)  (1 << (8*(pipe)))

/* More Ivybridge lolz */
#define DE_ERR_INT_IVB			(1<<30)
#define DE_GSE_IVB			(1<<29)
#define DE_PCH_EVENT_IVB		(1<<28)
#define DE_DP_A_HOTPLUG_IVB		(1<<27)
#define DE_AUX_CHANNEL_A_IVB		(1<<26)
#define DE_SPRITEC_FLIP_DONE_IVB	(1<<14)
#define DE_PLANEC_FLIP_DONE_IVB		(1<<13)
#define DE_PIPEC_VBLANK_IVB		(1<<10)
#define DE_SPRITEB_FLIP_DONE_IVB	(1<<9)
#define DE_PLANEB_FLIP_DONE_IVB		(1<<8)
#define DE_PIPEB_VBLANK_IVB		(1<<5)
#define DE_SPRITEA_FLIP_DONE_IVB	(1<<4)
#define DE_PLANEA_FLIP_DONE_IVB		(1<<3)
#define DE_PLANE_FLIP_DONE_IVB(plane)	(1<< (3 + 5*(plane)))
#define DE_PIPEA_VBLANK_IVB		(1<<0)
#define DE_PIPE_VBLANK_IVB(pipe)	(1 << (pipe * 5))

#define VLV_MASTER_IER			0x4400c /* Gunit master IER */
#define   MASTER_INTERRUPT_ENABLE	(1<<31)

#define DEISR   0x44000
#define DEIMR   0x44004
#define DEIIR   0x44008
#define DEIER   0x4400c

#define GTISR   0x44010
#define GTIMR   0x44014
#define GTIIR   0x44018
#define GTIER   0x4401c

#define GEN8_MASTER_IRQ			0x44200
#define  GEN8_MASTER_IRQ_CONTROL	(1<<31)
#define  GEN8_PCU_IRQ			(1<<30)
#define  GEN8_DE_PCH_IRQ		(1<<23)
#define  GEN8_DE_MISC_IRQ		(1<<22)
#define  GEN8_DE_PORT_IRQ		(1<<20)
#define  GEN8_DE_PIPE_C_IRQ		(1<<18)
#define  GEN8_DE_PIPE_B_IRQ		(1<<17)
#define  GEN8_DE_PIPE_A_IRQ		(1<<16)
#define  GEN8_DE_PIPE_IRQ(pipe)		(1<<(16+pipe))
#define  GEN8_GT_VECS_IRQ		(1<<6)
#define  GEN8_GT_PM_IRQ			(1<<4)
#define  GEN8_GT_VCS2_IRQ		(1<<3)
#define  GEN8_GT_VCS1_IRQ		(1<<2)
#define  GEN8_GT_BCS_IRQ		(1<<1)
#define  GEN8_GT_RCS_IRQ		(1<<0)

#define GEN8_GT_ISR(which) (0x44300 + (0x10 * (which)))
#define GEN8_GT_IMR(which) (0x44304 + (0x10 * (which)))
#define GEN8_GT_IIR(which) (0x44308 + (0x10 * (which)))
#define GEN8_GT_IER(which) (0x4430c + (0x10 * (which)))

#define GEN8_BCS_IRQ_SHIFT 16
#define GEN8_RCS_IRQ_SHIFT 0
#define GEN8_VCS2_IRQ_SHIFT 16
#define GEN8_VCS1_IRQ_SHIFT 0
#define GEN8_VECS_IRQ_SHIFT 0

#define GEN8_DE_PIPE_ISR(pipe) (0x44400 + (0x10 * (pipe)))
#define GEN8_DE_PIPE_IMR(pipe) (0x44404 + (0x10 * (pipe)))
#define GEN8_DE_PIPE_IIR(pipe) (0x44408 + (0x10 * (pipe)))
#define GEN8_DE_PIPE_IER(pipe) (0x4440c + (0x10 * (pipe)))
#define  GEN8_PIPE_FIFO_UNDERRUN	(1 << 31)
#define  GEN8_PIPE_CDCLK_CRC_ERROR	(1 << 29)
#define  GEN8_PIPE_CDCLK_CRC_DONE	(1 << 28)
#define  GEN8_PIPE_CURSOR_FAULT		(1 << 10)
#define  GEN8_PIPE_SPRITE_FAULT		(1 << 9)
#define  GEN8_PIPE_PRIMARY_FAULT	(1 << 8)
#define  GEN8_PIPE_SPRITE_FLIP_DONE	(1 << 5)
#define  GEN8_PIPE_PRIMARY_FLIP_DONE	(1 << 4)
#define  GEN8_PIPE_SCAN_LINE_EVENT	(1 << 2)
#define  GEN8_PIPE_VSYNC		(1 << 1)
#define  GEN8_PIPE_VBLANK		(1 << 0)
#define  GEN9_PIPE_CURSOR_FAULT		(1 << 11)
#define  GEN9_PIPE_PLANE4_FAULT		(1 << 10)
#define  GEN9_PIPE_PLANE3_FAULT		(1 << 9)
#define  GEN9_PIPE_PLANE2_FAULT		(1 << 8)
#define  GEN9_PIPE_PLANE1_FAULT		(1 << 7)
#define  GEN9_PIPE_PLANE4_FLIP_DONE	(1 << 6)
#define  GEN9_PIPE_PLANE3_FLIP_DONE	(1 << 5)
#define  GEN9_PIPE_PLANE2_FLIP_DONE	(1 << 4)
#define  GEN9_PIPE_PLANE1_FLIP_DONE	(1 << 3)
#define  GEN9_PIPE_PLANE_FLIP_DONE(p)	(1 << (3 + p))
#define GEN8_DE_PIPE_IRQ_FAULT_ERRORS \
	(GEN8_PIPE_CURSOR_FAULT | \
	 GEN8_PIPE_SPRITE_FAULT | \
	 GEN8_PIPE_PRIMARY_FAULT)
#define GEN9_DE_PIPE_IRQ_FAULT_ERRORS \
	(GEN9_PIPE_CURSOR_FAULT | \
	 GEN9_PIPE_PLANE4_FAULT | \
	 GEN9_PIPE_PLANE3_FAULT | \
	 GEN9_PIPE_PLANE2_FAULT | \
	 GEN9_PIPE_PLANE1_FAULT)

#define GEN8_DE_PORT_ISR 0x44440
#define GEN8_DE_PORT_IMR 0x44444
#define GEN8_DE_PORT_IIR 0x44448
#define GEN8_DE_PORT_IER 0x4444c
#define  GEN9_AUX_CHANNEL_D		(1 << 27)
#define  GEN9_AUX_CHANNEL_C		(1 << 26)
#define  GEN9_AUX_CHANNEL_B		(1 << 25)
#define  BXT_DE_PORT_HP_DDIC		(1 << 5)
#define  BXT_DE_PORT_HP_DDIB		(1 << 4)
#define  BXT_DE_PORT_HP_DDIA		(1 << 3)
#define  BXT_DE_PORT_HOTPLUG_MASK	(BXT_DE_PORT_HP_DDIA | \
					 BXT_DE_PORT_HP_DDIB | \
					 BXT_DE_PORT_HP_DDIC)
#define  GEN8_PORT_DP_A_HOTPLUG		(1 << 3)
#define  GEN8_AUX_CHANNEL_A		(1 << 0)

/* BXT GMBUS */
#define BXT_DE_PORT_GMBUS	(1 << 1)

#define GEN8_DE_MISC_ISR 0x44460
#define GEN8_DE_MISC_IMR 0x44464
#define GEN8_DE_MISC_IIR 0x44468
#define GEN8_DE_MISC_IER 0x4446c
#define  GEN8_DE_MISC_GSE		(1 << 27)

#define GEN8_PCU_ISR 0x444e0
#define GEN8_PCU_IMR 0x444e4
#define GEN8_PCU_IIR 0x444e8
#define GEN8_PCU_IER 0x444ec

/* BXT hotplug control */
#define BXT_HOTPLUG_CTL			0xC4030
#define BXT_DDIA_HPD_ENABLE		(1 << 28)
#define BXT_DDIC_HPD_ENABLE		(1 << 12)
#define BXT_DDIB_HPD_ENABLE		(1 << 4)
#define BXT_HOTPLUG_CTL_MASK		(BXT_DDIA_HPD_ENABLE | \
					 BXT_DDIB_HPD_ENABLE | \
					 BXT_DDIC_HPD_ENABLE)

/* Hot plug status */
#define BXT_DDIA_HPD_STATUS		(3 << 24)
#define BXT_DDIC_HPD_STATUS		(3 << 8)
#define BXT_DDIB_HPD_STATUS		(3 << 0)
#define BXT_HPD_STATUS_MASK		(BXT_DDIA_HPD_STATUS | \
					 BXT_DDIB_HPD_STATUS | \
					 BXT_DDIC_HPD_STATUS)

#define ILK_DISPLAY_CHICKEN2	0x42004
/* Required on all Ironlake and Sandybridge according to the B-Spec. */
#define  ILK_ELPIN_409_SELECT	(1 << 25)
#define  ILK_DPARB_GATE	(1<<22)
#define  ILK_VSDPFD_FULL	(1<<21)
#define FUSE_STRAP			0x42014
#define  ILK_INTERNAL_GRAPHICS_DISABLE	(1 << 31)
#define  ILK_INTERNAL_DISPLAY_DISABLE	(1 << 30)
#define  ILK_DISPLAY_DEBUG_DISABLE	(1 << 29)
#define  ILK_HDCP_DISABLE		(1 << 25)
#define  ILK_eDP_A_DISABLE		(1 << 24)
#define  HSW_CDCLK_LIMIT		(1 << 24)
#define  ILK_DESKTOP			(1 << 23)

#define ILK_DSPCLK_GATE_D			0x42020
#define   ILK_VRHUNIT_CLOCK_GATE_DISABLE	(1 << 28)
#define   ILK_DPFCUNIT_CLOCK_GATE_DISABLE	(1 << 9)
#define   ILK_DPFCRUNIT_CLOCK_GATE_DISABLE	(1 << 8)
#define   ILK_DPFDUNIT_CLOCK_GATE_ENABLE	(1 << 7)
#define   ILK_DPARBUNIT_CLOCK_GATE_ENABLE	(1 << 5)

#define IVB_CHICKEN3	0x4200c
# define CHICKEN3_DGMG_REQ_OUT_FIX_DISABLE	(1 << 5)
# define CHICKEN3_DGMG_DONE_FIX_DISABLE		(1 << 2)

#define CHICKEN_PAR1_1		0x42080
#define  DPA_MASK_VBLANK_SRD	(1 << 15)
#define  FORCE_ARB_IDLE_PLANES	(1 << 14)

#define _CHICKEN_PIPESL_1_A	0x420b0
#define _CHICKEN_PIPESL_1_B	0x420b4
#define  HSW_FBCQ_DIS			(1 << 22)
#define  BDW_DPRS_MASK_VBLANK_SRD	(1 << 0)
#define CHICKEN_PIPESL_1(pipe) _PIPE(pipe, _CHICKEN_PIPESL_1_A, _CHICKEN_PIPESL_1_B)

#define DISP_ARB_CTL	0x45000
#define  DISP_TILE_SURFACE_SWIZZLING	(1<<13)
#define  DISP_FBC_WM_DIS		(1<<15)
#define DISP_ARB_CTL2	0x45004
#define  DISP_DATA_PARTITION_5_6	(1<<6)
#define DBUF_CTL	0x45008
#define  DBUF_POWER_REQUEST		(1<<31)
#define  DBUF_POWER_STATE		(1<<30)
#define GEN7_MSG_CTL	0x45010
#define  WAIT_FOR_PCH_RESET_ACK		(1<<1)
#define  WAIT_FOR_PCH_FLR_ACK		(1<<0)
#define HSW_NDE_RSTWRN_OPT	0x46408
#define  RESET_PCH_HANDSHAKE_ENABLE	(1<<4)

#define FF_SLICE_CS_CHICKEN2			0x02e4
#define  GEN9_TSG_BARRIER_ACK_DISABLE		(1<<8)

/* GEN7 chicken */
#define GEN7_COMMON_SLICE_CHICKEN1		0x7010
# define GEN7_CSC1_RHWO_OPT_DISABLE_IN_RCC	((1<<10) | (1<<26))
# define GEN9_RHWO_OPTIMIZATION_DISABLE		(1<<14)
#define COMMON_SLICE_CHICKEN2			0x7014
# define GEN8_CSC2_SBE_VUE_CACHE_CONSERVATIVE	(1<<0)

#define HIZ_CHICKEN					0x7018
# define CHV_HZ_8X8_MODE_IN_1X				(1<<15)
# define BDW_HIZ_POWER_COMPILER_CLOCK_GATING_DISABLE	(1<<3)

#define GEN9_SLICE_COMMON_ECO_CHICKEN0		0x7308
#define  DISABLE_PIXEL_MASK_CAMMING		(1<<14)

#define GEN7_L3SQCREG1				0xB010
#define  VLV_B0_WA_L3SQCREG1_VALUE		0x00D30000

#define GEN8_L3SQCREG1				0xB100
#define  BDW_WA_L3SQCREG1_DEFAULT		0x784000

#define GEN7_L3CNTLREG1				0xB01C
#define  GEN7_WA_FOR_GEN7_L3_CONTROL			0x3C47FF8C
#define  GEN7_L3AGDIS				(1<<19)
#define GEN7_L3CNTLREG2				0xB020
#define GEN7_L3CNTLREG3				0xB024

#define GEN7_L3_CHICKEN_MODE_REGISTER		0xB030
#define  GEN7_WA_L3_CHICKEN_MODE				0x20000000

#define GEN7_L3SQCREG4				0xb034
#define  L3SQ_URB_READ_CAM_MATCH_DISABLE	(1<<27)

#define GEN8_L3SQCREG4				0xb118
#define  GEN8_LQSC_RO_PERF_DIS			(1<<27)

/* GEN8 chicken */
#define HDC_CHICKEN0				0x7300
#define  HDC_FENCE_DEST_SLM_DISABLE		(1<<14)
#define  HDC_DONOT_FETCH_MEM_WHEN_MASKED	(1<<11)
#define  HDC_FORCE_CONTEXT_SAVE_RESTORE_NON_COHERENT	(1<<5)
#define  HDC_FORCE_NON_COHERENT			(1<<4)
#define  HDC_BARRIER_PERFORMANCE_DISABLE	(1<<10)
<<<<<<< HEAD
=======

/* GEN9 chicken */
#define SLICE_ECO_CHICKEN0			0x7308
#define   PIXEL_MASK_CAMMING_DISABLE		(1 << 14)
>>>>>>> 16977dae

/* WaCatErrorRejectionIssue */
#define GEN7_SQ_CHICKEN_MBCUNIT_CONFIG		0x9030
#define  GEN7_SQ_CHICKEN_MBCUNIT_SQINTMOB	(1<<11)

#define HSW_SCRATCH1				0xb038
#define  HSW_SCRATCH1_L3_DATA_ATOMICS_DISABLE	(1<<27)

#define BDW_SCRATCH1					0xb11c
#define  GEN9_LBS_SLA_RETRY_TIMER_DECREMENT_ENABLE	(1<<2)

/* PCH */

/* south display engine interrupt: IBX */
#define SDE_AUDIO_POWER_D	(1 << 27)
#define SDE_AUDIO_POWER_C	(1 << 26)
#define SDE_AUDIO_POWER_B	(1 << 25)
#define SDE_AUDIO_POWER_SHIFT	(25)
#define SDE_AUDIO_POWER_MASK	(7 << SDE_AUDIO_POWER_SHIFT)
#define SDE_GMBUS		(1 << 24)
#define SDE_AUDIO_HDCP_TRANSB	(1 << 23)
#define SDE_AUDIO_HDCP_TRANSA	(1 << 22)
#define SDE_AUDIO_HDCP_MASK	(3 << 22)
#define SDE_AUDIO_TRANSB	(1 << 21)
#define SDE_AUDIO_TRANSA	(1 << 20)
#define SDE_AUDIO_TRANS_MASK	(3 << 20)
#define SDE_POISON		(1 << 19)
/* 18 reserved */
#define SDE_FDI_RXB		(1 << 17)
#define SDE_FDI_RXA		(1 << 16)
#define SDE_FDI_MASK		(3 << 16)
#define SDE_AUXD		(1 << 15)
#define SDE_AUXC		(1 << 14)
#define SDE_AUXB		(1 << 13)
#define SDE_AUX_MASK		(7 << 13)
/* 12 reserved */
#define SDE_CRT_HOTPLUG         (1 << 11)
#define SDE_PORTD_HOTPLUG       (1 << 10)
#define SDE_PORTC_HOTPLUG       (1 << 9)
#define SDE_PORTB_HOTPLUG       (1 << 8)
#define SDE_SDVOB_HOTPLUG       (1 << 6)
#define SDE_HOTPLUG_MASK        (SDE_CRT_HOTPLUG | \
				 SDE_SDVOB_HOTPLUG |	\
				 SDE_PORTB_HOTPLUG |	\
				 SDE_PORTC_HOTPLUG |	\
				 SDE_PORTD_HOTPLUG)
#define SDE_TRANSB_CRC_DONE	(1 << 5)
#define SDE_TRANSB_CRC_ERR	(1 << 4)
#define SDE_TRANSB_FIFO_UNDER	(1 << 3)
#define SDE_TRANSA_CRC_DONE	(1 << 2)
#define SDE_TRANSA_CRC_ERR	(1 << 1)
#define SDE_TRANSA_FIFO_UNDER	(1 << 0)
#define SDE_TRANS_MASK		(0x3f)

/* south display engine interrupt: CPT/PPT */
#define SDE_AUDIO_POWER_D_CPT	(1 << 31)
#define SDE_AUDIO_POWER_C_CPT	(1 << 30)
#define SDE_AUDIO_POWER_B_CPT	(1 << 29)
#define SDE_AUDIO_POWER_SHIFT_CPT   29
#define SDE_AUDIO_POWER_MASK_CPT    (7 << 29)
#define SDE_AUXD_CPT		(1 << 27)
#define SDE_AUXC_CPT		(1 << 26)
#define SDE_AUXB_CPT		(1 << 25)
#define SDE_AUX_MASK_CPT	(7 << 25)
#define SDE_PORTD_HOTPLUG_CPT	(1 << 23)
#define SDE_PORTC_HOTPLUG_CPT	(1 << 22)
#define SDE_PORTB_HOTPLUG_CPT	(1 << 21)
#define SDE_CRT_HOTPLUG_CPT	(1 << 19)
#define SDE_SDVOB_HOTPLUG_CPT	(1 << 18)
#define SDE_HOTPLUG_MASK_CPT	(SDE_CRT_HOTPLUG_CPT |		\
				 SDE_SDVOB_HOTPLUG_CPT |	\
				 SDE_PORTD_HOTPLUG_CPT |	\
				 SDE_PORTC_HOTPLUG_CPT |	\
				 SDE_PORTB_HOTPLUG_CPT)
#define SDE_GMBUS_CPT		(1 << 17)
#define SDE_ERROR_CPT		(1 << 16)
#define SDE_AUDIO_CP_REQ_C_CPT	(1 << 10)
#define SDE_AUDIO_CP_CHG_C_CPT	(1 << 9)
#define SDE_FDI_RXC_CPT		(1 << 8)
#define SDE_AUDIO_CP_REQ_B_CPT	(1 << 6)
#define SDE_AUDIO_CP_CHG_B_CPT	(1 << 5)
#define SDE_FDI_RXB_CPT		(1 << 4)
#define SDE_AUDIO_CP_REQ_A_CPT	(1 << 2)
#define SDE_AUDIO_CP_CHG_A_CPT	(1 << 1)
#define SDE_FDI_RXA_CPT		(1 << 0)
#define SDE_AUDIO_CP_REQ_CPT	(SDE_AUDIO_CP_REQ_C_CPT | \
				 SDE_AUDIO_CP_REQ_B_CPT | \
				 SDE_AUDIO_CP_REQ_A_CPT)
#define SDE_AUDIO_CP_CHG_CPT	(SDE_AUDIO_CP_CHG_C_CPT | \
				 SDE_AUDIO_CP_CHG_B_CPT | \
				 SDE_AUDIO_CP_CHG_A_CPT)
#define SDE_FDI_MASK_CPT	(SDE_FDI_RXC_CPT | \
				 SDE_FDI_RXB_CPT | \
				 SDE_FDI_RXA_CPT)

#define SDEISR  0xc4000
#define SDEIMR  0xc4004
#define SDEIIR  0xc4008
#define SDEIER  0xc400c

#define SERR_INT			0xc4040
#define  SERR_INT_POISON		(1<<31)
#define  SERR_INT_TRANS_C_FIFO_UNDERRUN	(1<<6)
#define  SERR_INT_TRANS_B_FIFO_UNDERRUN	(1<<3)
#define  SERR_INT_TRANS_A_FIFO_UNDERRUN	(1<<0)
#define  SERR_INT_TRANS_FIFO_UNDERRUN(pipe)	(1<<(pipe*3))

/* digital port hotplug */
#define PCH_PORT_HOTPLUG        0xc4030		/* SHOTPLUG_CTL */
#define PORTD_HOTPLUG_ENABLE            (1 << 20)
#define PORTD_PULSE_DURATION_2ms        (0)
#define PORTD_PULSE_DURATION_4_5ms      (1 << 18)
#define PORTD_PULSE_DURATION_6ms        (2 << 18)
#define PORTD_PULSE_DURATION_100ms      (3 << 18)
#define PORTD_PULSE_DURATION_MASK	(3 << 18)
#define PORTD_HOTPLUG_STATUS_MASK	(0x3 << 16)
#define  PORTD_HOTPLUG_NO_DETECT	(0 << 16)
#define  PORTD_HOTPLUG_SHORT_DETECT	(1 << 16)
#define  PORTD_HOTPLUG_LONG_DETECT	(2 << 16)
#define PORTC_HOTPLUG_ENABLE            (1 << 12)
#define PORTC_PULSE_DURATION_2ms        (0)
#define PORTC_PULSE_DURATION_4_5ms      (1 << 10)
#define PORTC_PULSE_DURATION_6ms        (2 << 10)
#define PORTC_PULSE_DURATION_100ms      (3 << 10)
#define PORTC_PULSE_DURATION_MASK	(3 << 10)
#define PORTC_HOTPLUG_STATUS_MASK	(0x3 << 8)
#define  PORTC_HOTPLUG_NO_DETECT	(0 << 8)
#define  PORTC_HOTPLUG_SHORT_DETECT	(1 << 8)
#define  PORTC_HOTPLUG_LONG_DETECT	(2 << 8)
#define PORTB_HOTPLUG_ENABLE            (1 << 4)
#define PORTB_PULSE_DURATION_2ms        (0)
#define PORTB_PULSE_DURATION_4_5ms      (1 << 2)
#define PORTB_PULSE_DURATION_6ms        (2 << 2)
#define PORTB_PULSE_DURATION_100ms      (3 << 2)
#define PORTB_PULSE_DURATION_MASK	(3 << 2)
#define PORTB_HOTPLUG_STATUS_MASK	(0x3 << 0)
#define  PORTB_HOTPLUG_NO_DETECT	(0 << 0)
#define  PORTB_HOTPLUG_SHORT_DETECT	(1 << 0)
#define  PORTB_HOTPLUG_LONG_DETECT	(2 << 0)

#define PCH_GPIOA               0xc5010
#define PCH_GPIOB               0xc5014
#define PCH_GPIOC               0xc5018
#define PCH_GPIOD               0xc501c
#define PCH_GPIOE               0xc5020
#define PCH_GPIOF               0xc5024

#define PCH_GMBUS0		0xc5100
#define PCH_GMBUS1		0xc5104
#define PCH_GMBUS2		0xc5108
#define PCH_GMBUS3		0xc510c
#define PCH_GMBUS4		0xc5110
#define PCH_GMBUS5		0xc5120

#define _PCH_DPLL_A              0xc6014
#define _PCH_DPLL_B              0xc6018
#define PCH_DPLL(pll) (pll == 0 ? _PCH_DPLL_A : _PCH_DPLL_B)

#define _PCH_FPA0                0xc6040
#define  FP_CB_TUNE		(0x3<<22)
#define _PCH_FPA1                0xc6044
#define _PCH_FPB0                0xc6048
#define _PCH_FPB1                0xc604c
#define PCH_FP0(pll) (pll == 0 ? _PCH_FPA0 : _PCH_FPB0)
#define PCH_FP1(pll) (pll == 0 ? _PCH_FPA1 : _PCH_FPB1)

#define PCH_DPLL_TEST           0xc606c

#define PCH_DREF_CONTROL        0xC6200
#define  DREF_CONTROL_MASK      0x7fc3
#define  DREF_CPU_SOURCE_OUTPUT_DISABLE         (0<<13)
#define  DREF_CPU_SOURCE_OUTPUT_DOWNSPREAD      (2<<13)
#define  DREF_CPU_SOURCE_OUTPUT_NONSPREAD       (3<<13)
#define  DREF_CPU_SOURCE_OUTPUT_MASK		(3<<13)
#define  DREF_SSC_SOURCE_DISABLE                (0<<11)
#define  DREF_SSC_SOURCE_ENABLE                 (2<<11)
#define  DREF_SSC_SOURCE_MASK			(3<<11)
#define  DREF_NONSPREAD_SOURCE_DISABLE          (0<<9)
#define  DREF_NONSPREAD_CK505_ENABLE		(1<<9)
#define  DREF_NONSPREAD_SOURCE_ENABLE           (2<<9)
#define  DREF_NONSPREAD_SOURCE_MASK		(3<<9)
#define  DREF_SUPERSPREAD_SOURCE_DISABLE        (0<<7)
#define  DREF_SUPERSPREAD_SOURCE_ENABLE         (2<<7)
#define  DREF_SUPERSPREAD_SOURCE_MASK		(3<<7)
#define  DREF_SSC4_DOWNSPREAD                   (0<<6)
#define  DREF_SSC4_CENTERSPREAD                 (1<<6)
#define  DREF_SSC1_DISABLE                      (0<<1)
#define  DREF_SSC1_ENABLE                       (1<<1)
#define  DREF_SSC4_DISABLE                      (0)
#define  DREF_SSC4_ENABLE                       (1)

#define PCH_RAWCLK_FREQ         0xc6204
#define  FDL_TP1_TIMER_SHIFT    12
#define  FDL_TP1_TIMER_MASK     (3<<12)
#define  FDL_TP2_TIMER_SHIFT    10
#define  FDL_TP2_TIMER_MASK     (3<<10)
#define  RAWCLK_FREQ_MASK       0x3ff

#define PCH_DPLL_TMR_CFG        0xc6208

#define PCH_SSC4_PARMS          0xc6210
#define PCH_SSC4_AUX_PARMS      0xc6214

#define PCH_DPLL_SEL		0xc7000
#define	 TRANS_DPLLB_SEL(pipe)		(1 << (pipe * 4))
#define	 TRANS_DPLLA_SEL(pipe)		0
#define  TRANS_DPLL_ENABLE(pipe)	(1 << (pipe * 4 + 3))

/* transcoder */

#define _PCH_TRANS_HTOTAL_A		0xe0000
#define  TRANS_HTOTAL_SHIFT		16
#define  TRANS_HACTIVE_SHIFT		0
#define _PCH_TRANS_HBLANK_A		0xe0004
#define  TRANS_HBLANK_END_SHIFT		16
#define  TRANS_HBLANK_START_SHIFT	0
#define _PCH_TRANS_HSYNC_A		0xe0008
#define  TRANS_HSYNC_END_SHIFT		16
#define  TRANS_HSYNC_START_SHIFT	0
#define _PCH_TRANS_VTOTAL_A		0xe000c
#define  TRANS_VTOTAL_SHIFT		16
#define  TRANS_VACTIVE_SHIFT		0
#define _PCH_TRANS_VBLANK_A		0xe0010
#define  TRANS_VBLANK_END_SHIFT		16
#define  TRANS_VBLANK_START_SHIFT	0
#define _PCH_TRANS_VSYNC_A		0xe0014
#define  TRANS_VSYNC_END_SHIFT	 	16
#define  TRANS_VSYNC_START_SHIFT	0
#define _PCH_TRANS_VSYNCSHIFT_A		0xe0028

#define _PCH_TRANSA_DATA_M1	0xe0030
#define _PCH_TRANSA_DATA_N1	0xe0034
#define _PCH_TRANSA_DATA_M2	0xe0038
#define _PCH_TRANSA_DATA_N2	0xe003c
#define _PCH_TRANSA_LINK_M1	0xe0040
#define _PCH_TRANSA_LINK_N1	0xe0044
#define _PCH_TRANSA_LINK_M2	0xe0048
#define _PCH_TRANSA_LINK_N2	0xe004c

/* Per-transcoder DIP controls (PCH) */
#define _VIDEO_DIP_CTL_A         0xe0200
#define _VIDEO_DIP_DATA_A        0xe0208
#define _VIDEO_DIP_GCP_A         0xe0210

#define _VIDEO_DIP_CTL_B         0xe1200
#define _VIDEO_DIP_DATA_B        0xe1208
#define _VIDEO_DIP_GCP_B         0xe1210

#define TVIDEO_DIP_CTL(pipe) _PIPE(pipe, _VIDEO_DIP_CTL_A, _VIDEO_DIP_CTL_B)
#define TVIDEO_DIP_DATA(pipe) _PIPE(pipe, _VIDEO_DIP_DATA_A, _VIDEO_DIP_DATA_B)
#define TVIDEO_DIP_GCP(pipe) _PIPE(pipe, _VIDEO_DIP_GCP_A, _VIDEO_DIP_GCP_B)

/* Per-transcoder DIP controls (VLV) */
#define VLV_VIDEO_DIP_CTL_A		(VLV_DISPLAY_BASE + 0x60200)
#define VLV_VIDEO_DIP_DATA_A		(VLV_DISPLAY_BASE + 0x60208)
#define VLV_VIDEO_DIP_GDCP_PAYLOAD_A	(VLV_DISPLAY_BASE + 0x60210)

#define VLV_VIDEO_DIP_CTL_B		(VLV_DISPLAY_BASE + 0x61170)
#define VLV_VIDEO_DIP_DATA_B		(VLV_DISPLAY_BASE + 0x61174)
#define VLV_VIDEO_DIP_GDCP_PAYLOAD_B	(VLV_DISPLAY_BASE + 0x61178)

#define CHV_VIDEO_DIP_CTL_C		(VLV_DISPLAY_BASE + 0x611f0)
#define CHV_VIDEO_DIP_DATA_C		(VLV_DISPLAY_BASE + 0x611f4)
#define CHV_VIDEO_DIP_GDCP_PAYLOAD_C	(VLV_DISPLAY_BASE + 0x611f8)

#define VLV_TVIDEO_DIP_CTL(pipe) \
	_PIPE3((pipe), VLV_VIDEO_DIP_CTL_A, \
	       VLV_VIDEO_DIP_CTL_B, CHV_VIDEO_DIP_CTL_C)
#define VLV_TVIDEO_DIP_DATA(pipe) \
	_PIPE3((pipe), VLV_VIDEO_DIP_DATA_A, \
	       VLV_VIDEO_DIP_DATA_B, CHV_VIDEO_DIP_DATA_C)
#define VLV_TVIDEO_DIP_GCP(pipe) \
	_PIPE3((pipe), VLV_VIDEO_DIP_GDCP_PAYLOAD_A, \
		VLV_VIDEO_DIP_GDCP_PAYLOAD_B, CHV_VIDEO_DIP_GDCP_PAYLOAD_C)

/* Haswell DIP controls */
#define HSW_VIDEO_DIP_CTL_A		0x60200
#define HSW_VIDEO_DIP_AVI_DATA_A	0x60220
#define HSW_VIDEO_DIP_VS_DATA_A		0x60260
#define HSW_VIDEO_DIP_SPD_DATA_A	0x602A0
#define HSW_VIDEO_DIP_GMP_DATA_A	0x602E0
#define HSW_VIDEO_DIP_VSC_DATA_A	0x60320
#define HSW_VIDEO_DIP_AVI_ECC_A		0x60240
#define HSW_VIDEO_DIP_VS_ECC_A		0x60280
#define HSW_VIDEO_DIP_SPD_ECC_A		0x602C0
#define HSW_VIDEO_DIP_GMP_ECC_A		0x60300
#define HSW_VIDEO_DIP_VSC_ECC_A		0x60344
#define HSW_VIDEO_DIP_GCP_A		0x60210

#define HSW_VIDEO_DIP_CTL_B		0x61200
#define HSW_VIDEO_DIP_AVI_DATA_B	0x61220
#define HSW_VIDEO_DIP_VS_DATA_B		0x61260
#define HSW_VIDEO_DIP_SPD_DATA_B	0x612A0
#define HSW_VIDEO_DIP_GMP_DATA_B	0x612E0
#define HSW_VIDEO_DIP_VSC_DATA_B	0x61320
#define HSW_VIDEO_DIP_BVI_ECC_B		0x61240
#define HSW_VIDEO_DIP_VS_ECC_B		0x61280
#define HSW_VIDEO_DIP_SPD_ECC_B		0x612C0
#define HSW_VIDEO_DIP_GMP_ECC_B		0x61300
#define HSW_VIDEO_DIP_VSC_ECC_B		0x61344
#define HSW_VIDEO_DIP_GCP_B		0x61210

#define HSW_TVIDEO_DIP_CTL(trans) \
	 _TRANSCODER2(trans, HSW_VIDEO_DIP_CTL_A)
#define HSW_TVIDEO_DIP_AVI_DATA(trans) \
	 _TRANSCODER2(trans, HSW_VIDEO_DIP_AVI_DATA_A)
#define HSW_TVIDEO_DIP_VS_DATA(trans) \
	 _TRANSCODER2(trans, HSW_VIDEO_DIP_VS_DATA_A)
#define HSW_TVIDEO_DIP_SPD_DATA(trans) \
	 _TRANSCODER2(trans, HSW_VIDEO_DIP_SPD_DATA_A)
#define HSW_TVIDEO_DIP_GCP(trans) \
	_TRANSCODER2(trans, HSW_VIDEO_DIP_GCP_A)
#define HSW_TVIDEO_DIP_VSC_DATA(trans) \
	 _TRANSCODER2(trans, HSW_VIDEO_DIP_VSC_DATA_A)

#define HSW_STEREO_3D_CTL_A	0x70020
#define   S3D_ENABLE		(1<<31)
#define HSW_STEREO_3D_CTL_B	0x71020

#define HSW_STEREO_3D_CTL(trans) \
	_PIPE2(trans, HSW_STEREO_3D_CTL_A)

#define _PCH_TRANS_HTOTAL_B          0xe1000
#define _PCH_TRANS_HBLANK_B          0xe1004
#define _PCH_TRANS_HSYNC_B           0xe1008
#define _PCH_TRANS_VTOTAL_B          0xe100c
#define _PCH_TRANS_VBLANK_B          0xe1010
#define _PCH_TRANS_VSYNC_B           0xe1014
#define _PCH_TRANS_VSYNCSHIFT_B	 0xe1028

#define PCH_TRANS_HTOTAL(pipe) _PIPE(pipe, _PCH_TRANS_HTOTAL_A, _PCH_TRANS_HTOTAL_B)
#define PCH_TRANS_HBLANK(pipe) _PIPE(pipe, _PCH_TRANS_HBLANK_A, _PCH_TRANS_HBLANK_B)
#define PCH_TRANS_HSYNC(pipe) _PIPE(pipe, _PCH_TRANS_HSYNC_A, _PCH_TRANS_HSYNC_B)
#define PCH_TRANS_VTOTAL(pipe) _PIPE(pipe, _PCH_TRANS_VTOTAL_A, _PCH_TRANS_VTOTAL_B)
#define PCH_TRANS_VBLANK(pipe) _PIPE(pipe, _PCH_TRANS_VBLANK_A, _PCH_TRANS_VBLANK_B)
#define PCH_TRANS_VSYNC(pipe) _PIPE(pipe, _PCH_TRANS_VSYNC_A, _PCH_TRANS_VSYNC_B)
#define PCH_TRANS_VSYNCSHIFT(pipe) _PIPE(pipe, _PCH_TRANS_VSYNCSHIFT_A, \
					 _PCH_TRANS_VSYNCSHIFT_B)

#define _PCH_TRANSB_DATA_M1	0xe1030
#define _PCH_TRANSB_DATA_N1	0xe1034
#define _PCH_TRANSB_DATA_M2	0xe1038
#define _PCH_TRANSB_DATA_N2	0xe103c
#define _PCH_TRANSB_LINK_M1	0xe1040
#define _PCH_TRANSB_LINK_N1	0xe1044
#define _PCH_TRANSB_LINK_M2	0xe1048
#define _PCH_TRANSB_LINK_N2	0xe104c

#define PCH_TRANS_DATA_M1(pipe) _PIPE(pipe, _PCH_TRANSA_DATA_M1, _PCH_TRANSB_DATA_M1)
#define PCH_TRANS_DATA_N1(pipe) _PIPE(pipe, _PCH_TRANSA_DATA_N1, _PCH_TRANSB_DATA_N1)
#define PCH_TRANS_DATA_M2(pipe) _PIPE(pipe, _PCH_TRANSA_DATA_M2, _PCH_TRANSB_DATA_M2)
#define PCH_TRANS_DATA_N2(pipe) _PIPE(pipe, _PCH_TRANSA_DATA_N2, _PCH_TRANSB_DATA_N2)
#define PCH_TRANS_LINK_M1(pipe) _PIPE(pipe, _PCH_TRANSA_LINK_M1, _PCH_TRANSB_LINK_M1)
#define PCH_TRANS_LINK_N1(pipe) _PIPE(pipe, _PCH_TRANSA_LINK_N1, _PCH_TRANSB_LINK_N1)
#define PCH_TRANS_LINK_M2(pipe) _PIPE(pipe, _PCH_TRANSA_LINK_M2, _PCH_TRANSB_LINK_M2)
#define PCH_TRANS_LINK_N2(pipe) _PIPE(pipe, _PCH_TRANSA_LINK_N2, _PCH_TRANSB_LINK_N2)

#define _PCH_TRANSACONF              0xf0008
#define _PCH_TRANSBCONF              0xf1008
#define PCH_TRANSCONF(pipe) _PIPE(pipe, _PCH_TRANSACONF, _PCH_TRANSBCONF)
#define LPT_TRANSCONF		_PCH_TRANSACONF /* lpt has only one transcoder */
#define  TRANS_DISABLE          (0<<31)
#define  TRANS_ENABLE           (1<<31)
#define  TRANS_STATE_MASK       (1<<30)
#define  TRANS_STATE_DISABLE    (0<<30)
#define  TRANS_STATE_ENABLE     (1<<30)
#define  TRANS_FSYNC_DELAY_HB1  (0<<27)
#define  TRANS_FSYNC_DELAY_HB2  (1<<27)
#define  TRANS_FSYNC_DELAY_HB3  (2<<27)
#define  TRANS_FSYNC_DELAY_HB4  (3<<27)
#define  TRANS_INTERLACE_MASK   (7<<21)
#define  TRANS_PROGRESSIVE      (0<<21)
#define  TRANS_INTERLACED       (3<<21)
#define  TRANS_LEGACY_INTERLACED_ILK (2<<21)
#define  TRANS_8BPC             (0<<5)
#define  TRANS_10BPC            (1<<5)
#define  TRANS_6BPC             (2<<5)
#define  TRANS_12BPC            (3<<5)

#define _TRANSA_CHICKEN1	 0xf0060
#define _TRANSB_CHICKEN1	 0xf1060
#define TRANS_CHICKEN1(pipe) _PIPE(pipe, _TRANSA_CHICKEN1, _TRANSB_CHICKEN1)
#define  TRANS_CHICKEN1_DP0UNIT_GC_DISABLE	(1<<4)
#define _TRANSA_CHICKEN2	 0xf0064
#define _TRANSB_CHICKEN2	 0xf1064
#define TRANS_CHICKEN2(pipe) _PIPE(pipe, _TRANSA_CHICKEN2, _TRANSB_CHICKEN2)
#define  TRANS_CHICKEN2_TIMING_OVERRIDE			(1<<31)
#define  TRANS_CHICKEN2_FDI_POLARITY_REVERSED		(1<<29)
#define  TRANS_CHICKEN2_FRAME_START_DELAY_MASK		(3<<27)
#define  TRANS_CHICKEN2_DISABLE_DEEP_COLOR_COUNTER	(1<<26)
#define  TRANS_CHICKEN2_DISABLE_DEEP_COLOR_MODESWITCH	(1<<25)

#define SOUTH_CHICKEN1		0xc2000
#define  FDIA_PHASE_SYNC_SHIFT_OVR	19
#define  FDIA_PHASE_SYNC_SHIFT_EN	18
#define  FDI_PHASE_SYNC_OVR(pipe) (1<<(FDIA_PHASE_SYNC_SHIFT_OVR - ((pipe) * 2)))
#define  FDI_PHASE_SYNC_EN(pipe) (1<<(FDIA_PHASE_SYNC_SHIFT_EN - ((pipe) * 2)))
#define  FDI_BC_BIFURCATION_SELECT	(1 << 12)
#define SOUTH_CHICKEN2		0xc2004
#define  FDI_MPHY_IOSFSB_RESET_STATUS	(1<<13)
#define  FDI_MPHY_IOSFSB_RESET_CTL	(1<<12)
#define  DPLS_EDP_PPS_FIX_DIS		(1<<0)

#define _FDI_RXA_CHICKEN         0xc200c
#define _FDI_RXB_CHICKEN         0xc2010
#define  FDI_RX_PHASE_SYNC_POINTER_OVR	(1<<1)
#define  FDI_RX_PHASE_SYNC_POINTER_EN	(1<<0)
#define FDI_RX_CHICKEN(pipe) _PIPE(pipe, _FDI_RXA_CHICKEN, _FDI_RXB_CHICKEN)

#define SOUTH_DSPCLK_GATE_D	0xc2020
#define  PCH_DPLUNIT_CLOCK_GATE_DISABLE (1<<30)
#define  PCH_DPLSUNIT_CLOCK_GATE_DISABLE (1<<29)
#define  PCH_CPUNIT_CLOCK_GATE_DISABLE (1<<14)
#define  PCH_LP_PARTITION_LEVEL_DISABLE  (1<<12)

/* CPU: FDI_TX */
#define _FDI_TXA_CTL             0x60100
#define _FDI_TXB_CTL             0x61100
#define FDI_TX_CTL(pipe) _PIPE(pipe, _FDI_TXA_CTL, _FDI_TXB_CTL)
#define  FDI_TX_DISABLE         (0<<31)
#define  FDI_TX_ENABLE          (1<<31)
#define  FDI_LINK_TRAIN_PATTERN_1       (0<<28)
#define  FDI_LINK_TRAIN_PATTERN_2       (1<<28)
#define  FDI_LINK_TRAIN_PATTERN_IDLE    (2<<28)
#define  FDI_LINK_TRAIN_NONE            (3<<28)
#define  FDI_LINK_TRAIN_VOLTAGE_0_4V    (0<<25)
#define  FDI_LINK_TRAIN_VOLTAGE_0_6V    (1<<25)
#define  FDI_LINK_TRAIN_VOLTAGE_0_8V    (2<<25)
#define  FDI_LINK_TRAIN_VOLTAGE_1_2V    (3<<25)
#define  FDI_LINK_TRAIN_PRE_EMPHASIS_NONE (0<<22)
#define  FDI_LINK_TRAIN_PRE_EMPHASIS_1_5X (1<<22)
#define  FDI_LINK_TRAIN_PRE_EMPHASIS_2X   (2<<22)
#define  FDI_LINK_TRAIN_PRE_EMPHASIS_3X   (3<<22)
/* ILK always use 400mV 0dB for voltage swing and pre-emphasis level.
   SNB has different settings. */
/* SNB A-stepping */
#define  FDI_LINK_TRAIN_400MV_0DB_SNB_A		(0x38<<22)
#define  FDI_LINK_TRAIN_400MV_6DB_SNB_A		(0x02<<22)
#define  FDI_LINK_TRAIN_600MV_3_5DB_SNB_A	(0x01<<22)
#define  FDI_LINK_TRAIN_800MV_0DB_SNB_A		(0x0<<22)
/* SNB B-stepping */
#define  FDI_LINK_TRAIN_400MV_0DB_SNB_B		(0x0<<22)
#define  FDI_LINK_TRAIN_400MV_6DB_SNB_B		(0x3a<<22)
#define  FDI_LINK_TRAIN_600MV_3_5DB_SNB_B	(0x39<<22)
#define  FDI_LINK_TRAIN_800MV_0DB_SNB_B		(0x38<<22)
#define  FDI_LINK_TRAIN_VOL_EMP_MASK		(0x3f<<22)
#define  FDI_DP_PORT_WIDTH_SHIFT		19
#define  FDI_DP_PORT_WIDTH_MASK			(7 << FDI_DP_PORT_WIDTH_SHIFT)
#define  FDI_DP_PORT_WIDTH(width)           (((width) - 1) << FDI_DP_PORT_WIDTH_SHIFT)
#define  FDI_TX_ENHANCE_FRAME_ENABLE    (1<<18)
/* Ironlake: hardwired to 1 */
#define  FDI_TX_PLL_ENABLE              (1<<14)

/* Ivybridge has different bits for lolz */
#define  FDI_LINK_TRAIN_PATTERN_1_IVB       (0<<8)
#define  FDI_LINK_TRAIN_PATTERN_2_IVB       (1<<8)
#define  FDI_LINK_TRAIN_PATTERN_IDLE_IVB    (2<<8)
#define  FDI_LINK_TRAIN_NONE_IVB            (3<<8)

/* both Tx and Rx */
#define  FDI_COMPOSITE_SYNC		(1<<11)
#define  FDI_LINK_TRAIN_AUTO		(1<<10)
#define  FDI_SCRAMBLING_ENABLE          (0<<7)
#define  FDI_SCRAMBLING_DISABLE         (1<<7)

/* FDI_RX, FDI_X is hard-wired to Transcoder_X */
#define _FDI_RXA_CTL             0xf000c
#define _FDI_RXB_CTL             0xf100c
#define FDI_RX_CTL(pipe) _PIPE(pipe, _FDI_RXA_CTL, _FDI_RXB_CTL)
#define  FDI_RX_ENABLE          (1<<31)
/* train, dp width same as FDI_TX */
#define  FDI_FS_ERRC_ENABLE		(1<<27)
#define  FDI_FE_ERRC_ENABLE		(1<<26)
#define  FDI_RX_POLARITY_REVERSED_LPT	(1<<16)
#define  FDI_8BPC                       (0<<16)
#define  FDI_10BPC                      (1<<16)
#define  FDI_6BPC                       (2<<16)
#define  FDI_12BPC                      (3<<16)
#define  FDI_RX_LINK_REVERSAL_OVERRIDE  (1<<15)
#define  FDI_DMI_LINK_REVERSE_MASK      (1<<14)
#define  FDI_RX_PLL_ENABLE              (1<<13)
#define  FDI_FS_ERR_CORRECT_ENABLE      (1<<11)
#define  FDI_FE_ERR_CORRECT_ENABLE      (1<<10)
#define  FDI_FS_ERR_REPORT_ENABLE       (1<<9)
#define  FDI_FE_ERR_REPORT_ENABLE       (1<<8)
#define  FDI_RX_ENHANCE_FRAME_ENABLE    (1<<6)
#define  FDI_PCDCLK	                (1<<4)
/* CPT */
#define  FDI_AUTO_TRAINING			(1<<10)
#define  FDI_LINK_TRAIN_PATTERN_1_CPT		(0<<8)
#define  FDI_LINK_TRAIN_PATTERN_2_CPT		(1<<8)
#define  FDI_LINK_TRAIN_PATTERN_IDLE_CPT	(2<<8)
#define  FDI_LINK_TRAIN_NORMAL_CPT		(3<<8)
#define  FDI_LINK_TRAIN_PATTERN_MASK_CPT	(3<<8)

#define _FDI_RXA_MISC			0xf0010
#define _FDI_RXB_MISC			0xf1010
#define  FDI_RX_PWRDN_LANE1_MASK	(3<<26)
#define  FDI_RX_PWRDN_LANE1_VAL(x)	((x)<<26)
#define  FDI_RX_PWRDN_LANE0_MASK	(3<<24)
#define  FDI_RX_PWRDN_LANE0_VAL(x)	((x)<<24)
#define  FDI_RX_TP1_TO_TP2_48		(2<<20)
#define  FDI_RX_TP1_TO_TP2_64		(3<<20)
#define  FDI_RX_FDI_DELAY_90		(0x90<<0)
#define FDI_RX_MISC(pipe) _PIPE(pipe, _FDI_RXA_MISC, _FDI_RXB_MISC)

#define _FDI_RXA_TUSIZE1         0xf0030
#define _FDI_RXA_TUSIZE2         0xf0038
#define _FDI_RXB_TUSIZE1         0xf1030
#define _FDI_RXB_TUSIZE2         0xf1038
#define FDI_RX_TUSIZE1(pipe) _PIPE(pipe, _FDI_RXA_TUSIZE1, _FDI_RXB_TUSIZE1)
#define FDI_RX_TUSIZE2(pipe) _PIPE(pipe, _FDI_RXA_TUSIZE2, _FDI_RXB_TUSIZE2)

/* FDI_RX interrupt register format */
#define FDI_RX_INTER_LANE_ALIGN         (1<<10)
#define FDI_RX_SYMBOL_LOCK              (1<<9) /* train 2 */
#define FDI_RX_BIT_LOCK                 (1<<8) /* train 1 */
#define FDI_RX_TRAIN_PATTERN_2_FAIL     (1<<7)
#define FDI_RX_FS_CODE_ERR              (1<<6)
#define FDI_RX_FE_CODE_ERR              (1<<5)
#define FDI_RX_SYMBOL_ERR_RATE_ABOVE    (1<<4)
#define FDI_RX_HDCP_LINK_FAIL           (1<<3)
#define FDI_RX_PIXEL_FIFO_OVERFLOW      (1<<2)
#define FDI_RX_CROSS_CLOCK_OVERFLOW     (1<<1)
#define FDI_RX_SYMBOL_QUEUE_OVERFLOW    (1<<0)

#define _FDI_RXA_IIR             0xf0014
#define _FDI_RXA_IMR             0xf0018
#define _FDI_RXB_IIR             0xf1014
#define _FDI_RXB_IMR             0xf1018
#define FDI_RX_IIR(pipe) _PIPE(pipe, _FDI_RXA_IIR, _FDI_RXB_IIR)
#define FDI_RX_IMR(pipe) _PIPE(pipe, _FDI_RXA_IMR, _FDI_RXB_IMR)

#define FDI_PLL_CTL_1           0xfe000
#define FDI_PLL_CTL_2           0xfe004

#define PCH_LVDS	0xe1180
#define  LVDS_DETECTED	(1 << 1)

/* vlv has 2 sets of panel control regs. */
#define PIPEA_PP_STATUS         (VLV_DISPLAY_BASE + 0x61200)
#define PIPEA_PP_CONTROL        (VLV_DISPLAY_BASE + 0x61204)
#define PIPEA_PP_ON_DELAYS      (VLV_DISPLAY_BASE + 0x61208)
#define  PANEL_PORT_SELECT_VLV(port)	((port) << 30)
#define PIPEA_PP_OFF_DELAYS     (VLV_DISPLAY_BASE + 0x6120c)
#define PIPEA_PP_DIVISOR        (VLV_DISPLAY_BASE + 0x61210)

#define PIPEB_PP_STATUS         (VLV_DISPLAY_BASE + 0x61300)
#define PIPEB_PP_CONTROL        (VLV_DISPLAY_BASE + 0x61304)
#define PIPEB_PP_ON_DELAYS      (VLV_DISPLAY_BASE + 0x61308)
#define PIPEB_PP_OFF_DELAYS     (VLV_DISPLAY_BASE + 0x6130c)
#define PIPEB_PP_DIVISOR        (VLV_DISPLAY_BASE + 0x61310)

#define VLV_PIPE_PP_STATUS(pipe) _PIPE(pipe, PIPEA_PP_STATUS, PIPEB_PP_STATUS)
#define VLV_PIPE_PP_CONTROL(pipe) _PIPE(pipe, PIPEA_PP_CONTROL, PIPEB_PP_CONTROL)
#define VLV_PIPE_PP_ON_DELAYS(pipe) \
		_PIPE(pipe, PIPEA_PP_ON_DELAYS, PIPEB_PP_ON_DELAYS)
#define VLV_PIPE_PP_OFF_DELAYS(pipe) \
		_PIPE(pipe, PIPEA_PP_OFF_DELAYS, PIPEB_PP_OFF_DELAYS)
#define VLV_PIPE_PP_DIVISOR(pipe) \
		_PIPE(pipe, PIPEA_PP_DIVISOR, PIPEB_PP_DIVISOR)

#define PCH_PP_STATUS		0xc7200
#define PCH_PP_CONTROL		0xc7204
#define  PANEL_UNLOCK_REGS	(0xabcd << 16)
#define  PANEL_UNLOCK_MASK	(0xffff << 16)
#define  EDP_FORCE_VDD		(1 << 3)
#define  EDP_BLC_ENABLE		(1 << 2)
#define  PANEL_POWER_RESET	(1 << 1)
#define  PANEL_POWER_OFF	(0 << 0)
#define  PANEL_POWER_ON		(1 << 0)
#define PCH_PP_ON_DELAYS	0xc7208
#define  PANEL_PORT_SELECT_MASK	(3 << 30)
#define  PANEL_PORT_SELECT_LVDS	(0 << 30)
#define  PANEL_PORT_SELECT_DPA	(1 << 30)
#define  PANEL_PORT_SELECT_DPC	(2 << 30)
#define  PANEL_PORT_SELECT_DPD	(3 << 30)
#define  PANEL_POWER_UP_DELAY_MASK	(0x1fff0000)
#define  PANEL_POWER_UP_DELAY_SHIFT	16
#define  PANEL_LIGHT_ON_DELAY_MASK	(0x1fff)
#define  PANEL_LIGHT_ON_DELAY_SHIFT	0

#define PCH_PP_OFF_DELAYS	0xc720c
#define  PANEL_POWER_DOWN_DELAY_MASK	(0x1fff0000)
#define  PANEL_POWER_DOWN_DELAY_SHIFT	16
#define  PANEL_LIGHT_OFF_DELAY_MASK	(0x1fff)
#define  PANEL_LIGHT_OFF_DELAY_SHIFT	0

#define PCH_PP_DIVISOR		0xc7210
#define  PP_REFERENCE_DIVIDER_MASK	(0xffffff00)
#define  PP_REFERENCE_DIVIDER_SHIFT	8
#define  PANEL_POWER_CYCLE_DELAY_MASK	(0x1f)
#define  PANEL_POWER_CYCLE_DELAY_SHIFT	0

#define PCH_DP_B		0xe4100
#define PCH_DPB_AUX_CH_CTL	0xe4110
#define PCH_DPB_AUX_CH_DATA1	0xe4114
#define PCH_DPB_AUX_CH_DATA2	0xe4118
#define PCH_DPB_AUX_CH_DATA3	0xe411c
#define PCH_DPB_AUX_CH_DATA4	0xe4120
#define PCH_DPB_AUX_CH_DATA5	0xe4124

#define PCH_DP_C		0xe4200
#define PCH_DPC_AUX_CH_CTL	0xe4210
#define PCH_DPC_AUX_CH_DATA1	0xe4214
#define PCH_DPC_AUX_CH_DATA2	0xe4218
#define PCH_DPC_AUX_CH_DATA3	0xe421c
#define PCH_DPC_AUX_CH_DATA4	0xe4220
#define PCH_DPC_AUX_CH_DATA5	0xe4224

#define PCH_DP_D		0xe4300
#define PCH_DPD_AUX_CH_CTL	0xe4310
#define PCH_DPD_AUX_CH_DATA1	0xe4314
#define PCH_DPD_AUX_CH_DATA2	0xe4318
#define PCH_DPD_AUX_CH_DATA3	0xe431c
#define PCH_DPD_AUX_CH_DATA4	0xe4320
#define PCH_DPD_AUX_CH_DATA5	0xe4324

/* CPT */
#define  PORT_TRANS_A_SEL_CPT	0
#define  PORT_TRANS_B_SEL_CPT	(1<<29)
#define  PORT_TRANS_C_SEL_CPT	(2<<29)
#define  PORT_TRANS_SEL_MASK	(3<<29)
#define  PORT_TRANS_SEL_CPT(pipe)	((pipe) << 29)
#define  PORT_TO_PIPE(val)	(((val) & (1<<30)) >> 30)
#define  PORT_TO_PIPE_CPT(val)	(((val) & PORT_TRANS_SEL_MASK) >> 29)
#define  SDVO_PORT_TO_PIPE_CHV(val)	(((val) & (3<<24)) >> 24)
#define  DP_PORT_TO_PIPE_CHV(val)	(((val) & (3<<16)) >> 16)

#define TRANS_DP_CTL_A		0xe0300
#define TRANS_DP_CTL_B		0xe1300
#define TRANS_DP_CTL_C		0xe2300
#define TRANS_DP_CTL(pipe)	_PIPE(pipe, TRANS_DP_CTL_A, TRANS_DP_CTL_B)
#define  TRANS_DP_OUTPUT_ENABLE	(1<<31)
#define  TRANS_DP_PORT_SEL_B	(0<<29)
#define  TRANS_DP_PORT_SEL_C	(1<<29)
#define  TRANS_DP_PORT_SEL_D	(2<<29)
#define  TRANS_DP_PORT_SEL_NONE	(3<<29)
#define  TRANS_DP_PORT_SEL_MASK	(3<<29)
#define  TRANS_DP_AUDIO_ONLY	(1<<26)
#define  TRANS_DP_ENH_FRAMING	(1<<18)
#define  TRANS_DP_8BPC		(0<<9)
#define  TRANS_DP_10BPC		(1<<9)
#define  TRANS_DP_6BPC		(2<<9)
#define  TRANS_DP_12BPC		(3<<9)
#define  TRANS_DP_BPC_MASK	(3<<9)
#define  TRANS_DP_VSYNC_ACTIVE_HIGH	(1<<4)
#define  TRANS_DP_VSYNC_ACTIVE_LOW	0
#define  TRANS_DP_HSYNC_ACTIVE_HIGH	(1<<3)
#define  TRANS_DP_HSYNC_ACTIVE_LOW	0
#define  TRANS_DP_SYNC_MASK	(3<<3)

/* SNB eDP training params */
/* SNB A-stepping */
#define  EDP_LINK_TRAIN_400MV_0DB_SNB_A		(0x38<<22)
#define  EDP_LINK_TRAIN_400MV_6DB_SNB_A		(0x02<<22)
#define  EDP_LINK_TRAIN_600MV_3_5DB_SNB_A	(0x01<<22)
#define  EDP_LINK_TRAIN_800MV_0DB_SNB_A		(0x0<<22)
/* SNB B-stepping */
#define  EDP_LINK_TRAIN_400_600MV_0DB_SNB_B	(0x0<<22)
#define  EDP_LINK_TRAIN_400MV_3_5DB_SNB_B	(0x1<<22)
#define  EDP_LINK_TRAIN_400_600MV_6DB_SNB_B	(0x3a<<22)
#define  EDP_LINK_TRAIN_600_800MV_3_5DB_SNB_B	(0x39<<22)
#define  EDP_LINK_TRAIN_800_1200MV_0DB_SNB_B	(0x38<<22)
#define  EDP_LINK_TRAIN_VOL_EMP_MASK_SNB	(0x3f<<22)

/* IVB */
#define EDP_LINK_TRAIN_400MV_0DB_IVB		(0x24 <<22)
#define EDP_LINK_TRAIN_400MV_3_5DB_IVB		(0x2a <<22)
#define EDP_LINK_TRAIN_400MV_6DB_IVB		(0x2f <<22)
#define EDP_LINK_TRAIN_600MV_0DB_IVB		(0x30 <<22)
#define EDP_LINK_TRAIN_600MV_3_5DB_IVB		(0x36 <<22)
#define EDP_LINK_TRAIN_800MV_0DB_IVB		(0x38 <<22)
#define EDP_LINK_TRAIN_800MV_3_5DB_IVB		(0x3e <<22)

/* legacy values */
#define EDP_LINK_TRAIN_500MV_0DB_IVB		(0x00 <<22)
#define EDP_LINK_TRAIN_1000MV_0DB_IVB		(0x20 <<22)
#define EDP_LINK_TRAIN_500MV_3_5DB_IVB		(0x02 <<22)
#define EDP_LINK_TRAIN_1000MV_3_5DB_IVB		(0x22 <<22)
#define EDP_LINK_TRAIN_1000MV_6DB_IVB		(0x23 <<22)

#define  EDP_LINK_TRAIN_VOL_EMP_MASK_IVB	(0x3f<<22)

#define  VLV_PMWGICZ				0x1300a4

#define  FORCEWAKE				0xA18C
#define  FORCEWAKE_VLV				0x1300b0
#define  FORCEWAKE_ACK_VLV			0x1300b4
#define  FORCEWAKE_MEDIA_VLV			0x1300b8
#define  FORCEWAKE_ACK_MEDIA_VLV		0x1300bc
#define  FORCEWAKE_ACK_HSW			0x130044
#define  FORCEWAKE_ACK				0x130090
#define  VLV_GTLC_WAKE_CTRL			0x130090
#define   VLV_GTLC_RENDER_CTX_EXISTS		(1 << 25)
#define   VLV_GTLC_MEDIA_CTX_EXISTS		(1 << 24)
#define   VLV_GTLC_ALLOWWAKEREQ			(1 << 0)

#define  VLV_GTLC_PW_STATUS			0x130094
#define   VLV_GTLC_ALLOWWAKEACK			(1 << 0)
#define   VLV_GTLC_ALLOWWAKEERR			(1 << 1)
#define   VLV_GTLC_PW_MEDIA_STATUS_MASK		(1 << 5)
#define   VLV_GTLC_PW_RENDER_STATUS_MASK	(1 << 7)
#define  FORCEWAKE_MT				0xa188 /* multi-threaded */
#define  FORCEWAKE_MEDIA_GEN9			0xa270
#define  FORCEWAKE_RENDER_GEN9			0xa278
#define  FORCEWAKE_BLITTER_GEN9			0xa188
#define  FORCEWAKE_ACK_MEDIA_GEN9		0x0D88
#define  FORCEWAKE_ACK_RENDER_GEN9		0x0D84
#define  FORCEWAKE_ACK_BLITTER_GEN9		0x130044
#define   FORCEWAKE_KERNEL			0x1
#define   FORCEWAKE_USER			0x2
#define  FORCEWAKE_MT_ACK			0x130040
#define  ECOBUS					0xa180
#define    FORCEWAKE_MT_ENABLE			(1<<5)
#define  VLV_SPAREG2H				0xA194

#define  GTFIFODBG				0x120000
#define    GT_FIFO_SBDROPERR			(1<<6)
#define    GT_FIFO_BLOBDROPERR			(1<<5)
#define    GT_FIFO_SB_READ_ABORTERR		(1<<4)
#define    GT_FIFO_DROPERR			(1<<3)
#define    GT_FIFO_OVFERR			(1<<2)
#define    GT_FIFO_IAWRERR			(1<<1)
#define    GT_FIFO_IARDERR			(1<<0)

#define  GTFIFOCTL				0x120008
#define    GT_FIFO_FREE_ENTRIES_MASK		0x7f
#define    GT_FIFO_NUM_RESERVED_ENTRIES		20

#define  HSW_IDICR				0x9008
#define    IDIHASHMSK(x)			(((x) & 0x3f) << 16)
#define  HSW_EDRAM_PRESENT			0x120010
#define    EDRAM_ENABLED			0x1

#define GEN6_UCGCTL1				0x9400
# define GEN6_EU_TCUNIT_CLOCK_GATE_DISABLE		(1 << 16)
# define GEN6_BLBUNIT_CLOCK_GATE_DISABLE		(1 << 5)
# define GEN6_CSUNIT_CLOCK_GATE_DISABLE			(1 << 7)

#define GEN6_UCGCTL2				0x9404
# define GEN6_VFUNIT_CLOCK_GATE_DISABLE			(1 << 31)
# define GEN7_VDSUNIT_CLOCK_GATE_DISABLE		(1 << 30)
# define GEN7_TDLUNIT_CLOCK_GATE_DISABLE		(1 << 22)
# define GEN6_RCZUNIT_CLOCK_GATE_DISABLE		(1 << 13)
# define GEN6_RCPBUNIT_CLOCK_GATE_DISABLE		(1 << 12)
# define GEN6_RCCUNIT_CLOCK_GATE_DISABLE		(1 << 11)

#define GEN6_UCGCTL3				0x9408

#define GEN7_UCGCTL4				0x940c
#define  GEN7_L3BANK2X_CLOCK_GATE_DISABLE	(1<<25)

#define GEN6_RCGCTL1				0x9410
#define GEN6_RCGCTL2				0x9414
#define GEN6_RSTCTL				0x9420

#define GEN8_UCGCTL6				0x9430
#define   GEN8_GAPSUNIT_CLOCK_GATE_DISABLE	(1<<24)
#define   GEN8_SDEUNIT_CLOCK_GATE_DISABLE	(1<<14)
#define   GEN8_HDCUNIT_CLOCK_GATE_DISABLE_HDCREQ (1<<28)

#define GEN6_GFXPAUSE				0xA000
#define GEN6_RPNSWREQ				0xA008
#define   GEN6_TURBO_DISABLE			(1<<31)
#define   GEN6_FREQUENCY(x)			((x)<<25)
#define   HSW_FREQUENCY(x)			((x)<<24)
#define   GEN9_FREQUENCY(x)			((x)<<23)
#define   GEN6_OFFSET(x)			((x)<<19)
#define   GEN6_AGGRESSIVE_TURBO			(0<<15)
#define GEN6_RC_VIDEO_FREQ			0xA00C
#define GEN6_RC_CONTROL				0xA090
#define   GEN6_RC_CTL_RC6pp_ENABLE		(1<<16)
#define   GEN6_RC_CTL_RC6p_ENABLE		(1<<17)
#define   GEN6_RC_CTL_RC6_ENABLE		(1<<18)
#define   GEN6_RC_CTL_RC1e_ENABLE		(1<<20)
#define   GEN6_RC_CTL_RC7_ENABLE		(1<<22)
#define   VLV_RC_CTL_CTX_RST_PARALLEL		(1<<24)
#define   GEN7_RC_CTL_TO_MODE			(1<<28)
#define   GEN6_RC_CTL_EI_MODE(x)		((x)<<27)
#define   GEN6_RC_CTL_HW_ENABLE			(1<<31)
#define GEN6_RP_DOWN_TIMEOUT			0xA010
#define GEN6_RP_INTERRUPT_LIMITS		0xA014
#define GEN6_RPSTAT1				0xA01C
#define   GEN6_CAGF_SHIFT			8
#define   HSW_CAGF_SHIFT			7
#define   GEN9_CAGF_SHIFT			23
#define   GEN6_CAGF_MASK			(0x7f << GEN6_CAGF_SHIFT)
#define   HSW_CAGF_MASK				(0x7f << HSW_CAGF_SHIFT)
#define   GEN9_CAGF_MASK			(0x1ff << GEN9_CAGF_SHIFT)
#define GEN6_RP_CONTROL				0xA024
#define   GEN6_RP_MEDIA_TURBO			(1<<11)
#define   GEN6_RP_MEDIA_MODE_MASK		(3<<9)
#define   GEN6_RP_MEDIA_HW_TURBO_MODE		(3<<9)
#define   GEN6_RP_MEDIA_HW_NORMAL_MODE		(2<<9)
#define   GEN6_RP_MEDIA_HW_MODE			(1<<9)
#define   GEN6_RP_MEDIA_SW_MODE			(0<<9)
#define   GEN6_RP_MEDIA_IS_GFX			(1<<8)
#define   GEN6_RP_ENABLE			(1<<7)
#define   GEN6_RP_UP_IDLE_MIN			(0x1<<3)
#define   GEN6_RP_UP_BUSY_AVG			(0x2<<3)
#define   GEN6_RP_UP_BUSY_CONT			(0x4<<3)
#define   GEN6_RP_DOWN_IDLE_AVG			(0x2<<0)
#define   GEN6_RP_DOWN_IDLE_CONT		(0x1<<0)
#define GEN6_RP_UP_THRESHOLD			0xA02C
#define GEN6_RP_DOWN_THRESHOLD			0xA030
#define GEN6_RP_CUR_UP_EI			0xA050
#define   GEN6_CURICONT_MASK			0xffffff
#define GEN6_RP_CUR_UP				0xA054
#define   GEN6_CURBSYTAVG_MASK			0xffffff
#define GEN6_RP_PREV_UP				0xA058
#define GEN6_RP_CUR_DOWN_EI			0xA05C
#define   GEN6_CURIAVG_MASK			0xffffff
#define GEN6_RP_CUR_DOWN			0xA060
#define GEN6_RP_PREV_DOWN			0xA064
#define GEN6_RP_UP_EI				0xA068
#define GEN6_RP_DOWN_EI				0xA06C
#define GEN6_RP_IDLE_HYSTERSIS			0xA070
#define GEN6_RPDEUHWTC				0xA080
#define GEN6_RPDEUC				0xA084
#define GEN6_RPDEUCSW				0xA088
#define GEN6_RC_STATE				0xA094
#define GEN6_RC1_WAKE_RATE_LIMIT		0xA098
#define GEN6_RC6_WAKE_RATE_LIMIT		0xA09C
#define GEN6_RC6pp_WAKE_RATE_LIMIT		0xA0A0
#define GEN6_RC_EVALUATION_INTERVAL		0xA0A8
#define GEN6_RC_IDLE_HYSTERSIS			0xA0AC
#define GEN6_RC_SLEEP				0xA0B0
#define GEN6_RCUBMABDTMR			0xA0B0
#define GEN6_RC1e_THRESHOLD			0xA0B4
#define GEN6_RC6_THRESHOLD			0xA0B8
#define GEN6_RC6p_THRESHOLD			0xA0BC
#define VLV_RCEDATA				0xA0BC
#define GEN6_RC6pp_THRESHOLD			0xA0C0
#define GEN6_PMINTRMSK				0xA168
#define GEN8_PMINTR_REDIRECT_TO_NON_DISP	(1<<31)
#define VLV_PWRDWNUPCTL				0xA294
#define GEN9_MEDIA_PG_IDLE_HYSTERESIS		0xA0C4
#define GEN9_RENDER_PG_IDLE_HYSTERESIS		0xA0C8
#define GEN9_PG_ENABLE				0xA210

#define VLV_CHICKEN_3				(VLV_DISPLAY_BASE + 0x7040C)
#define  PIXEL_OVERLAP_CNT_MASK			(3 << 30)
#define  PIXEL_OVERLAP_CNT_SHIFT		30

#define GEN6_PMISR				0x44020
#define GEN6_PMIMR				0x44024 /* rps_lock */
#define GEN6_PMIIR				0x44028
#define GEN6_PMIER				0x4402C
#define  GEN6_PM_MBOX_EVENT			(1<<25)
#define  GEN6_PM_THERMAL_EVENT			(1<<24)
#define  GEN6_PM_RP_DOWN_TIMEOUT		(1<<6)
#define  GEN6_PM_RP_UP_THRESHOLD		(1<<5)
#define  GEN6_PM_RP_DOWN_THRESHOLD		(1<<4)
#define  GEN6_PM_RP_UP_EI_EXPIRED		(1<<2)
#define  GEN6_PM_RP_DOWN_EI_EXPIRED		(1<<1)
#define  GEN6_PM_RPS_EVENTS			(GEN6_PM_RP_UP_THRESHOLD | \
						 GEN6_PM_RP_DOWN_THRESHOLD | \
						 GEN6_PM_RP_DOWN_TIMEOUT)

#define GEN7_GT_SCRATCH_BASE			0x4F100
#define GEN7_GT_SCRATCH_REG_NUM			8

#define VLV_GTLC_SURVIVABILITY_REG              0x130098
#define VLV_GFX_CLK_STATUS_BIT			(1<<3)
#define VLV_GFX_CLK_FORCE_ON_BIT		(1<<2)

#define GEN6_GT_GFX_RC6_LOCKED			0x138104
#define VLV_COUNTER_CONTROL			0x138104
#define   VLV_COUNT_RANGE_HIGH			(1<<15)
#define   VLV_MEDIA_RC0_COUNT_EN		(1<<5)
#define   VLV_RENDER_RC0_COUNT_EN		(1<<4)
#define   VLV_MEDIA_RC6_COUNT_EN		(1<<1)
#define   VLV_RENDER_RC6_COUNT_EN		(1<<0)
#define GEN6_GT_GFX_RC6				0x138108
#define VLV_GT_RENDER_RC6			0x138108
#define VLV_GT_MEDIA_RC6			0x13810C

#define GEN6_GT_GFX_RC6p			0x13810C
#define GEN6_GT_GFX_RC6pp			0x138110
#define VLV_RENDER_C0_COUNT			0x138118
#define VLV_MEDIA_C0_COUNT			0x13811C

#define GEN6_PCODE_MAILBOX			0x138124
#define   GEN6_PCODE_READY			(1<<31)
#define   GEN6_READ_OC_PARAMS			0xc
#define   GEN6_PCODE_WRITE_MIN_FREQ_TABLE	0x8
#define   GEN6_PCODE_READ_MIN_FREQ_TABLE	0x9
#define	  GEN6_PCODE_WRITE_RC6VIDS		0x4
#define	  GEN6_PCODE_READ_RC6VIDS		0x5
#define   GEN6_PCODE_READ_D_COMP		0x10
#define   GEN6_PCODE_WRITE_D_COMP		0x11
#define   GEN6_ENCODE_RC6_VID(mv)		(((mv) - 245) / 5)
#define   GEN6_DECODE_RC6_VID(vids)		(((vids) * 5) + 245)
#define   DISPLAY_PCU_CONTROL			0x17
#define   DISPLAY_IPS_CONTROL			0x19
#define	  HSW_PCODE_DYNAMIC_DUTY_CYCLE_CONTROL	0x1A
#define GEN6_PCODE_DATA				0x138128
#define   GEN6_PCODE_FREQ_IA_RATIO_SHIFT	8
#define   GEN6_PCODE_FREQ_RING_RATIO_SHIFT	16
#define GEN6_PCODE_DATA1			0x13812C

#define   GEN9_PCODE_READ_MEM_LATENCY		0x6
#define   GEN9_MEM_LATENCY_LEVEL_MASK		0xFF
#define   GEN9_MEM_LATENCY_LEVEL_1_5_SHIFT	8
#define   GEN9_MEM_LATENCY_LEVEL_2_6_SHIFT	16
#define   GEN9_MEM_LATENCY_LEVEL_3_7_SHIFT	24

#define GEN6_GT_CORE_STATUS		0x138060
#define   GEN6_CORE_CPD_STATE_MASK	(7<<4)
#define   GEN6_RCn_MASK			7
#define   GEN6_RC0			0
#define   GEN6_RC3			2
#define   GEN6_RC6			3
#define   GEN6_RC7			4

#define CHV_POWER_SS0_SIG1		0xa720
#define CHV_POWER_SS1_SIG1		0xa728
#define   CHV_SS_PG_ENABLE		(1<<1)
#define   CHV_EU08_PG_ENABLE		(1<<9)
#define   CHV_EU19_PG_ENABLE		(1<<17)
#define   CHV_EU210_PG_ENABLE		(1<<25)

#define CHV_POWER_SS0_SIG2		0xa724
#define CHV_POWER_SS1_SIG2		0xa72c
#define   CHV_EU311_PG_ENABLE		(1<<1)

#define GEN9_SLICE0_PGCTL_ACK		0x804c
#define GEN9_SLICE1_PGCTL_ACK		0x8050
#define GEN9_SLICE2_PGCTL_ACK		0x8054
#define   GEN9_PGCTL_SLICE_ACK		(1 << 0)

#define GEN9_SLICE0_SS01_EU_PGCTL_ACK	0x805c
#define GEN9_SLICE0_SS23_EU_PGCTL_ACK	0x8060
#define GEN9_SLICE1_SS01_EU_PGCTL_ACK	0x8064
#define GEN9_SLICE1_SS23_EU_PGCTL_ACK	0x8068
#define GEN9_SLICE2_SS01_EU_PGCTL_ACK	0x806c
#define GEN9_SLICE2_SS23_EU_PGCTL_ACK	0x8070
#define   GEN9_PGCTL_SSA_EU08_ACK	(1 << 0)
#define   GEN9_PGCTL_SSA_EU19_ACK	(1 << 2)
#define   GEN9_PGCTL_SSA_EU210_ACK	(1 << 4)
#define   GEN9_PGCTL_SSA_EU311_ACK	(1 << 6)
#define   GEN9_PGCTL_SSB_EU08_ACK	(1 << 8)
#define   GEN9_PGCTL_SSB_EU19_ACK	(1 << 10)
#define   GEN9_PGCTL_SSB_EU210_ACK	(1 << 12)
#define   GEN9_PGCTL_SSB_EU311_ACK	(1 << 14)

#define GEN7_MISCCPCTL			(0x9424)
#define   GEN7_DOP_CLOCK_GATE_ENABLE	(1<<0)

/* IVYBRIDGE DPF */
#define GEN7_L3CDERRST1			0xB008 /* L3CD Error Status 1 */
#define HSW_L3CDERRST11			0xB208 /* L3CD Error Status register 1 slice 1 */
#define   GEN7_L3CDERRST1_ROW_MASK	(0x7ff<<14)
#define   GEN7_PARITY_ERROR_VALID	(1<<13)
#define   GEN7_L3CDERRST1_BANK_MASK	(3<<11)
#define   GEN7_L3CDERRST1_SUBBANK_MASK	(7<<8)
#define GEN7_PARITY_ERROR_ROW(reg) \
		((reg & GEN7_L3CDERRST1_ROW_MASK) >> 14)
#define GEN7_PARITY_ERROR_BANK(reg) \
		((reg & GEN7_L3CDERRST1_BANK_MASK) >> 11)
#define GEN7_PARITY_ERROR_SUBBANK(reg) \
		((reg & GEN7_L3CDERRST1_SUBBANK_MASK) >> 8)
#define   GEN7_L3CDERRST1_ENABLE	(1<<7)

#define GEN7_L3LOG_BASE			0xB070
#define HSW_L3LOG_BASE_SLICE1		0xB270
#define GEN7_L3LOG_SIZE			0x80

#define GEN7_HALF_SLICE_CHICKEN1	0xe100 /* IVB GT1 + VLV */
#define GEN7_HALF_SLICE_CHICKEN1_GT2	0xf100
#define   GEN7_MAX_PS_THREAD_DEP		(8<<12)
#define   GEN7_SINGLE_SUBSCAN_DISPATCH_ENABLE	(1<<10)
#define   GEN7_PSD_SINGLE_PORT_DISPATCH_ENABLE	(1<<3)

#define GEN9_HALF_SLICE_CHICKEN5	0xe188
#define   GEN9_DG_MIRROR_FIX_ENABLE	(1<<5)
#define   GEN9_CCS_TLB_PREFETCH_ENABLE	(1<<3)

#define GEN8_ROW_CHICKEN		0xe4f0
#define   PARTIAL_INSTRUCTION_SHOOTDOWN_DISABLE	(1<<8)
#define   STALL_DOP_GATING_DISABLE		(1<<5)

#define GEN7_ROW_CHICKEN2		0xe4f4
#define GEN7_ROW_CHICKEN2_GT2		0xf4f4
#define   DOP_CLOCK_GATING_DISABLE	(1<<0)

#define HSW_ROW_CHICKEN3		0xe49c
#define  HSW_ROW_CHICKEN3_L3_GLOBAL_ATOMICS_DISABLE    (1 << 6)

#define HALF_SLICE_CHICKEN3		0xe184
#define   HSW_SAMPLE_C_PERFORMANCE	(1<<9)
#define   GEN8_CENTROID_PIXEL_OPT_DIS	(1<<8)
#define   GEN9_DISABLE_OCL_OOB_SUPPRESS_LOGIC	(1<<5)
#define   GEN8_SAMPLER_POWER_BYPASS_DIS	(1<<1)

#define GEN9_HALF_SLICE_CHICKEN7	0xe194
#define   GEN9_ENABLE_YV12_BUGFIX	(1<<4)

/* Audio */
#define G4X_AUD_VID_DID			(dev_priv->info.display_mmio_offset + 0x62020)
#define   INTEL_AUDIO_DEVCL		0x808629FB
#define   INTEL_AUDIO_DEVBLC		0x80862801
#define   INTEL_AUDIO_DEVCTG		0x80862802

#define G4X_AUD_CNTL_ST			0x620B4
#define   G4X_ELDV_DEVCL_DEVBLC		(1 << 13)
#define   G4X_ELDV_DEVCTG		(1 << 14)
#define   G4X_ELD_ADDR_MASK		(0xf << 5)
#define   G4X_ELD_ACK			(1 << 4)
#define G4X_HDMIW_HDMIEDID		0x6210C

#define _IBX_HDMIW_HDMIEDID_A		0xE2050
#define _IBX_HDMIW_HDMIEDID_B		0xE2150
#define IBX_HDMIW_HDMIEDID(pipe) _PIPE(pipe, \
					_IBX_HDMIW_HDMIEDID_A, \
					_IBX_HDMIW_HDMIEDID_B)
#define _IBX_AUD_CNTL_ST_A		0xE20B4
#define _IBX_AUD_CNTL_ST_B		0xE21B4
#define IBX_AUD_CNTL_ST(pipe) _PIPE(pipe, \
					_IBX_AUD_CNTL_ST_A, \
					_IBX_AUD_CNTL_ST_B)
#define   IBX_ELD_BUFFER_SIZE_MASK	(0x1f << 10)
#define   IBX_ELD_ADDRESS_MASK		(0x1f << 5)
#define   IBX_ELD_ACK			(1 << 4)
#define IBX_AUD_CNTL_ST2		0xE20C0
#define   IBX_CP_READY(port)		((1 << 1) << (((port) - 1) * 4))
#define   IBX_ELD_VALID(port)		((1 << 0) << (((port) - 1) * 4))

#define _CPT_HDMIW_HDMIEDID_A		0xE5050
#define _CPT_HDMIW_HDMIEDID_B		0xE5150
#define CPT_HDMIW_HDMIEDID(pipe) _PIPE(pipe, \
					_CPT_HDMIW_HDMIEDID_A, \
					_CPT_HDMIW_HDMIEDID_B)
#define _CPT_AUD_CNTL_ST_A		0xE50B4
#define _CPT_AUD_CNTL_ST_B		0xE51B4
#define CPT_AUD_CNTL_ST(pipe) _PIPE(pipe, \
					_CPT_AUD_CNTL_ST_A, \
					_CPT_AUD_CNTL_ST_B)
#define CPT_AUD_CNTRL_ST2		0xE50C0

#define _VLV_HDMIW_HDMIEDID_A		(VLV_DISPLAY_BASE + 0x62050)
#define _VLV_HDMIW_HDMIEDID_B		(VLV_DISPLAY_BASE + 0x62150)
#define VLV_HDMIW_HDMIEDID(pipe) _PIPE(pipe, \
					_VLV_HDMIW_HDMIEDID_A, \
					_VLV_HDMIW_HDMIEDID_B)
#define _VLV_AUD_CNTL_ST_A		(VLV_DISPLAY_BASE + 0x620B4)
#define _VLV_AUD_CNTL_ST_B		(VLV_DISPLAY_BASE + 0x621B4)
#define VLV_AUD_CNTL_ST(pipe) _PIPE(pipe, \
					_VLV_AUD_CNTL_ST_A, \
					_VLV_AUD_CNTL_ST_B)
#define VLV_AUD_CNTL_ST2		(VLV_DISPLAY_BASE + 0x620C0)

/* These are the 4 32-bit write offset registers for each stream
 * output buffer.  It determines the offset from the
 * 3DSTATE_SO_BUFFERs that the next streamed vertex output goes to.
 */
#define GEN7_SO_WRITE_OFFSET(n)		(0x5280 + (n) * 4)

#define _IBX_AUD_CONFIG_A		0xe2000
#define _IBX_AUD_CONFIG_B		0xe2100
#define IBX_AUD_CFG(pipe) _PIPE(pipe, \
					_IBX_AUD_CONFIG_A, \
					_IBX_AUD_CONFIG_B)
#define _CPT_AUD_CONFIG_A		0xe5000
#define _CPT_AUD_CONFIG_B		0xe5100
#define CPT_AUD_CFG(pipe) _PIPE(pipe, \
					_CPT_AUD_CONFIG_A, \
					_CPT_AUD_CONFIG_B)
#define _VLV_AUD_CONFIG_A		(VLV_DISPLAY_BASE + 0x62000)
#define _VLV_AUD_CONFIG_B		(VLV_DISPLAY_BASE + 0x62100)
#define VLV_AUD_CFG(pipe) _PIPE(pipe, \
					_VLV_AUD_CONFIG_A, \
					_VLV_AUD_CONFIG_B)

#define   AUD_CONFIG_N_VALUE_INDEX		(1 << 29)
#define   AUD_CONFIG_N_PROG_ENABLE		(1 << 28)
#define   AUD_CONFIG_UPPER_N_SHIFT		20
#define   AUD_CONFIG_UPPER_N_MASK		(0xff << 20)
#define   AUD_CONFIG_LOWER_N_SHIFT		4
#define   AUD_CONFIG_LOWER_N_MASK		(0xfff << 4)
#define   AUD_CONFIG_PIXEL_CLOCK_HDMI_SHIFT	16
#define   AUD_CONFIG_PIXEL_CLOCK_HDMI_MASK	(0xf << 16)
#define   AUD_CONFIG_PIXEL_CLOCK_HDMI_25175	(0 << 16)
#define   AUD_CONFIG_PIXEL_CLOCK_HDMI_25200	(1 << 16)
#define   AUD_CONFIG_PIXEL_CLOCK_HDMI_27000	(2 << 16)
#define   AUD_CONFIG_PIXEL_CLOCK_HDMI_27027	(3 << 16)
#define   AUD_CONFIG_PIXEL_CLOCK_HDMI_54000	(4 << 16)
#define   AUD_CONFIG_PIXEL_CLOCK_HDMI_54054	(5 << 16)
#define   AUD_CONFIG_PIXEL_CLOCK_HDMI_74176	(6 << 16)
#define   AUD_CONFIG_PIXEL_CLOCK_HDMI_74250	(7 << 16)
#define   AUD_CONFIG_PIXEL_CLOCK_HDMI_148352	(8 << 16)
#define   AUD_CONFIG_PIXEL_CLOCK_HDMI_148500	(9 << 16)
#define   AUD_CONFIG_DISABLE_NCTS		(1 << 3)

/* HSW Audio */
#define _HSW_AUD_CONFIG_A		0x65000
#define _HSW_AUD_CONFIG_B		0x65100
#define HSW_AUD_CFG(pipe) _PIPE(pipe, \
					_HSW_AUD_CONFIG_A, \
					_HSW_AUD_CONFIG_B)

#define _HSW_AUD_MISC_CTRL_A		0x65010
#define _HSW_AUD_MISC_CTRL_B		0x65110
#define HSW_AUD_MISC_CTRL(pipe) _PIPE(pipe, \
					_HSW_AUD_MISC_CTRL_A, \
					_HSW_AUD_MISC_CTRL_B)

#define _HSW_AUD_DIP_ELD_CTRL_ST_A	0x650b4
#define _HSW_AUD_DIP_ELD_CTRL_ST_B	0x651b4
#define HSW_AUD_DIP_ELD_CTRL(pipe) _PIPE(pipe, \
					_HSW_AUD_DIP_ELD_CTRL_ST_A, \
					_HSW_AUD_DIP_ELD_CTRL_ST_B)

/* Audio Digital Converter */
#define _HSW_AUD_DIG_CNVT_1		0x65080
#define _HSW_AUD_DIG_CNVT_2		0x65180
#define AUD_DIG_CNVT(pipe) _PIPE(pipe, \
					_HSW_AUD_DIG_CNVT_1, \
					_HSW_AUD_DIG_CNVT_2)
#define DIP_PORT_SEL_MASK		0x3

#define _HSW_AUD_EDID_DATA_A		0x65050
#define _HSW_AUD_EDID_DATA_B		0x65150
#define HSW_AUD_EDID_DATA(pipe) _PIPE(pipe, \
					_HSW_AUD_EDID_DATA_A, \
					_HSW_AUD_EDID_DATA_B)

#define HSW_AUD_PIPE_CONV_CFG		0x6507c
#define HSW_AUD_PIN_ELD_CP_VLD		0x650c0
#define   AUDIO_INACTIVE(trans)		((1 << 3) << ((trans) * 4))
#define   AUDIO_OUTPUT_ENABLE(trans)	((1 << 2) << ((trans) * 4))
#define   AUDIO_CP_READY(trans)		((1 << 1) << ((trans) * 4))
#define   AUDIO_ELD_VALID(trans)	((1 << 0) << ((trans) * 4))

/* HSW Power Wells */
#define HSW_PWR_WELL_BIOS			0x45400 /* CTL1 */
#define HSW_PWR_WELL_DRIVER			0x45404 /* CTL2 */
#define HSW_PWR_WELL_KVMR			0x45408 /* CTL3 */
#define HSW_PWR_WELL_DEBUG			0x4540C /* CTL4 */
#define   HSW_PWR_WELL_ENABLE_REQUEST		(1<<31)
#define   HSW_PWR_WELL_STATE_ENABLED		(1<<30)
#define HSW_PWR_WELL_CTL5			0x45410
#define   HSW_PWR_WELL_ENABLE_SINGLE_STEP	(1<<31)
#define   HSW_PWR_WELL_PWR_GATE_OVERRIDE	(1<<20)
#define   HSW_PWR_WELL_FORCE_ON			(1<<19)
#define HSW_PWR_WELL_CTL6			0x45414

/* SKL Fuse Status */
#define SKL_FUSE_STATUS				0x42000
#define  SKL_FUSE_DOWNLOAD_STATUS              (1<<31)
#define  SKL_FUSE_PG0_DIST_STATUS              (1<<27)
#define  SKL_FUSE_PG1_DIST_STATUS              (1<<26)
#define  SKL_FUSE_PG2_DIST_STATUS              (1<<25)

/* Per-pipe DDI Function Control */
#define TRANS_DDI_FUNC_CTL_A		0x60400
#define TRANS_DDI_FUNC_CTL_B		0x61400
#define TRANS_DDI_FUNC_CTL_C		0x62400
#define TRANS_DDI_FUNC_CTL_EDP		0x6F400
#define TRANS_DDI_FUNC_CTL(tran) _TRANSCODER2(tran, TRANS_DDI_FUNC_CTL_A)

#define  TRANS_DDI_FUNC_ENABLE		(1<<31)
/* Those bits are ignored by pipe EDP since it can only connect to DDI A */
#define  TRANS_DDI_PORT_MASK		(7<<28)
#define  TRANS_DDI_PORT_SHIFT		28
#define  TRANS_DDI_SELECT_PORT(x)	((x)<<28)
#define  TRANS_DDI_PORT_NONE		(0<<28)
#define  TRANS_DDI_MODE_SELECT_MASK	(7<<24)
#define  TRANS_DDI_MODE_SELECT_HDMI	(0<<24)
#define  TRANS_DDI_MODE_SELECT_DVI	(1<<24)
#define  TRANS_DDI_MODE_SELECT_DP_SST	(2<<24)
#define  TRANS_DDI_MODE_SELECT_DP_MST	(3<<24)
#define  TRANS_DDI_MODE_SELECT_FDI	(4<<24)
#define  TRANS_DDI_BPC_MASK		(7<<20)
#define  TRANS_DDI_BPC_8		(0<<20)
#define  TRANS_DDI_BPC_10		(1<<20)
#define  TRANS_DDI_BPC_6		(2<<20)
#define  TRANS_DDI_BPC_12		(3<<20)
#define  TRANS_DDI_PVSYNC		(1<<17)
#define  TRANS_DDI_PHSYNC		(1<<16)
#define  TRANS_DDI_EDP_INPUT_MASK	(7<<12)
#define  TRANS_DDI_EDP_INPUT_A_ON	(0<<12)
#define  TRANS_DDI_EDP_INPUT_A_ONOFF	(4<<12)
#define  TRANS_DDI_EDP_INPUT_B_ONOFF	(5<<12)
#define  TRANS_DDI_EDP_INPUT_C_ONOFF	(6<<12)
#define  TRANS_DDI_DP_VC_PAYLOAD_ALLOC	(1<<8)
#define  TRANS_DDI_BFI_ENABLE		(1<<4)

/* DisplayPort Transport Control */
#define DP_TP_CTL_A			0x64040
#define DP_TP_CTL_B			0x64140
#define DP_TP_CTL(port) _PORT(port, DP_TP_CTL_A, DP_TP_CTL_B)
#define  DP_TP_CTL_ENABLE			(1<<31)
#define  DP_TP_CTL_MODE_SST			(0<<27)
#define  DP_TP_CTL_MODE_MST			(1<<27)
#define  DP_TP_CTL_FORCE_ACT			(1<<25)
#define  DP_TP_CTL_ENHANCED_FRAME_ENABLE	(1<<18)
#define  DP_TP_CTL_FDI_AUTOTRAIN		(1<<15)
#define  DP_TP_CTL_LINK_TRAIN_MASK		(7<<8)
#define  DP_TP_CTL_LINK_TRAIN_PAT1		(0<<8)
#define  DP_TP_CTL_LINK_TRAIN_PAT2		(1<<8)
#define  DP_TP_CTL_LINK_TRAIN_PAT3		(4<<8)
#define  DP_TP_CTL_LINK_TRAIN_IDLE		(2<<8)
#define  DP_TP_CTL_LINK_TRAIN_NORMAL		(3<<8)
#define  DP_TP_CTL_SCRAMBLE_DISABLE		(1<<7)

/* DisplayPort Transport Status */
#define DP_TP_STATUS_A			0x64044
#define DP_TP_STATUS_B			0x64144
#define DP_TP_STATUS(port) _PORT(port, DP_TP_STATUS_A, DP_TP_STATUS_B)
#define  DP_TP_STATUS_IDLE_DONE			(1<<25)
#define  DP_TP_STATUS_ACT_SENT			(1<<24)
#define  DP_TP_STATUS_MODE_STATUS_MST		(1<<23)
#define  DP_TP_STATUS_AUTOTRAIN_DONE		(1<<12)
#define  DP_TP_STATUS_PAYLOAD_MAPPING_VC2	(3 << 8)
#define  DP_TP_STATUS_PAYLOAD_MAPPING_VC1	(3 << 4)
#define  DP_TP_STATUS_PAYLOAD_MAPPING_VC0	(3 << 0)

/* DDI Buffer Control */
#define DDI_BUF_CTL_A				0x64000
#define DDI_BUF_CTL_B				0x64100
#define DDI_BUF_CTL(port) _PORT(port, DDI_BUF_CTL_A, DDI_BUF_CTL_B)
#define  DDI_BUF_CTL_ENABLE			(1<<31)
#define  DDI_BUF_TRANS_SELECT(n)	((n) << 24)
#define  DDI_BUF_EMP_MASK			(0xf<<24)
#define  DDI_BUF_PORT_REVERSAL			(1<<16)
#define  DDI_BUF_IS_IDLE			(1<<7)
#define  DDI_BUF_IDLE_TIMEOUT			16	  /* 16us */
#define  DDI_A_4_LANES				(1<<4)
#define  DDI_PORT_WIDTH(width)			(((width) - 1) << 1)
#define  DDI_INIT_DISPLAY_DETECTED		(1<<0)

/* DDI Buffer Translations */
#define DDI_BUF_TRANS_A				0x64E00
#define DDI_BUF_TRANS_B				0x64E60
#define DDI_BUF_TRANS(port) _PORT(port, DDI_BUF_TRANS_A, DDI_BUF_TRANS_B)

/* Sideband Interface (SBI) is programmed indirectly, via
 * SBI_ADDR, which contains the register offset; and SBI_DATA,
 * which contains the payload */
#define SBI_ADDR			0xC6000
#define SBI_DATA			0xC6004
#define SBI_CTL_STAT			0xC6008
#define  SBI_CTL_DEST_ICLK		(0x0<<16)
#define  SBI_CTL_DEST_MPHY		(0x1<<16)
#define  SBI_CTL_OP_IORD		(0x2<<8)
#define  SBI_CTL_OP_IOWR		(0x3<<8)
#define  SBI_CTL_OP_CRRD		(0x6<<8)
#define  SBI_CTL_OP_CRWR		(0x7<<8)
#define  SBI_RESPONSE_FAIL		(0x1<<1)
#define  SBI_RESPONSE_SUCCESS		(0x0<<1)
#define  SBI_BUSY			(0x1<<0)
#define  SBI_READY			(0x0<<0)

/* SBI offsets */
#define  SBI_SSCDIVINTPHASE6			0x0600
#define   SBI_SSCDIVINTPHASE_DIVSEL_MASK	((0x7f)<<1)
#define   SBI_SSCDIVINTPHASE_DIVSEL(x)		((x)<<1)
#define   SBI_SSCDIVINTPHASE_INCVAL_MASK	((0x7f)<<8)
#define   SBI_SSCDIVINTPHASE_INCVAL(x)		((x)<<8)
#define   SBI_SSCDIVINTPHASE_DIR(x)		((x)<<15)
#define   SBI_SSCDIVINTPHASE_PROPAGATE		(1<<0)
#define  SBI_SSCCTL				0x020c
#define  SBI_SSCCTL6				0x060C
#define   SBI_SSCCTL_PATHALT			(1<<3)
#define   SBI_SSCCTL_DISABLE			(1<<0)
#define  SBI_SSCAUXDIV6				0x0610
#define   SBI_SSCAUXDIV_FINALDIV2SEL(x)		((x)<<4)
#define  SBI_DBUFF0				0x2a00
#define  SBI_GEN0				0x1f00
#define   SBI_GEN0_CFG_BUFFENABLE_DISABLE	(1<<0)

/* LPT PIXCLK_GATE */
#define PIXCLK_GATE			0xC6020
#define  PIXCLK_GATE_UNGATE		(1<<0)
#define  PIXCLK_GATE_GATE		(0<<0)

/* SPLL */
#define SPLL_CTL			0x46020
#define  SPLL_PLL_ENABLE		(1<<31)
#define  SPLL_PLL_SSC			(1<<28)
#define  SPLL_PLL_NON_SSC		(2<<28)
#define  SPLL_PLL_LCPLL			(3<<28)
#define  SPLL_PLL_REF_MASK		(3<<28)
#define  SPLL_PLL_FREQ_810MHz		(0<<26)
#define  SPLL_PLL_FREQ_1350MHz		(1<<26)
#define  SPLL_PLL_FREQ_2700MHz		(2<<26)
#define  SPLL_PLL_FREQ_MASK		(3<<26)

/* WRPLL */
#define WRPLL_CTL1			0x46040
#define WRPLL_CTL2			0x46060
#define WRPLL_CTL(pll)			(pll == 0 ? WRPLL_CTL1 : WRPLL_CTL2)
#define  WRPLL_PLL_ENABLE		(1<<31)
#define  WRPLL_PLL_SSC			(1<<28)
#define  WRPLL_PLL_NON_SSC		(2<<28)
#define  WRPLL_PLL_LCPLL		(3<<28)
#define  WRPLL_PLL_REF_MASK		(3<<28)
/* WRPLL divider programming */
#define  WRPLL_DIVIDER_REFERENCE(x)	((x)<<0)
#define  WRPLL_DIVIDER_REF_MASK		(0xff)
#define  WRPLL_DIVIDER_POST(x)		((x)<<8)
#define  WRPLL_DIVIDER_POST_MASK	(0x3f<<8)
#define  WRPLL_DIVIDER_POST_SHIFT	8
#define  WRPLL_DIVIDER_FEEDBACK(x)	((x)<<16)
#define  WRPLL_DIVIDER_FB_SHIFT		16
#define  WRPLL_DIVIDER_FB_MASK		(0xff<<16)

/* Port clock selection */
#define PORT_CLK_SEL_A			0x46100
#define PORT_CLK_SEL_B			0x46104
#define PORT_CLK_SEL(port) _PORT(port, PORT_CLK_SEL_A, PORT_CLK_SEL_B)
#define  PORT_CLK_SEL_LCPLL_2700	(0<<29)
#define  PORT_CLK_SEL_LCPLL_1350	(1<<29)
#define  PORT_CLK_SEL_LCPLL_810		(2<<29)
#define  PORT_CLK_SEL_SPLL		(3<<29)
#define  PORT_CLK_SEL_WRPLL(pll)	(((pll)+4)<<29)
#define  PORT_CLK_SEL_WRPLL1		(4<<29)
#define  PORT_CLK_SEL_WRPLL2		(5<<29)
#define  PORT_CLK_SEL_NONE		(7<<29)
#define  PORT_CLK_SEL_MASK		(7<<29)

/* Transcoder clock selection */
#define TRANS_CLK_SEL_A			0x46140
#define TRANS_CLK_SEL_B			0x46144
#define TRANS_CLK_SEL(tran) _TRANSCODER(tran, TRANS_CLK_SEL_A, TRANS_CLK_SEL_B)
/* For each transcoder, we need to select the corresponding port clock */
#define  TRANS_CLK_SEL_DISABLED		(0x0<<29)
#define  TRANS_CLK_SEL_PORT(x)		((x+1)<<29)

#define TRANSA_MSA_MISC			0x60410
#define TRANSB_MSA_MISC			0x61410
#define TRANSC_MSA_MISC			0x62410
#define TRANS_EDP_MSA_MISC		0x6f410
#define TRANS_MSA_MISC(tran) _TRANSCODER2(tran, TRANSA_MSA_MISC)

#define  TRANS_MSA_SYNC_CLK		(1<<0)
#define  TRANS_MSA_6_BPC		(0<<5)
#define  TRANS_MSA_8_BPC		(1<<5)
#define  TRANS_MSA_10_BPC		(2<<5)
#define  TRANS_MSA_12_BPC		(3<<5)
#define  TRANS_MSA_16_BPC		(4<<5)

/* LCPLL Control */
#define LCPLL_CTL			0x130040
#define  LCPLL_PLL_DISABLE		(1<<31)
#define  LCPLL_PLL_LOCK			(1<<30)
#define  LCPLL_CLK_FREQ_MASK		(3<<26)
#define  LCPLL_CLK_FREQ_450		(0<<26)
#define  LCPLL_CLK_FREQ_54O_BDW		(1<<26)
#define  LCPLL_CLK_FREQ_337_5_BDW	(2<<26)
#define  LCPLL_CLK_FREQ_675_BDW		(3<<26)
#define  LCPLL_CD_CLOCK_DISABLE		(1<<25)
#define  LCPLL_CD2X_CLOCK_DISABLE	(1<<23)
#define  LCPLL_POWER_DOWN_ALLOW		(1<<22)
#define  LCPLL_CD_SOURCE_FCLK		(1<<21)
#define  LCPLL_CD_SOURCE_FCLK_DONE	(1<<19)

/*
 * SKL Clocks
 */

/* CDCLK_CTL */
#define CDCLK_CTL			0x46000
#define  CDCLK_FREQ_SEL_MASK		(3<<26)
#define  CDCLK_FREQ_450_432		(0<<26)
#define  CDCLK_FREQ_540			(1<<26)
#define  CDCLK_FREQ_337_308		(2<<26)
#define  CDCLK_FREQ_675_617		(3<<26)
#define  CDCLK_FREQ_DECIMAL_MASK	(0x7ff)

#define  BXT_CDCLK_CD2X_DIV_SEL_MASK	(3<<22)
#define  BXT_CDCLK_CD2X_DIV_SEL_1	(0<<22)
#define  BXT_CDCLK_CD2X_DIV_SEL_1_5	(1<<22)
#define  BXT_CDCLK_CD2X_DIV_SEL_2	(2<<22)
#define  BXT_CDCLK_CD2X_DIV_SEL_4	(3<<22)
#define  BXT_CDCLK_SSA_PRECHARGE_ENABLE	(1<<16)

/* LCPLL_CTL */
#define LCPLL1_CTL		0x46010
#define LCPLL2_CTL		0x46014
#define  LCPLL_PLL_ENABLE	(1<<31)

/* DPLL control1 */
#define DPLL_CTRL1		0x6C058
#define  DPLL_CTRL1_HDMI_MODE(id)		(1<<((id)*6+5))
#define  DPLL_CTRL1_SSC(id)			(1<<((id)*6+4))
#define  DPLL_CRTL1_LINK_RATE_MASK(id)		(7<<((id)*6+1))
#define  DPLL_CRTL1_LINK_RATE_SHIFT(id)		((id)*6+1)
#define  DPLL_CRTL1_LINK_RATE(linkrate, id)	((linkrate)<<((id)*6+1))
#define  DPLL_CTRL1_OVERRIDE(id)		(1<<((id)*6))
#define  DPLL_CRTL1_LINK_RATE_2700		0
#define  DPLL_CRTL1_LINK_RATE_1350		1
#define  DPLL_CRTL1_LINK_RATE_810		2
#define  DPLL_CRTL1_LINK_RATE_1620		3
#define  DPLL_CRTL1_LINK_RATE_1080		4
#define  DPLL_CRTL1_LINK_RATE_2160		5

/* DPLL control2 */
#define DPLL_CTRL2				0x6C05C
#define  DPLL_CTRL2_DDI_CLK_OFF(port)		(1<<(port+15))
#define  DPLL_CTRL2_DDI_CLK_SEL_MASK(port)	(3<<((port)*3+1))
#define  DPLL_CTRL2_DDI_CLK_SEL_SHIFT(port)    ((port)*3+1)
#define  DPLL_CTRL2_DDI_CLK_SEL(clk, port)	(clk<<((port)*3+1))
#define  DPLL_CTRL2_DDI_SEL_OVERRIDE(port)     (1<<((port)*3))

/* DPLL Status */
#define DPLL_STATUS	0x6C060
#define  DPLL_LOCK(id) (1<<((id)*8))

/* DPLL cfg */
#define DPLL1_CFGCR1	0x6C040
#define DPLL2_CFGCR1	0x6C048
#define DPLL3_CFGCR1	0x6C050
#define  DPLL_CFGCR1_FREQ_ENABLE	(1<<31)
#define  DPLL_CFGCR1_DCO_FRACTION_MASK	(0x7fff<<9)
#define  DPLL_CFGCR1_DCO_FRACTION(x)	(x<<9)
#define  DPLL_CFGCR1_DCO_INTEGER_MASK	(0x1ff)

#define DPLL1_CFGCR2	0x6C044
#define DPLL2_CFGCR2	0x6C04C
#define DPLL3_CFGCR2	0x6C054
#define  DPLL_CFGCR2_QDIV_RATIO_MASK	(0xff<<8)
#define  DPLL_CFGCR2_QDIV_RATIO(x)	(x<<8)
#define  DPLL_CFGCR2_QDIV_MODE(x)	(x<<7)
#define  DPLL_CFGCR2_KDIV_MASK		(3<<5)
#define  DPLL_CFGCR2_KDIV(x)		(x<<5)
#define  DPLL_CFGCR2_KDIV_5 (0<<5)
#define  DPLL_CFGCR2_KDIV_2 (1<<5)
#define  DPLL_CFGCR2_KDIV_3 (2<<5)
#define  DPLL_CFGCR2_KDIV_1 (3<<5)
#define  DPLL_CFGCR2_PDIV_MASK		(7<<2)
#define  DPLL_CFGCR2_PDIV(x)		(x<<2)
#define  DPLL_CFGCR2_PDIV_1 (0<<2)
#define  DPLL_CFGCR2_PDIV_2 (1<<2)
#define  DPLL_CFGCR2_PDIV_3 (2<<2)
#define  DPLL_CFGCR2_PDIV_7 (4<<2)
#define  DPLL_CFGCR2_CENTRAL_FREQ_MASK	(3)

#define GET_CFG_CR1_REG(id) (DPLL1_CFGCR1 + (id - SKL_DPLL1) * 8)
#define GET_CFG_CR2_REG(id) (DPLL1_CFGCR2 + (id - SKL_DPLL1) * 8)

/* BXT display engine PLL */
#define BXT_DE_PLL_CTL			0x6d000
#define   BXT_DE_PLL_RATIO_1152		0x3c
#define   BXT_DE_PLL_RATIO_1248		0x41
#define   BXT_DE_PLL_RATIO_DEFAULT	0x64
#define   BXT_DE_PLL_RATIO_MASK		0x7f

#define BXT_DE_PLL_ENABLE		0x46070
#define   BXT_DE_PLL_PLL_ENABLE		(1 << 31)
#define   BXT_DE_PLL_LOCK		(1 << 30)

/* GEN9 DC */
#define DC_STATE_EN			0x45504
#define  DC_STATE_EN_UPTO_DC5		(1<<0)
#define  DC_STATE_EN_DC9		(1<<3)

/* Please see hsw_read_dcomp() and hsw_write_dcomp() before using this register,
 * since on HSW we can't write to it using I915_WRITE. */
#define D_COMP_HSW			(MCHBAR_MIRROR_BASE_SNB + 0x5F0C)
#define D_COMP_BDW			0x138144
#define  D_COMP_RCOMP_IN_PROGRESS	(1<<9)
#define  D_COMP_COMP_FORCE		(1<<8)
#define  D_COMP_COMP_DISABLE		(1<<0)

/* Pipe WM_LINETIME - watermark line time */
#define PIPE_WM_LINETIME_A		0x45270
#define PIPE_WM_LINETIME_B		0x45274
#define PIPE_WM_LINETIME(pipe) _PIPE(pipe, PIPE_WM_LINETIME_A, \
					   PIPE_WM_LINETIME_B)
#define   PIPE_WM_LINETIME_MASK			(0x1ff)
#define   PIPE_WM_LINETIME_TIME(x)		((x))
#define   PIPE_WM_LINETIME_IPS_LINETIME_MASK	(0x1ff<<16)
#define   PIPE_WM_LINETIME_IPS_LINETIME(x)	((x)<<16)

/* SFUSE_STRAP */
#define SFUSE_STRAP			0xc2014
#define  SFUSE_STRAP_FUSE_LOCK		(1<<13)
#define  SFUSE_STRAP_DISPLAY_DISABLED	(1<<7)
#define  SFUSE_STRAP_DDIB_DETECTED	(1<<2)
#define  SFUSE_STRAP_DDIC_DETECTED	(1<<1)
#define  SFUSE_STRAP_DDID_DETECTED	(1<<0)

#define WM_MISC				0x45260
#define  WM_MISC_DATA_PARTITION_5_6	(1 << 0)

#define WM_DBG				0x45280
#define  WM_DBG_DISALLOW_MULTIPLE_LP	(1<<0)
#define  WM_DBG_DISALLOW_MAXFIFO	(1<<1)
#define  WM_DBG_DISALLOW_SPRITE		(1<<2)

/* pipe CSC */
#define _PIPE_A_CSC_COEFF_RY_GY	0x49010
#define _PIPE_A_CSC_COEFF_BY	0x49014
#define _PIPE_A_CSC_COEFF_RU_GU	0x49018
#define _PIPE_A_CSC_COEFF_BU	0x4901c
#define _PIPE_A_CSC_COEFF_RV_GV	0x49020
#define _PIPE_A_CSC_COEFF_BV	0x49024
#define _PIPE_A_CSC_MODE	0x49028
#define   CSC_BLACK_SCREEN_OFFSET	(1 << 2)
#define   CSC_POSITION_BEFORE_GAMMA	(1 << 1)
#define   CSC_MODE_YUV_TO_RGB		(1 << 0)
#define _PIPE_A_CSC_PREOFF_HI	0x49030
#define _PIPE_A_CSC_PREOFF_ME	0x49034
#define _PIPE_A_CSC_PREOFF_LO	0x49038
#define _PIPE_A_CSC_POSTOFF_HI	0x49040
#define _PIPE_A_CSC_POSTOFF_ME	0x49044
#define _PIPE_A_CSC_POSTOFF_LO	0x49048

#define _PIPE_B_CSC_COEFF_RY_GY	0x49110
#define _PIPE_B_CSC_COEFF_BY	0x49114
#define _PIPE_B_CSC_COEFF_RU_GU	0x49118
#define _PIPE_B_CSC_COEFF_BU	0x4911c
#define _PIPE_B_CSC_COEFF_RV_GV	0x49120
#define _PIPE_B_CSC_COEFF_BV	0x49124
#define _PIPE_B_CSC_MODE	0x49128
#define _PIPE_B_CSC_PREOFF_HI	0x49130
#define _PIPE_B_CSC_PREOFF_ME	0x49134
#define _PIPE_B_CSC_PREOFF_LO	0x49138
#define _PIPE_B_CSC_POSTOFF_HI	0x49140
#define _PIPE_B_CSC_POSTOFF_ME	0x49144
#define _PIPE_B_CSC_POSTOFF_LO	0x49148

#define PIPE_CSC_COEFF_RY_GY(pipe) _PIPE(pipe, _PIPE_A_CSC_COEFF_RY_GY, _PIPE_B_CSC_COEFF_RY_GY)
#define PIPE_CSC_COEFF_BY(pipe) _PIPE(pipe, _PIPE_A_CSC_COEFF_BY, _PIPE_B_CSC_COEFF_BY)
#define PIPE_CSC_COEFF_RU_GU(pipe) _PIPE(pipe, _PIPE_A_CSC_COEFF_RU_GU, _PIPE_B_CSC_COEFF_RU_GU)
#define PIPE_CSC_COEFF_BU(pipe) _PIPE(pipe, _PIPE_A_CSC_COEFF_BU, _PIPE_B_CSC_COEFF_BU)
#define PIPE_CSC_COEFF_RV_GV(pipe) _PIPE(pipe, _PIPE_A_CSC_COEFF_RV_GV, _PIPE_B_CSC_COEFF_RV_GV)
#define PIPE_CSC_COEFF_BV(pipe) _PIPE(pipe, _PIPE_A_CSC_COEFF_BV, _PIPE_B_CSC_COEFF_BV)
#define PIPE_CSC_MODE(pipe) _PIPE(pipe, _PIPE_A_CSC_MODE, _PIPE_B_CSC_MODE)
#define PIPE_CSC_PREOFF_HI(pipe) _PIPE(pipe, _PIPE_A_CSC_PREOFF_HI, _PIPE_B_CSC_PREOFF_HI)
#define PIPE_CSC_PREOFF_ME(pipe) _PIPE(pipe, _PIPE_A_CSC_PREOFF_ME, _PIPE_B_CSC_PREOFF_ME)
#define PIPE_CSC_PREOFF_LO(pipe) _PIPE(pipe, _PIPE_A_CSC_PREOFF_LO, _PIPE_B_CSC_PREOFF_LO)
#define PIPE_CSC_POSTOFF_HI(pipe) _PIPE(pipe, _PIPE_A_CSC_POSTOFF_HI, _PIPE_B_CSC_POSTOFF_HI)
#define PIPE_CSC_POSTOFF_ME(pipe) _PIPE(pipe, _PIPE_A_CSC_POSTOFF_ME, _PIPE_B_CSC_POSTOFF_ME)
#define PIPE_CSC_POSTOFF_LO(pipe) _PIPE(pipe, _PIPE_A_CSC_POSTOFF_LO, _PIPE_B_CSC_POSTOFF_LO)

/* MIPI DSI registers */

#define _MIPI_PORT(port, a, c)	_PORT3(port, a, 0, c)	/* ports A and C only */

#define _MIPIA_PORT_CTRL			(VLV_DISPLAY_BASE + 0x61190)
#define _MIPIC_PORT_CTRL			(VLV_DISPLAY_BASE + 0x61700)
#define MIPI_PORT_CTRL(port)	_MIPI_PORT(port, _MIPIA_PORT_CTRL, _MIPIC_PORT_CTRL)
#define  DPI_ENABLE					(1 << 31) /* A + C */
#define  MIPIA_MIPI4DPHY_DELAY_COUNT_SHIFT		27
#define  MIPIA_MIPI4DPHY_DELAY_COUNT_MASK		(0xf << 27)
#define  DUAL_LINK_MODE_SHIFT				26
#define  DUAL_LINK_MODE_MASK				(1 << 26)
#define  DUAL_LINK_MODE_FRONT_BACK			(0 << 26)
#define  DUAL_LINK_MODE_PIXEL_ALTERNATIVE		(1 << 26)
#define  DITHERING_ENABLE				(1 << 25) /* A + C */
#define  FLOPPED_HSTX					(1 << 23)
#define  DE_INVERT					(1 << 19) /* XXX */
#define  MIPIA_FLISDSI_DELAY_COUNT_SHIFT		18
#define  MIPIA_FLISDSI_DELAY_COUNT_MASK			(0xf << 18)
#define  AFE_LATCHOUT					(1 << 17)
#define  LP_OUTPUT_HOLD					(1 << 16)
#define  MIPIC_FLISDSI_DELAY_COUNT_HIGH_SHIFT		15
#define  MIPIC_FLISDSI_DELAY_COUNT_HIGH_MASK		(1 << 15)
#define  MIPIC_MIPI4DPHY_DELAY_COUNT_SHIFT		11
#define  MIPIC_MIPI4DPHY_DELAY_COUNT_MASK		(0xf << 11)
#define  CSB_SHIFT					9
#define  CSB_MASK					(3 << 9)
#define  CSB_20MHZ					(0 << 9)
#define  CSB_10MHZ					(1 << 9)
#define  CSB_40MHZ					(2 << 9)
#define  BANDGAP_MASK					(1 << 8)
#define  BANDGAP_PNW_CIRCUIT				(0 << 8)
#define  BANDGAP_LNC_CIRCUIT				(1 << 8)
#define  MIPIC_FLISDSI_DELAY_COUNT_LOW_SHIFT		5
#define  MIPIC_FLISDSI_DELAY_COUNT_LOW_MASK		(7 << 5)
#define  TEARING_EFFECT_DELAY				(1 << 4) /* A + C */
#define  TEARING_EFFECT_SHIFT				2 /* A + C */
#define  TEARING_EFFECT_MASK				(3 << 2)
#define  TEARING_EFFECT_OFF				(0 << 2)
#define  TEARING_EFFECT_DSI				(1 << 2)
#define  TEARING_EFFECT_GPIO				(2 << 2)
#define  LANE_CONFIGURATION_SHIFT			0
#define  LANE_CONFIGURATION_MASK			(3 << 0)
#define  LANE_CONFIGURATION_4LANE			(0 << 0)
#define  LANE_CONFIGURATION_DUAL_LINK_A			(1 << 0)
#define  LANE_CONFIGURATION_DUAL_LINK_B			(2 << 0)

#define _MIPIA_TEARING_CTRL			(VLV_DISPLAY_BASE + 0x61194)
#define _MIPIC_TEARING_CTRL			(VLV_DISPLAY_BASE + 0x61704)
#define MIPI_TEARING_CTRL(port)			_MIPI_PORT(port, \
				_MIPIA_TEARING_CTRL, _MIPIC_TEARING_CTRL)
#define  TEARING_EFFECT_DELAY_SHIFT			0
#define  TEARING_EFFECT_DELAY_MASK			(0xffff << 0)

/* XXX: all bits reserved */
#define _MIPIA_AUTOPWG			(VLV_DISPLAY_BASE + 0x611a0)

/* MIPI DSI Controller and D-PHY registers */

#define _MIPIA_DEVICE_READY		(dev_priv->mipi_mmio_base + 0xb000)
#define _MIPIC_DEVICE_READY		(dev_priv->mipi_mmio_base + 0xb800)
#define MIPI_DEVICE_READY(port)		_MIPI_PORT(port, _MIPIA_DEVICE_READY, \
						_MIPIC_DEVICE_READY)
#define  BUS_POSSESSION					(1 << 3) /* set to give bus to receiver */
#define  ULPS_STATE_MASK				(3 << 1)
#define  ULPS_STATE_ENTER				(2 << 1)
#define  ULPS_STATE_EXIT				(1 << 1)
#define  ULPS_STATE_NORMAL_OPERATION			(0 << 1)
#define  DEVICE_READY					(1 << 0)

#define _MIPIA_INTR_STAT		(dev_priv->mipi_mmio_base + 0xb004)
#define _MIPIC_INTR_STAT		(dev_priv->mipi_mmio_base + 0xb804)
#define MIPI_INTR_STAT(port)		_MIPI_PORT(port, _MIPIA_INTR_STAT, \
					_MIPIC_INTR_STAT)
#define _MIPIA_INTR_EN			(dev_priv->mipi_mmio_base + 0xb008)
#define _MIPIC_INTR_EN			(dev_priv->mipi_mmio_base + 0xb808)
#define MIPI_INTR_EN(port)		_MIPI_PORT(port, _MIPIA_INTR_EN, \
					_MIPIC_INTR_EN)
#define  TEARING_EFFECT					(1 << 31)
#define  SPL_PKT_SENT_INTERRUPT				(1 << 30)
#define  GEN_READ_DATA_AVAIL				(1 << 29)
#define  LP_GENERIC_WR_FIFO_FULL			(1 << 28)
#define  HS_GENERIC_WR_FIFO_FULL			(1 << 27)
#define  RX_PROT_VIOLATION				(1 << 26)
#define  RX_INVALID_TX_LENGTH				(1 << 25)
#define  ACK_WITH_NO_ERROR				(1 << 24)
#define  TURN_AROUND_ACK_TIMEOUT			(1 << 23)
#define  LP_RX_TIMEOUT					(1 << 22)
#define  HS_TX_TIMEOUT					(1 << 21)
#define  DPI_FIFO_UNDERRUN				(1 << 20)
#define  LOW_CONTENTION					(1 << 19)
#define  HIGH_CONTENTION				(1 << 18)
#define  TXDSI_VC_ID_INVALID				(1 << 17)
#define  TXDSI_DATA_TYPE_NOT_RECOGNISED			(1 << 16)
#define  TXCHECKSUM_ERROR				(1 << 15)
#define  TXECC_MULTIBIT_ERROR				(1 << 14)
#define  TXECC_SINGLE_BIT_ERROR				(1 << 13)
#define  TXFALSE_CONTROL_ERROR				(1 << 12)
#define  RXDSI_VC_ID_INVALID				(1 << 11)
#define  RXDSI_DATA_TYPE_NOT_REGOGNISED			(1 << 10)
#define  RXCHECKSUM_ERROR				(1 << 9)
#define  RXECC_MULTIBIT_ERROR				(1 << 8)
#define  RXECC_SINGLE_BIT_ERROR				(1 << 7)
#define  RXFALSE_CONTROL_ERROR				(1 << 6)
#define  RXHS_RECEIVE_TIMEOUT_ERROR			(1 << 5)
#define  RX_LP_TX_SYNC_ERROR				(1 << 4)
#define  RXEXCAPE_MODE_ENTRY_ERROR			(1 << 3)
#define  RXEOT_SYNC_ERROR				(1 << 2)
#define  RXSOT_SYNC_ERROR				(1 << 1)
#define  RXSOT_ERROR					(1 << 0)

#define _MIPIA_DSI_FUNC_PRG		(dev_priv->mipi_mmio_base + 0xb00c)
#define _MIPIC_DSI_FUNC_PRG		(dev_priv->mipi_mmio_base + 0xb80c)
#define MIPI_DSI_FUNC_PRG(port)		_MIPI_PORT(port, _MIPIA_DSI_FUNC_PRG, \
						_MIPIC_DSI_FUNC_PRG)
#define  CMD_MODE_DATA_WIDTH_MASK			(7 << 13)
#define  CMD_MODE_NOT_SUPPORTED				(0 << 13)
#define  CMD_MODE_DATA_WIDTH_16_BIT			(1 << 13)
#define  CMD_MODE_DATA_WIDTH_9_BIT			(2 << 13)
#define  CMD_MODE_DATA_WIDTH_8_BIT			(3 << 13)
#define  CMD_MODE_DATA_WIDTH_OPTION1			(4 << 13)
#define  CMD_MODE_DATA_WIDTH_OPTION2			(5 << 13)
#define  VID_MODE_FORMAT_MASK				(0xf << 7)
#define  VID_MODE_NOT_SUPPORTED				(0 << 7)
#define  VID_MODE_FORMAT_RGB565				(1 << 7)
#define  VID_MODE_FORMAT_RGB666				(2 << 7)
#define  VID_MODE_FORMAT_RGB666_LOOSE			(3 << 7)
#define  VID_MODE_FORMAT_RGB888				(4 << 7)
#define  CMD_MODE_CHANNEL_NUMBER_SHIFT			5
#define  CMD_MODE_CHANNEL_NUMBER_MASK			(3 << 5)
#define  VID_MODE_CHANNEL_NUMBER_SHIFT			3
#define  VID_MODE_CHANNEL_NUMBER_MASK			(3 << 3)
#define  DATA_LANES_PRG_REG_SHIFT			0
#define  DATA_LANES_PRG_REG_MASK			(7 << 0)

#define _MIPIA_HS_TX_TIMEOUT		(dev_priv->mipi_mmio_base + 0xb010)
#define _MIPIC_HS_TX_TIMEOUT		(dev_priv->mipi_mmio_base + 0xb810)
#define MIPI_HS_TX_TIMEOUT(port)	_MIPI_PORT(port, _MIPIA_HS_TX_TIMEOUT, \
					_MIPIC_HS_TX_TIMEOUT)
#define  HIGH_SPEED_TX_TIMEOUT_COUNTER_MASK		0xffffff

#define _MIPIA_LP_RX_TIMEOUT		(dev_priv->mipi_mmio_base + 0xb014)
#define _MIPIC_LP_RX_TIMEOUT		(dev_priv->mipi_mmio_base + 0xb814)
#define MIPI_LP_RX_TIMEOUT(port)	_MIPI_PORT(port, _MIPIA_LP_RX_TIMEOUT, \
					_MIPIC_LP_RX_TIMEOUT)
#define  LOW_POWER_RX_TIMEOUT_COUNTER_MASK		0xffffff

#define _MIPIA_TURN_AROUND_TIMEOUT	(dev_priv->mipi_mmio_base + 0xb018)
#define _MIPIC_TURN_AROUND_TIMEOUT	(dev_priv->mipi_mmio_base + 0xb818)
#define MIPI_TURN_AROUND_TIMEOUT(port)	_MIPI_PORT(port, \
			_MIPIA_TURN_AROUND_TIMEOUT, _MIPIC_TURN_AROUND_TIMEOUT)
#define  TURN_AROUND_TIMEOUT_MASK			0x3f

#define _MIPIA_DEVICE_RESET_TIMER	(dev_priv->mipi_mmio_base + 0xb01c)
#define _MIPIC_DEVICE_RESET_TIMER	(dev_priv->mipi_mmio_base + 0xb81c)
#define MIPI_DEVICE_RESET_TIMER(port)	_MIPI_PORT(port, \
			_MIPIA_DEVICE_RESET_TIMER, _MIPIC_DEVICE_RESET_TIMER)
#define  DEVICE_RESET_TIMER_MASK			0xffff

#define _MIPIA_DPI_RESOLUTION		(dev_priv->mipi_mmio_base + 0xb020)
#define _MIPIC_DPI_RESOLUTION		(dev_priv->mipi_mmio_base + 0xb820)
#define MIPI_DPI_RESOLUTION(port)	_MIPI_PORT(port, _MIPIA_DPI_RESOLUTION, \
					_MIPIC_DPI_RESOLUTION)
#define  VERTICAL_ADDRESS_SHIFT				16
#define  VERTICAL_ADDRESS_MASK				(0xffff << 16)
#define  HORIZONTAL_ADDRESS_SHIFT			0
#define  HORIZONTAL_ADDRESS_MASK			0xffff

#define _MIPIA_DBI_FIFO_THROTTLE	(dev_priv->mipi_mmio_base + 0xb024)
#define _MIPIC_DBI_FIFO_THROTTLE	(dev_priv->mipi_mmio_base + 0xb824)
#define MIPI_DBI_FIFO_THROTTLE(port)	_MIPI_PORT(port, \
			_MIPIA_DBI_FIFO_THROTTLE, _MIPIC_DBI_FIFO_THROTTLE)
#define  DBI_FIFO_EMPTY_HALF				(0 << 0)
#define  DBI_FIFO_EMPTY_QUARTER				(1 << 0)
#define  DBI_FIFO_EMPTY_7_LOCATIONS			(2 << 0)

/* regs below are bits 15:0 */
#define _MIPIA_HSYNC_PADDING_COUNT	(dev_priv->mipi_mmio_base + 0xb028)
#define _MIPIC_HSYNC_PADDING_COUNT	(dev_priv->mipi_mmio_base + 0xb828)
#define MIPI_HSYNC_PADDING_COUNT(port)	_MIPI_PORT(port, \
			_MIPIA_HSYNC_PADDING_COUNT, _MIPIC_HSYNC_PADDING_COUNT)

#define _MIPIA_HBP_COUNT		(dev_priv->mipi_mmio_base + 0xb02c)
#define _MIPIC_HBP_COUNT		(dev_priv->mipi_mmio_base + 0xb82c)
#define MIPI_HBP_COUNT(port)		_MIPI_PORT(port, _MIPIA_HBP_COUNT, \
					_MIPIC_HBP_COUNT)

#define _MIPIA_HFP_COUNT		(dev_priv->mipi_mmio_base + 0xb030)
#define _MIPIC_HFP_COUNT		(dev_priv->mipi_mmio_base + 0xb830)
#define MIPI_HFP_COUNT(port)		_MIPI_PORT(port, _MIPIA_HFP_COUNT, \
					_MIPIC_HFP_COUNT)

#define _MIPIA_HACTIVE_AREA_COUNT	(dev_priv->mipi_mmio_base + 0xb034)
#define _MIPIC_HACTIVE_AREA_COUNT	(dev_priv->mipi_mmio_base + 0xb834)
#define MIPI_HACTIVE_AREA_COUNT(port)	_MIPI_PORT(port, \
			_MIPIA_HACTIVE_AREA_COUNT, _MIPIC_HACTIVE_AREA_COUNT)

#define _MIPIA_VSYNC_PADDING_COUNT	(dev_priv->mipi_mmio_base + 0xb038)
#define _MIPIC_VSYNC_PADDING_COUNT	(dev_priv->mipi_mmio_base + 0xb838)
#define MIPI_VSYNC_PADDING_COUNT(port)	_MIPI_PORT(port, \
			_MIPIA_VSYNC_PADDING_COUNT, _MIPIC_VSYNC_PADDING_COUNT)

#define _MIPIA_VBP_COUNT		(dev_priv->mipi_mmio_base + 0xb03c)
#define _MIPIC_VBP_COUNT		(dev_priv->mipi_mmio_base + 0xb83c)
#define MIPI_VBP_COUNT(port)		_MIPI_PORT(port, _MIPIA_VBP_COUNT, \
					_MIPIC_VBP_COUNT)

#define _MIPIA_VFP_COUNT		(dev_priv->mipi_mmio_base + 0xb040)
#define _MIPIC_VFP_COUNT		(dev_priv->mipi_mmio_base + 0xb840)
#define MIPI_VFP_COUNT(port)		_MIPI_PORT(port, _MIPIA_VFP_COUNT, \
					_MIPIC_VFP_COUNT)

#define _MIPIA_HIGH_LOW_SWITCH_COUNT	(dev_priv->mipi_mmio_base + 0xb044)
#define _MIPIC_HIGH_LOW_SWITCH_COUNT	(dev_priv->mipi_mmio_base + 0xb844)
#define MIPI_HIGH_LOW_SWITCH_COUNT(port)	_MIPI_PORT(port,	\
		_MIPIA_HIGH_LOW_SWITCH_COUNT, _MIPIC_HIGH_LOW_SWITCH_COUNT)

/* regs above are bits 15:0 */

#define _MIPIA_DPI_CONTROL		(dev_priv->mipi_mmio_base + 0xb048)
#define _MIPIC_DPI_CONTROL		(dev_priv->mipi_mmio_base + 0xb848)
#define MIPI_DPI_CONTROL(port)		_MIPI_PORT(port, _MIPIA_DPI_CONTROL, \
					_MIPIC_DPI_CONTROL)
#define  DPI_LP_MODE					(1 << 6)
#define  BACKLIGHT_OFF					(1 << 5)
#define  BACKLIGHT_ON					(1 << 4)
#define  COLOR_MODE_OFF					(1 << 3)
#define  COLOR_MODE_ON					(1 << 2)
#define  TURN_ON					(1 << 1)
#define  SHUTDOWN					(1 << 0)

#define _MIPIA_DPI_DATA			(dev_priv->mipi_mmio_base + 0xb04c)
#define _MIPIC_DPI_DATA			(dev_priv->mipi_mmio_base + 0xb84c)
#define MIPI_DPI_DATA(port)		_MIPI_PORT(port, _MIPIA_DPI_DATA, \
					_MIPIC_DPI_DATA)
#define  COMMAND_BYTE_SHIFT				0
#define  COMMAND_BYTE_MASK				(0x3f << 0)

#define _MIPIA_INIT_COUNT		(dev_priv->mipi_mmio_base + 0xb050)
#define _MIPIC_INIT_COUNT		(dev_priv->mipi_mmio_base + 0xb850)
#define MIPI_INIT_COUNT(port)		_MIPI_PORT(port, _MIPIA_INIT_COUNT, \
					_MIPIC_INIT_COUNT)
#define  MASTER_INIT_TIMER_SHIFT			0
#define  MASTER_INIT_TIMER_MASK				(0xffff << 0)

#define _MIPIA_MAX_RETURN_PKT_SIZE	(dev_priv->mipi_mmio_base + 0xb054)
#define _MIPIC_MAX_RETURN_PKT_SIZE	(dev_priv->mipi_mmio_base + 0xb854)
#define MIPI_MAX_RETURN_PKT_SIZE(port)	_MIPI_PORT(port, \
			_MIPIA_MAX_RETURN_PKT_SIZE, _MIPIC_MAX_RETURN_PKT_SIZE)
#define  MAX_RETURN_PKT_SIZE_SHIFT			0
#define  MAX_RETURN_PKT_SIZE_MASK			(0x3ff << 0)

#define _MIPIA_VIDEO_MODE_FORMAT	(dev_priv->mipi_mmio_base + 0xb058)
#define _MIPIC_VIDEO_MODE_FORMAT	(dev_priv->mipi_mmio_base + 0xb858)
#define MIPI_VIDEO_MODE_FORMAT(port)	_MIPI_PORT(port, \
			_MIPIA_VIDEO_MODE_FORMAT, _MIPIC_VIDEO_MODE_FORMAT)
#define  RANDOM_DPI_DISPLAY_RESOLUTION			(1 << 4)
#define  DISABLE_VIDEO_BTA				(1 << 3)
#define  IP_TG_CONFIG					(1 << 2)
#define  VIDEO_MODE_NON_BURST_WITH_SYNC_PULSE		(1 << 0)
#define  VIDEO_MODE_NON_BURST_WITH_SYNC_EVENTS		(2 << 0)
#define  VIDEO_MODE_BURST				(3 << 0)

#define _MIPIA_EOT_DISABLE		(dev_priv->mipi_mmio_base + 0xb05c)
#define _MIPIC_EOT_DISABLE		(dev_priv->mipi_mmio_base + 0xb85c)
#define MIPI_EOT_DISABLE(port)		_MIPI_PORT(port, _MIPIA_EOT_DISABLE, \
					_MIPIC_EOT_DISABLE)
#define  LP_RX_TIMEOUT_ERROR_RECOVERY_DISABLE		(1 << 7)
#define  HS_RX_TIMEOUT_ERROR_RECOVERY_DISABLE		(1 << 6)
#define  LOW_CONTENTION_RECOVERY_DISABLE		(1 << 5)
#define  HIGH_CONTENTION_RECOVERY_DISABLE		(1 << 4)
#define  TXDSI_TYPE_NOT_RECOGNISED_ERROR_RECOVERY_DISABLE (1 << 3)
#define  TXECC_MULTIBIT_ERROR_RECOVERY_DISABLE		(1 << 2)
#define  CLOCKSTOP					(1 << 1)
#define  EOT_DISABLE					(1 << 0)

#define _MIPIA_LP_BYTECLK		(dev_priv->mipi_mmio_base + 0xb060)
#define _MIPIC_LP_BYTECLK		(dev_priv->mipi_mmio_base + 0xb860)
#define MIPI_LP_BYTECLK(port)		_MIPI_PORT(port, _MIPIA_LP_BYTECLK, \
					_MIPIC_LP_BYTECLK)
#define  LP_BYTECLK_SHIFT				0
#define  LP_BYTECLK_MASK				(0xffff << 0)

/* bits 31:0 */
#define _MIPIA_LP_GEN_DATA		(dev_priv->mipi_mmio_base + 0xb064)
#define _MIPIC_LP_GEN_DATA		(dev_priv->mipi_mmio_base + 0xb864)
#define MIPI_LP_GEN_DATA(port)		_MIPI_PORT(port, _MIPIA_LP_GEN_DATA, \
					_MIPIC_LP_GEN_DATA)

/* bits 31:0 */
#define _MIPIA_HS_GEN_DATA		(dev_priv->mipi_mmio_base + 0xb068)
#define _MIPIC_HS_GEN_DATA		(dev_priv->mipi_mmio_base + 0xb868)
#define MIPI_HS_GEN_DATA(port)		_MIPI_PORT(port, _MIPIA_HS_GEN_DATA, \
					_MIPIC_HS_GEN_DATA)

#define _MIPIA_LP_GEN_CTRL		(dev_priv->mipi_mmio_base + 0xb06c)
#define _MIPIC_LP_GEN_CTRL		(dev_priv->mipi_mmio_base + 0xb86c)
#define MIPI_LP_GEN_CTRL(port)		_MIPI_PORT(port, _MIPIA_LP_GEN_CTRL, \
					_MIPIC_LP_GEN_CTRL)
#define _MIPIA_HS_GEN_CTRL		(dev_priv->mipi_mmio_base + 0xb070)
#define _MIPIC_HS_GEN_CTRL		(dev_priv->mipi_mmio_base + 0xb870)
#define MIPI_HS_GEN_CTRL(port)		_MIPI_PORT(port, _MIPIA_HS_GEN_CTRL, \
					_MIPIC_HS_GEN_CTRL)
#define  LONG_PACKET_WORD_COUNT_SHIFT			8
#define  LONG_PACKET_WORD_COUNT_MASK			(0xffff << 8)
#define  SHORT_PACKET_PARAM_SHIFT			8
#define  SHORT_PACKET_PARAM_MASK			(0xffff << 8)
#define  VIRTUAL_CHANNEL_SHIFT				6
#define  VIRTUAL_CHANNEL_MASK				(3 << 6)
#define  DATA_TYPE_SHIFT				0
#define  DATA_TYPE_MASK					(3f << 0)
/* data type values, see include/video/mipi_display.h */

#define _MIPIA_GEN_FIFO_STAT		(dev_priv->mipi_mmio_base + 0xb074)
#define _MIPIC_GEN_FIFO_STAT		(dev_priv->mipi_mmio_base + 0xb874)
#define MIPI_GEN_FIFO_STAT(port)	_MIPI_PORT(port, _MIPIA_GEN_FIFO_STAT, \
					_MIPIC_GEN_FIFO_STAT)
#define  DPI_FIFO_EMPTY					(1 << 28)
#define  DBI_FIFO_EMPTY					(1 << 27)
#define  LP_CTRL_FIFO_EMPTY				(1 << 26)
#define  LP_CTRL_FIFO_HALF_EMPTY			(1 << 25)
#define  LP_CTRL_FIFO_FULL				(1 << 24)
#define  HS_CTRL_FIFO_EMPTY				(1 << 18)
#define  HS_CTRL_FIFO_HALF_EMPTY			(1 << 17)
#define  HS_CTRL_FIFO_FULL				(1 << 16)
#define  LP_DATA_FIFO_EMPTY				(1 << 10)
#define  LP_DATA_FIFO_HALF_EMPTY			(1 << 9)
#define  LP_DATA_FIFO_FULL				(1 << 8)
#define  HS_DATA_FIFO_EMPTY				(1 << 2)
#define  HS_DATA_FIFO_HALF_EMPTY			(1 << 1)
#define  HS_DATA_FIFO_FULL				(1 << 0)

#define _MIPIA_HS_LS_DBI_ENABLE		(dev_priv->mipi_mmio_base + 0xb078)
#define _MIPIC_HS_LS_DBI_ENABLE		(dev_priv->mipi_mmio_base + 0xb878)
#define MIPI_HS_LP_DBI_ENABLE(port)	_MIPI_PORT(port, \
			_MIPIA_HS_LS_DBI_ENABLE, _MIPIC_HS_LS_DBI_ENABLE)
#define  DBI_HS_LP_MODE_MASK				(1 << 0)
#define  DBI_LP_MODE					(1 << 0)
#define  DBI_HS_MODE					(0 << 0)

#define _MIPIA_DPHY_PARAM		(dev_priv->mipi_mmio_base + 0xb080)
#define _MIPIC_DPHY_PARAM		(dev_priv->mipi_mmio_base + 0xb880)
#define MIPI_DPHY_PARAM(port)		_MIPI_PORT(port, _MIPIA_DPHY_PARAM, \
					_MIPIC_DPHY_PARAM)
#define  EXIT_ZERO_COUNT_SHIFT				24
#define  EXIT_ZERO_COUNT_MASK				(0x3f << 24)
#define  TRAIL_COUNT_SHIFT				16
#define  TRAIL_COUNT_MASK				(0x1f << 16)
#define  CLK_ZERO_COUNT_SHIFT				8
#define  CLK_ZERO_COUNT_MASK				(0xff << 8)
#define  PREPARE_COUNT_SHIFT				0
#define  PREPARE_COUNT_MASK				(0x3f << 0)

/* bits 31:0 */
#define _MIPIA_DBI_BW_CTRL		(dev_priv->mipi_mmio_base + 0xb084)
#define _MIPIC_DBI_BW_CTRL		(dev_priv->mipi_mmio_base + 0xb884)
#define MIPI_DBI_BW_CTRL(port)		_MIPI_PORT(port, _MIPIA_DBI_BW_CTRL, \
					_MIPIC_DBI_BW_CTRL)

#define _MIPIA_CLK_LANE_SWITCH_TIME_CNT		(dev_priv->mipi_mmio_base \
							+ 0xb088)
#define _MIPIC_CLK_LANE_SWITCH_TIME_CNT		(dev_priv->mipi_mmio_base \
							+ 0xb888)
#define MIPI_CLK_LANE_SWITCH_TIME_CNT(port)	_MIPI_PORT(port, \
	_MIPIA_CLK_LANE_SWITCH_TIME_CNT, _MIPIC_CLK_LANE_SWITCH_TIME_CNT)
#define  LP_HS_SSW_CNT_SHIFT				16
#define  LP_HS_SSW_CNT_MASK				(0xffff << 16)
#define  HS_LP_PWR_SW_CNT_SHIFT				0
#define  HS_LP_PWR_SW_CNT_MASK				(0xffff << 0)

#define _MIPIA_STOP_STATE_STALL		(dev_priv->mipi_mmio_base + 0xb08c)
#define _MIPIC_STOP_STATE_STALL		(dev_priv->mipi_mmio_base + 0xb88c)
#define MIPI_STOP_STATE_STALL(port)	_MIPI_PORT(port, \
			_MIPIA_STOP_STATE_STALL, _MIPIC_STOP_STATE_STALL)
#define  STOP_STATE_STALL_COUNTER_SHIFT			0
#define  STOP_STATE_STALL_COUNTER_MASK			(0xff << 0)

#define _MIPIA_INTR_STAT_REG_1		(dev_priv->mipi_mmio_base + 0xb090)
#define _MIPIC_INTR_STAT_REG_1		(dev_priv->mipi_mmio_base + 0xb890)
#define MIPI_INTR_STAT_REG_1(port)	_MIPI_PORT(port, \
				_MIPIA_INTR_STAT_REG_1, _MIPIC_INTR_STAT_REG_1)
#define _MIPIA_INTR_EN_REG_1		(dev_priv->mipi_mmio_base + 0xb094)
#define _MIPIC_INTR_EN_REG_1		(dev_priv->mipi_mmio_base + 0xb894)
#define MIPI_INTR_EN_REG_1(port)	_MIPI_PORT(port, _MIPIA_INTR_EN_REG_1, \
					_MIPIC_INTR_EN_REG_1)
#define  RX_CONTENTION_DETECTED				(1 << 0)

/* XXX: only pipe A ?!? */
#define MIPIA_DBI_TYPEC_CTRL		(dev_priv->mipi_mmio_base + 0xb100)
#define  DBI_TYPEC_ENABLE				(1 << 31)
#define  DBI_TYPEC_WIP					(1 << 30)
#define  DBI_TYPEC_OPTION_SHIFT				28
#define  DBI_TYPEC_OPTION_MASK				(3 << 28)
#define  DBI_TYPEC_FREQ_SHIFT				24
#define  DBI_TYPEC_FREQ_MASK				(0xf << 24)
#define  DBI_TYPEC_OVERRIDE				(1 << 8)
#define  DBI_TYPEC_OVERRIDE_COUNTER_SHIFT		0
#define  DBI_TYPEC_OVERRIDE_COUNTER_MASK		(0xff << 0)


/* MIPI adapter registers */

#define _MIPIA_CTRL			(dev_priv->mipi_mmio_base + 0xb104)
#define _MIPIC_CTRL			(dev_priv->mipi_mmio_base + 0xb904)
#define MIPI_CTRL(port)			_MIPI_PORT(port, _MIPIA_CTRL, \
					_MIPIC_CTRL)
#define  ESCAPE_CLOCK_DIVIDER_SHIFT			5 /* A only */
#define  ESCAPE_CLOCK_DIVIDER_MASK			(3 << 5)
#define  ESCAPE_CLOCK_DIVIDER_1				(0 << 5)
#define  ESCAPE_CLOCK_DIVIDER_2				(1 << 5)
#define  ESCAPE_CLOCK_DIVIDER_4				(2 << 5)
#define  READ_REQUEST_PRIORITY_SHIFT			3
#define  READ_REQUEST_PRIORITY_MASK			(3 << 3)
#define  READ_REQUEST_PRIORITY_LOW			(0 << 3)
#define  READ_REQUEST_PRIORITY_HIGH			(3 << 3)
#define  RGB_FLIP_TO_BGR				(1 << 2)

#define _MIPIA_DATA_ADDRESS		(dev_priv->mipi_mmio_base + 0xb108)
#define _MIPIC_DATA_ADDRESS		(dev_priv->mipi_mmio_base + 0xb908)
#define MIPI_DATA_ADDRESS(port)		_MIPI_PORT(port, _MIPIA_DATA_ADDRESS, \
					_MIPIC_DATA_ADDRESS)
#define  DATA_MEM_ADDRESS_SHIFT				5
#define  DATA_MEM_ADDRESS_MASK				(0x7ffffff << 5)
#define  DATA_VALID					(1 << 0)

#define _MIPIA_DATA_LENGTH		(dev_priv->mipi_mmio_base + 0xb10c)
#define _MIPIC_DATA_LENGTH		(dev_priv->mipi_mmio_base + 0xb90c)
#define MIPI_DATA_LENGTH(port)		_MIPI_PORT(port, _MIPIA_DATA_LENGTH, \
					_MIPIC_DATA_LENGTH)
#define  DATA_LENGTH_SHIFT				0
#define  DATA_LENGTH_MASK				(0xfffff << 0)

#define _MIPIA_COMMAND_ADDRESS		(dev_priv->mipi_mmio_base + 0xb110)
#define _MIPIC_COMMAND_ADDRESS		(dev_priv->mipi_mmio_base + 0xb910)
#define MIPI_COMMAND_ADDRESS(port)	_MIPI_PORT(port, \
				_MIPIA_COMMAND_ADDRESS, _MIPIC_COMMAND_ADDRESS)
#define  COMMAND_MEM_ADDRESS_SHIFT			5
#define  COMMAND_MEM_ADDRESS_MASK			(0x7ffffff << 5)
#define  AUTO_PWG_ENABLE				(1 << 2)
#define  MEMORY_WRITE_DATA_FROM_PIPE_RENDERING		(1 << 1)
#define  COMMAND_VALID					(1 << 0)

#define _MIPIA_COMMAND_LENGTH		(dev_priv->mipi_mmio_base + 0xb114)
#define _MIPIC_COMMAND_LENGTH		(dev_priv->mipi_mmio_base + 0xb914)
#define MIPI_COMMAND_LENGTH(port)	_MIPI_PORT(port, _MIPIA_COMMAND_LENGTH, \
					_MIPIC_COMMAND_LENGTH)
#define  COMMAND_LENGTH_SHIFT(n)			(8 * (n)) /* n: 0...3 */
#define  COMMAND_LENGTH_MASK(n)				(0xff << (8 * (n)))

#define _MIPIA_READ_DATA_RETURN0	(dev_priv->mipi_mmio_base + 0xb118)
#define _MIPIC_READ_DATA_RETURN0	(dev_priv->mipi_mmio_base + 0xb918)
#define MIPI_READ_DATA_RETURN(port, n) \
	(_MIPI_PORT(port, _MIPIA_READ_DATA_RETURN0, _MIPIC_READ_DATA_RETURN0) \
					+ 4 * (n)) /* n: 0...7 */

#define _MIPIA_READ_DATA_VALID		(dev_priv->mipi_mmio_base + 0xb138)
#define _MIPIC_READ_DATA_VALID		(dev_priv->mipi_mmio_base + 0xb938)
#define MIPI_READ_DATA_VALID(port)	_MIPI_PORT(port, \
				_MIPIA_READ_DATA_VALID, _MIPIC_READ_DATA_VALID)
#define  READ_DATA_VALID(n)				(1 << (n))

/* For UMS only (deprecated): */
#define _PALETTE_A (dev_priv->info.display_mmio_offset + 0xa000)
#define _PALETTE_B (dev_priv->info.display_mmio_offset + 0xa800)

#endif /* _I915_REG_H_ */<|MERGE_RESOLUTION|>--- conflicted
+++ resolved
@@ -5637,13 +5637,10 @@
 #define  HDC_FORCE_CONTEXT_SAVE_RESTORE_NON_COHERENT	(1<<5)
 #define  HDC_FORCE_NON_COHERENT			(1<<4)
 #define  HDC_BARRIER_PERFORMANCE_DISABLE	(1<<10)
-<<<<<<< HEAD
-=======
 
 /* GEN9 chicken */
 #define SLICE_ECO_CHICKEN0			0x7308
 #define   PIXEL_MASK_CAMMING_DISABLE		(1 << 14)
->>>>>>> 16977dae
 
 /* WaCatErrorRejectionIssue */
 #define GEN7_SQ_CHICKEN_MBCUNIT_CONFIG		0x9030
