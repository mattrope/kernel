--- conflicted
+++ resolved
@@ -196,8 +196,6 @@
 		 * and dispose of ours.
 		 */
 		cmp = i915_vma_compare(pos, vm, view);
-<<<<<<< HEAD
-=======
 		if (cmp == 0) {
 			spin_unlock(&obj->vma.lock);
 			i915_vm_put(vm);
@@ -205,7 +203,6 @@
 			return pos;
 		}
 
->>>>>>> 1cc4af41
 		if (cmp < 0)
 			p = &rb->rb_right;
 		else if (cmp > 0)
