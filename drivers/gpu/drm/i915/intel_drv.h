/*
 * Copyright (c) 2006 Dave Airlie <airlied@linux.ie>
 * Copyright (c) 2007-2008 Intel Corporation
 *   Jesse Barnes <jesse.barnes@intel.com>
 *
 * Permission is hereby granted, free of charge, to any person obtaining a
 * copy of this software and associated documentation files (the "Software"),
 * to deal in the Software without restriction, including without limitation
 * the rights to use, copy, modify, merge, publish, distribute, sublicense,
 * and/or sell copies of the Software, and to permit persons to whom the
 * Software is furnished to do so, subject to the following conditions:
 *
 * The above copyright notice and this permission notice (including the next
 * paragraph) shall be included in all copies or substantial portions of the
 * Software.
 *
 * THE SOFTWARE IS PROVIDED "AS IS", WITHOUT WARRANTY OF ANY KIND, EXPRESS OR
 * IMPLIED, INCLUDING BUT NOT LIMITED TO THE WARRANTIES OF MERCHANTABILITY,
 * FITNESS FOR A PARTICULAR PURPOSE AND NONINFRINGEMENT.  IN NO EVENT SHALL
 * THE AUTHORS OR COPYRIGHT HOLDERS BE LIABLE FOR ANY CLAIM, DAMAGES OR OTHER
 * LIABILITY, WHETHER IN AN ACTION OF CONTRACT, TORT OR OTHERWISE, ARISING
 * FROM, OUT OF OR IN CONNECTION WITH THE SOFTWARE OR THE USE OR OTHER DEALINGS
 * IN THE SOFTWARE.
 */
#ifndef __INTEL_DRV_H__
#define __INTEL_DRV_H__

#include <linux/async.h>
#include <linux/i2c.h>
#include <linux/hdmi.h>
#include <drm/i915_drm.h>
#include "i915_drv.h"
#include <drm/drm_crtc.h>
#include <drm/drm_crtc_helper.h>
#include <drm/drm_fb_helper.h>
#include <drm/drm_dp_mst_helper.h>
#include <drm/drm_rect.h>
#include <drm/drm_atomic.h>

#define DIV_ROUND_CLOSEST_ULL(ll, d)	\
({ unsigned long long _tmp = (ll)+(d)/2; do_div(_tmp, d); _tmp; })

/**
 * _wait_for - magic (register) wait macro
 *
 * Does the right thing for modeset paths when run under kdgb or similar atomic
 * contexts. Note that it's important that we check the condition again after
 * having timed out, since the timeout could be due to preemption or similar and
 * we've never had a chance to check the condition before the timeout.
 */
#define _wait_for(COND, MS, W) ({ \
	unsigned long timeout__ = jiffies + msecs_to_jiffies(MS) + 1;	\
	int ret__ = 0;							\
	while (!(COND)) {						\
		if (time_after(jiffies, timeout__)) {			\
			if (!(COND))					\
				ret__ = -ETIMEDOUT;			\
			break;						\
		}							\
		if ((W) && drm_can_sleep()) {				\
			usleep_range((W)*1000, (W)*2000);		\
		} else {						\
			cpu_relax();					\
		}							\
	}								\
	ret__;								\
})

#define wait_for(COND, MS) _wait_for(COND, MS, 1)
#define wait_for_atomic(COND, MS) _wait_for(COND, MS, 0)
#define wait_for_atomic_us(COND, US) _wait_for((COND), \
					       DIV_ROUND_UP((US), 1000), 0)

#define KHz(x) (1000 * (x))
#define MHz(x) KHz(1000 * (x))

/*
 * Display related stuff
 */

/* store information about an Ixxx DVO */
/* The i830->i865 use multiple DVOs with multiple i2cs */
/* the i915, i945 have a single sDVO i2c bus - which is different */
#define MAX_OUTPUTS 6
/* maximum connectors per crtcs in the mode set */

/* Maximum cursor sizes */
#define GEN2_CURSOR_WIDTH 64
#define GEN2_CURSOR_HEIGHT 64
#define MAX_CURSOR_WIDTH 256
#define MAX_CURSOR_HEIGHT 256

#define INTEL_I2C_BUS_DVO 1
#define INTEL_I2C_BUS_SDVO 2

/* these are outputs from the chip - integrated only
   external chips are via DVO or SDVO output */
enum intel_output_type {
	INTEL_OUTPUT_UNUSED = 0,
	INTEL_OUTPUT_ANALOG = 1,
	INTEL_OUTPUT_DVO = 2,
	INTEL_OUTPUT_SDVO = 3,
	INTEL_OUTPUT_LVDS = 4,
	INTEL_OUTPUT_TVOUT = 5,
	INTEL_OUTPUT_HDMI = 6,
	INTEL_OUTPUT_DISPLAYPORT = 7,
	INTEL_OUTPUT_EDP = 8,
	INTEL_OUTPUT_DSI = 9,
	INTEL_OUTPUT_UNKNOWN = 10,
	INTEL_OUTPUT_DP_MST = 11,
};

#define INTEL_DVO_CHIP_NONE 0
#define INTEL_DVO_CHIP_LVDS 1
#define INTEL_DVO_CHIP_TMDS 2
#define INTEL_DVO_CHIP_TVOUT 4

#define INTEL_DSI_VIDEO_MODE	0
#define INTEL_DSI_COMMAND_MODE	1

struct intel_framebuffer {
	struct drm_framebuffer base;
	struct drm_i915_gem_object *obj;
};

struct intel_fbdev {
	struct drm_fb_helper helper;
	struct intel_framebuffer *fb;
	struct list_head fbdev_list;
	struct drm_display_mode *our_mode;
	int preferred_bpp;
};

struct intel_encoder {
	struct drm_encoder base;
	/*
	 * The new crtc this encoder will be driven from. Only differs from
	 * base->crtc while a modeset is in progress.
	 */
	struct intel_crtc *new_crtc;

	enum intel_output_type type;
	unsigned int cloneable;
	bool connectors_active;
	void (*hot_plug)(struct intel_encoder *);
	bool (*compute_config)(struct intel_encoder *,
			       struct intel_crtc_state *);
	void (*pre_pll_enable)(struct intel_encoder *);
	void (*pre_enable)(struct intel_encoder *);
	void (*enable)(struct intel_encoder *);
	void (*mode_set)(struct intel_encoder *intel_encoder);
	void (*disable)(struct intel_encoder *);
	void (*post_disable)(struct intel_encoder *);
	/* Read out the current hw state of this connector, returning true if
	 * the encoder is active. If the encoder is enabled it also set the pipe
	 * it is connected to in the pipe parameter. */
	bool (*get_hw_state)(struct intel_encoder *, enum pipe *pipe);
	/* Reconstructs the equivalent mode flags for the current hardware
	 * state. This must be called _after_ display->get_pipe_config has
	 * pre-filled the pipe config. Note that intel_encoder->base.crtc must
	 * be set correctly before calling this function. */
	void (*get_config)(struct intel_encoder *,
			   struct intel_crtc_state *pipe_config);
	/*
	 * Called during system suspend after all pending requests for the
	 * encoder are flushed (for example for DP AUX transactions) and
	 * device interrupts are disabled.
	 */
	void (*suspend)(struct intel_encoder *);
	int crtc_mask;
	enum hpd_pin hpd_pin;
};

struct intel_panel {
	struct drm_display_mode *fixed_mode;
	struct drm_display_mode *downclock_mode;
	int fitting_mode;

	/* backlight */
	struct {
		bool present;
		u32 level;
		u32 min;
		u32 max;
		bool enabled;
		bool combination_mode;	/* gen 2/4 only */
		bool active_low_pwm;
		struct backlight_device *device;
	} backlight;

	void (*backlight_power)(struct intel_connector *, bool enable);
};

struct intel_connector {
	struct drm_connector base;
	/*
	 * The fixed encoder this connector is connected to.
	 */
	struct intel_encoder *encoder;

	/*
	 * The new encoder this connector will be driven. Only differs from
	 * encoder while a modeset is in progress.
	 */
	struct intel_encoder *new_encoder;

	/* Reads out the current hw, returning true if the connector is enabled
	 * and active (i.e. dpms ON state). */
	bool (*get_hw_state)(struct intel_connector *);

	/*
	 * Removes all interfaces through which the connector is accessible
	 * - like sysfs, debugfs entries -, so that no new operations can be
	 * started on the connector. Also makes sure all currently pending
	 * operations finish before returing.
	 */
	void (*unregister)(struct intel_connector *);

	/* Panel info for eDP and LVDS */
	struct intel_panel panel;

	/* Cached EDID for eDP and LVDS. May hold ERR_PTR for invalid EDID. */
	struct edid *edid;
	struct edid *detect_edid;

	/* since POLL and HPD connectors may use the same HPD line keep the native
	   state of connector->polled in case hotplug storm detection changes it */
	u8 polled;

	void *port; /* store this opaque as its illegal to dereference it */

	struct intel_dp *mst_port;
};

typedef struct dpll {
	/* given values */
	int n;
	int m1, m2;
	int p1, p2;
	/* derived values */
	int	dot;
	int	vco;
	int	m;
	int	p;
} intel_clock_t;

struct intel_plane_state {
	struct drm_plane_state base;
	struct drm_rect src;
	struct drm_rect dst;
	struct drm_rect clip;
	bool visible;

	/*
	 * used only for sprite planes to determine when to implicitly
	 * enable/disable the primary plane
	 */
	bool hides_primary;
};

struct intel_initial_plane_config {
	struct intel_framebuffer *fb;
	unsigned int tiling;
	int size;
	u32 base;
};

struct intel_crtc_state {
	struct drm_crtc_state base;

	/**
	 * quirks - bitfield with hw state readout quirks
	 *
	 * For various reasons the hw state readout code might not be able to
	 * completely faithfully read out the current state. These cases are
	 * tracked with quirk flags so that fastboot and state checker can act
	 * accordingly.
	 */
#define PIPE_CONFIG_QUIRK_MODE_SYNC_FLAGS	(1<<0) /* unreliable sync mode.flags */
#define PIPE_CONFIG_QUIRK_INHERITED_MODE	(1<<1) /* mode inherited from firmware */
	unsigned long quirks;

	/* Pipe source size (ie. panel fitter input size)
	 * All planes will be positioned inside this space,
	 * and get clipped at the edges. */
	int pipe_src_w, pipe_src_h;

	/* Whether to set up the PCH/FDI. Note that we never allow sharing
	 * between pch encoders and cpu encoders. */
	bool has_pch_encoder;

	/* Are we sending infoframes on the attached port */
	bool has_infoframe;

	/* CPU Transcoder for the pipe. Currently this can only differ from the
	 * pipe on Haswell (where we have a special eDP transcoder). */
	enum transcoder cpu_transcoder;

	/*
	 * Use reduced/limited/broadcast rbg range, compressing from the full
	 * range fed into the crtcs.
	 */
	bool limited_color_range;

	/* DP has a bunch of special case unfortunately, so mark the pipe
	 * accordingly. */
	bool has_dp_encoder;

	/* Whether we should send NULL infoframes. Required for audio. */
	bool has_hdmi_sink;

	/* Audio enabled on this pipe. Only valid if either has_hdmi_sink or
	 * has_dp_encoder is set. */
	bool has_audio;

	/*
	 * Enable dithering, used when the selected pipe bpp doesn't match the
	 * plane bpp.
	 */
	bool dither;

	/* Controls for the clock computation, to override various stages. */
	bool clock_set;

	/* SDVO TV has a bunch of special case. To make multifunction encoders
	 * work correctly, we need to track this at runtime.*/
	bool sdvo_tv_clock;

	/*
	 * crtc bandwidth limit, don't increase pipe bpp or clock if not really
	 * required. This is set in the 2nd loop of calling encoder's
	 * ->compute_config if the first pick doesn't work out.
	 */
	bool bw_constrained;

	/* Settings for the intel dpll used on pretty much everything but
	 * haswell. */
	struct dpll dpll;

	/* Selected dpll when shared or DPLL_ID_PRIVATE. */
	enum intel_dpll_id shared_dpll;

	/*
	 * - PORT_CLK_SEL for DDI ports on HSW/BDW.
	 * - enum skl_dpll on SKL
	 */
	uint32_t ddi_pll_sel;

	/* Actual register state of the dpll, for shared dpll cross-checking. */
	struct intel_dpll_hw_state dpll_hw_state;

	int pipe_bpp;
	struct intel_link_m_n dp_m_n;

	/* m2_n2 for eDP downclock */
	struct intel_link_m_n dp_m2_n2;
	bool has_drrs;

	/*
	 * Frequence the dpll for the port should run at. Differs from the
	 * adjusted dotclock e.g. for DP or 12bpc hdmi mode. This is also
	 * already multiplied by pixel_multiplier.
	 */
	int port_clock;

	/* Used by SDVO (and if we ever fix it, HDMI). */
	unsigned pixel_multiplier;

	/* Panel fitter controls for gen2-gen4 + VLV */
	struct {
		u32 control;
		u32 pgm_ratios;
		u32 lvds_border_bits;
	} gmch_pfit;

	/* Panel fitter placement and size for Ironlake+ */
	struct {
		u32 pos;
		u32 size;
		bool enabled;
		bool force_thru;
	} pch_pfit;

	/* FDI configuration, only valid if has_pch_encoder is set. */
	int fdi_lanes;
	struct intel_link_m_n fdi_m_n;

	bool psr_ready;
	bool ips_enabled;

	bool double_wide;

	bool dp_encoder_is_mst;
	int pbn;
};

struct intel_pipe_wm {
	struct intel_wm_level wm[5];
	uint32_t linetime;
	bool fbc_wm_enabled;
	bool pipe_enabled;
	bool sprites_enabled;
	bool sprites_scaled;
};

struct intel_mmio_flip {
	struct drm_i915_gem_request *req;
	struct work_struct work;
};

struct skl_pipe_wm {
	struct skl_wm_level wm[8];
	struct skl_wm_level trans_wm;
	uint32_t linetime;
};

/*
 * Tracking of operations that need to be performed at the beginning/end of an
 * atomic commit, outside the atomic section where interrupts are disabled.
 * These are generally operations that grab mutexes or might otherwise sleep
 * and thus can't be run with interrupts disabled.
 */
struct intel_crtc_atomic_commit {
	/* vblank evasion */
	bool evade;
	unsigned start_vbl_count;

	/* Sleepable operations to perform before commit */
	bool wait_for_flips;
	bool disable_fbc;
	bool pre_disable_primary;
	bool update_wm;
	unsigned disabled_planes;

	/* Sleepable operations to perform after commit */
	unsigned fb_bits;
	bool wait_vblank;
	bool update_fbc;
	bool post_enable_primary;
	unsigned update_sprite_watermarks;
};

typedef void (*i915_vblank_callback_t)(struct intel_crtc *crtc,
				       void *data,
				       bool early,
				       u32 fired_seq);

/* Task to run (or schedule on a workqueue) on a specific vblank */
struct i915_vblank_job {
	u32 seq;
	u32 fired_seq;                     /* early if crtc gets disabled */
	struct intel_crtc *crtc;
	struct workqueue_struct *wq;       /* NULL = run from interrupt */
	i915_vblank_callback_t callback;
	void *callback_data;

	struct list_head link;
	struct work_struct work;
};

struct intel_crtc {
	struct drm_crtc base;
	enum pipe pipe;
	enum plane plane;
	u8 lut_r[256], lut_g[256], lut_b[256];
	/*
	 * Whether the crtc and the connected output pipeline is active. Implies
	 * that crtc->enabled is set, i.e. the current mode configuration has
	 * some outputs connected to this crtc.
	 */
	bool active;
	unsigned long enabled_power_domains;
	bool primary_enabled; /* is the primary plane (partially) visible? */
	bool lowfreq_avail;
	struct intel_overlay *overlay;
	struct intel_unpin_work *unpin_work;

	atomic_t unpin_work_count;

	/* Display surface base address adjustement for pageflips. Note that on
	 * gen4+ this only adjusts up to a tile, offsets within a tile are
	 * handled in the hw itself (with the TILEOFF register). */
	unsigned long dspaddr_offset;

	struct drm_i915_gem_object *cursor_bo;
	uint32_t cursor_addr;
	uint32_t cursor_cntl;
	uint32_t cursor_size;
	uint32_t cursor_base;

	struct intel_initial_plane_config plane_config;
	struct intel_crtc_state *config;
	bool new_enabled;

	/* reset counter value when the last flip was submitted */
	unsigned int reset_counter;

	/* Access to these should be protected by dev_priv->irq_lock. */
	bool cpu_fifo_underrun_disabled;
	bool pch_fifo_underrun_disabled;

	/* per-pipe watermark state */
	struct {
		/* watermarks currently being used  */
		struct intel_pipe_wm active;
		/* SKL wm values currently in use */
		struct skl_pipe_wm skl_active;
	} wm;

	int scanline_offset;
	struct intel_mmio_flip mmio_flip;

	struct intel_crtc_atomic_commit atomic;

	/* Jobs to run/schedule on vblank */
	struct list_head vblank_jobs;
};

struct intel_plane_wm_parameters {
	uint32_t horiz_pixels;
	uint32_t vert_pixels;
	uint8_t bytes_per_pixel;
	bool enabled;
	bool scaled;
	u64 tiling;
	unsigned int rotation;
};

struct intel_plane {
	struct drm_plane base;
	int plane;
	enum pipe pipe;
	bool can_scale;
	int max_downscale;

	/* FIXME convert to properties */
	struct drm_intel_sprite_colorkey ckey;

	/* Since we need to change the watermarks before/after
	 * enabling/disabling the planes, we need to store the parameters here
	 * as the other pieces of the struct may not reflect the values we want
	 * for the watermark calculations. Currently only Haswell uses this.
	 */
	struct intel_plane_wm_parameters wm;

	/*
	 * NOTE: Do not place new plane state fields here (e.g., when adding
	 * new plane properties).  New runtime state should now be placed in
	 * the intel_plane_state structure and accessed via drm_plane->state.
	 */

	void (*update_plane)(struct drm_plane *plane,
			     struct drm_crtc *crtc,
			     struct drm_framebuffer *fb,
			     int crtc_x, int crtc_y,
			     unsigned int crtc_w, unsigned int crtc_h,
			     uint32_t x, uint32_t y,
			     uint32_t src_w, uint32_t src_h);
	void (*disable_plane)(struct drm_plane *plane,
			      struct drm_crtc *crtc);
	int (*check_plane)(struct drm_plane *plane,
			   struct intel_plane_state *state);
	void (*commit_plane)(struct drm_plane *plane,
			     struct intel_plane_state *state);
};

struct intel_watermark_params {
	unsigned long fifo_size;
	unsigned long max_wm;
	unsigned long default_wm;
	unsigned long guard_size;
	unsigned long cacheline_size;
};

struct cxsr_latency {
	int is_desktop;
	int is_ddr3;
	unsigned long fsb_freq;
	unsigned long mem_freq;
	unsigned long display_sr;
	unsigned long display_hpll_disable;
	unsigned long cursor_sr;
	unsigned long cursor_hpll_disable;
};

#define to_intel_crtc(x) container_of(x, struct intel_crtc, base)
#define to_intel_crtc_state(x) container_of(x, struct intel_crtc_state, base)
#define to_intel_connector(x) container_of(x, struct intel_connector, base)
#define to_intel_encoder(x) container_of(x, struct intel_encoder, base)
#define to_intel_framebuffer(x) container_of(x, struct intel_framebuffer, base)
#define to_intel_plane(x) container_of(x, struct intel_plane, base)
#define to_intel_plane_state(x) container_of(x, struct intel_plane_state, base)
#define intel_fb_obj(x) (x ? to_intel_framebuffer(x)->obj : NULL)

struct intel_hdmi {
	u32 hdmi_reg;
	int ddc_bus;
	uint32_t color_range;
	bool color_range_auto;
	bool has_hdmi_sink;
	bool has_audio;
	enum hdmi_force_audio force_audio;
	bool rgb_quant_range_selectable;
	enum hdmi_picture_aspect aspect_ratio;
	void (*write_infoframe)(struct drm_encoder *encoder,
				enum hdmi_infoframe_type type,
				const void *frame, ssize_t len);
	void (*set_infoframes)(struct drm_encoder *encoder,
			       bool enable,
			       struct drm_display_mode *adjusted_mode);
	bool (*infoframe_enabled)(struct drm_encoder *encoder);
};

struct intel_dp_mst_encoder;
#define DP_MAX_DOWNSTREAM_PORTS		0x10

/*
 * enum link_m_n_set:
 *	When platform provides two set of M_N registers for dp, we can
 *	program them and switch between them incase of DRRS.
 *	But When only one such register is provided, we have to program the
 *	required divider value on that registers itself based on the DRRS state.
 *
 * M1_N1	: Program dp_m_n on M1_N1 registers
 *			  dp_m2_n2 on M2_N2 registers (If supported)
 *
 * M2_N2	: Program dp_m2_n2 on M1_N1 registers
 *			  M2_N2 registers are not supported
 */

enum link_m_n_set {
	/* Sets the m1_n1 and m2_n2 */
	M1_N1 = 0,
	M2_N2
};

struct intel_dp {
	uint32_t output_reg;
	uint32_t aux_ch_ctl_reg;
	uint32_t DP;
	bool has_audio;
	enum hdmi_force_audio force_audio;
	uint32_t color_range;
	bool color_range_auto;
	uint8_t link_bw;
	uint8_t rate_select;
	uint8_t lane_count;
	uint8_t dpcd[DP_RECEIVER_CAP_SIZE];
	uint8_t psr_dpcd[EDP_PSR_RECEIVER_CAP_SIZE];
	uint8_t downstream_ports[DP_MAX_DOWNSTREAM_PORTS];
	/* sink rates as reported by DP_SUPPORTED_LINK_RATES */
	uint8_t num_sink_rates;
	int sink_rates[DP_MAX_SUPPORTED_RATES];
	struct drm_dp_aux aux;
	uint8_t train_set[4];
	int panel_power_up_delay;
	int panel_power_down_delay;
	int panel_power_cycle_delay;
	int backlight_on_delay;
	int backlight_off_delay;
	struct delayed_work panel_vdd_work;
	bool want_panel_vdd;
	unsigned long last_power_cycle;
	unsigned long last_power_on;
	unsigned long last_backlight_off;

	struct notifier_block edp_notifier;

	/*
	 * Pipe whose power sequencer is currently locked into
	 * this port. Only relevant on VLV/CHV.
	 */
	enum pipe pps_pipe;
	struct edp_power_seq pps_delays;

	bool use_tps3;
	bool can_mst; /* this port supports mst */
	bool is_mst;
	int active_mst_links;
	/* connector directly attached - won't be use for modeset in mst world */
	struct intel_connector *attached_connector;

	/* mst connector list */
	struct intel_dp_mst_encoder *mst_encoders[I915_MAX_PIPES];
	struct drm_dp_mst_topology_mgr mst_mgr;

	uint32_t (*get_aux_clock_divider)(struct intel_dp *dp, int index);
	/*
	 * This function returns the value we have to program the AUX_CTL
	 * register with to kick off an AUX transaction.
	 */
	uint32_t (*get_aux_send_ctl)(struct intel_dp *dp,
				     bool has_aux_irq,
				     int send_bytes,
				     uint32_t aux_clock_divider);
};

struct intel_digital_port {
	struct intel_encoder base;
	enum port port;
	u32 saved_port_bits;
	struct intel_dp dp;
	struct intel_hdmi hdmi;
	enum irqreturn (*hpd_pulse)(struct intel_digital_port *, bool);
};

struct intel_dp_mst_encoder {
	struct intel_encoder base;
	enum pipe pipe;
	struct intel_digital_port *primary;
	void *port; /* store this opaque as its illegal to dereference it */
};

static inline int
vlv_dport_to_channel(struct intel_digital_port *dport)
{
	switch (dport->port) {
	case PORT_B:
	case PORT_D:
		return DPIO_CH0;
	case PORT_C:
		return DPIO_CH1;
	default:
		BUG();
	}
}

static inline int
vlv_pipe_to_channel(enum pipe pipe)
{
	switch (pipe) {
	case PIPE_A:
	case PIPE_C:
		return DPIO_CH0;
	case PIPE_B:
		return DPIO_CH1;
	default:
		BUG();
	}
}

static inline struct drm_crtc *
intel_get_crtc_for_pipe(struct drm_device *dev, int pipe)
{
	struct drm_i915_private *dev_priv = dev->dev_private;
	return dev_priv->pipe_to_crtc_mapping[pipe];
}

static inline struct drm_crtc *
intel_get_crtc_for_plane(struct drm_device *dev, int plane)
{
	struct drm_i915_private *dev_priv = dev->dev_private;
	return dev_priv->plane_to_crtc_mapping[plane];
}

struct intel_unpin_work {
	struct work_struct work;
	struct drm_crtc *crtc;
	struct drm_framebuffer *old_fb;
	struct drm_i915_gem_object *pending_flip_obj;
	struct drm_pending_vblank_event *event;
	atomic_t pending;
#define INTEL_FLIP_INACTIVE	0
#define INTEL_FLIP_PENDING	1
#define INTEL_FLIP_COMPLETE	2
	u32 flip_count;
	u32 gtt_offset;
	struct drm_i915_gem_request *flip_queued_req;
	int flip_queued_vblank;
	int flip_ready_vblank;
	bool enable_stall_check;
};

struct intel_set_config {
	struct drm_encoder **save_connector_encoders;
	struct drm_crtc **save_encoder_crtcs;
	bool *save_crtc_enabled;

	bool fb_changed;
	bool mode_changed;
};

struct intel_load_detect_pipe {
	struct drm_framebuffer *release_fb;
	bool load_detect_temp;
	int dpms_mode;
};

static inline struct intel_encoder *
intel_attached_encoder(struct drm_connector *connector)
{
	return to_intel_connector(connector)->encoder;
}

static inline struct intel_digital_port *
enc_to_dig_port(struct drm_encoder *encoder)
{
	return container_of(encoder, struct intel_digital_port, base.base);
}

static inline struct intel_dp_mst_encoder *
enc_to_mst(struct drm_encoder *encoder)
{
	return container_of(encoder, struct intel_dp_mst_encoder, base.base);
}

static inline struct intel_dp *enc_to_intel_dp(struct drm_encoder *encoder)
{
	return &enc_to_dig_port(encoder)->dp;
}

static inline struct intel_digital_port *
dp_to_dig_port(struct intel_dp *intel_dp)
{
	return container_of(intel_dp, struct intel_digital_port, dp);
}

static inline struct intel_digital_port *
hdmi_to_dig_port(struct intel_hdmi *intel_hdmi)
{
	return container_of(intel_hdmi, struct intel_digital_port, hdmi);
}

/*
 * Returns the number of planes for this pipe, ie the number of sprites + 1
 * (primary plane). This doesn't count the cursor plane then.
 */
static inline unsigned int intel_num_planes(struct intel_crtc *crtc)
{
	return INTEL_INFO(crtc->base.dev)->num_sprites[crtc->pipe] + 1;
}

/* intel_fifo_underrun.c */
bool intel_set_cpu_fifo_underrun_reporting(struct drm_i915_private *dev_priv,
					   enum pipe pipe, bool enable);
bool intel_set_pch_fifo_underrun_reporting(struct drm_i915_private *dev_priv,
					   enum transcoder pch_transcoder,
					   bool enable);
void intel_cpu_fifo_underrun_irq_handler(struct drm_i915_private *dev_priv,
					 enum pipe pipe);
void intel_pch_fifo_underrun_irq_handler(struct drm_i915_private *dev_priv,
					 enum transcoder pch_transcoder);
void i9xx_check_fifo_underruns(struct drm_i915_private *dev_priv);

/* i915_irq.c */
void gen5_enable_gt_irq(struct drm_i915_private *dev_priv, uint32_t mask);
void gen5_disable_gt_irq(struct drm_i915_private *dev_priv, uint32_t mask);
void gen6_enable_pm_irq(struct drm_i915_private *dev_priv, uint32_t mask);
void gen6_disable_pm_irq(struct drm_i915_private *dev_priv, uint32_t mask);
void gen6_reset_rps_interrupts(struct drm_device *dev);
void gen6_enable_rps_interrupts(struct drm_device *dev);
void gen6_disable_rps_interrupts(struct drm_device *dev);
u32 gen6_sanitize_rps_pm_mask(struct drm_i915_private *dev_priv, u32 mask);
void intel_runtime_pm_disable_interrupts(struct drm_i915_private *dev_priv);
void intel_runtime_pm_enable_interrupts(struct drm_i915_private *dev_priv);
static inline bool intel_irqs_enabled(struct drm_i915_private *dev_priv)
{
	/*
	 * We only use drm_irq_uninstall() at unload and VT switch, so
	 * this is the only thing we need to check.
	 */
	return dev_priv->pm.irqs_enabled;
}

int intel_get_crtc_scanline(struct intel_crtc *crtc);
void gen8_irq_power_well_post_enable(struct drm_i915_private *dev_priv,
				     unsigned int pipe_mask);
<<<<<<< HEAD
=======
int intel_schedule_vblank_job(struct intel_crtc *crtc,
			      i915_vblank_callback_t callback,
			      void *callback_data,
			      struct workqueue_struct *wq,
			      u32 seq);
void trigger_all_vblank_jobs(struct intel_crtc *crtc);
>>>>>>> 3a43c159

/* intel_crt.c */
void intel_crt_init(struct drm_device *dev);


/* intel_ddi.c */
void intel_prepare_ddi(struct drm_device *dev);
void hsw_fdi_link_train(struct drm_crtc *crtc);
void intel_ddi_init(struct drm_device *dev, enum port port);
enum port intel_ddi_get_encoder_port(struct intel_encoder *intel_encoder);
bool intel_ddi_get_hw_state(struct intel_encoder *encoder, enum pipe *pipe);
void intel_ddi_pll_init(struct drm_device *dev);
void intel_ddi_enable_transcoder_func(struct drm_crtc *crtc);
void intel_ddi_disable_transcoder_func(struct drm_i915_private *dev_priv,
				       enum transcoder cpu_transcoder);
void intel_ddi_enable_pipe_clock(struct intel_crtc *intel_crtc);
void intel_ddi_disable_pipe_clock(struct intel_crtc *intel_crtc);
bool intel_ddi_pll_select(struct intel_crtc *crtc,
			  struct intel_crtc_state *crtc_state);
void intel_ddi_set_pipe_settings(struct drm_crtc *crtc);
void intel_ddi_prepare_link_retrain(struct drm_encoder *encoder);
bool intel_ddi_connector_get_hw_state(struct intel_connector *intel_connector);
void intel_ddi_fdi_disable(struct drm_crtc *crtc);
void intel_ddi_get_config(struct intel_encoder *encoder,
			  struct intel_crtc_state *pipe_config);

void intel_ddi_init_dp_buf_reg(struct intel_encoder *encoder);
void intel_ddi_clock_get(struct intel_encoder *encoder,
			 struct intel_crtc_state *pipe_config);
void intel_ddi_set_vc_payload_alloc(struct drm_crtc *crtc, bool state);
void bxt_select_cdclk_freq(struct drm_device *dev, u32 frequency);
void bxt_ddi_vswing_sequence(struct drm_device *dev, u32 level,
				enum port port, int type);

/* intel_frontbuffer.c */
void intel_fb_obj_invalidate(struct drm_i915_gem_object *obj,
			     struct intel_engine_cs *ring,
			     enum fb_op_origin origin);
void intel_frontbuffer_flip_prepare(struct drm_device *dev,
				    unsigned frontbuffer_bits);
void intel_frontbuffer_flip_complete(struct drm_device *dev,
				     unsigned frontbuffer_bits);
void intel_frontbuffer_flush(struct drm_device *dev,
			     unsigned frontbuffer_bits);
/**
 * intel_frontbuffer_flip - synchronous frontbuffer flip
 * @dev: DRM device
 * @frontbuffer_bits: frontbuffer plane tracking bits
 *
 * This function gets called after scheduling a flip on @obj. This is for
 * synchronous plane updates which will happen on the next vblank and which will
 * not get delayed by pending gpu rendering.
 *
 * Can be called without any locks held.
 */
static inline
void intel_frontbuffer_flip(struct drm_device *dev,
			    unsigned frontbuffer_bits)
{
	intel_frontbuffer_flush(dev, frontbuffer_bits);
}

unsigned int intel_fb_align_height(struct drm_device *dev,
				   unsigned int height,
				   uint32_t pixel_format,
				   uint64_t fb_format_modifier);
void intel_fb_obj_flush(struct drm_i915_gem_object *obj, bool retire);

u32 intel_fb_stride_alignment(struct drm_device *dev, uint64_t fb_modifier,
			      uint32_t pixel_format);

/* intel_audio.c */
void intel_init_audio(struct drm_device *dev);
void intel_audio_codec_enable(struct intel_encoder *encoder);
void intel_audio_codec_disable(struct intel_encoder *encoder);
void i915_audio_component_init(struct drm_i915_private *dev_priv);
void i915_audio_component_cleanup(struct drm_i915_private *dev_priv);

/* intel_display.c */
extern const struct drm_plane_funcs intel_plane_funcs;
bool intel_has_pending_fb_unpin(struct drm_device *dev);
int intel_pch_rawclk(struct drm_device *dev);
void intel_mark_busy(struct drm_device *dev);
void intel_mark_idle(struct drm_device *dev);
void intel_crtc_restore_mode(struct drm_crtc *crtc);
void intel_crtc_control(struct drm_crtc *crtc, bool enable);
void intel_crtc_update_dpms(struct drm_crtc *crtc);
void intel_encoder_destroy(struct drm_encoder *encoder);
void intel_connector_dpms(struct drm_connector *, int mode);
bool intel_connector_get_hw_state(struct intel_connector *connector);
void intel_modeset_check_state(struct drm_device *dev);
bool ibx_digital_port_connected(struct drm_i915_private *dev_priv,
				struct intel_digital_port *port);
void intel_connector_attach_encoder(struct intel_connector *connector,
				    struct intel_encoder *encoder);
struct drm_encoder *intel_best_encoder(struct drm_connector *connector);
struct drm_display_mode *intel_crtc_mode_get(struct drm_device *dev,
					     struct drm_crtc *crtc);
enum pipe intel_get_pipe_from_connector(struct intel_connector *connector);
int intel_get_pipe_from_crtc_id(struct drm_device *dev, void *data,
				struct drm_file *file_priv);
enum transcoder intel_pipe_to_cpu_transcoder(struct drm_i915_private *dev_priv,
					     enum pipe pipe);
bool intel_pipe_has_type(struct intel_crtc *crtc, enum intel_output_type type);
static inline void
intel_wait_for_vblank(struct drm_device *dev, int pipe)
{
	drm_wait_one_vblank(dev, pipe);
}
int ironlake_get_lanes_required(int target_clock, int link_bw, int bpp);
void vlv_wait_port_ready(struct drm_i915_private *dev_priv,
			 struct intel_digital_port *dport);
bool intel_get_load_detect_pipe(struct drm_connector *connector,
				struct drm_display_mode *mode,
				struct intel_load_detect_pipe *old,
				struct drm_modeset_acquire_ctx *ctx);
void intel_release_load_detect_pipe(struct drm_connector *connector,
				    struct intel_load_detect_pipe *old,
				    struct drm_modeset_acquire_ctx *ctx);
int intel_pin_and_fence_fb_obj(struct drm_plane *plane,
			       struct drm_framebuffer *fb,
			       const struct drm_plane_state *plane_state,
			       struct intel_engine_cs *pipelined);
struct drm_framebuffer *
__intel_framebuffer_create(struct drm_device *dev,
			   struct drm_mode_fb_cmd2 *mode_cmd,
			   struct drm_i915_gem_object *obj);
void intel_prepare_page_flip(struct drm_device *dev, int plane);
void intel_finish_page_flip(struct drm_device *dev, int pipe);
void intel_finish_page_flip_plane(struct drm_device *dev, int plane);
void intel_check_page_flip(struct drm_device *dev, int pipe);
int intel_prepare_plane_fb(struct drm_plane *plane,
			   struct drm_framebuffer *fb,
			   const struct drm_plane_state *new_state);
void intel_cleanup_plane_fb(struct drm_plane *plane,
			    struct drm_framebuffer *fb,
			    const struct drm_plane_state *old_state);
int intel_plane_atomic_get_property(struct drm_plane *plane,
				    const struct drm_plane_state *state,
				    struct drm_property *property,
				    uint64_t *val);
int intel_plane_atomic_set_property(struct drm_plane *plane,
				    struct drm_plane_state *state,
				    struct drm_property *property,
				    uint64_t val);

unsigned int
intel_tile_height(struct drm_device *dev, uint32_t pixel_format,
		  uint64_t fb_format_modifier);

static inline bool
intel_rotation_90_or_270(unsigned int rotation)
{
	return rotation & (BIT(DRM_ROTATE_90) | BIT(DRM_ROTATE_270));
}

bool intel_wm_need_update(struct drm_plane *plane,
			  struct drm_plane_state *state);

/* shared dpll functions */
struct intel_shared_dpll *intel_crtc_to_shared_dpll(struct intel_crtc *crtc);
void assert_shared_dpll(struct drm_i915_private *dev_priv,
			struct intel_shared_dpll *pll,
			bool state);
#define assert_shared_dpll_enabled(d, p) assert_shared_dpll(d, p, true)
#define assert_shared_dpll_disabled(d, p) assert_shared_dpll(d, p, false)
struct intel_encoder *intel_ddi_get_crtc_new_encoder(struct intel_crtc_state *crtc_state);
struct intel_shared_dpll *intel_get_shared_dpll(struct intel_crtc *crtc,
						struct intel_crtc_state *state);
void intel_put_shared_dpll(struct intel_crtc *crtc);

void vlv_force_pll_on(struct drm_device *dev, enum pipe pipe,
		      const struct dpll *dpll);
void vlv_force_pll_off(struct drm_device *dev, enum pipe pipe);

/* modesetting asserts */
void assert_panel_unlocked(struct drm_i915_private *dev_priv,
			   enum pipe pipe);
void assert_pll(struct drm_i915_private *dev_priv,
		enum pipe pipe, bool state);
#define assert_pll_enabled(d, p) assert_pll(d, p, true)
#define assert_pll_disabled(d, p) assert_pll(d, p, false)
void assert_fdi_rx_pll(struct drm_i915_private *dev_priv,
		       enum pipe pipe, bool state);
#define assert_fdi_rx_pll_enabled(d, p) assert_fdi_rx_pll(d, p, true)
#define assert_fdi_rx_pll_disabled(d, p) assert_fdi_rx_pll(d, p, false)
void assert_pipe(struct drm_i915_private *dev_priv, enum pipe pipe, bool state);
#define assert_pipe_enabled(d, p) assert_pipe(d, p, true)
#define assert_pipe_disabled(d, p) assert_pipe(d, p, false)
unsigned long intel_gen4_compute_page_offset(int *x, int *y,
					     unsigned int tiling_mode,
					     unsigned int bpp,
					     unsigned int pitch);
void intel_prepare_reset(struct drm_device *dev);
void intel_finish_reset(struct drm_device *dev);
void hsw_enable_pc8(struct drm_i915_private *dev_priv);
void hsw_disable_pc8(struct drm_i915_private *dev_priv);
void bxt_init_cdclk(struct drm_device *dev);
void bxt_uninit_cdclk(struct drm_device *dev);
void bxt_ddi_phy_init(struct drm_device *dev);
void bxt_enable_dc9(struct drm_i915_private *dev_priv);
void bxt_disable_dc9(struct drm_i915_private *dev_priv);
void intel_dp_get_m_n(struct intel_crtc *crtc,
		      struct intel_crtc_state *pipe_config);
void intel_dp_set_m_n(struct intel_crtc *crtc, enum link_m_n_set m_n);
int intel_dotclock_calculate(int link_freq, const struct intel_link_m_n *m_n);
void
ironlake_check_encoder_dotclock(const struct intel_crtc_state *pipe_config,
				int dotclock);

typedef struct {
	int	min, max;
} intel_range_t;

typedef struct {
	int	dot_limit;
	int	p2_slow, p2_fast;
} intel_p2_t;

typedef struct intel_limit intel_limit_t;
struct intel_limit {
	intel_range_t   dot, vco, n, m, m1, m2, p, p1;
	intel_p2_t	    p2;
};

bool bxt_find_best_dpll(const intel_limit_t *limit,
			struct intel_crtc_state *crtc_state,
			int target_clock,
			int refclk,
			intel_clock_t *match_clock,
			intel_clock_t *best_clock);
bool intel_crtc_active(struct drm_crtc *crtc);
void hsw_enable_ips(struct intel_crtc *crtc);
void hsw_disable_ips(struct intel_crtc *crtc);
enum intel_display_power_domain
intel_display_port_power_domain(struct intel_encoder *intel_encoder);
void intel_mode_from_pipe_config(struct drm_display_mode *mode,
				 struct intel_crtc_state *pipe_config);
void intel_crtc_wait_for_pending_flips(struct drm_crtc *crtc);
void intel_modeset_preclose(struct drm_device *dev, struct drm_file *file);

unsigned long intel_plane_obj_offset(struct intel_plane *intel_plane,
				     struct drm_i915_gem_object *obj);

/* intel_dp.c */
void intel_dp_init(struct drm_device *dev, int output_reg, enum port port);
bool intel_dp_init_connector(struct intel_digital_port *intel_dig_port,
			     struct intel_connector *intel_connector);
void intel_dp_start_link_train(struct intel_dp *intel_dp);
void intel_dp_complete_link_train(struct intel_dp *intel_dp);
void intel_dp_stop_link_train(struct intel_dp *intel_dp);
void intel_dp_sink_dpms(struct intel_dp *intel_dp, int mode);
void intel_dp_encoder_destroy(struct drm_encoder *encoder);
int intel_dp_sink_crc(struct intel_dp *intel_dp, u8 *crc);
bool intel_dp_compute_config(struct intel_encoder *encoder,
			     struct intel_crtc_state *pipe_config);
bool intel_dp_is_edp(struct drm_device *dev, enum port port);
enum irqreturn intel_dp_hpd_pulse(struct intel_digital_port *intel_dig_port,
				  bool long_hpd);
void intel_edp_backlight_on(struct intel_dp *intel_dp);
void intel_edp_backlight_off(struct intel_dp *intel_dp);
void intel_edp_panel_vdd_on(struct intel_dp *intel_dp);
void intel_edp_panel_on(struct intel_dp *intel_dp);
void intel_edp_panel_off(struct intel_dp *intel_dp);
void intel_dp_add_properties(struct intel_dp *intel_dp, struct drm_connector *connector);
void intel_dp_mst_suspend(struct drm_device *dev);
void intel_dp_mst_resume(struct drm_device *dev);
int intel_dp_max_link_rate(struct intel_dp *intel_dp);
int intel_dp_rate_select(struct intel_dp *intel_dp, int rate);
void intel_dp_hot_plug(struct intel_encoder *intel_encoder);
void vlv_power_sequencer_reset(struct drm_i915_private *dev_priv);
uint32_t intel_dp_pack_aux(const uint8_t *src, int src_bytes);
void intel_plane_destroy(struct drm_plane *plane);
void intel_edp_drrs_enable(struct intel_dp *intel_dp);
void intel_edp_drrs_disable(struct intel_dp *intel_dp);
void intel_edp_drrs_invalidate(struct drm_device *dev,
		unsigned frontbuffer_bits);
void intel_edp_drrs_flush(struct drm_device *dev, unsigned frontbuffer_bits);

/* intel_dp_mst.c */
int intel_dp_mst_encoder_init(struct intel_digital_port *intel_dig_port, int conn_id);
void intel_dp_mst_encoder_cleanup(struct intel_digital_port *intel_dig_port);
/* intel_dsi.c */
void intel_dsi_init(struct drm_device *dev);


/* intel_dvo.c */
void intel_dvo_init(struct drm_device *dev);


/* legacy fbdev emulation in intel_fbdev.c */
#ifdef CONFIG_DRM_I915_FBDEV
extern int intel_fbdev_init(struct drm_device *dev);
extern void intel_fbdev_initial_config(void *data, async_cookie_t cookie);
extern void intel_fbdev_fini(struct drm_device *dev);
extern void intel_fbdev_set_suspend(struct drm_device *dev, int state, bool synchronous);
extern void intel_fbdev_output_poll_changed(struct drm_device *dev);
extern void intel_fbdev_restore_mode(struct drm_device *dev);
#else
static inline int intel_fbdev_init(struct drm_device *dev)
{
	return 0;
}

static inline void intel_fbdev_initial_config(void *data, async_cookie_t cookie)
{
}

static inline void intel_fbdev_fini(struct drm_device *dev)
{
}

static inline void intel_fbdev_set_suspend(struct drm_device *dev, int state, bool synchronous)
{
}

static inline void intel_fbdev_restore_mode(struct drm_device *dev)
{
}
#endif

/* intel_fbc.c */
bool intel_fbc_enabled(struct drm_device *dev);
void intel_fbc_update(struct drm_device *dev);
void intel_fbc_init(struct drm_i915_private *dev_priv);
void intel_fbc_disable(struct drm_device *dev);
void intel_fbc_invalidate(struct drm_i915_private *dev_priv,
			  unsigned int frontbuffer_bits,
			  enum fb_op_origin origin);
void intel_fbc_flush(struct drm_i915_private *dev_priv,
		     unsigned int frontbuffer_bits);

/* intel_hdmi.c */
void intel_hdmi_init(struct drm_device *dev, int hdmi_reg, enum port port);
void intel_hdmi_init_connector(struct intel_digital_port *intel_dig_port,
			       struct intel_connector *intel_connector);
struct intel_hdmi *enc_to_intel_hdmi(struct drm_encoder *encoder);
bool intel_hdmi_compute_config(struct intel_encoder *encoder,
			       struct intel_crtc_state *pipe_config);


/* intel_lvds.c */
void intel_lvds_init(struct drm_device *dev);
bool intel_is_dual_link_lvds(struct drm_device *dev);


/* intel_modes.c */
int intel_connector_update_modes(struct drm_connector *connector,
				 struct edid *edid);
int intel_ddc_get_modes(struct drm_connector *c, struct i2c_adapter *adapter);
void intel_attach_force_audio_property(struct drm_connector *connector);
void intel_attach_broadcast_rgb_property(struct drm_connector *connector);


/* intel_overlay.c */
void intel_setup_overlay(struct drm_device *dev);
void intel_cleanup_overlay(struct drm_device *dev);
int intel_overlay_switch_off(struct intel_overlay *overlay);
int intel_overlay_put_image(struct drm_device *dev, void *data,
			    struct drm_file *file_priv);
int intel_overlay_attrs(struct drm_device *dev, void *data,
			struct drm_file *file_priv);
void intel_overlay_reset(struct drm_i915_private *dev_priv);


/* intel_panel.c */
int intel_panel_init(struct intel_panel *panel,
		     struct drm_display_mode *fixed_mode,
		     struct drm_display_mode *downclock_mode);
void intel_panel_fini(struct intel_panel *panel);
void intel_fixed_panel_mode(const struct drm_display_mode *fixed_mode,
			    struct drm_display_mode *adjusted_mode);
void intel_pch_panel_fitting(struct intel_crtc *crtc,
			     struct intel_crtc_state *pipe_config,
			     int fitting_mode);
void intel_gmch_panel_fitting(struct intel_crtc *crtc,
			      struct intel_crtc_state *pipe_config,
			      int fitting_mode);
void intel_panel_set_backlight_acpi(struct intel_connector *connector,
				    u32 level, u32 max);
int intel_panel_setup_backlight(struct drm_connector *connector, enum pipe pipe);
void intel_panel_enable_backlight(struct intel_connector *connector);
void intel_panel_disable_backlight(struct intel_connector *connector);
void intel_panel_destroy_backlight(struct drm_connector *connector);
void intel_panel_init_backlight_funcs(struct drm_device *dev);
enum drm_connector_status intel_panel_detect(struct drm_device *dev);
extern struct drm_display_mode *intel_find_panel_downclock(
				struct drm_device *dev,
				struct drm_display_mode *fixed_mode,
				struct drm_connector *connector);
void intel_backlight_register(struct drm_device *dev);
void intel_backlight_unregister(struct drm_device *dev);


/* intel_psr.c */
bool intel_psr_ready(struct intel_dp *intel_dp);
void intel_psr_enable(struct intel_dp *intel_dp);
void intel_psr_disable(struct intel_dp *intel_dp);
void intel_psr_invalidate(struct drm_device *dev,
			      unsigned frontbuffer_bits);
void intel_psr_flush(struct drm_device *dev,
			 unsigned frontbuffer_bits);
void intel_psr_init(struct drm_device *dev);

/* intel_runtime_pm.c */
int intel_power_domains_init(struct drm_i915_private *);
void intel_power_domains_fini(struct drm_i915_private *);
void intel_power_domains_init_hw(struct drm_i915_private *dev_priv);
void intel_runtime_pm_enable(struct drm_i915_private *dev_priv);

bool intel_display_power_is_enabled(struct drm_i915_private *dev_priv,
				    enum intel_display_power_domain domain);
bool __intel_display_power_is_enabled(struct drm_i915_private *dev_priv,
				      enum intel_display_power_domain domain);
void intel_display_power_get(struct drm_i915_private *dev_priv,
			     enum intel_display_power_domain domain);
void intel_display_power_put(struct drm_i915_private *dev_priv,
			     enum intel_display_power_domain domain);
void intel_aux_display_runtime_get(struct drm_i915_private *dev_priv);
void intel_aux_display_runtime_put(struct drm_i915_private *dev_priv);
void intel_runtime_pm_get(struct drm_i915_private *dev_priv);
void intel_runtime_pm_get_noresume(struct drm_i915_private *dev_priv);
void intel_runtime_pm_put(struct drm_i915_private *dev_priv);

void intel_display_set_init_power(struct drm_i915_private *dev, bool enable);

/* intel_pm.c */
void intel_init_clock_gating(struct drm_device *dev);
void intel_suspend_hw(struct drm_device *dev);
int ilk_wm_max_level(const struct drm_device *dev);
void intel_update_watermarks(struct drm_crtc *crtc);
void intel_update_sprite_watermarks(struct drm_plane *plane,
				    struct drm_crtc *crtc,
				    uint32_t sprite_width,
				    uint32_t sprite_height,
				    int pixel_size,
				    bool enabled, bool scaled);
void intel_init_pm(struct drm_device *dev);
void intel_pm_setup(struct drm_device *dev);
void intel_gpu_ips_init(struct drm_i915_private *dev_priv);
void intel_gpu_ips_teardown(void);
void intel_init_gt_powersave(struct drm_device *dev);
void intel_cleanup_gt_powersave(struct drm_device *dev);
void intel_enable_gt_powersave(struct drm_device *dev);
void intel_disable_gt_powersave(struct drm_device *dev);
void intel_suspend_gt_powersave(struct drm_device *dev);
void intel_reset_gt_powersave(struct drm_device *dev);
void gen6_update_ring_freq(struct drm_device *dev);
void gen6_rps_busy(struct drm_i915_private *dev_priv);
void gen6_rps_reset_ei(struct drm_i915_private *dev_priv);
void gen6_rps_idle(struct drm_i915_private *dev_priv);
void gen6_rps_boost(struct drm_i915_private *dev_priv,
		    struct drm_i915_file_private *file_priv);
void intel_queue_rps_boost_for_request(struct drm_device *dev,
				       struct drm_i915_gem_request *rq);
void ilk_wm_get_hw_state(struct drm_device *dev);
void skl_wm_get_hw_state(struct drm_device *dev);
void skl_ddb_get_hw_state(struct drm_i915_private *dev_priv,
			  struct skl_ddb_allocation *ddb /* out */);


/* intel_sdvo.c */
bool intel_sdvo_init(struct drm_device *dev, uint32_t sdvo_reg, bool is_sdvob);


/* intel_sprite.c */
int intel_plane_init(struct drm_device *dev, enum pipe pipe, int plane);
void intel_flush_primary_plane(struct drm_i915_private *dev_priv,
			       enum plane plane);
int intel_plane_restore(struct drm_plane *plane);
int intel_sprite_set_colorkey(struct drm_device *dev, void *data,
			      struct drm_file *file_priv);
bool intel_pipe_update_start(struct intel_crtc *crtc,
			     uint32_t *start_vbl_count);
void intel_pipe_update_end(struct intel_crtc *crtc, u32 start_vbl_count);
void intel_post_enable_primary(struct drm_crtc *crtc);
void intel_pre_disable_primary(struct drm_crtc *crtc);

/* intel_tv.c */
void intel_tv_init(struct drm_device *dev);

/* intel_atomic.c */
int intel_atomic_check(struct drm_device *dev,
		       struct drm_atomic_state *state);
int intel_atomic_commit(struct drm_device *dev,
			struct drm_atomic_state *state,
			bool async);
int intel_connector_atomic_get_property(struct drm_connector *connector,
					const struct drm_connector_state *state,
					struct drm_property *property,
					uint64_t *val);
struct drm_crtc_state *intel_crtc_duplicate_state(struct drm_crtc *crtc);
void intel_crtc_destroy_state(struct drm_crtc *crtc,
			       struct drm_crtc_state *state);
static inline struct intel_crtc_state *
intel_atomic_get_crtc_state(struct drm_atomic_state *state,
			    struct intel_crtc *crtc)
{
	struct drm_crtc_state *crtc_state;
	crtc_state = drm_atomic_get_crtc_state(state, &crtc->base);
	if (IS_ERR(crtc_state))
		return ERR_PTR(PTR_ERR(crtc_state));

	return to_intel_crtc_state(crtc_state);
}

/* intel_atomic_plane.c */
struct intel_plane_state *intel_create_plane_state(struct drm_plane *plane);
struct drm_plane_state *intel_plane_duplicate_state(struct drm_plane *plane);
void intel_plane_destroy_state(struct drm_plane *plane,
			       struct drm_plane_state *state);
extern const struct drm_plane_helper_funcs intel_plane_helper_funcs;

#endif /* __INTEL_DRV_H__ */<|MERGE_RESOLUTION|>--- conflicted
+++ resolved
@@ -865,15 +865,12 @@
 int intel_get_crtc_scanline(struct intel_crtc *crtc);
 void gen8_irq_power_well_post_enable(struct drm_i915_private *dev_priv,
 				     unsigned int pipe_mask);
-<<<<<<< HEAD
-=======
 int intel_schedule_vblank_job(struct intel_crtc *crtc,
 			      i915_vblank_callback_t callback,
 			      void *callback_data,
 			      struct workqueue_struct *wq,
 			      u32 seq);
 void trigger_all_vblank_jobs(struct intel_crtc *crtc);
->>>>>>> 3a43c159
 
 /* intel_crt.c */
 void intel_crt_init(struct drm_device *dev);
