--- conflicted
+++ resolved
@@ -969,8 +969,6 @@
 	WA_CLR_BIT_MASKED(GEN9_HALF_SLICE_CHICKEN5,
 			  GEN9_CCS_TLB_PREFETCH_ENABLE);
 
-<<<<<<< HEAD
-=======
 	/*
 	 * FIXME: don't apply the following on BXT for stepping C. On BXT A0
 	 * the flag reads back as 0.
@@ -980,7 +978,6 @@
 		WA_SET_BIT_MASKED(SLICE_ECO_CHICKEN0,
 				  PIXEL_MASK_CAMMING_DISABLE);
 
->>>>>>> 16977dae
 	return 0;
 }
 
