--- conflicted
+++ resolved
@@ -252,11 +252,7 @@
 	ret = 0;
 out:
 	drm_modeset_unlock_all(dev_priv->dev);
-<<<<<<< HEAD
-	drm_modeset_lock_crtc(crtc);
-=======
 	drm_modeset_lock_crtc(crtc, crtc->cursor);
->>>>>>> 21769c67
 
 	return ret;
 }
@@ -285,11 +281,7 @@
 				   du->cursor_y + du->hotspot_y);
 
 	drm_modeset_unlock_all(dev_priv->dev);
-<<<<<<< HEAD
-	drm_modeset_lock_crtc(crtc);
-=======
 	drm_modeset_lock_crtc(crtc, crtc->cursor);
->>>>>>> 21769c67
 
 	return 0;
 }
