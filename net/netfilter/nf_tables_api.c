// SPDX-License-Identifier: GPL-2.0-only
/*
 * Copyright (c) 2007-2009 Patrick McHardy <kaber@trash.net>
 *
 * Development of this code funded by Astaro AG (http://www.astaro.com/)
 */

#include <linux/module.h>
#include <linux/init.h>
#include <linux/list.h>
#include <linux/skbuff.h>
#include <linux/netlink.h>
#include <linux/vmalloc.h>
#include <linux/rhashtable.h>
#include <linux/audit.h>
#include <linux/netfilter.h>
#include <linux/netfilter/nfnetlink.h>
#include <linux/netfilter/nf_tables.h>
#include <net/netfilter/nf_flow_table.h>
#include <net/netfilter/nf_tables_core.h>
#include <net/netfilter/nf_tables.h>
#include <net/netfilter/nf_tables_offload.h>
#include <net/net_namespace.h>
#include <net/sock.h>

#define NFT_MODULE_AUTOLOAD_LIMIT (MODULE_NAME_LEN - sizeof("nft-expr-255-"))

static LIST_HEAD(nf_tables_expressions);
static LIST_HEAD(nf_tables_objects);
static LIST_HEAD(nf_tables_flowtables);
static LIST_HEAD(nf_tables_destroy_list);
static DEFINE_SPINLOCK(nf_tables_destroy_list_lock);
static u64 table_handle;

enum {
	NFT_VALIDATE_SKIP	= 0,
	NFT_VALIDATE_NEED,
	NFT_VALIDATE_DO,
};

static struct rhltable nft_objname_ht;

static u32 nft_chain_hash(const void *data, u32 len, u32 seed);
static u32 nft_chain_hash_obj(const void *data, u32 len, u32 seed);
static int nft_chain_hash_cmp(struct rhashtable_compare_arg *, const void *);

static u32 nft_objname_hash(const void *data, u32 len, u32 seed);
static u32 nft_objname_hash_obj(const void *data, u32 len, u32 seed);
static int nft_objname_hash_cmp(struct rhashtable_compare_arg *, const void *);

static const struct rhashtable_params nft_chain_ht_params = {
	.head_offset		= offsetof(struct nft_chain, rhlhead),
	.key_offset		= offsetof(struct nft_chain, name),
	.hashfn			= nft_chain_hash,
	.obj_hashfn		= nft_chain_hash_obj,
	.obj_cmpfn		= nft_chain_hash_cmp,
	.automatic_shrinking	= true,
};

static const struct rhashtable_params nft_objname_ht_params = {
	.head_offset		= offsetof(struct nft_object, rhlhead),
	.key_offset		= offsetof(struct nft_object, key),
	.hashfn			= nft_objname_hash,
	.obj_hashfn		= nft_objname_hash_obj,
	.obj_cmpfn		= nft_objname_hash_cmp,
	.automatic_shrinking	= true,
};

static void nft_validate_state_update(struct net *net, u8 new_validate_state)
{
	switch (net->nft.validate_state) {
	case NFT_VALIDATE_SKIP:
		WARN_ON_ONCE(new_validate_state == NFT_VALIDATE_DO);
		break;
	case NFT_VALIDATE_NEED:
		break;
	case NFT_VALIDATE_DO:
		if (new_validate_state == NFT_VALIDATE_NEED)
			return;
	}

	net->nft.validate_state = new_validate_state;
}
static void nf_tables_trans_destroy_work(struct work_struct *w);
static DECLARE_WORK(trans_destroy_work, nf_tables_trans_destroy_work);

static void nft_ctx_init(struct nft_ctx *ctx,
			 struct net *net,
			 const struct sk_buff *skb,
			 const struct nlmsghdr *nlh,
			 u8 family,
			 struct nft_table *table,
			 struct nft_chain *chain,
			 const struct nlattr * const *nla)
{
	ctx->net	= net;
	ctx->family	= family;
	ctx->level	= 0;
	ctx->table	= table;
	ctx->chain	= chain;
	ctx->nla   	= nla;
	ctx->portid	= NETLINK_CB(skb).portid;
	ctx->report	= nlmsg_report(nlh);
	ctx->flags	= nlh->nlmsg_flags;
	ctx->seq	= nlh->nlmsg_seq;
}

static struct nft_trans *nft_trans_alloc_gfp(const struct nft_ctx *ctx,
					     int msg_type, u32 size, gfp_t gfp)
{
	struct nft_trans *trans;

	trans = kzalloc(sizeof(struct nft_trans) + size, gfp);
	if (trans == NULL)
		return NULL;

	trans->msg_type = msg_type;
	trans->ctx	= *ctx;

	return trans;
}

static struct nft_trans *nft_trans_alloc(const struct nft_ctx *ctx,
					 int msg_type, u32 size)
{
	return nft_trans_alloc_gfp(ctx, msg_type, size, GFP_KERNEL);
}

static void nft_trans_destroy(struct nft_trans *trans)
{
	list_del(&trans->list);
	kfree(trans);
}

static void nft_set_trans_bind(const struct nft_ctx *ctx, struct nft_set *set)
{
	struct net *net = ctx->net;
	struct nft_trans *trans;

	if (!nft_set_is_anonymous(set))
		return;

	list_for_each_entry_reverse(trans, &net->nft.commit_list, list) {
		switch (trans->msg_type) {
		case NFT_MSG_NEWSET:
			if (nft_trans_set(trans) == set)
				nft_trans_set_bound(trans) = true;
			break;
		case NFT_MSG_NEWSETELEM:
			if (nft_trans_elem_set(trans) == set)
				nft_trans_elem_set_bound(trans) = true;
			break;
		}
	}
}

static int nft_netdev_register_hooks(struct net *net,
				     struct list_head *hook_list)
{
	struct nft_hook *hook;
	int err, j;

	j = 0;
	list_for_each_entry(hook, hook_list, list) {
		err = nf_register_net_hook(net, &hook->ops);
		if (err < 0)
			goto err_register;

		j++;
	}
	return 0;

err_register:
	list_for_each_entry(hook, hook_list, list) {
		if (j-- <= 0)
			break;

		nf_unregister_net_hook(net, &hook->ops);
	}
	return err;
}

static void nft_netdev_unregister_hooks(struct net *net,
					struct list_head *hook_list)
{
	struct nft_hook *hook;

	list_for_each_entry(hook, hook_list, list)
		nf_unregister_net_hook(net, &hook->ops);
}

static int nf_tables_register_hook(struct net *net,
				   const struct nft_table *table,
				   struct nft_chain *chain)
{
	struct nft_base_chain *basechain;
	const struct nf_hook_ops *ops;

	if (table->flags & NFT_TABLE_F_DORMANT ||
	    !nft_is_base_chain(chain))
		return 0;

	basechain = nft_base_chain(chain);
	ops = &basechain->ops;

	if (basechain->type->ops_register)
		return basechain->type->ops_register(net, ops);

	if (nft_base_chain_netdev(table->family, basechain->ops.hooknum))
		return nft_netdev_register_hooks(net, &basechain->hook_list);

	return nf_register_net_hook(net, &basechain->ops);
}

static void nf_tables_unregister_hook(struct net *net,
				      const struct nft_table *table,
				      struct nft_chain *chain)
{
	struct nft_base_chain *basechain;
	const struct nf_hook_ops *ops;

	if (table->flags & NFT_TABLE_F_DORMANT ||
	    !nft_is_base_chain(chain))
		return;
	basechain = nft_base_chain(chain);
	ops = &basechain->ops;

	if (basechain->type->ops_unregister)
		return basechain->type->ops_unregister(net, ops);

	if (nft_base_chain_netdev(table->family, basechain->ops.hooknum))
		nft_netdev_unregister_hooks(net, &basechain->hook_list);
	else
		nf_unregister_net_hook(net, &basechain->ops);
}

static int nft_trans_table_add(struct nft_ctx *ctx, int msg_type)
{
	struct nft_trans *trans;

	trans = nft_trans_alloc(ctx, msg_type, sizeof(struct nft_trans_table));
	if (trans == NULL)
		return -ENOMEM;

	if (msg_type == NFT_MSG_NEWTABLE)
		nft_activate_next(ctx->net, ctx->table);

	list_add_tail(&trans->list, &ctx->net->nft.commit_list);
	return 0;
}

static int nft_deltable(struct nft_ctx *ctx)
{
	int err;

	err = nft_trans_table_add(ctx, NFT_MSG_DELTABLE);
	if (err < 0)
		return err;

	nft_deactivate_next(ctx->net, ctx->table);
	return err;
}

static struct nft_trans *nft_trans_chain_add(struct nft_ctx *ctx, int msg_type)
{
	struct nft_trans *trans;

	trans = nft_trans_alloc(ctx, msg_type, sizeof(struct nft_trans_chain));
	if (trans == NULL)
		return ERR_PTR(-ENOMEM);

	if (msg_type == NFT_MSG_NEWCHAIN) {
		nft_activate_next(ctx->net, ctx->chain);

		if (ctx->nla[NFTA_CHAIN_ID]) {
			nft_trans_chain_id(trans) =
				ntohl(nla_get_be32(ctx->nla[NFTA_CHAIN_ID]));
		}
	}

	list_add_tail(&trans->list, &ctx->net->nft.commit_list);
	return trans;
}

static int nft_delchain(struct nft_ctx *ctx)
{
	struct nft_trans *trans;

	trans = nft_trans_chain_add(ctx, NFT_MSG_DELCHAIN);
	if (IS_ERR(trans))
		return PTR_ERR(trans);

	ctx->table->use--;
	nft_deactivate_next(ctx->net, ctx->chain);

	return 0;
}

static void nft_rule_expr_activate(const struct nft_ctx *ctx,
				   struct nft_rule *rule)
{
	struct nft_expr *expr;

	expr = nft_expr_first(rule);
	while (nft_expr_more(rule, expr)) {
		if (expr->ops->activate)
			expr->ops->activate(ctx, expr);

		expr = nft_expr_next(expr);
	}
}

static void nft_rule_expr_deactivate(const struct nft_ctx *ctx,
				     struct nft_rule *rule,
				     enum nft_trans_phase phase)
{
	struct nft_expr *expr;

	expr = nft_expr_first(rule);
	while (nft_expr_more(rule, expr)) {
		if (expr->ops->deactivate)
			expr->ops->deactivate(ctx, expr, phase);

		expr = nft_expr_next(expr);
	}
}

static int
nf_tables_delrule_deactivate(struct nft_ctx *ctx, struct nft_rule *rule)
{
	/* You cannot delete the same rule twice */
	if (nft_is_active_next(ctx->net, rule)) {
		nft_deactivate_next(ctx->net, rule);
		ctx->chain->use--;
		return 0;
	}
	return -ENOENT;
}

static struct nft_trans *nft_trans_rule_add(struct nft_ctx *ctx, int msg_type,
					    struct nft_rule *rule)
{
	struct nft_trans *trans;

	trans = nft_trans_alloc(ctx, msg_type, sizeof(struct nft_trans_rule));
	if (trans == NULL)
		return NULL;

	if (msg_type == NFT_MSG_NEWRULE && ctx->nla[NFTA_RULE_ID] != NULL) {
		nft_trans_rule_id(trans) =
			ntohl(nla_get_be32(ctx->nla[NFTA_RULE_ID]));
	}
	nft_trans_rule(trans) = rule;
	list_add_tail(&trans->list, &ctx->net->nft.commit_list);

	return trans;
}

static int nft_delrule(struct nft_ctx *ctx, struct nft_rule *rule)
{
	struct nft_flow_rule *flow;
	struct nft_trans *trans;
	int err;

	trans = nft_trans_rule_add(ctx, NFT_MSG_DELRULE, rule);
	if (trans == NULL)
		return -ENOMEM;

	if (ctx->chain->flags & NFT_CHAIN_HW_OFFLOAD) {
		flow = nft_flow_rule_create(ctx->net, rule);
		if (IS_ERR(flow)) {
			nft_trans_destroy(trans);
			return PTR_ERR(flow);
		}

		nft_trans_flow_rule(trans) = flow;
	}

	err = nf_tables_delrule_deactivate(ctx, rule);
	if (err < 0) {
		nft_trans_destroy(trans);
		return err;
	}
	nft_rule_expr_deactivate(ctx, rule, NFT_TRANS_PREPARE);

	return 0;
}

static int nft_delrule_by_chain(struct nft_ctx *ctx)
{
	struct nft_rule *rule;
	int err;

	list_for_each_entry(rule, &ctx->chain->rules, list) {
		if (!nft_is_active_next(ctx->net, rule))
			continue;

		err = nft_delrule(ctx, rule);
		if (err < 0)
			return err;
	}
	return 0;
}

static int nft_trans_set_add(const struct nft_ctx *ctx, int msg_type,
			     struct nft_set *set)
{
	struct nft_trans *trans;

	trans = nft_trans_alloc(ctx, msg_type, sizeof(struct nft_trans_set));
	if (trans == NULL)
		return -ENOMEM;

	if (msg_type == NFT_MSG_NEWSET && ctx->nla[NFTA_SET_ID] != NULL) {
		nft_trans_set_id(trans) =
			ntohl(nla_get_be32(ctx->nla[NFTA_SET_ID]));
		nft_activate_next(ctx->net, set);
	}
	nft_trans_set(trans) = set;
	list_add_tail(&trans->list, &ctx->net->nft.commit_list);

	return 0;
}

static int nft_delset(const struct nft_ctx *ctx, struct nft_set *set)
{
	int err;

	err = nft_trans_set_add(ctx, NFT_MSG_DELSET, set);
	if (err < 0)
		return err;

	nft_deactivate_next(ctx->net, set);
	ctx->table->use--;

	return err;
}

static int nft_trans_obj_add(struct nft_ctx *ctx, int msg_type,
			     struct nft_object *obj)
{
	struct nft_trans *trans;

	trans = nft_trans_alloc(ctx, msg_type, sizeof(struct nft_trans_obj));
	if (trans == NULL)
		return -ENOMEM;

	if (msg_type == NFT_MSG_NEWOBJ)
		nft_activate_next(ctx->net, obj);

	nft_trans_obj(trans) = obj;
	list_add_tail(&trans->list, &ctx->net->nft.commit_list);

	return 0;
}

static int nft_delobj(struct nft_ctx *ctx, struct nft_object *obj)
{
	int err;

	err = nft_trans_obj_add(ctx, NFT_MSG_DELOBJ, obj);
	if (err < 0)
		return err;

	nft_deactivate_next(ctx->net, obj);
	ctx->table->use--;

	return err;
}

static int nft_trans_flowtable_add(struct nft_ctx *ctx, int msg_type,
				   struct nft_flowtable *flowtable)
{
	struct nft_trans *trans;

	trans = nft_trans_alloc(ctx, msg_type,
				sizeof(struct nft_trans_flowtable));
	if (trans == NULL)
		return -ENOMEM;

	if (msg_type == NFT_MSG_NEWFLOWTABLE)
		nft_activate_next(ctx->net, flowtable);

	nft_trans_flowtable(trans) = flowtable;
	list_add_tail(&trans->list, &ctx->net->nft.commit_list);

	return 0;
}

static int nft_delflowtable(struct nft_ctx *ctx,
			    struct nft_flowtable *flowtable)
{
	int err;

	err = nft_trans_flowtable_add(ctx, NFT_MSG_DELFLOWTABLE, flowtable);
	if (err < 0)
		return err;

	nft_deactivate_next(ctx->net, flowtable);
	ctx->table->use--;

	return err;
}

/*
 * Tables
 */

static struct nft_table *nft_table_lookup(const struct net *net,
					  const struct nlattr *nla,
					  u8 family, u8 genmask, u32 nlpid)
{
	struct nft_table *table;

	if (nla == NULL)
		return ERR_PTR(-EINVAL);

	list_for_each_entry_rcu(table, &net->nft.tables, list,
				lockdep_is_held(&net->nft.commit_mutex)) {
		if (!nla_strcmp(nla, table->name) &&
		    table->family == family &&
		    nft_active_genmask(table, genmask)) {
			if (nft_table_has_owner(table) &&
			    table->nlpid != nlpid)
				return ERR_PTR(-EPERM);

			return table;
		}
	}

	return ERR_PTR(-ENOENT);
}

static struct nft_table *nft_table_lookup_byhandle(const struct net *net,
						   const struct nlattr *nla,
						   u8 genmask)
{
	struct nft_table *table;

	list_for_each_entry(table, &net->nft.tables, list) {
		if (be64_to_cpu(nla_get_be64(nla)) == table->handle &&
		    nft_active_genmask(table, genmask))
			return table;
	}

	return ERR_PTR(-ENOENT);
}

static inline u64 nf_tables_alloc_handle(struct nft_table *table)
{
	return ++table->hgenerator;
}

static const struct nft_chain_type *chain_type[NFPROTO_NUMPROTO][NFT_CHAIN_T_MAX];

static const struct nft_chain_type *
__nft_chain_type_get(u8 family, enum nft_chain_types type)
{
	if (family >= NFPROTO_NUMPROTO ||
	    type >= NFT_CHAIN_T_MAX)
		return NULL;

	return chain_type[family][type];
}

static const struct nft_chain_type *
__nf_tables_chain_type_lookup(const struct nlattr *nla, u8 family)
{
	const struct nft_chain_type *type;
	int i;

	for (i = 0; i < NFT_CHAIN_T_MAX; i++) {
		type = __nft_chain_type_get(family, i);
		if (!type)
			continue;
		if (!nla_strcmp(nla, type->name))
			return type;
	}
	return NULL;
}

struct nft_module_request {
	struct list_head	list;
	char			module[MODULE_NAME_LEN];
	bool			done;
};

#ifdef CONFIG_MODULES
static __printf(2, 3) int nft_request_module(struct net *net, const char *fmt,
					     ...)
{
	char module_name[MODULE_NAME_LEN];
	struct nft_module_request *req;
	va_list args;
	int ret;

	va_start(args, fmt);
	ret = vsnprintf(module_name, MODULE_NAME_LEN, fmt, args);
	va_end(args);
	if (ret >= MODULE_NAME_LEN)
		return 0;

	list_for_each_entry(req, &net->nft.module_list, list) {
		if (!strcmp(req->module, module_name)) {
			if (req->done)
				return 0;

			/* A request to load this module already exists. */
			return -EAGAIN;
		}
	}

	req = kmalloc(sizeof(*req), GFP_KERNEL);
	if (!req)
		return -ENOMEM;

	req->done = false;
	strlcpy(req->module, module_name, MODULE_NAME_LEN);
	list_add_tail(&req->list, &net->nft.module_list);

	return -EAGAIN;
}
#endif

static void lockdep_nfnl_nft_mutex_not_held(void)
{
#ifdef CONFIG_PROVE_LOCKING
	if (debug_locks)
		WARN_ON_ONCE(lockdep_nfnl_is_held(NFNL_SUBSYS_NFTABLES));
#endif
}

static const struct nft_chain_type *
nf_tables_chain_type_lookup(struct net *net, const struct nlattr *nla,
			    u8 family, bool autoload)
{
	const struct nft_chain_type *type;

	type = __nf_tables_chain_type_lookup(nla, family);
	if (type != NULL)
		return type;

	lockdep_nfnl_nft_mutex_not_held();
#ifdef CONFIG_MODULES
	if (autoload) {
		if (nft_request_module(net, "nft-chain-%u-%.*s", family,
				       nla_len(nla),
				       (const char *)nla_data(nla)) == -EAGAIN)
			return ERR_PTR(-EAGAIN);
	}
#endif
	return ERR_PTR(-ENOENT);
}

static const struct nla_policy nft_table_policy[NFTA_TABLE_MAX + 1] = {
	[NFTA_TABLE_NAME]	= { .type = NLA_STRING,
				    .len = NFT_TABLE_MAXNAMELEN - 1 },
	[NFTA_TABLE_FLAGS]	= { .type = NLA_U32 },
	[NFTA_TABLE_HANDLE]	= { .type = NLA_U64 },
	[NFTA_TABLE_USERDATA]	= { .type = NLA_BINARY,
				    .len = NFT_USERDATA_MAXLEN }
};

static int nf_tables_fill_table_info(struct sk_buff *skb, struct net *net,
				     u32 portid, u32 seq, int event, u32 flags,
				     int family, const struct nft_table *table)
{
	struct nlmsghdr *nlh;
	struct nfgenmsg *nfmsg;

	event = nfnl_msg_type(NFNL_SUBSYS_NFTABLES, event);
	nlh = nlmsg_put(skb, portid, seq, event, sizeof(struct nfgenmsg), flags);
	if (nlh == NULL)
		goto nla_put_failure;

	nfmsg = nlmsg_data(nlh);
	nfmsg->nfgen_family	= family;
	nfmsg->version		= NFNETLINK_V0;
	nfmsg->res_id		= htons(net->nft.base_seq & 0xffff);

	if (nla_put_string(skb, NFTA_TABLE_NAME, table->name) ||
	    nla_put_be32(skb, NFTA_TABLE_FLAGS, htonl(table->flags)) ||
	    nla_put_be32(skb, NFTA_TABLE_USE, htonl(table->use)) ||
	    nla_put_be64(skb, NFTA_TABLE_HANDLE, cpu_to_be64(table->handle),
			 NFTA_TABLE_PAD))
		goto nla_put_failure;
	if (nft_table_has_owner(table) &&
	    nla_put_be32(skb, NFTA_TABLE_OWNER, htonl(table->nlpid)))
		goto nla_put_failure;

	if (table->udata) {
		if (nla_put(skb, NFTA_TABLE_USERDATA, table->udlen, table->udata))
			goto nla_put_failure;
	}

	nlmsg_end(skb, nlh);
	return 0;

nla_put_failure:
	nlmsg_trim(skb, nlh);
	return -1;
}

struct nftnl_skb_parms {
	bool report;
};
#define NFT_CB(skb)	(*(struct nftnl_skb_parms*)&((skb)->cb))

static void nft_notify_enqueue(struct sk_buff *skb, bool report,
			       struct list_head *notify_list)
{
	NFT_CB(skb).report = report;
	list_add_tail(&skb->list, notify_list);
}

static void nf_tables_table_notify(const struct nft_ctx *ctx, int event)
{
	struct sk_buff *skb;
	int err;
	char *buf = kasprintf(GFP_KERNEL, "%s:%llu;?:0",
			      ctx->table->name, ctx->table->handle);

	audit_log_nfcfg(buf,
			ctx->family,
			ctx->table->use,
			event == NFT_MSG_NEWTABLE ?
				AUDIT_NFT_OP_TABLE_REGISTER :
				AUDIT_NFT_OP_TABLE_UNREGISTER,
			GFP_KERNEL);
	kfree(buf);

	if (!ctx->report &&
	    !nfnetlink_has_listeners(ctx->net, NFNLGRP_NFTABLES))
		return;

	skb = nlmsg_new(NLMSG_GOODSIZE, GFP_KERNEL);
	if (skb == NULL)
		goto err;

	err = nf_tables_fill_table_info(skb, ctx->net, ctx->portid, ctx->seq,
					event, 0, ctx->family, ctx->table);
	if (err < 0) {
		kfree_skb(skb);
		goto err;
	}

	nft_notify_enqueue(skb, ctx->report, &ctx->net->nft.notify_list);
	return;
err:
	nfnetlink_set_err(ctx->net, ctx->portid, NFNLGRP_NFTABLES, -ENOBUFS);
}

static int nf_tables_dump_tables(struct sk_buff *skb,
				 struct netlink_callback *cb)
{
	const struct nfgenmsg *nfmsg = nlmsg_data(cb->nlh);
	const struct nft_table *table;
	unsigned int idx = 0, s_idx = cb->args[0];
	struct net *net = sock_net(skb->sk);
	int family = nfmsg->nfgen_family;

	rcu_read_lock();
	cb->seq = net->nft.base_seq;

	list_for_each_entry_rcu(table, &net->nft.tables, list) {
		if (family != NFPROTO_UNSPEC && family != table->family)
			continue;

		if (idx < s_idx)
			goto cont;
		if (idx > s_idx)
			memset(&cb->args[1], 0,
			       sizeof(cb->args) - sizeof(cb->args[0]));
		if (!nft_is_active(net, table))
			continue;
		if (nf_tables_fill_table_info(skb, net,
					      NETLINK_CB(cb->skb).portid,
					      cb->nlh->nlmsg_seq,
					      NFT_MSG_NEWTABLE, NLM_F_MULTI,
					      table->family, table) < 0)
			goto done;

		nl_dump_check_consistent(cb, nlmsg_hdr(skb));
cont:
		idx++;
	}
done:
	rcu_read_unlock();
	cb->args[0] = idx;
	return skb->len;
}

static int nft_netlink_dump_start_rcu(struct sock *nlsk, struct sk_buff *skb,
				      const struct nlmsghdr *nlh,
				      struct netlink_dump_control *c)
{
	int err;

	if (!try_module_get(THIS_MODULE))
		return -EINVAL;

	rcu_read_unlock();
	err = netlink_dump_start(nlsk, skb, nlh, c);
	rcu_read_lock();
	module_put(THIS_MODULE);

	return err;
}

/* called with rcu_read_lock held */
static int nf_tables_gettable(struct net *net, struct sock *nlsk,
			      struct sk_buff *skb, const struct nlmsghdr *nlh,
			      const struct nlattr * const nla[],
			      struct netlink_ext_ack *extack)
{
	const struct nfgenmsg *nfmsg = nlmsg_data(nlh);
	u8 genmask = nft_genmask_cur(net);
	const struct nft_table *table;
	struct sk_buff *skb2;
	int family = nfmsg->nfgen_family;
	int err;

	if (nlh->nlmsg_flags & NLM_F_DUMP) {
		struct netlink_dump_control c = {
			.dump = nf_tables_dump_tables,
			.module = THIS_MODULE,
		};

		return nft_netlink_dump_start_rcu(nlsk, skb, nlh, &c);
	}

	table = nft_table_lookup(net, nla[NFTA_TABLE_NAME], family, genmask, 0);
	if (IS_ERR(table)) {
		NL_SET_BAD_ATTR(extack, nla[NFTA_TABLE_NAME]);
		return PTR_ERR(table);
	}

	skb2 = alloc_skb(NLMSG_GOODSIZE, GFP_ATOMIC);
	if (!skb2)
		return -ENOMEM;

	err = nf_tables_fill_table_info(skb2, net, NETLINK_CB(skb).portid,
					nlh->nlmsg_seq, NFT_MSG_NEWTABLE, 0,
					family, table);
	if (err < 0)
		goto err_fill_table_info;

	return nfnetlink_unicast(skb2, net, NETLINK_CB(skb).portid);

err_fill_table_info:
	kfree_skb(skb2);
	return err;
}

static void nft_table_disable(struct net *net, struct nft_table *table, u32 cnt)
{
	struct nft_chain *chain;
	u32 i = 0;

	list_for_each_entry(chain, &table->chains, list) {
		if (!nft_is_active_next(net, chain))
			continue;
		if (!nft_is_base_chain(chain))
			continue;

		if (cnt && i++ == cnt)
			break;

		nf_tables_unregister_hook(net, table, chain);
	}
}

static int nf_tables_table_enable(struct net *net, struct nft_table *table)
{
	struct nft_chain *chain;
	int err, i = 0;

	list_for_each_entry(chain, &table->chains, list) {
		if (!nft_is_active_next(net, chain))
			continue;
		if (!nft_is_base_chain(chain))
			continue;

		err = nf_tables_register_hook(net, table, chain);
		if (err < 0)
			goto err_register_hooks;

		i++;
	}
	return 0;

err_register_hooks:
	if (i)
		nft_table_disable(net, table, i);
	return err;
}

static void nf_tables_table_disable(struct net *net, struct nft_table *table)
{
	nft_table_disable(net, table, 0);
}

static int nf_tables_updtable(struct nft_ctx *ctx)
{
	struct nft_trans *trans;
	u32 flags;
	int ret = 0;

	if (!ctx->nla[NFTA_TABLE_FLAGS])
		return 0;

	flags = ntohl(nla_get_be32(ctx->nla[NFTA_TABLE_FLAGS]));
	if (flags & ~NFT_TABLE_F_MASK)
		return -EOPNOTSUPP;

	if (flags == ctx->table->flags)
		return 0;

	if ((nft_table_has_owner(ctx->table) &&
	     !(flags & NFT_TABLE_F_OWNER)) ||
	    (!nft_table_has_owner(ctx->table) &&
	     flags & NFT_TABLE_F_OWNER))
		return -EOPNOTSUPP;

	trans = nft_trans_alloc(ctx, NFT_MSG_NEWTABLE,
				sizeof(struct nft_trans_table));
	if (trans == NULL)
		return -ENOMEM;

	if ((flags & NFT_TABLE_F_DORMANT) &&
	    !(ctx->table->flags & NFT_TABLE_F_DORMANT)) {
		nft_trans_table_enable(trans) = false;
	} else if (!(flags & NFT_TABLE_F_DORMANT) &&
		   ctx->table->flags & NFT_TABLE_F_DORMANT) {
		ctx->table->flags &= ~NFT_TABLE_F_DORMANT;
		ret = nf_tables_table_enable(ctx->net, ctx->table);
		if (ret >= 0)
			nft_trans_table_enable(trans) = true;
		else
			ctx->table->flags |= NFT_TABLE_F_DORMANT;
	}
	if (ret < 0)
		goto err;

	nft_trans_table_update(trans) = true;
	list_add_tail(&trans->list, &ctx->net->nft.commit_list);
	return 0;
err:
	nft_trans_destroy(trans);
	return ret;
}

static u32 nft_chain_hash(const void *data, u32 len, u32 seed)
{
	const char *name = data;

	return jhash(name, strlen(name), seed);
}

static u32 nft_chain_hash_obj(const void *data, u32 len, u32 seed)
{
	const struct nft_chain *chain = data;

	return nft_chain_hash(chain->name, 0, seed);
}

static int nft_chain_hash_cmp(struct rhashtable_compare_arg *arg,
			      const void *ptr)
{
	const struct nft_chain *chain = ptr;
	const char *name = arg->key;

	return strcmp(chain->name, name);
}

static u32 nft_objname_hash(const void *data, u32 len, u32 seed)
{
	const struct nft_object_hash_key *k = data;

	seed ^= hash_ptr(k->table, 32);

	return jhash(k->name, strlen(k->name), seed);
}

static u32 nft_objname_hash_obj(const void *data, u32 len, u32 seed)
{
	const struct nft_object *obj = data;

	return nft_objname_hash(&obj->key, 0, seed);
}

static int nft_objname_hash_cmp(struct rhashtable_compare_arg *arg,
				const void *ptr)
{
	const struct nft_object_hash_key *k = arg->key;
	const struct nft_object *obj = ptr;

	if (obj->key.table != k->table)
		return -1;

	return strcmp(obj->key.name, k->name);
}

static int nf_tables_newtable(struct net *net, struct sock *nlsk,
			      struct sk_buff *skb, const struct nlmsghdr *nlh,
			      const struct nlattr * const nla[],
			      struct netlink_ext_ack *extack)
{
	const struct nfgenmsg *nfmsg = nlmsg_data(nlh);
	u8 genmask = nft_genmask_next(net);
	int family = nfmsg->nfgen_family;
	const struct nlattr *attr;
	struct nft_table *table;
	struct nft_ctx ctx;
	u32 flags = 0;
	int err;

	lockdep_assert_held(&net->nft.commit_mutex);
	attr = nla[NFTA_TABLE_NAME];
	table = nft_table_lookup(net, attr, family, genmask,
				 NETLINK_CB(skb).portid);
	if (IS_ERR(table)) {
		if (PTR_ERR(table) != -ENOENT)
			return PTR_ERR(table);
	} else {
		if (nlh->nlmsg_flags & NLM_F_EXCL) {
			NL_SET_BAD_ATTR(extack, attr);
			return -EEXIST;
		}
		if (nlh->nlmsg_flags & NLM_F_REPLACE)
			return -EOPNOTSUPP;

		nft_ctx_init(&ctx, net, skb, nlh, family, table, NULL, nla);
		return nf_tables_updtable(&ctx);
	}

	if (nla[NFTA_TABLE_FLAGS]) {
		flags = ntohl(nla_get_be32(nla[NFTA_TABLE_FLAGS]));
		if (flags & ~NFT_TABLE_F_MASK)
			return -EOPNOTSUPP;
	}

	err = -ENOMEM;
	table = kzalloc(sizeof(*table), GFP_KERNEL);
	if (table == NULL)
		goto err_kzalloc;

	table->name = nla_strdup(attr, GFP_KERNEL);
	if (table->name == NULL)
		goto err_strdup;

	if (nla[NFTA_TABLE_USERDATA]) {
		table->udata = nla_memdup(nla[NFTA_TABLE_USERDATA], GFP_KERNEL);
		if (table->udata == NULL)
			goto err_table_udata;

		table->udlen = nla_len(nla[NFTA_TABLE_USERDATA]);
	}

	err = rhltable_init(&table->chains_ht, &nft_chain_ht_params);
	if (err)
		goto err_chain_ht;

	INIT_LIST_HEAD(&table->chains);
	INIT_LIST_HEAD(&table->sets);
	INIT_LIST_HEAD(&table->objects);
	INIT_LIST_HEAD(&table->flowtables);
	table->family = family;
	table->flags = flags;
	table->handle = ++table_handle;
	if (table->flags & NFT_TABLE_F_OWNER)
		table->nlpid = NETLINK_CB(skb).portid;

	nft_ctx_init(&ctx, net, skb, nlh, family, table, NULL, nla);
	err = nft_trans_table_add(&ctx, NFT_MSG_NEWTABLE);
	if (err < 0)
		goto err_trans;

	list_add_tail_rcu(&table->list, &net->nft.tables);
	return 0;
err_trans:
	rhltable_destroy(&table->chains_ht);
err_chain_ht:
	kfree(table->udata);
err_table_udata:
	kfree(table->name);
err_strdup:
	kfree(table);
err_kzalloc:
	return err;
}

static int nft_flush_table(struct nft_ctx *ctx)
{
	struct nft_flowtable *flowtable, *nft;
	struct nft_chain *chain, *nc;
	struct nft_object *obj, *ne;
	struct nft_set *set, *ns;
	int err;

	list_for_each_entry(chain, &ctx->table->chains, list) {
		if (!nft_is_active_next(ctx->net, chain))
			continue;

		if (nft_chain_is_bound(chain))
			continue;

		ctx->chain = chain;

		err = nft_delrule_by_chain(ctx);
		if (err < 0)
			goto out;
	}

	list_for_each_entry_safe(set, ns, &ctx->table->sets, list) {
		if (!nft_is_active_next(ctx->net, set))
			continue;

		if (nft_set_is_anonymous(set) &&
		    !list_empty(&set->bindings))
			continue;

		err = nft_delset(ctx, set);
		if (err < 0)
			goto out;
	}

	list_for_each_entry_safe(flowtable, nft, &ctx->table->flowtables, list) {
		if (!nft_is_active_next(ctx->net, flowtable))
			continue;

		err = nft_delflowtable(ctx, flowtable);
		if (err < 0)
			goto out;
	}

	list_for_each_entry_safe(obj, ne, &ctx->table->objects, list) {
		if (!nft_is_active_next(ctx->net, obj))
			continue;

		err = nft_delobj(ctx, obj);
		if (err < 0)
			goto out;
	}

	list_for_each_entry_safe(chain, nc, &ctx->table->chains, list) {
		if (!nft_is_active_next(ctx->net, chain))
			continue;

		if (nft_chain_is_bound(chain))
			continue;

		ctx->chain = chain;

		err = nft_delchain(ctx);
		if (err < 0)
			goto out;
	}

	err = nft_deltable(ctx);
out:
	return err;
}

static int nft_flush(struct nft_ctx *ctx, int family)
{
	struct nft_table *table, *nt;
	const struct nlattr * const *nla = ctx->nla;
	int err = 0;

	list_for_each_entry_safe(table, nt, &ctx->net->nft.tables, list) {
		if (family != AF_UNSPEC && table->family != family)
			continue;

		ctx->family = table->family;

		if (!nft_is_active_next(ctx->net, table))
			continue;

		if (nft_table_has_owner(table) && table->nlpid != ctx->portid)
			continue;

		if (nla[NFTA_TABLE_NAME] &&
		    nla_strcmp(nla[NFTA_TABLE_NAME], table->name) != 0)
			continue;

		ctx->table = table;

		err = nft_flush_table(ctx);
		if (err < 0)
			goto out;
	}
out:
	return err;
}

static int nf_tables_deltable(struct net *net, struct sock *nlsk,
			      struct sk_buff *skb, const struct nlmsghdr *nlh,
			      const struct nlattr * const nla[],
			      struct netlink_ext_ack *extack)
{
	const struct nfgenmsg *nfmsg = nlmsg_data(nlh);
	u8 genmask = nft_genmask_next(net);
	int family = nfmsg->nfgen_family;
	const struct nlattr *attr;
	struct nft_table *table;
	struct nft_ctx ctx;

	nft_ctx_init(&ctx, net, skb, nlh, 0, NULL, NULL, nla);
	if (family == AF_UNSPEC ||
	    (!nla[NFTA_TABLE_NAME] && !nla[NFTA_TABLE_HANDLE]))
		return nft_flush(&ctx, family);

	if (nla[NFTA_TABLE_HANDLE]) {
		attr = nla[NFTA_TABLE_HANDLE];
		table = nft_table_lookup_byhandle(net, attr, genmask);
	} else {
		attr = nla[NFTA_TABLE_NAME];
		table = nft_table_lookup(net, attr, family, genmask,
					 NETLINK_CB(skb).portid);
	}

	if (IS_ERR(table)) {
		NL_SET_BAD_ATTR(extack, attr);
		return PTR_ERR(table);
	}

	if (nlh->nlmsg_flags & NLM_F_NONREC &&
	    table->use > 0)
		return -EBUSY;

	ctx.family = family;
	ctx.table = table;

	return nft_flush_table(&ctx);
}

static void nf_tables_table_destroy(struct nft_ctx *ctx)
{
	if (WARN_ON(ctx->table->use > 0))
		return;

	rhltable_destroy(&ctx->table->chains_ht);
	kfree(ctx->table->name);
	kfree(ctx->table->udata);
	kfree(ctx->table);
}

void nft_register_chain_type(const struct nft_chain_type *ctype)
{
	nfnl_lock(NFNL_SUBSYS_NFTABLES);
	if (WARN_ON(__nft_chain_type_get(ctype->family, ctype->type))) {
		nfnl_unlock(NFNL_SUBSYS_NFTABLES);
		return;
	}
	chain_type[ctype->family][ctype->type] = ctype;
	nfnl_unlock(NFNL_SUBSYS_NFTABLES);
}
EXPORT_SYMBOL_GPL(nft_register_chain_type);

void nft_unregister_chain_type(const struct nft_chain_type *ctype)
{
	nfnl_lock(NFNL_SUBSYS_NFTABLES);
	chain_type[ctype->family][ctype->type] = NULL;
	nfnl_unlock(NFNL_SUBSYS_NFTABLES);
}
EXPORT_SYMBOL_GPL(nft_unregister_chain_type);

/*
 * Chains
 */

static struct nft_chain *
nft_chain_lookup_byhandle(const struct nft_table *table, u64 handle, u8 genmask)
{
	struct nft_chain *chain;

	list_for_each_entry(chain, &table->chains, list) {
		if (chain->handle == handle &&
		    nft_active_genmask(chain, genmask))
			return chain;
	}

	return ERR_PTR(-ENOENT);
}

static bool lockdep_commit_lock_is_held(const struct net *net)
{
#ifdef CONFIG_PROVE_LOCKING
	return lockdep_is_held(&net->nft.commit_mutex);
#else
	return true;
#endif
}

static struct nft_chain *nft_chain_lookup(struct net *net,
					  struct nft_table *table,
					  const struct nlattr *nla, u8 genmask)
{
	char search[NFT_CHAIN_MAXNAMELEN + 1];
	struct rhlist_head *tmp, *list;
	struct nft_chain *chain;

	if (nla == NULL)
		return ERR_PTR(-EINVAL);

	nla_strscpy(search, nla, sizeof(search));

	WARN_ON(!rcu_read_lock_held() &&
		!lockdep_commit_lock_is_held(net));

	chain = ERR_PTR(-ENOENT);
	rcu_read_lock();
	list = rhltable_lookup(&table->chains_ht, search, nft_chain_ht_params);
	if (!list)
		goto out_unlock;

	rhl_for_each_entry_rcu(chain, tmp, list, rhlhead) {
		if (nft_active_genmask(chain, genmask))
			goto out_unlock;
	}
	chain = ERR_PTR(-ENOENT);
out_unlock:
	rcu_read_unlock();
	return chain;
}

static const struct nla_policy nft_chain_policy[NFTA_CHAIN_MAX + 1] = {
	[NFTA_CHAIN_TABLE]	= { .type = NLA_STRING,
				    .len = NFT_TABLE_MAXNAMELEN - 1 },
	[NFTA_CHAIN_HANDLE]	= { .type = NLA_U64 },
	[NFTA_CHAIN_NAME]	= { .type = NLA_STRING,
				    .len = NFT_CHAIN_MAXNAMELEN - 1 },
	[NFTA_CHAIN_HOOK]	= { .type = NLA_NESTED },
	[NFTA_CHAIN_POLICY]	= { .type = NLA_U32 },
	[NFTA_CHAIN_TYPE]	= { .type = NLA_STRING,
				    .len = NFT_MODULE_AUTOLOAD_LIMIT },
	[NFTA_CHAIN_COUNTERS]	= { .type = NLA_NESTED },
	[NFTA_CHAIN_FLAGS]	= { .type = NLA_U32 },
	[NFTA_CHAIN_ID]		= { .type = NLA_U32 },
	[NFTA_CHAIN_USERDATA]	= { .type = NLA_BINARY,
				    .len = NFT_USERDATA_MAXLEN },
};

static const struct nla_policy nft_hook_policy[NFTA_HOOK_MAX + 1] = {
	[NFTA_HOOK_HOOKNUM]	= { .type = NLA_U32 },
	[NFTA_HOOK_PRIORITY]	= { .type = NLA_U32 },
	[NFTA_HOOK_DEV]		= { .type = NLA_STRING,
				    .len = IFNAMSIZ - 1 },
};

static int nft_dump_stats(struct sk_buff *skb, struct nft_stats __percpu *stats)
{
	struct nft_stats *cpu_stats, total;
	struct nlattr *nest;
	unsigned int seq;
	u64 pkts, bytes;
	int cpu;

	if (!stats)
		return 0;

	memset(&total, 0, sizeof(total));
	for_each_possible_cpu(cpu) {
		cpu_stats = per_cpu_ptr(stats, cpu);
		do {
			seq = u64_stats_fetch_begin_irq(&cpu_stats->syncp);
			pkts = cpu_stats->pkts;
			bytes = cpu_stats->bytes;
		} while (u64_stats_fetch_retry_irq(&cpu_stats->syncp, seq));
		total.pkts += pkts;
		total.bytes += bytes;
	}
	nest = nla_nest_start_noflag(skb, NFTA_CHAIN_COUNTERS);
	if (nest == NULL)
		goto nla_put_failure;

	if (nla_put_be64(skb, NFTA_COUNTER_PACKETS, cpu_to_be64(total.pkts),
			 NFTA_COUNTER_PAD) ||
	    nla_put_be64(skb, NFTA_COUNTER_BYTES, cpu_to_be64(total.bytes),
			 NFTA_COUNTER_PAD))
		goto nla_put_failure;

	nla_nest_end(skb, nest);
	return 0;

nla_put_failure:
	return -ENOSPC;
}

static int nft_dump_basechain_hook(struct sk_buff *skb, int family,
				   const struct nft_base_chain *basechain)
{
	const struct nf_hook_ops *ops = &basechain->ops;
	struct nft_hook *hook, *first = NULL;
	struct nlattr *nest, *nest_devs;
	int n = 0;

	nest = nla_nest_start_noflag(skb, NFTA_CHAIN_HOOK);
	if (nest == NULL)
		goto nla_put_failure;
	if (nla_put_be32(skb, NFTA_HOOK_HOOKNUM, htonl(ops->hooknum)))
		goto nla_put_failure;
	if (nla_put_be32(skb, NFTA_HOOK_PRIORITY, htonl(ops->priority)))
		goto nla_put_failure;

	if (nft_base_chain_netdev(family, ops->hooknum)) {
		nest_devs = nla_nest_start_noflag(skb, NFTA_HOOK_DEVS);
		list_for_each_entry(hook, &basechain->hook_list, list) {
			if (!first)
				first = hook;

			if (nla_put_string(skb, NFTA_DEVICE_NAME,
					   hook->ops.dev->name))
				goto nla_put_failure;
			n++;
		}
		nla_nest_end(skb, nest_devs);

		if (n == 1 &&
		    nla_put_string(skb, NFTA_HOOK_DEV, first->ops.dev->name))
			goto nla_put_failure;
	}
	nla_nest_end(skb, nest);

	return 0;
nla_put_failure:
	return -1;
}

static int nf_tables_fill_chain_info(struct sk_buff *skb, struct net *net,
				     u32 portid, u32 seq, int event, u32 flags,
				     int family, const struct nft_table *table,
				     const struct nft_chain *chain)
{
	struct nlmsghdr *nlh;
	struct nfgenmsg *nfmsg;

	event = nfnl_msg_type(NFNL_SUBSYS_NFTABLES, event);
	nlh = nlmsg_put(skb, portid, seq, event, sizeof(struct nfgenmsg), flags);
	if (nlh == NULL)
		goto nla_put_failure;

	nfmsg = nlmsg_data(nlh);
	nfmsg->nfgen_family	= family;
	nfmsg->version		= NFNETLINK_V0;
	nfmsg->res_id		= htons(net->nft.base_seq & 0xffff);

	if (nla_put_string(skb, NFTA_CHAIN_TABLE, table->name))
		goto nla_put_failure;
	if (nla_put_be64(skb, NFTA_CHAIN_HANDLE, cpu_to_be64(chain->handle),
			 NFTA_CHAIN_PAD))
		goto nla_put_failure;
	if (nla_put_string(skb, NFTA_CHAIN_NAME, chain->name))
		goto nla_put_failure;

	if (nft_is_base_chain(chain)) {
		const struct nft_base_chain *basechain = nft_base_chain(chain);
		struct nft_stats __percpu *stats;

		if (nft_dump_basechain_hook(skb, family, basechain))
			goto nla_put_failure;

		if (nla_put_be32(skb, NFTA_CHAIN_POLICY,
				 htonl(basechain->policy)))
			goto nla_put_failure;

		if (nla_put_string(skb, NFTA_CHAIN_TYPE, basechain->type->name))
			goto nla_put_failure;

		stats = rcu_dereference_check(basechain->stats,
					      lockdep_commit_lock_is_held(net));
		if (nft_dump_stats(skb, stats))
			goto nla_put_failure;
	}

	if (chain->flags &&
	    nla_put_be32(skb, NFTA_CHAIN_FLAGS, htonl(chain->flags)))
		goto nla_put_failure;

	if (nla_put_be32(skb, NFTA_CHAIN_USE, htonl(chain->use)))
		goto nla_put_failure;

	if (chain->udata &&
	    nla_put(skb, NFTA_CHAIN_USERDATA, chain->udlen, chain->udata))
		goto nla_put_failure;

	nlmsg_end(skb, nlh);
	return 0;

nla_put_failure:
	nlmsg_trim(skb, nlh);
	return -1;
}

static void nf_tables_chain_notify(const struct nft_ctx *ctx, int event)
{
	struct sk_buff *skb;
	int err;
	char *buf = kasprintf(GFP_KERNEL, "%s:%llu;%s:%llu",
			      ctx->table->name, ctx->table->handle,
			      ctx->chain->name, ctx->chain->handle);

	audit_log_nfcfg(buf,
			ctx->family,
			ctx->chain->use,
			event == NFT_MSG_NEWCHAIN ?
				AUDIT_NFT_OP_CHAIN_REGISTER :
				AUDIT_NFT_OP_CHAIN_UNREGISTER,
			GFP_KERNEL);
	kfree(buf);

	if (!ctx->report &&
	    !nfnetlink_has_listeners(ctx->net, NFNLGRP_NFTABLES))
		return;

	skb = nlmsg_new(NLMSG_GOODSIZE, GFP_KERNEL);
	if (skb == NULL)
		goto err;

	err = nf_tables_fill_chain_info(skb, ctx->net, ctx->portid, ctx->seq,
					event, 0, ctx->family, ctx->table,
					ctx->chain);
	if (err < 0) {
		kfree_skb(skb);
		goto err;
	}

	nft_notify_enqueue(skb, ctx->report, &ctx->net->nft.notify_list);
	return;
err:
	nfnetlink_set_err(ctx->net, ctx->portid, NFNLGRP_NFTABLES, -ENOBUFS);
}

static int nf_tables_dump_chains(struct sk_buff *skb,
				 struct netlink_callback *cb)
{
	const struct nfgenmsg *nfmsg = nlmsg_data(cb->nlh);
	const struct nft_table *table;
	const struct nft_chain *chain;
	unsigned int idx = 0, s_idx = cb->args[0];
	struct net *net = sock_net(skb->sk);
	int family = nfmsg->nfgen_family;

	rcu_read_lock();
	cb->seq = net->nft.base_seq;

	list_for_each_entry_rcu(table, &net->nft.tables, list) {
		if (family != NFPROTO_UNSPEC && family != table->family)
			continue;

		list_for_each_entry_rcu(chain, &table->chains, list) {
			if (idx < s_idx)
				goto cont;
			if (idx > s_idx)
				memset(&cb->args[1], 0,
				       sizeof(cb->args) - sizeof(cb->args[0]));
			if (!nft_is_active(net, chain))
				continue;
			if (nf_tables_fill_chain_info(skb, net,
						      NETLINK_CB(cb->skb).portid,
						      cb->nlh->nlmsg_seq,
						      NFT_MSG_NEWCHAIN,
						      NLM_F_MULTI,
						      table->family, table,
						      chain) < 0)
				goto done;

			nl_dump_check_consistent(cb, nlmsg_hdr(skb));
cont:
			idx++;
		}
	}
done:
	rcu_read_unlock();
	cb->args[0] = idx;
	return skb->len;
}

/* called with rcu_read_lock held */
static int nf_tables_getchain(struct net *net, struct sock *nlsk,
			      struct sk_buff *skb, const struct nlmsghdr *nlh,
			      const struct nlattr * const nla[],
			      struct netlink_ext_ack *extack)
{
	const struct nfgenmsg *nfmsg = nlmsg_data(nlh);
	u8 genmask = nft_genmask_cur(net);
	const struct nft_chain *chain;
	struct nft_table *table;
	struct sk_buff *skb2;
	int family = nfmsg->nfgen_family;
	int err;

	if (nlh->nlmsg_flags & NLM_F_DUMP) {
		struct netlink_dump_control c = {
			.dump = nf_tables_dump_chains,
			.module = THIS_MODULE,
		};

		return nft_netlink_dump_start_rcu(nlsk, skb, nlh, &c);
	}

	table = nft_table_lookup(net, nla[NFTA_CHAIN_TABLE], family, genmask, 0);
	if (IS_ERR(table)) {
		NL_SET_BAD_ATTR(extack, nla[NFTA_CHAIN_TABLE]);
		return PTR_ERR(table);
	}

	chain = nft_chain_lookup(net, table, nla[NFTA_CHAIN_NAME], genmask);
	if (IS_ERR(chain)) {
		NL_SET_BAD_ATTR(extack, nla[NFTA_CHAIN_NAME]);
		return PTR_ERR(chain);
	}

	skb2 = alloc_skb(NLMSG_GOODSIZE, GFP_ATOMIC);
	if (!skb2)
		return -ENOMEM;

	err = nf_tables_fill_chain_info(skb2, net, NETLINK_CB(skb).portid,
					nlh->nlmsg_seq, NFT_MSG_NEWCHAIN, 0,
					family, table, chain);
	if (err < 0)
		goto err_fill_chain_info;

	return nfnetlink_unicast(skb2, net, NETLINK_CB(skb).portid);

err_fill_chain_info:
	kfree_skb(skb2);
	return err;
}

static const struct nla_policy nft_counter_policy[NFTA_COUNTER_MAX + 1] = {
	[NFTA_COUNTER_PACKETS]	= { .type = NLA_U64 },
	[NFTA_COUNTER_BYTES]	= { .type = NLA_U64 },
};

static struct nft_stats __percpu *nft_stats_alloc(const struct nlattr *attr)
{
	struct nlattr *tb[NFTA_COUNTER_MAX+1];
	struct nft_stats __percpu *newstats;
	struct nft_stats *stats;
	int err;

	err = nla_parse_nested_deprecated(tb, NFTA_COUNTER_MAX, attr,
					  nft_counter_policy, NULL);
	if (err < 0)
		return ERR_PTR(err);

	if (!tb[NFTA_COUNTER_BYTES] || !tb[NFTA_COUNTER_PACKETS])
		return ERR_PTR(-EINVAL);

	newstats = netdev_alloc_pcpu_stats(struct nft_stats);
	if (newstats == NULL)
		return ERR_PTR(-ENOMEM);

	/* Restore old counters on this cpu, no problem. Per-cpu statistics
	 * are not exposed to userspace.
	 */
	preempt_disable();
	stats = this_cpu_ptr(newstats);
	stats->bytes = be64_to_cpu(nla_get_be64(tb[NFTA_COUNTER_BYTES]));
	stats->pkts = be64_to_cpu(nla_get_be64(tb[NFTA_COUNTER_PACKETS]));
	preempt_enable();

	return newstats;
}

static void nft_chain_stats_replace(struct nft_trans *trans)
{
	struct nft_base_chain *chain = nft_base_chain(trans->ctx.chain);

	if (!nft_trans_chain_stats(trans))
		return;

	nft_trans_chain_stats(trans) =
		rcu_replace_pointer(chain->stats, nft_trans_chain_stats(trans),
				    lockdep_commit_lock_is_held(trans->ctx.net));

	if (!nft_trans_chain_stats(trans))
		static_branch_inc(&nft_counters_enabled);
}

static void nf_tables_chain_free_chain_rules(struct nft_chain *chain)
{
	struct nft_rule **g0 = rcu_dereference_raw(chain->rules_gen_0);
	struct nft_rule **g1 = rcu_dereference_raw(chain->rules_gen_1);

	if (g0 != g1)
		kvfree(g1);
	kvfree(g0);

	/* should be NULL either via abort or via successful commit */
	WARN_ON_ONCE(chain->rules_next);
	kvfree(chain->rules_next);
}

void nf_tables_chain_destroy(struct nft_ctx *ctx)
{
	struct nft_chain *chain = ctx->chain;
	struct nft_hook *hook, *next;

	if (WARN_ON(chain->use > 0))
		return;

	/* no concurrent access possible anymore */
	nf_tables_chain_free_chain_rules(chain);

	if (nft_is_base_chain(chain)) {
		struct nft_base_chain *basechain = nft_base_chain(chain);

		if (nft_base_chain_netdev(ctx->family, basechain->ops.hooknum)) {
			list_for_each_entry_safe(hook, next,
						 &basechain->hook_list, list) {
				list_del_rcu(&hook->list);
				kfree_rcu(hook, rcu);
			}
		}
		module_put(basechain->type->owner);
		if (rcu_access_pointer(basechain->stats)) {
			static_branch_dec(&nft_counters_enabled);
			free_percpu(rcu_dereference_raw(basechain->stats));
		}
		kfree(chain->name);
		kfree(chain->udata);
		kfree(basechain);
	} else {
		kfree(chain->name);
		kfree(chain->udata);
		kfree(chain);
	}
}

static struct nft_hook *nft_netdev_hook_alloc(struct net *net,
					      const struct nlattr *attr)
{
	struct net_device *dev;
	char ifname[IFNAMSIZ];
	struct nft_hook *hook;
	int err;

	hook = kmalloc(sizeof(struct nft_hook), GFP_KERNEL);
	if (!hook) {
		err = -ENOMEM;
		goto err_hook_alloc;
	}

	nla_strscpy(ifname, attr, IFNAMSIZ);
	/* nf_tables_netdev_event() is called under rtnl_mutex, this is
	 * indirectly serializing all the other holders of the commit_mutex with
	 * the rtnl_mutex.
	 */
	dev = __dev_get_by_name(net, ifname);
	if (!dev) {
		err = -ENOENT;
		goto err_hook_dev;
	}
	hook->ops.dev = dev;
	hook->inactive = false;

	return hook;

err_hook_dev:
	kfree(hook);
err_hook_alloc:
	return ERR_PTR(err);
}

static struct nft_hook *nft_hook_list_find(struct list_head *hook_list,
					   const struct nft_hook *this)
{
	struct nft_hook *hook;

	list_for_each_entry(hook, hook_list, list) {
		if (this->ops.dev == hook->ops.dev)
			return hook;
	}

	return NULL;
}

static int nf_tables_parse_netdev_hooks(struct net *net,
					const struct nlattr *attr,
					struct list_head *hook_list)
{
	struct nft_hook *hook, *next;
	const struct nlattr *tmp;
	int rem, n = 0, err;

	nla_for_each_nested(tmp, attr, rem) {
		if (nla_type(tmp) != NFTA_DEVICE_NAME) {
			err = -EINVAL;
			goto err_hook;
		}

		hook = nft_netdev_hook_alloc(net, tmp);
		if (IS_ERR(hook)) {
			err = PTR_ERR(hook);
			goto err_hook;
		}
		if (nft_hook_list_find(hook_list, hook)) {
			kfree(hook);
			err = -EEXIST;
			goto err_hook;
		}
		list_add_tail(&hook->list, hook_list);
		n++;

		if (n == NFT_NETDEVICE_MAX) {
			err = -EFBIG;
			goto err_hook;
		}
	}

	return 0;

err_hook:
	list_for_each_entry_safe(hook, next, hook_list, list) {
		list_del(&hook->list);
		kfree(hook);
	}
	return err;
}

struct nft_chain_hook {
	u32				num;
	s32				priority;
	const struct nft_chain_type	*type;
	struct list_head		list;
};

static int nft_chain_parse_netdev(struct net *net,
				  struct nlattr *tb[],
				  struct list_head *hook_list)
{
	struct nft_hook *hook;
	int err;

	if (tb[NFTA_HOOK_DEV]) {
		hook = nft_netdev_hook_alloc(net, tb[NFTA_HOOK_DEV]);
		if (IS_ERR(hook))
			return PTR_ERR(hook);

		list_add_tail(&hook->list, hook_list);
	} else if (tb[NFTA_HOOK_DEVS]) {
		err = nf_tables_parse_netdev_hooks(net, tb[NFTA_HOOK_DEVS],
						   hook_list);
		if (err < 0)
			return err;

		if (list_empty(hook_list))
			return -EINVAL;
	} else {
		return -EINVAL;
	}

	return 0;
}

static int nft_chain_parse_hook(struct net *net,
				const struct nlattr * const nla[],
				struct nft_chain_hook *hook, u8 family,
				bool autoload)
{
	struct nlattr *ha[NFTA_HOOK_MAX + 1];
	const struct nft_chain_type *type;
	int err;

	lockdep_assert_held(&net->nft.commit_mutex);
	lockdep_nfnl_nft_mutex_not_held();

	err = nla_parse_nested_deprecated(ha, NFTA_HOOK_MAX,
					  nla[NFTA_CHAIN_HOOK],
					  nft_hook_policy, NULL);
	if (err < 0)
		return err;

	if (ha[NFTA_HOOK_HOOKNUM] == NULL ||
	    ha[NFTA_HOOK_PRIORITY] == NULL)
		return -EINVAL;

	hook->num = ntohl(nla_get_be32(ha[NFTA_HOOK_HOOKNUM]));
	hook->priority = ntohl(nla_get_be32(ha[NFTA_HOOK_PRIORITY]));

	type = __nft_chain_type_get(family, NFT_CHAIN_T_DEFAULT);
	if (!type)
		return -EOPNOTSUPP;

	if (nla[NFTA_CHAIN_TYPE]) {
		type = nf_tables_chain_type_lookup(net, nla[NFTA_CHAIN_TYPE],
						   family, autoload);
		if (IS_ERR(type))
			return PTR_ERR(type);
	}
	if (hook->num >= NFT_MAX_HOOKS || !(type->hook_mask & (1 << hook->num)))
		return -EOPNOTSUPP;

	if (type->type == NFT_CHAIN_T_NAT &&
	    hook->priority <= NF_IP_PRI_CONNTRACK)
		return -EOPNOTSUPP;

	if (!try_module_get(type->owner))
		return -ENOENT;

	hook->type = type;

	INIT_LIST_HEAD(&hook->list);
	if (nft_base_chain_netdev(family, hook->num)) {
		err = nft_chain_parse_netdev(net, ha, &hook->list);
		if (err < 0) {
			module_put(type->owner);
			return err;
		}
	} else if (ha[NFTA_HOOK_DEV] || ha[NFTA_HOOK_DEVS]) {
		module_put(type->owner);
		return -EOPNOTSUPP;
	}

	return 0;
}

static void nft_chain_release_hook(struct nft_chain_hook *hook)
{
	struct nft_hook *h, *next;

	list_for_each_entry_safe(h, next, &hook->list, list) {
		list_del(&h->list);
		kfree(h);
	}
	module_put(hook->type->owner);
}

struct nft_rules_old {
	struct rcu_head h;
	struct nft_rule **start;
};

static struct nft_rule **nf_tables_chain_alloc_rules(const struct nft_chain *chain,
						     unsigned int alloc)
{
	if (alloc > INT_MAX)
		return NULL;

	alloc += 1;	/* NULL, ends rules */
	if (sizeof(struct nft_rule *) > INT_MAX / alloc)
		return NULL;

	alloc *= sizeof(struct nft_rule *);
	alloc += sizeof(struct nft_rules_old);

	return kvmalloc(alloc, GFP_KERNEL);
}

static void nft_basechain_hook_init(struct nf_hook_ops *ops, u8 family,
				    const struct nft_chain_hook *hook,
				    struct nft_chain *chain)
{
	ops->pf		= family;
	ops->hooknum	= hook->num;
	ops->priority	= hook->priority;
	ops->priv	= chain;
	ops->hook	= hook->type->hooks[ops->hooknum];
}

static int nft_basechain_init(struct nft_base_chain *basechain, u8 family,
			      struct nft_chain_hook *hook, u32 flags)
{
	struct nft_chain *chain;
	struct nft_hook *h;

	basechain->type = hook->type;
	INIT_LIST_HEAD(&basechain->hook_list);
	chain = &basechain->chain;

	if (nft_base_chain_netdev(family, hook->num)) {
		list_splice_init(&hook->list, &basechain->hook_list);
		list_for_each_entry(h, &basechain->hook_list, list)
			nft_basechain_hook_init(&h->ops, family, hook, chain);

		basechain->ops.hooknum	= hook->num;
		basechain->ops.priority	= hook->priority;
	} else {
		nft_basechain_hook_init(&basechain->ops, family, hook, chain);
	}

	chain->flags |= NFT_CHAIN_BASE | flags;
	basechain->policy = NF_ACCEPT;
	if (chain->flags & NFT_CHAIN_HW_OFFLOAD &&
	    nft_chain_offload_priority(basechain) < 0)
		return -EOPNOTSUPP;

	flow_block_init(&basechain->flow_block);

	return 0;
}

static int nft_chain_add(struct nft_table *table, struct nft_chain *chain)
{
	int err;

	err = rhltable_insert_key(&table->chains_ht, chain->name,
				  &chain->rhlhead, nft_chain_ht_params);
	if (err)
		return err;

	list_add_tail_rcu(&chain->list, &table->chains);

	return 0;
}

static u64 chain_id;

static int nf_tables_addchain(struct nft_ctx *ctx, u8 family, u8 genmask,
			      u8 policy, u32 flags)
{
	const struct nlattr * const *nla = ctx->nla;
	struct nft_table *table = ctx->table;
	struct nft_base_chain *basechain;
	struct nft_stats __percpu *stats;
	struct net *net = ctx->net;
	char name[NFT_NAME_MAXLEN];
	struct nft_trans *trans;
	struct nft_chain *chain;
	struct nft_rule **rules;
	int err;

	if (table->use == UINT_MAX)
		return -EOVERFLOW;

	if (nla[NFTA_CHAIN_HOOK]) {
		struct nft_chain_hook hook;

		if (flags & NFT_CHAIN_BINDING)
			return -EOPNOTSUPP;

		err = nft_chain_parse_hook(net, nla, &hook, family, true);
		if (err < 0)
			return err;

		basechain = kzalloc(sizeof(*basechain), GFP_KERNEL);
		if (basechain == NULL) {
			nft_chain_release_hook(&hook);
			return -ENOMEM;
		}
		chain = &basechain->chain;

		if (nla[NFTA_CHAIN_COUNTERS]) {
			stats = nft_stats_alloc(nla[NFTA_CHAIN_COUNTERS]);
			if (IS_ERR(stats)) {
				nft_chain_release_hook(&hook);
				kfree(basechain);
				return PTR_ERR(stats);
			}
			rcu_assign_pointer(basechain->stats, stats);
			static_branch_inc(&nft_counters_enabled);
		}

		err = nft_basechain_init(basechain, family, &hook, flags);
		if (err < 0) {
			nft_chain_release_hook(&hook);
			kfree(basechain);
			return err;
		}
	} else {
		if (flags & NFT_CHAIN_BASE)
			return -EINVAL;
		if (flags & NFT_CHAIN_HW_OFFLOAD)
			return -EOPNOTSUPP;

		chain = kzalloc(sizeof(*chain), GFP_KERNEL);
		if (chain == NULL)
			return -ENOMEM;

		chain->flags = flags;
	}
	ctx->chain = chain;

	INIT_LIST_HEAD(&chain->rules);
	chain->handle = nf_tables_alloc_handle(table);
	chain->table = table;

	if (nla[NFTA_CHAIN_NAME]) {
		chain->name = nla_strdup(nla[NFTA_CHAIN_NAME], GFP_KERNEL);
	} else {
		if (!(flags & NFT_CHAIN_BINDING)) {
			err = -EINVAL;
			goto err_destroy_chain;
		}

		snprintf(name, sizeof(name), "__chain%llu", ++chain_id);
		chain->name = kstrdup(name, GFP_KERNEL);
	}

	if (!chain->name) {
		err = -ENOMEM;
		goto err_destroy_chain;
	}

	if (nla[NFTA_CHAIN_USERDATA]) {
		chain->udata = nla_memdup(nla[NFTA_CHAIN_USERDATA], GFP_KERNEL);
		if (chain->udata == NULL) {
			err = -ENOMEM;
			goto err_destroy_chain;
		}
		chain->udlen = nla_len(nla[NFTA_CHAIN_USERDATA]);
	}

	rules = nf_tables_chain_alloc_rules(chain, 0);
	if (!rules) {
		err = -ENOMEM;
		goto err_destroy_chain;
	}

	*rules = NULL;
	rcu_assign_pointer(chain->rules_gen_0, rules);
	rcu_assign_pointer(chain->rules_gen_1, rules);

	err = nf_tables_register_hook(net, table, chain);
	if (err < 0)
		goto err_destroy_chain;

	trans = nft_trans_chain_add(ctx, NFT_MSG_NEWCHAIN);
	if (IS_ERR(trans)) {
		err = PTR_ERR(trans);
		goto err_unregister_hook;
	}

	nft_trans_chain_policy(trans) = NFT_CHAIN_POLICY_UNSET;
	if (nft_is_base_chain(chain))
		nft_trans_chain_policy(trans) = policy;

	err = nft_chain_add(table, chain);
	if (err < 0) {
		nft_trans_destroy(trans);
		goto err_unregister_hook;
	}

	table->use++;

	return 0;
err_unregister_hook:
	nf_tables_unregister_hook(net, table, chain);
err_destroy_chain:
	nf_tables_chain_destroy(ctx);

	return err;
}

static bool nft_hook_list_equal(struct list_head *hook_list1,
				struct list_head *hook_list2)
{
	struct nft_hook *hook;
	int n = 0, m = 0;

	n = 0;
	list_for_each_entry(hook, hook_list2, list) {
		if (!nft_hook_list_find(hook_list1, hook))
			return false;

		n++;
	}
	list_for_each_entry(hook, hook_list1, list)
		m++;

	return n == m;
}

static int nf_tables_updchain(struct nft_ctx *ctx, u8 genmask, u8 policy,
			      u32 flags, const struct nlattr *attr,
			      struct netlink_ext_ack *extack)
{
	const struct nlattr * const *nla = ctx->nla;
	struct nft_table *table = ctx->table;
	struct nft_chain *chain = ctx->chain;
	struct nft_base_chain *basechain;
	struct nft_stats *stats = NULL;
	struct nft_chain_hook hook;
	struct nf_hook_ops *ops;
	struct nft_trans *trans;
	int err;

	if (chain->flags ^ flags)
		return -EOPNOTSUPP;

	if (nla[NFTA_CHAIN_HOOK]) {
		if (!nft_is_base_chain(chain)) {
			NL_SET_BAD_ATTR(extack, attr);
			return -EEXIST;
		}
		err = nft_chain_parse_hook(ctx->net, nla, &hook, ctx->family,
					   false);
		if (err < 0)
			return err;

		basechain = nft_base_chain(chain);
		if (basechain->type != hook.type) {
			nft_chain_release_hook(&hook);
			NL_SET_BAD_ATTR(extack, attr);
			return -EEXIST;
		}

		if (nft_base_chain_netdev(ctx->family, hook.num)) {
			if (!nft_hook_list_equal(&basechain->hook_list,
						 &hook.list)) {
				nft_chain_release_hook(&hook);
				NL_SET_BAD_ATTR(extack, attr);
				return -EEXIST;
			}
		} else {
			ops = &basechain->ops;
			if (ops->hooknum != hook.num ||
			    ops->priority != hook.priority) {
				nft_chain_release_hook(&hook);
				NL_SET_BAD_ATTR(extack, attr);
				return -EEXIST;
			}
		}
		nft_chain_release_hook(&hook);
	}

	if (nla[NFTA_CHAIN_HANDLE] &&
	    nla[NFTA_CHAIN_NAME]) {
		struct nft_chain *chain2;

		chain2 = nft_chain_lookup(ctx->net, table,
					  nla[NFTA_CHAIN_NAME], genmask);
		if (!IS_ERR(chain2)) {
			NL_SET_BAD_ATTR(extack, nla[NFTA_CHAIN_NAME]);
			return -EEXIST;
		}
	}

	if (nla[NFTA_CHAIN_COUNTERS]) {
		if (!nft_is_base_chain(chain))
			return -EOPNOTSUPP;

		stats = nft_stats_alloc(nla[NFTA_CHAIN_COUNTERS]);
		if (IS_ERR(stats))
			return PTR_ERR(stats);
	}

	err = -ENOMEM;
	trans = nft_trans_alloc(ctx, NFT_MSG_NEWCHAIN,
				sizeof(struct nft_trans_chain));
	if (trans == NULL)
		goto err;

	nft_trans_chain_stats(trans) = stats;
	nft_trans_chain_update(trans) = true;

	if (nla[NFTA_CHAIN_POLICY])
		nft_trans_chain_policy(trans) = policy;
	else
		nft_trans_chain_policy(trans) = -1;

	if (nla[NFTA_CHAIN_HANDLE] &&
	    nla[NFTA_CHAIN_NAME]) {
		struct nft_trans *tmp;
		char *name;

		err = -ENOMEM;
		name = nla_strdup(nla[NFTA_CHAIN_NAME], GFP_KERNEL);
		if (!name)
			goto err;

		err = -EEXIST;
		list_for_each_entry(tmp, &ctx->net->nft.commit_list, list) {
			if (tmp->msg_type == NFT_MSG_NEWCHAIN &&
			    tmp->ctx.table == table &&
			    nft_trans_chain_update(tmp) &&
			    nft_trans_chain_name(tmp) &&
			    strcmp(name, nft_trans_chain_name(tmp)) == 0) {
				NL_SET_BAD_ATTR(extack, nla[NFTA_CHAIN_NAME]);
				kfree(name);
				goto err;
			}
		}

		nft_trans_chain_name(trans) = name;
	}
	list_add_tail(&trans->list, &ctx->net->nft.commit_list);

	return 0;
err:
	free_percpu(stats);
	kfree(trans);
	return err;
}

static struct nft_chain *nft_chain_lookup_byid(const struct net *net,
					       const struct nlattr *nla)
{
	u32 id = ntohl(nla_get_be32(nla));
	struct nft_trans *trans;

	list_for_each_entry(trans, &net->nft.commit_list, list) {
		struct nft_chain *chain = trans->ctx.chain;

		if (trans->msg_type == NFT_MSG_NEWCHAIN &&
		    id == nft_trans_chain_id(trans))
			return chain;
	}
	return ERR_PTR(-ENOENT);
}

static int nf_tables_newchain(struct net *net, struct sock *nlsk,
			      struct sk_buff *skb, const struct nlmsghdr *nlh,
			      const struct nlattr * const nla[],
			      struct netlink_ext_ack *extack)
{
	const struct nfgenmsg *nfmsg = nlmsg_data(nlh);
	u8 genmask = nft_genmask_next(net);
	int family = nfmsg->nfgen_family;
	struct nft_chain *chain = NULL;
	const struct nlattr *attr;
	struct nft_table *table;
	u8 policy = NF_ACCEPT;
	struct nft_ctx ctx;
	u64 handle = 0;
	u32 flags = 0;

	lockdep_assert_held(&net->nft.commit_mutex);

	table = nft_table_lookup(net, nla[NFTA_CHAIN_TABLE], family, genmask,
				 NETLINK_CB(skb).portid);
	if (IS_ERR(table)) {
		NL_SET_BAD_ATTR(extack, nla[NFTA_CHAIN_TABLE]);
		return PTR_ERR(table);
	}

	chain = NULL;
	attr = nla[NFTA_CHAIN_NAME];

	if (nla[NFTA_CHAIN_HANDLE]) {
		handle = be64_to_cpu(nla_get_be64(nla[NFTA_CHAIN_HANDLE]));
		chain = nft_chain_lookup_byhandle(table, handle, genmask);
		if (IS_ERR(chain)) {
			NL_SET_BAD_ATTR(extack, nla[NFTA_CHAIN_HANDLE]);
			return PTR_ERR(chain);
		}
		attr = nla[NFTA_CHAIN_HANDLE];
	} else if (nla[NFTA_CHAIN_NAME]) {
		chain = nft_chain_lookup(net, table, attr, genmask);
		if (IS_ERR(chain)) {
			if (PTR_ERR(chain) != -ENOENT) {
				NL_SET_BAD_ATTR(extack, attr);
				return PTR_ERR(chain);
			}
			chain = NULL;
		}
	} else if (!nla[NFTA_CHAIN_ID]) {
		return -EINVAL;
	}

	if (nla[NFTA_CHAIN_POLICY]) {
		if (chain != NULL &&
		    !nft_is_base_chain(chain)) {
			NL_SET_BAD_ATTR(extack, nla[NFTA_CHAIN_POLICY]);
			return -EOPNOTSUPP;
		}

		if (chain == NULL &&
		    nla[NFTA_CHAIN_HOOK] == NULL) {
			NL_SET_BAD_ATTR(extack, nla[NFTA_CHAIN_POLICY]);
			return -EOPNOTSUPP;
		}

		policy = ntohl(nla_get_be32(nla[NFTA_CHAIN_POLICY]));
		switch (policy) {
		case NF_DROP:
		case NF_ACCEPT:
			break;
		default:
			return -EINVAL;
		}
	}

	if (nla[NFTA_CHAIN_FLAGS])
		flags = ntohl(nla_get_be32(nla[NFTA_CHAIN_FLAGS]));
	else if (chain)
		flags = chain->flags;

	if (flags & ~NFT_CHAIN_FLAGS)
		return -EOPNOTSUPP;

	nft_ctx_init(&ctx, net, skb, nlh, family, table, chain, nla);

	if (chain != NULL) {
		if (nlh->nlmsg_flags & NLM_F_EXCL) {
			NL_SET_BAD_ATTR(extack, attr);
			return -EEXIST;
		}
		if (nlh->nlmsg_flags & NLM_F_REPLACE)
			return -EOPNOTSUPP;

		flags |= chain->flags & NFT_CHAIN_BASE;
		return nf_tables_updchain(&ctx, genmask, policy, flags, attr,
					  extack);
	}

	return nf_tables_addchain(&ctx, family, genmask, policy, flags);
}

static int nf_tables_delchain(struct net *net, struct sock *nlsk,
			      struct sk_buff *skb, const struct nlmsghdr *nlh,
			      const struct nlattr * const nla[],
			      struct netlink_ext_ack *extack)
{
	const struct nfgenmsg *nfmsg = nlmsg_data(nlh);
	u8 genmask = nft_genmask_next(net);
	int family = nfmsg->nfgen_family;
	const struct nlattr *attr;
	struct nft_table *table;
	struct nft_chain *chain;
	struct nft_rule *rule;
	struct nft_ctx ctx;
	u64 handle;
	u32 use;
	int err;

	table = nft_table_lookup(net, nla[NFTA_CHAIN_TABLE], family, genmask,
				 NETLINK_CB(skb).portid);
	if (IS_ERR(table)) {
		NL_SET_BAD_ATTR(extack, nla[NFTA_CHAIN_TABLE]);
		return PTR_ERR(table);
	}

	if (nla[NFTA_CHAIN_HANDLE]) {
		attr = nla[NFTA_CHAIN_HANDLE];
		handle = be64_to_cpu(nla_get_be64(attr));
		chain = nft_chain_lookup_byhandle(table, handle, genmask);
	} else {
		attr = nla[NFTA_CHAIN_NAME];
		chain = nft_chain_lookup(net, table, attr, genmask);
	}
	if (IS_ERR(chain)) {
		NL_SET_BAD_ATTR(extack, attr);
		return PTR_ERR(chain);
	}

	if (nlh->nlmsg_flags & NLM_F_NONREC &&
	    chain->use > 0)
		return -EBUSY;

	nft_ctx_init(&ctx, net, skb, nlh, family, table, chain, nla);

	use = chain->use;
	list_for_each_entry(rule, &chain->rules, list) {
		if (!nft_is_active_next(net, rule))
			continue;
		use--;

		err = nft_delrule(&ctx, rule);
		if (err < 0)
			return err;
	}

	/* There are rules and elements that are still holding references to us,
	 * we cannot do a recursive removal in this case.
	 */
	if (use > 0) {
		NL_SET_BAD_ATTR(extack, attr);
		return -EBUSY;
	}

	return nft_delchain(&ctx);
}

/*
 * Expressions
 */

/**
 *	nft_register_expr - register nf_tables expr type
 *	@type: expr type
 *
 *	Registers the expr type for use with nf_tables. Returns zero on
 *	success or a negative errno code otherwise.
 */
int nft_register_expr(struct nft_expr_type *type)
{
	nfnl_lock(NFNL_SUBSYS_NFTABLES);
	if (type->family == NFPROTO_UNSPEC)
		list_add_tail_rcu(&type->list, &nf_tables_expressions);
	else
		list_add_rcu(&type->list, &nf_tables_expressions);
	nfnl_unlock(NFNL_SUBSYS_NFTABLES);
	return 0;
}
EXPORT_SYMBOL_GPL(nft_register_expr);

/**
 *	nft_unregister_expr - unregister nf_tables expr type
 *	@type: expr type
 *
 * 	Unregisters the expr typefor use with nf_tables.
 */
void nft_unregister_expr(struct nft_expr_type *type)
{
	nfnl_lock(NFNL_SUBSYS_NFTABLES);
	list_del_rcu(&type->list);
	nfnl_unlock(NFNL_SUBSYS_NFTABLES);
}
EXPORT_SYMBOL_GPL(nft_unregister_expr);

static const struct nft_expr_type *__nft_expr_type_get(u8 family,
						       struct nlattr *nla)
{
	const struct nft_expr_type *type, *candidate = NULL;

	list_for_each_entry(type, &nf_tables_expressions, list) {
		if (!nla_strcmp(nla, type->name)) {
			if (!type->family && !candidate)
				candidate = type;
			else if (type->family == family)
				candidate = type;
		}
	}
	return candidate;
}

#ifdef CONFIG_MODULES
static int nft_expr_type_request_module(struct net *net, u8 family,
					struct nlattr *nla)
{
	if (nft_request_module(net, "nft-expr-%u-%.*s", family,
			       nla_len(nla), (char *)nla_data(nla)) == -EAGAIN)
		return -EAGAIN;

	return 0;
}
#endif

static const struct nft_expr_type *nft_expr_type_get(struct net *net,
						     u8 family,
						     struct nlattr *nla)
{
	const struct nft_expr_type *type;

	if (nla == NULL)
		return ERR_PTR(-EINVAL);

	type = __nft_expr_type_get(family, nla);
	if (type != NULL && try_module_get(type->owner))
		return type;

	lockdep_nfnl_nft_mutex_not_held();
#ifdef CONFIG_MODULES
	if (type == NULL) {
		if (nft_expr_type_request_module(net, family, nla) == -EAGAIN)
			return ERR_PTR(-EAGAIN);

		if (nft_request_module(net, "nft-expr-%.*s",
				       nla_len(nla),
				       (char *)nla_data(nla)) == -EAGAIN)
			return ERR_PTR(-EAGAIN);
	}
#endif
	return ERR_PTR(-ENOENT);
}

static const struct nla_policy nft_expr_policy[NFTA_EXPR_MAX + 1] = {
	[NFTA_EXPR_NAME]	= { .type = NLA_STRING,
				    .len = NFT_MODULE_AUTOLOAD_LIMIT },
	[NFTA_EXPR_DATA]	= { .type = NLA_NESTED },
};

static int nf_tables_fill_expr_info(struct sk_buff *skb,
				    const struct nft_expr *expr)
{
	if (nla_put_string(skb, NFTA_EXPR_NAME, expr->ops->type->name))
		goto nla_put_failure;

	if (expr->ops->dump) {
		struct nlattr *data = nla_nest_start_noflag(skb,
							    NFTA_EXPR_DATA);
		if (data == NULL)
			goto nla_put_failure;
		if (expr->ops->dump(skb, expr) < 0)
			goto nla_put_failure;
		nla_nest_end(skb, data);
	}

	return skb->len;

nla_put_failure:
	return -1;
};

int nft_expr_dump(struct sk_buff *skb, unsigned int attr,
		  const struct nft_expr *expr)
{
	struct nlattr *nest;

	nest = nla_nest_start_noflag(skb, attr);
	if (!nest)
		goto nla_put_failure;
	if (nf_tables_fill_expr_info(skb, expr) < 0)
		goto nla_put_failure;
	nla_nest_end(skb, nest);
	return 0;

nla_put_failure:
	return -1;
}

struct nft_expr_info {
	const struct nft_expr_ops	*ops;
	const struct nlattr		*attr;
	struct nlattr			*tb[NFT_EXPR_MAXATTR + 1];
};

static int nf_tables_expr_parse(const struct nft_ctx *ctx,
				const struct nlattr *nla,
				struct nft_expr_info *info)
{
	const struct nft_expr_type *type;
	const struct nft_expr_ops *ops;
	struct nlattr *tb[NFTA_EXPR_MAX + 1];
	int err;

	err = nla_parse_nested_deprecated(tb, NFTA_EXPR_MAX, nla,
					  nft_expr_policy, NULL);
	if (err < 0)
		return err;

	type = nft_expr_type_get(ctx->net, ctx->family, tb[NFTA_EXPR_NAME]);
	if (IS_ERR(type))
		return PTR_ERR(type);

	if (tb[NFTA_EXPR_DATA]) {
		err = nla_parse_nested_deprecated(info->tb, type->maxattr,
						  tb[NFTA_EXPR_DATA],
						  type->policy, NULL);
		if (err < 0)
			goto err1;
	} else
		memset(info->tb, 0, sizeof(info->tb[0]) * (type->maxattr + 1));

	if (type->select_ops != NULL) {
		ops = type->select_ops(ctx,
				       (const struct nlattr * const *)info->tb);
		if (IS_ERR(ops)) {
			err = PTR_ERR(ops);
#ifdef CONFIG_MODULES
			if (err == -EAGAIN)
				if (nft_expr_type_request_module(ctx->net,
								 ctx->family,
								 tb[NFTA_EXPR_NAME]) != -EAGAIN)
					err = -ENOENT;
#endif
			goto err1;
		}
	} else
		ops = type->ops;

	info->attr = nla;
	info->ops = ops;

	return 0;

err1:
	module_put(type->owner);
	return err;
}

static int nf_tables_newexpr(const struct nft_ctx *ctx,
			     const struct nft_expr_info *info,
			     struct nft_expr *expr)
{
	const struct nft_expr_ops *ops = info->ops;
	int err;

	expr->ops = ops;
	if (ops->init) {
		err = ops->init(ctx, expr, (const struct nlattr **)info->tb);
		if (err < 0)
			goto err1;
	}

	return 0;
err1:
	expr->ops = NULL;
	return err;
}

static void nf_tables_expr_destroy(const struct nft_ctx *ctx,
				   struct nft_expr *expr)
{
	const struct nft_expr_type *type = expr->ops->type;

	if (expr->ops->destroy)
		expr->ops->destroy(ctx, expr);
	module_put(type->owner);
}

static struct nft_expr *nft_expr_init(const struct nft_ctx *ctx,
				      const struct nlattr *nla)
{
	struct nft_expr_info info;
	struct nft_expr *expr;
	struct module *owner;
	int err;

	err = nf_tables_expr_parse(ctx, nla, &info);
	if (err < 0)
		goto err1;

	err = -ENOMEM;
	expr = kzalloc(info.ops->size, GFP_KERNEL);
	if (expr == NULL)
		goto err2;

	err = nf_tables_newexpr(ctx, &info, expr);
	if (err < 0)
		goto err3;

	return expr;
err3:
	kfree(expr);
err2:
	owner = info.ops->type->owner;
	if (info.ops->type->release_ops)
		info.ops->type->release_ops(info.ops);

	module_put(owner);
err1:
	return ERR_PTR(err);
}

int nft_expr_clone(struct nft_expr *dst, struct nft_expr *src)
{
	int err;

	if (src->ops->clone) {
		dst->ops = src->ops;
		err = src->ops->clone(dst, src);
		if (err < 0)
			return err;
	} else {
		memcpy(dst, src, src->ops->size);
	}

	__module_get(src->ops->type->owner);

	return 0;
}

void nft_expr_destroy(const struct nft_ctx *ctx, struct nft_expr *expr)
{
	nf_tables_expr_destroy(ctx, expr);
	kfree(expr);
}

/*
 * Rules
 */

static struct nft_rule *__nft_rule_lookup(const struct nft_chain *chain,
					  u64 handle)
{
	struct nft_rule *rule;

	// FIXME: this sucks
	list_for_each_entry_rcu(rule, &chain->rules, list) {
		if (handle == rule->handle)
			return rule;
	}

	return ERR_PTR(-ENOENT);
}

static struct nft_rule *nft_rule_lookup(const struct nft_chain *chain,
					const struct nlattr *nla)
{
	if (nla == NULL)
		return ERR_PTR(-EINVAL);

	return __nft_rule_lookup(chain, be64_to_cpu(nla_get_be64(nla)));
}

static const struct nla_policy nft_rule_policy[NFTA_RULE_MAX + 1] = {
	[NFTA_RULE_TABLE]	= { .type = NLA_STRING,
				    .len = NFT_TABLE_MAXNAMELEN - 1 },
	[NFTA_RULE_CHAIN]	= { .type = NLA_STRING,
				    .len = NFT_CHAIN_MAXNAMELEN - 1 },
	[NFTA_RULE_HANDLE]	= { .type = NLA_U64 },
	[NFTA_RULE_EXPRESSIONS]	= { .type = NLA_NESTED },
	[NFTA_RULE_COMPAT]	= { .type = NLA_NESTED },
	[NFTA_RULE_POSITION]	= { .type = NLA_U64 },
	[NFTA_RULE_USERDATA]	= { .type = NLA_BINARY,
				    .len = NFT_USERDATA_MAXLEN },
	[NFTA_RULE_ID]		= { .type = NLA_U32 },
	[NFTA_RULE_POSITION_ID]	= { .type = NLA_U32 },
	[NFTA_RULE_CHAIN_ID]	= { .type = NLA_U32 },
};

static int nf_tables_fill_rule_info(struct sk_buff *skb, struct net *net,
				    u32 portid, u32 seq, int event,
				    u32 flags, int family,
				    const struct nft_table *table,
				    const struct nft_chain *chain,
				    const struct nft_rule *rule,
				    const struct nft_rule *prule)
{
	struct nlmsghdr *nlh;
	struct nfgenmsg *nfmsg;
	const struct nft_expr *expr, *next;
	struct nlattr *list;
	u16 type = nfnl_msg_type(NFNL_SUBSYS_NFTABLES, event);

	nlh = nlmsg_put(skb, portid, seq, type, sizeof(struct nfgenmsg), flags);
	if (nlh == NULL)
		goto nla_put_failure;

	nfmsg = nlmsg_data(nlh);
	nfmsg->nfgen_family	= family;
	nfmsg->version		= NFNETLINK_V0;
	nfmsg->res_id		= htons(net->nft.base_seq & 0xffff);

	if (nla_put_string(skb, NFTA_RULE_TABLE, table->name))
		goto nla_put_failure;
	if (nla_put_string(skb, NFTA_RULE_CHAIN, chain->name))
		goto nla_put_failure;
	if (nla_put_be64(skb, NFTA_RULE_HANDLE, cpu_to_be64(rule->handle),
			 NFTA_RULE_PAD))
		goto nla_put_failure;

	if (event != NFT_MSG_DELRULE && prule) {
		if (nla_put_be64(skb, NFTA_RULE_POSITION,
				 cpu_to_be64(prule->handle),
				 NFTA_RULE_PAD))
			goto nla_put_failure;
	}

	list = nla_nest_start_noflag(skb, NFTA_RULE_EXPRESSIONS);
	if (list == NULL)
		goto nla_put_failure;
	nft_rule_for_each_expr(expr, next, rule) {
		if (nft_expr_dump(skb, NFTA_LIST_ELEM, expr) < 0)
			goto nla_put_failure;
	}
	nla_nest_end(skb, list);

	if (rule->udata) {
		struct nft_userdata *udata = nft_userdata(rule);
		if (nla_put(skb, NFTA_RULE_USERDATA, udata->len + 1,
			    udata->data) < 0)
			goto nla_put_failure;
	}

	nlmsg_end(skb, nlh);
	return 0;

nla_put_failure:
	nlmsg_trim(skb, nlh);
	return -1;
}

static void nf_tables_rule_notify(const struct nft_ctx *ctx,
				  const struct nft_rule *rule, int event)
{
	struct sk_buff *skb;
	int err;
	char *buf = kasprintf(GFP_KERNEL, "%s:%llu;%s:%llu",
			      ctx->table->name, ctx->table->handle,
			      ctx->chain->name, ctx->chain->handle);

	audit_log_nfcfg(buf,
			ctx->family,
			rule->handle,
			event == NFT_MSG_NEWRULE ?
				AUDIT_NFT_OP_RULE_REGISTER :
				AUDIT_NFT_OP_RULE_UNREGISTER,
			GFP_KERNEL);
	kfree(buf);

	if (!ctx->report &&
	    !nfnetlink_has_listeners(ctx->net, NFNLGRP_NFTABLES))
		return;

	skb = nlmsg_new(NLMSG_GOODSIZE, GFP_KERNEL);
	if (skb == NULL)
		goto err;

	err = nf_tables_fill_rule_info(skb, ctx->net, ctx->portid, ctx->seq,
				       event, 0, ctx->family, ctx->table,
				       ctx->chain, rule, NULL);
	if (err < 0) {
		kfree_skb(skb);
		goto err;
	}

	nft_notify_enqueue(skb, ctx->report, &ctx->net->nft.notify_list);
	return;
err:
	nfnetlink_set_err(ctx->net, ctx->portid, NFNLGRP_NFTABLES, -ENOBUFS);
}

struct nft_rule_dump_ctx {
	char *table;
	char *chain;
};

static int __nf_tables_dump_rules(struct sk_buff *skb,
				  unsigned int *idx,
				  struct netlink_callback *cb,
				  const struct nft_table *table,
				  const struct nft_chain *chain)
{
	struct net *net = sock_net(skb->sk);
	const struct nft_rule *rule, *prule;
	unsigned int s_idx = cb->args[0];

	prule = NULL;
	list_for_each_entry_rcu(rule, &chain->rules, list) {
		if (!nft_is_active(net, rule))
			goto cont_skip;
		if (*idx < s_idx)
			goto cont;
		if (*idx > s_idx) {
			memset(&cb->args[1], 0,
					sizeof(cb->args) - sizeof(cb->args[0]));
		}
		if (nf_tables_fill_rule_info(skb, net, NETLINK_CB(cb->skb).portid,
					cb->nlh->nlmsg_seq,
					NFT_MSG_NEWRULE,
					NLM_F_MULTI | NLM_F_APPEND,
					table->family,
					table, chain, rule, prule) < 0)
			return 1;

		nl_dump_check_consistent(cb, nlmsg_hdr(skb));
cont:
		prule = rule;
cont_skip:
		(*idx)++;
	}
	return 0;
}

static int nf_tables_dump_rules(struct sk_buff *skb,
				struct netlink_callback *cb)
{
	const struct nfgenmsg *nfmsg = nlmsg_data(cb->nlh);
	const struct nft_rule_dump_ctx *ctx = cb->data;
	struct nft_table *table;
	const struct nft_chain *chain;
	unsigned int idx = 0;
	struct net *net = sock_net(skb->sk);
	int family = nfmsg->nfgen_family;

	rcu_read_lock();
	cb->seq = net->nft.base_seq;

	list_for_each_entry_rcu(table, &net->nft.tables, list) {
		if (family != NFPROTO_UNSPEC && family != table->family)
			continue;

		if (ctx && ctx->table && strcmp(ctx->table, table->name) != 0)
			continue;

		if (ctx && ctx->table && ctx->chain) {
			struct rhlist_head *list, *tmp;

			list = rhltable_lookup(&table->chains_ht, ctx->chain,
					       nft_chain_ht_params);
			if (!list)
				goto done;

			rhl_for_each_entry_rcu(chain, tmp, list, rhlhead) {
				if (!nft_is_active(net, chain))
					continue;
				__nf_tables_dump_rules(skb, &idx,
						       cb, table, chain);
				break;
			}
			goto done;
		}

		list_for_each_entry_rcu(chain, &table->chains, list) {
			if (__nf_tables_dump_rules(skb, &idx, cb, table, chain))
				goto done;
		}

		if (ctx && ctx->table)
			break;
	}
done:
	rcu_read_unlock();

	cb->args[0] = idx;
	return skb->len;
}

static int nf_tables_dump_rules_start(struct netlink_callback *cb)
{
	const struct nlattr * const *nla = cb->data;
	struct nft_rule_dump_ctx *ctx = NULL;

	if (nla[NFTA_RULE_TABLE] || nla[NFTA_RULE_CHAIN]) {
		ctx = kzalloc(sizeof(*ctx), GFP_ATOMIC);
		if (!ctx)
			return -ENOMEM;

		if (nla[NFTA_RULE_TABLE]) {
			ctx->table = nla_strdup(nla[NFTA_RULE_TABLE],
							GFP_ATOMIC);
			if (!ctx->table) {
				kfree(ctx);
				return -ENOMEM;
			}
		}
		if (nla[NFTA_RULE_CHAIN]) {
			ctx->chain = nla_strdup(nla[NFTA_RULE_CHAIN],
						GFP_ATOMIC);
			if (!ctx->chain) {
				kfree(ctx->table);
				kfree(ctx);
				return -ENOMEM;
			}
		}
	}

	cb->data = ctx;
	return 0;
}

static int nf_tables_dump_rules_done(struct netlink_callback *cb)
{
	struct nft_rule_dump_ctx *ctx = cb->data;

	if (ctx) {
		kfree(ctx->table);
		kfree(ctx->chain);
		kfree(ctx);
	}
	return 0;
}

/* called with rcu_read_lock held */
static int nf_tables_getrule(struct net *net, struct sock *nlsk,
			     struct sk_buff *skb, const struct nlmsghdr *nlh,
			     const struct nlattr * const nla[],
			     struct netlink_ext_ack *extack)
{
	const struct nfgenmsg *nfmsg = nlmsg_data(nlh);
	u8 genmask = nft_genmask_cur(net);
	const struct nft_chain *chain;
	const struct nft_rule *rule;
	struct nft_table *table;
	struct sk_buff *skb2;
	int family = nfmsg->nfgen_family;
	int err;

	if (nlh->nlmsg_flags & NLM_F_DUMP) {
		struct netlink_dump_control c = {
			.start= nf_tables_dump_rules_start,
			.dump = nf_tables_dump_rules,
			.done = nf_tables_dump_rules_done,
			.module = THIS_MODULE,
			.data = (void *)nla,
		};

		return nft_netlink_dump_start_rcu(nlsk, skb, nlh, &c);
	}

	table = nft_table_lookup(net, nla[NFTA_RULE_TABLE], family, genmask, 0);
	if (IS_ERR(table)) {
		NL_SET_BAD_ATTR(extack, nla[NFTA_RULE_TABLE]);
		return PTR_ERR(table);
	}

	chain = nft_chain_lookup(net, table, nla[NFTA_RULE_CHAIN], genmask);
	if (IS_ERR(chain)) {
		NL_SET_BAD_ATTR(extack, nla[NFTA_RULE_CHAIN]);
		return PTR_ERR(chain);
	}

	rule = nft_rule_lookup(chain, nla[NFTA_RULE_HANDLE]);
	if (IS_ERR(rule)) {
		NL_SET_BAD_ATTR(extack, nla[NFTA_RULE_HANDLE]);
		return PTR_ERR(rule);
	}

	skb2 = alloc_skb(NLMSG_GOODSIZE, GFP_ATOMIC);
	if (!skb2)
		return -ENOMEM;

	err = nf_tables_fill_rule_info(skb2, net, NETLINK_CB(skb).portid,
				       nlh->nlmsg_seq, NFT_MSG_NEWRULE, 0,
				       family, table, chain, rule, NULL);
	if (err < 0)
		goto err_fill_rule_info;

	return nfnetlink_unicast(skb2, net, NETLINK_CB(skb).portid);

err_fill_rule_info:
	kfree_skb(skb2);
	return err;
}

static void nf_tables_rule_destroy(const struct nft_ctx *ctx,
				   struct nft_rule *rule)
{
	struct nft_expr *expr, *next;

	/*
	 * Careful: some expressions might not be initialized in case this
	 * is called on error from nf_tables_newrule().
	 */
	expr = nft_expr_first(rule);
	while (nft_expr_more(rule, expr)) {
		next = nft_expr_next(expr);
		nf_tables_expr_destroy(ctx, expr);
		expr = next;
	}
	kfree(rule);
}

void nf_tables_rule_release(const struct nft_ctx *ctx, struct nft_rule *rule)
{
	nft_rule_expr_deactivate(ctx, rule, NFT_TRANS_RELEASE);
	nf_tables_rule_destroy(ctx, rule);
}

int nft_chain_validate(const struct nft_ctx *ctx, const struct nft_chain *chain)
{
	struct nft_expr *expr, *last;
	const struct nft_data *data;
	struct nft_rule *rule;
	int err;

	if (ctx->level == NFT_JUMP_STACK_SIZE)
		return -EMLINK;

	list_for_each_entry(rule, &chain->rules, list) {
		if (!nft_is_active_next(ctx->net, rule))
			continue;

		nft_rule_for_each_expr(expr, last, rule) {
			if (!expr->ops->validate)
				continue;

			err = expr->ops->validate(ctx, expr, &data);
			if (err < 0)
				return err;
		}
	}

	return 0;
}
EXPORT_SYMBOL_GPL(nft_chain_validate);

static int nft_table_validate(struct net *net, const struct nft_table *table)
{
	struct nft_chain *chain;
	struct nft_ctx ctx = {
		.net	= net,
		.family	= table->family,
	};
	int err;

	list_for_each_entry(chain, &table->chains, list) {
		if (!nft_is_base_chain(chain))
			continue;

		ctx.chain = chain;
		err = nft_chain_validate(&ctx, chain);
		if (err < 0)
			return err;
	}

	return 0;
}

static struct nft_rule *nft_rule_lookup_byid(const struct net *net,
					     const struct nlattr *nla);

#define NFT_RULE_MAXEXPRS	128

static int nf_tables_newrule(struct net *net, struct sock *nlsk,
			     struct sk_buff *skb, const struct nlmsghdr *nlh,
			     const struct nlattr * const nla[],
			     struct netlink_ext_ack *extack)
{
	const struct nfgenmsg *nfmsg = nlmsg_data(nlh);
	u8 genmask = nft_genmask_next(net);
	struct nft_expr_info *info = NULL;
	int family = nfmsg->nfgen_family;
	struct nft_flow_rule *flow;
	struct nft_table *table;
	struct nft_chain *chain;
	struct nft_rule *rule, *old_rule = NULL;
	struct nft_userdata *udata;
	struct nft_trans *trans = NULL;
	struct nft_expr *expr;
	struct nft_ctx ctx;
	struct nlattr *tmp;
	unsigned int size, i, n, ulen = 0, usize = 0;
	int err, rem;
	u64 handle, pos_handle;

	lockdep_assert_held(&net->nft.commit_mutex);

	table = nft_table_lookup(net, nla[NFTA_RULE_TABLE], family, genmask,
				 NETLINK_CB(skb).portid);
	if (IS_ERR(table)) {
		NL_SET_BAD_ATTR(extack, nla[NFTA_RULE_TABLE]);
		return PTR_ERR(table);
	}

	if (nla[NFTA_RULE_CHAIN]) {
		chain = nft_chain_lookup(net, table, nla[NFTA_RULE_CHAIN],
					 genmask);
		if (IS_ERR(chain)) {
			NL_SET_BAD_ATTR(extack, nla[NFTA_RULE_CHAIN]);
			return PTR_ERR(chain);
		}
		if (nft_chain_is_bound(chain))
			return -EOPNOTSUPP;

	} else if (nla[NFTA_RULE_CHAIN_ID]) {
		chain = nft_chain_lookup_byid(net, nla[NFTA_RULE_CHAIN_ID]);
		if (IS_ERR(chain)) {
			NL_SET_BAD_ATTR(extack, nla[NFTA_RULE_CHAIN_ID]);
			return PTR_ERR(chain);
		}
	} else {
		return -EINVAL;
	}

	if (nla[NFTA_RULE_HANDLE]) {
		handle = be64_to_cpu(nla_get_be64(nla[NFTA_RULE_HANDLE]));
		rule = __nft_rule_lookup(chain, handle);
		if (IS_ERR(rule)) {
			NL_SET_BAD_ATTR(extack, nla[NFTA_RULE_HANDLE]);
			return PTR_ERR(rule);
		}

		if (nlh->nlmsg_flags & NLM_F_EXCL) {
			NL_SET_BAD_ATTR(extack, nla[NFTA_RULE_HANDLE]);
			return -EEXIST;
		}
		if (nlh->nlmsg_flags & NLM_F_REPLACE)
			old_rule = rule;
		else
			return -EOPNOTSUPP;
	} else {
		if (!(nlh->nlmsg_flags & NLM_F_CREATE) ||
		    nlh->nlmsg_flags & NLM_F_REPLACE)
			return -EINVAL;
		handle = nf_tables_alloc_handle(table);

		if (chain->use == UINT_MAX)
			return -EOVERFLOW;

		if (nla[NFTA_RULE_POSITION]) {
			pos_handle = be64_to_cpu(nla_get_be64(nla[NFTA_RULE_POSITION]));
			old_rule = __nft_rule_lookup(chain, pos_handle);
			if (IS_ERR(old_rule)) {
				NL_SET_BAD_ATTR(extack, nla[NFTA_RULE_POSITION]);
				return PTR_ERR(old_rule);
			}
		} else if (nla[NFTA_RULE_POSITION_ID]) {
			old_rule = nft_rule_lookup_byid(net, nla[NFTA_RULE_POSITION_ID]);
			if (IS_ERR(old_rule)) {
				NL_SET_BAD_ATTR(extack, nla[NFTA_RULE_POSITION_ID]);
				return PTR_ERR(old_rule);
			}
		}
	}

	nft_ctx_init(&ctx, net, skb, nlh, family, table, chain, nla);

	n = 0;
	size = 0;
	if (nla[NFTA_RULE_EXPRESSIONS]) {
		info = kvmalloc_array(NFT_RULE_MAXEXPRS,
				      sizeof(struct nft_expr_info),
				      GFP_KERNEL);
		if (!info)
			return -ENOMEM;

		nla_for_each_nested(tmp, nla[NFTA_RULE_EXPRESSIONS], rem) {
			err = -EINVAL;
			if (nla_type(tmp) != NFTA_LIST_ELEM)
				goto err1;
			if (n == NFT_RULE_MAXEXPRS)
				goto err1;
			err = nf_tables_expr_parse(&ctx, tmp, &info[n]);
			if (err < 0)
				goto err1;
			size += info[n].ops->size;
			n++;
		}
	}
	/* Check for overflow of dlen field */
	err = -EFBIG;
	if (size >= 1 << 12)
		goto err1;

	if (nla[NFTA_RULE_USERDATA]) {
		ulen = nla_len(nla[NFTA_RULE_USERDATA]);
		if (ulen > 0)
			usize = sizeof(struct nft_userdata) + ulen;
	}

	err = -ENOMEM;
	rule = kzalloc(sizeof(*rule) + size + usize, GFP_KERNEL);
	if (rule == NULL)
		goto err1;

	nft_activate_next(net, rule);

	rule->handle = handle;
	rule->dlen   = size;
	rule->udata  = ulen ? 1 : 0;

	if (ulen) {
		udata = nft_userdata(rule);
		udata->len = ulen - 1;
		nla_memcpy(udata->data, nla[NFTA_RULE_USERDATA], ulen);
	}

	expr = nft_expr_first(rule);
	for (i = 0; i < n; i++) {
		err = nf_tables_newexpr(&ctx, &info[i], expr);
		if (err < 0) {
			NL_SET_BAD_ATTR(extack, info[i].attr);
			goto err2;
		}

		if (info[i].ops->validate)
			nft_validate_state_update(net, NFT_VALIDATE_NEED);

		info[i].ops = NULL;
		expr = nft_expr_next(expr);
	}

	if (nlh->nlmsg_flags & NLM_F_REPLACE) {
		trans = nft_trans_rule_add(&ctx, NFT_MSG_NEWRULE, rule);
		if (trans == NULL) {
			err = -ENOMEM;
			goto err2;
		}
		err = nft_delrule(&ctx, old_rule);
		if (err < 0) {
			nft_trans_destroy(trans);
			goto err2;
		}

		list_add_tail_rcu(&rule->list, &old_rule->list);
	} else {
		trans = nft_trans_rule_add(&ctx, NFT_MSG_NEWRULE, rule);
		if (!trans) {
			err = -ENOMEM;
			goto err2;
		}

		if (nlh->nlmsg_flags & NLM_F_APPEND) {
			if (old_rule)
				list_add_rcu(&rule->list, &old_rule->list);
			else
				list_add_tail_rcu(&rule->list, &chain->rules);
		 } else {
			if (old_rule)
				list_add_tail_rcu(&rule->list, &old_rule->list);
			else
				list_add_rcu(&rule->list, &chain->rules);
		}
	}
	kvfree(info);
	chain->use++;

	if (net->nft.validate_state == NFT_VALIDATE_DO)
		return nft_table_validate(net, table);

	if (chain->flags & NFT_CHAIN_HW_OFFLOAD) {
		flow = nft_flow_rule_create(net, rule);
		if (IS_ERR(flow))
			return PTR_ERR(flow);

		nft_trans_flow_rule(trans) = flow;
	}

	return 0;
err2:
	nf_tables_rule_release(&ctx, rule);
err1:
	for (i = 0; i < n; i++) {
		if (info[i].ops) {
			module_put(info[i].ops->type->owner);
			if (info[i].ops->type->release_ops)
				info[i].ops->type->release_ops(info[i].ops);
		}
	}
	kvfree(info);
	return err;
}

static struct nft_rule *nft_rule_lookup_byid(const struct net *net,
					     const struct nlattr *nla)
{
	u32 id = ntohl(nla_get_be32(nla));
	struct nft_trans *trans;

	list_for_each_entry(trans, &net->nft.commit_list, list) {
		struct nft_rule *rule = nft_trans_rule(trans);

		if (trans->msg_type == NFT_MSG_NEWRULE &&
		    id == nft_trans_rule_id(trans))
			return rule;
	}
	return ERR_PTR(-ENOENT);
}

static int nf_tables_delrule(struct net *net, struct sock *nlsk,
			     struct sk_buff *skb, const struct nlmsghdr *nlh,
			     const struct nlattr * const nla[],
			     struct netlink_ext_ack *extack)
{
	const struct nfgenmsg *nfmsg = nlmsg_data(nlh);
	u8 genmask = nft_genmask_next(net);
	struct nft_table *table;
	struct nft_chain *chain = NULL;
	struct nft_rule *rule;
	int family = nfmsg->nfgen_family, err = 0;
	struct nft_ctx ctx;

	table = nft_table_lookup(net, nla[NFTA_RULE_TABLE], family, genmask,
				 NETLINK_CB(skb).portid);
	if (IS_ERR(table)) {
		NL_SET_BAD_ATTR(extack, nla[NFTA_RULE_TABLE]);
		return PTR_ERR(table);
	}

	if (nla[NFTA_RULE_CHAIN]) {
		chain = nft_chain_lookup(net, table, nla[NFTA_RULE_CHAIN],
					 genmask);
		if (IS_ERR(chain)) {
			NL_SET_BAD_ATTR(extack, nla[NFTA_RULE_CHAIN]);
			return PTR_ERR(chain);
		}
		if (nft_chain_is_bound(chain))
			return -EOPNOTSUPP;
	}

	nft_ctx_init(&ctx, net, skb, nlh, family, table, chain, nla);

	if (chain) {
		if (nla[NFTA_RULE_HANDLE]) {
			rule = nft_rule_lookup(chain, nla[NFTA_RULE_HANDLE]);
			if (IS_ERR(rule)) {
				NL_SET_BAD_ATTR(extack, nla[NFTA_RULE_HANDLE]);
				return PTR_ERR(rule);
			}

			err = nft_delrule(&ctx, rule);
		} else if (nla[NFTA_RULE_ID]) {
			rule = nft_rule_lookup_byid(net, nla[NFTA_RULE_ID]);
			if (IS_ERR(rule)) {
				NL_SET_BAD_ATTR(extack, nla[NFTA_RULE_ID]);
				return PTR_ERR(rule);
			}

			err = nft_delrule(&ctx, rule);
		} else {
			err = nft_delrule_by_chain(&ctx);
		}
	} else {
		list_for_each_entry(chain, &table->chains, list) {
			if (!nft_is_active_next(net, chain))
				continue;

			ctx.chain = chain;
			err = nft_delrule_by_chain(&ctx);
			if (err < 0)
				break;
		}
	}

	return err;
}

/*
 * Sets
 */
static const struct nft_set_type *nft_set_types[] = {
	&nft_set_hash_fast_type,
	&nft_set_hash_type,
	&nft_set_rhash_type,
	&nft_set_bitmap_type,
	&nft_set_rbtree_type,
#if defined(CONFIG_X86_64) && !defined(CONFIG_UML)
	&nft_set_pipapo_avx2_type,
#endif
	&nft_set_pipapo_type,
};

#define NFT_SET_FEATURES	(NFT_SET_INTERVAL | NFT_SET_MAP | \
				 NFT_SET_TIMEOUT | NFT_SET_OBJECT | \
				 NFT_SET_EVAL)

static bool nft_set_ops_candidate(const struct nft_set_type *type, u32 flags)
{
	return (flags & type->features) == (flags & NFT_SET_FEATURES);
}

/*
 * Select a set implementation based on the data characteristics and the
 * given policy. The total memory use might not be known if no size is
 * given, in that case the amount of memory per element is used.
 */
static const struct nft_set_ops *
nft_select_set_ops(const struct nft_ctx *ctx,
		   const struct nlattr * const nla[],
		   const struct nft_set_desc *desc,
		   enum nft_set_policies policy)
{
	const struct nft_set_ops *ops, *bops;
	struct nft_set_estimate est, best;
	const struct nft_set_type *type;
	u32 flags = 0;
	int i;

	lockdep_assert_held(&ctx->net->nft.commit_mutex);
	lockdep_nfnl_nft_mutex_not_held();

	if (nla[NFTA_SET_FLAGS] != NULL)
		flags = ntohl(nla_get_be32(nla[NFTA_SET_FLAGS]));

	bops	    = NULL;
	best.size   = ~0;
	best.lookup = ~0;
	best.space  = ~0;

	for (i = 0; i < ARRAY_SIZE(nft_set_types); i++) {
		type = nft_set_types[i];
		ops = &type->ops;

		if (!nft_set_ops_candidate(type, flags))
			continue;
		if (!ops->estimate(desc, flags, &est))
			continue;

		switch (policy) {
		case NFT_SET_POL_PERFORMANCE:
			if (est.lookup < best.lookup)
				break;
			if (est.lookup == best.lookup &&
			    est.space < best.space)
				break;
			continue;
		case NFT_SET_POL_MEMORY:
			if (!desc->size) {
				if (est.space < best.space)
					break;
				if (est.space == best.space &&
				    est.lookup < best.lookup)
					break;
			} else if (est.size < best.size || !bops) {
				break;
			}
			continue;
		default:
			break;
		}

		bops = ops;
		best = est;
	}

	if (bops != NULL)
		return bops;

	return ERR_PTR(-EOPNOTSUPP);
}

static const struct nla_policy nft_set_policy[NFTA_SET_MAX + 1] = {
	[NFTA_SET_TABLE]		= { .type = NLA_STRING,
					    .len = NFT_TABLE_MAXNAMELEN - 1 },
	[NFTA_SET_NAME]			= { .type = NLA_STRING,
					    .len = NFT_SET_MAXNAMELEN - 1 },
	[NFTA_SET_FLAGS]		= { .type = NLA_U32 },
	[NFTA_SET_KEY_TYPE]		= { .type = NLA_U32 },
	[NFTA_SET_KEY_LEN]		= { .type = NLA_U32 },
	[NFTA_SET_DATA_TYPE]		= { .type = NLA_U32 },
	[NFTA_SET_DATA_LEN]		= { .type = NLA_U32 },
	[NFTA_SET_POLICY]		= { .type = NLA_U32 },
	[NFTA_SET_DESC]			= { .type = NLA_NESTED },
	[NFTA_SET_ID]			= { .type = NLA_U32 },
	[NFTA_SET_TIMEOUT]		= { .type = NLA_U64 },
	[NFTA_SET_GC_INTERVAL]		= { .type = NLA_U32 },
	[NFTA_SET_USERDATA]		= { .type = NLA_BINARY,
					    .len  = NFT_USERDATA_MAXLEN },
	[NFTA_SET_OBJ_TYPE]		= { .type = NLA_U32 },
	[NFTA_SET_HANDLE]		= { .type = NLA_U64 },
	[NFTA_SET_EXPR]			= { .type = NLA_NESTED },
	[NFTA_SET_EXPRESSIONS]		= { .type = NLA_NESTED },
};

static const struct nla_policy nft_set_desc_policy[NFTA_SET_DESC_MAX + 1] = {
	[NFTA_SET_DESC_SIZE]		= { .type = NLA_U32 },
	[NFTA_SET_DESC_CONCAT]		= { .type = NLA_NESTED },
};

static int nft_ctx_init_from_setattr(struct nft_ctx *ctx, struct net *net,
				     const struct sk_buff *skb,
				     const struct nlmsghdr *nlh,
				     const struct nlattr * const nla[],
				     struct netlink_ext_ack *extack,
				     u8 genmask, u32 nlpid)
{
	const struct nfgenmsg *nfmsg = nlmsg_data(nlh);
	int family = nfmsg->nfgen_family;
	struct nft_table *table = NULL;

	if (nla[NFTA_SET_TABLE] != NULL) {
		table = nft_table_lookup(net, nla[NFTA_SET_TABLE], family,
					 genmask, nlpid);
		if (IS_ERR(table)) {
			NL_SET_BAD_ATTR(extack, nla[NFTA_SET_TABLE]);
			return PTR_ERR(table);
		}
	}

	nft_ctx_init(ctx, net, skb, nlh, family, table, NULL, nla);
	return 0;
}

static struct nft_set *nft_set_lookup(const struct nft_table *table,
				      const struct nlattr *nla, u8 genmask)
{
	struct nft_set *set;

	if (nla == NULL)
		return ERR_PTR(-EINVAL);

	list_for_each_entry_rcu(set, &table->sets, list) {
		if (!nla_strcmp(nla, set->name) &&
		    nft_active_genmask(set, genmask))
			return set;
	}
	return ERR_PTR(-ENOENT);
}

static struct nft_set *nft_set_lookup_byhandle(const struct nft_table *table,
					       const struct nlattr *nla,
					       u8 genmask)
{
	struct nft_set *set;

	list_for_each_entry(set, &table->sets, list) {
		if (be64_to_cpu(nla_get_be64(nla)) == set->handle &&
		    nft_active_genmask(set, genmask))
			return set;
	}
	return ERR_PTR(-ENOENT);
}

static struct nft_set *nft_set_lookup_byid(const struct net *net,
					   const struct nlattr *nla, u8 genmask)
{
	struct nft_trans *trans;
	u32 id = ntohl(nla_get_be32(nla));

	list_for_each_entry(trans, &net->nft.commit_list, list) {
		if (trans->msg_type == NFT_MSG_NEWSET) {
			struct nft_set *set = nft_trans_set(trans);

			if (id == nft_trans_set_id(trans) &&
			    nft_active_genmask(set, genmask))
				return set;
		}
	}
	return ERR_PTR(-ENOENT);
}

struct nft_set *nft_set_lookup_global(const struct net *net,
				      const struct nft_table *table,
				      const struct nlattr *nla_set_name,
				      const struct nlattr *nla_set_id,
				      u8 genmask)
{
	struct nft_set *set;

	set = nft_set_lookup(table, nla_set_name, genmask);
	if (IS_ERR(set)) {
		if (!nla_set_id)
			return set;

		set = nft_set_lookup_byid(net, nla_set_id, genmask);
	}
	return set;
}
EXPORT_SYMBOL_GPL(nft_set_lookup_global);

static int nf_tables_set_alloc_name(struct nft_ctx *ctx, struct nft_set *set,
				    const char *name)
{
	const struct nft_set *i;
	const char *p;
	unsigned long *inuse;
	unsigned int n = 0, min = 0;

	p = strchr(name, '%');
	if (p != NULL) {
		if (p[1] != 'd' || strchr(p + 2, '%'))
			return -EINVAL;

		inuse = (unsigned long *)get_zeroed_page(GFP_KERNEL);
		if (inuse == NULL)
			return -ENOMEM;
cont:
		list_for_each_entry(i, &ctx->table->sets, list) {
			int tmp;

			if (!nft_is_active_next(ctx->net, set))
				continue;
			if (!sscanf(i->name, name, &tmp))
				continue;
			if (tmp < min || tmp >= min + BITS_PER_BYTE * PAGE_SIZE)
				continue;

			set_bit(tmp - min, inuse);
		}

		n = find_first_zero_bit(inuse, BITS_PER_BYTE * PAGE_SIZE);
		if (n >= BITS_PER_BYTE * PAGE_SIZE) {
			min += BITS_PER_BYTE * PAGE_SIZE;
			memset(inuse, 0, PAGE_SIZE);
			goto cont;
		}
		free_page((unsigned long)inuse);
	}

	set->name = kasprintf(GFP_KERNEL, name, min + n);
	if (!set->name)
		return -ENOMEM;

	list_for_each_entry(i, &ctx->table->sets, list) {
		if (!nft_is_active_next(ctx->net, i))
			continue;
		if (!strcmp(set->name, i->name)) {
			kfree(set->name);
			set->name = NULL;
			return -ENFILE;
		}
	}
	return 0;
}

int nf_msecs_to_jiffies64(const struct nlattr *nla, u64 *result)
{
	u64 ms = be64_to_cpu(nla_get_be64(nla));
	u64 max = (u64)(~((u64)0));

	max = div_u64(max, NSEC_PER_MSEC);
	if (ms >= max)
		return -ERANGE;

	ms *= NSEC_PER_MSEC;
	*result = nsecs_to_jiffies64(ms);
	return 0;
}

__be64 nf_jiffies64_to_msecs(u64 input)
{
	return cpu_to_be64(jiffies64_to_msecs(input));
}

static int nf_tables_fill_set_concat(struct sk_buff *skb,
				     const struct nft_set *set)
{
	struct nlattr *concat, *field;
	int i;

	concat = nla_nest_start_noflag(skb, NFTA_SET_DESC_CONCAT);
	if (!concat)
		return -ENOMEM;

	for (i = 0; i < set->field_count; i++) {
		field = nla_nest_start_noflag(skb, NFTA_LIST_ELEM);
		if (!field)
			return -ENOMEM;

		if (nla_put_be32(skb, NFTA_SET_FIELD_LEN,
				 htonl(set->field_len[i])))
			return -ENOMEM;

		nla_nest_end(skb, field);
	}

	nla_nest_end(skb, concat);

	return 0;
}

static int nf_tables_fill_set(struct sk_buff *skb, const struct nft_ctx *ctx,
			      const struct nft_set *set, u16 event, u16 flags)
{
	struct nfgenmsg *nfmsg;
	struct nlmsghdr *nlh;
	u32 portid = ctx->portid;
	struct nlattr *nest;
	u32 seq = ctx->seq;
	int i;

	event = nfnl_msg_type(NFNL_SUBSYS_NFTABLES, event);
	nlh = nlmsg_put(skb, portid, seq, event, sizeof(struct nfgenmsg),
			flags);
	if (nlh == NULL)
		goto nla_put_failure;

	nfmsg = nlmsg_data(nlh);
	nfmsg->nfgen_family	= ctx->family;
	nfmsg->version		= NFNETLINK_V0;
	nfmsg->res_id		= htons(ctx->net->nft.base_seq & 0xffff);

	if (nla_put_string(skb, NFTA_SET_TABLE, ctx->table->name))
		goto nla_put_failure;
	if (nla_put_string(skb, NFTA_SET_NAME, set->name))
		goto nla_put_failure;
	if (nla_put_be64(skb, NFTA_SET_HANDLE, cpu_to_be64(set->handle),
			 NFTA_SET_PAD))
		goto nla_put_failure;
	if (set->flags != 0)
		if (nla_put_be32(skb, NFTA_SET_FLAGS, htonl(set->flags)))
			goto nla_put_failure;

	if (nla_put_be32(skb, NFTA_SET_KEY_TYPE, htonl(set->ktype)))
		goto nla_put_failure;
	if (nla_put_be32(skb, NFTA_SET_KEY_LEN, htonl(set->klen)))
		goto nla_put_failure;
	if (set->flags & NFT_SET_MAP) {
		if (nla_put_be32(skb, NFTA_SET_DATA_TYPE, htonl(set->dtype)))
			goto nla_put_failure;
		if (nla_put_be32(skb, NFTA_SET_DATA_LEN, htonl(set->dlen)))
			goto nla_put_failure;
	}
	if (set->flags & NFT_SET_OBJECT &&
	    nla_put_be32(skb, NFTA_SET_OBJ_TYPE, htonl(set->objtype)))
		goto nla_put_failure;

	if (set->timeout &&
	    nla_put_be64(skb, NFTA_SET_TIMEOUT,
			 nf_jiffies64_to_msecs(set->timeout),
			 NFTA_SET_PAD))
		goto nla_put_failure;
	if (set->gc_int &&
	    nla_put_be32(skb, NFTA_SET_GC_INTERVAL, htonl(set->gc_int)))
		goto nla_put_failure;

	if (set->policy != NFT_SET_POL_PERFORMANCE) {
		if (nla_put_be32(skb, NFTA_SET_POLICY, htonl(set->policy)))
			goto nla_put_failure;
	}

	if (set->udata &&
	    nla_put(skb, NFTA_SET_USERDATA, set->udlen, set->udata))
		goto nla_put_failure;

	nest = nla_nest_start_noflag(skb, NFTA_SET_DESC);
	if (!nest)
		goto nla_put_failure;
	if (set->size &&
	    nla_put_be32(skb, NFTA_SET_DESC_SIZE, htonl(set->size)))
		goto nla_put_failure;

	if (set->field_count > 1 &&
	    nf_tables_fill_set_concat(skb, set))
		goto nla_put_failure;

	nla_nest_end(skb, nest);

	if (set->num_exprs == 1) {
		nest = nla_nest_start_noflag(skb, NFTA_SET_EXPR);
		if (nf_tables_fill_expr_info(skb, set->exprs[0]) < 0)
<<<<<<< HEAD
			goto nla_put_failure;

		nla_nest_end(skb, nest);
	} else if (set->num_exprs > 1) {
		nest = nla_nest_start_noflag(skb, NFTA_SET_EXPRESSIONS);
		if (nest == NULL)
=======
>>>>>>> 7aef27f0
			goto nla_put_failure;

		for (i = 0; i < set->num_exprs; i++) {
			if (nft_expr_dump(skb, NFTA_LIST_ELEM,
					  set->exprs[i]) < 0)
				goto nla_put_failure;
		}
		nla_nest_end(skb, nest);
	} else if (set->num_exprs > 1) {
		nest = nla_nest_start_noflag(skb, NFTA_SET_EXPRESSIONS);
		if (nest == NULL)
			goto nla_put_failure;

		for (i = 0; i < set->num_exprs; i++) {
			if (nft_expr_dump(skb, NFTA_LIST_ELEM,
					  set->exprs[i]) < 0)
				goto nla_put_failure;
		}
		nla_nest_end(skb, nest);
	}

	nlmsg_end(skb, nlh);
	return 0;

nla_put_failure:
	nlmsg_trim(skb, nlh);
	return -1;
}

static void nf_tables_set_notify(const struct nft_ctx *ctx,
				 const struct nft_set *set, int event,
			         gfp_t gfp_flags)
{
	struct sk_buff *skb;
	u32 portid = ctx->portid;
	int err;
	char *buf = kasprintf(gfp_flags, "%s:%llu;%s:%llu",
			      ctx->table->name, ctx->table->handle,
			      set->name, set->handle);

	audit_log_nfcfg(buf,
			ctx->family,
			set->field_count,
			event == NFT_MSG_NEWSET ?
				AUDIT_NFT_OP_SET_REGISTER :
				AUDIT_NFT_OP_SET_UNREGISTER,
			gfp_flags);
	kfree(buf);

	if (!ctx->report &&
	    !nfnetlink_has_listeners(ctx->net, NFNLGRP_NFTABLES))
		return;

	skb = nlmsg_new(NLMSG_GOODSIZE, gfp_flags);
	if (skb == NULL)
		goto err;

	err = nf_tables_fill_set(skb, ctx, set, event, 0);
	if (err < 0) {
		kfree_skb(skb);
		goto err;
	}

	nft_notify_enqueue(skb, ctx->report, &ctx->net->nft.notify_list);
	return;
err:
	nfnetlink_set_err(ctx->net, portid, NFNLGRP_NFTABLES, -ENOBUFS);
}

static int nf_tables_dump_sets(struct sk_buff *skb, struct netlink_callback *cb)
{
	const struct nft_set *set;
	unsigned int idx, s_idx = cb->args[0];
	struct nft_table *table, *cur_table = (struct nft_table *)cb->args[2];
	struct net *net = sock_net(skb->sk);
	struct nft_ctx *ctx = cb->data, ctx_set;

	if (cb->args[1])
		return skb->len;

	rcu_read_lock();
	cb->seq = net->nft.base_seq;

	list_for_each_entry_rcu(table, &net->nft.tables, list) {
		if (ctx->family != NFPROTO_UNSPEC &&
		    ctx->family != table->family)
			continue;

		if (ctx->table && ctx->table != table)
			continue;

		if (cur_table) {
			if (cur_table != table)
				continue;

			cur_table = NULL;
		}
		idx = 0;
		list_for_each_entry_rcu(set, &table->sets, list) {
			if (idx < s_idx)
				goto cont;
			if (!nft_is_active(net, set))
				goto cont;

			ctx_set = *ctx;
			ctx_set.table = table;
			ctx_set.family = table->family;

			if (nf_tables_fill_set(skb, &ctx_set, set,
					       NFT_MSG_NEWSET,
					       NLM_F_MULTI) < 0) {
				cb->args[0] = idx;
				cb->args[2] = (unsigned long) table;
				goto done;
			}
			nl_dump_check_consistent(cb, nlmsg_hdr(skb));
cont:
			idx++;
		}
		if (s_idx)
			s_idx = 0;
	}
	cb->args[1] = 1;
done:
	rcu_read_unlock();
	return skb->len;
}

static int nf_tables_dump_sets_start(struct netlink_callback *cb)
{
	struct nft_ctx *ctx_dump = NULL;

	ctx_dump = kmemdup(cb->data, sizeof(*ctx_dump), GFP_ATOMIC);
	if (ctx_dump == NULL)
		return -ENOMEM;

	cb->data = ctx_dump;
	return 0;
}

static int nf_tables_dump_sets_done(struct netlink_callback *cb)
{
	kfree(cb->data);
	return 0;
}

/* called with rcu_read_lock held */
static int nf_tables_getset(struct net *net, struct sock *nlsk,
			    struct sk_buff *skb, const struct nlmsghdr *nlh,
			    const struct nlattr * const nla[],
			    struct netlink_ext_ack *extack)
{
	u8 genmask = nft_genmask_cur(net);
	const struct nft_set *set;
	struct nft_ctx ctx;
	struct sk_buff *skb2;
	const struct nfgenmsg *nfmsg = nlmsg_data(nlh);
	int err;

	/* Verify existence before starting dump */
	err = nft_ctx_init_from_setattr(&ctx, net, skb, nlh, nla, extack,
					genmask, 0);
	if (err < 0)
		return err;

	if (nlh->nlmsg_flags & NLM_F_DUMP) {
		struct netlink_dump_control c = {
			.start = nf_tables_dump_sets_start,
			.dump = nf_tables_dump_sets,
			.done = nf_tables_dump_sets_done,
			.data = &ctx,
			.module = THIS_MODULE,
		};

		return nft_netlink_dump_start_rcu(nlsk, skb, nlh, &c);
	}

	/* Only accept unspec with dump */
	if (nfmsg->nfgen_family == NFPROTO_UNSPEC)
		return -EAFNOSUPPORT;
	if (!nla[NFTA_SET_TABLE])
		return -EINVAL;

	set = nft_set_lookup(ctx.table, nla[NFTA_SET_NAME], genmask);
	if (IS_ERR(set))
		return PTR_ERR(set);

	skb2 = alloc_skb(NLMSG_GOODSIZE, GFP_ATOMIC);
	if (skb2 == NULL)
		return -ENOMEM;

	err = nf_tables_fill_set(skb2, &ctx, set, NFT_MSG_NEWSET, 0);
	if (err < 0)
		goto err_fill_set_info;

	return nfnetlink_unicast(skb2, net, NETLINK_CB(skb).portid);

err_fill_set_info:
	kfree_skb(skb2);
	return err;
}

static const struct nla_policy nft_concat_policy[NFTA_SET_FIELD_MAX + 1] = {
	[NFTA_SET_FIELD_LEN]	= { .type = NLA_U32 },
};

static int nft_set_desc_concat_parse(const struct nlattr *attr,
				     struct nft_set_desc *desc)
{
	struct nlattr *tb[NFTA_SET_FIELD_MAX + 1];
	u32 len;
	int err;

	err = nla_parse_nested_deprecated(tb, NFTA_SET_FIELD_MAX, attr,
					  nft_concat_policy, NULL);
	if (err < 0)
		return err;

	if (!tb[NFTA_SET_FIELD_LEN])
		return -EINVAL;

	len = ntohl(nla_get_be32(tb[NFTA_SET_FIELD_LEN]));

	if (len * BITS_PER_BYTE / 32 > NFT_REG32_COUNT)
		return -E2BIG;

	desc->field_len[desc->field_count++] = len;

	return 0;
}

static int nft_set_desc_concat(struct nft_set_desc *desc,
			       const struct nlattr *nla)
{
	struct nlattr *attr;
	int rem, err;

	nla_for_each_nested(attr, nla, rem) {
		if (nla_type(attr) != NFTA_LIST_ELEM)
			return -EINVAL;

		err = nft_set_desc_concat_parse(attr, desc);
		if (err < 0)
			return err;
	}

	return 0;
}

static int nf_tables_set_desc_parse(struct nft_set_desc *desc,
				    const struct nlattr *nla)
{
	struct nlattr *da[NFTA_SET_DESC_MAX + 1];
	int err;

	err = nla_parse_nested_deprecated(da, NFTA_SET_DESC_MAX, nla,
					  nft_set_desc_policy, NULL);
	if (err < 0)
		return err;

	if (da[NFTA_SET_DESC_SIZE] != NULL)
		desc->size = ntohl(nla_get_be32(da[NFTA_SET_DESC_SIZE]));
	if (da[NFTA_SET_DESC_CONCAT])
		err = nft_set_desc_concat(desc, da[NFTA_SET_DESC_CONCAT]);

	return err;
}

static int nf_tables_newset(struct net *net, struct sock *nlsk,
			    struct sk_buff *skb, const struct nlmsghdr *nlh,
			    const struct nlattr * const nla[],
			    struct netlink_ext_ack *extack)
{
	const struct nfgenmsg *nfmsg = nlmsg_data(nlh);
	u8 genmask = nft_genmask_next(net);
	int family = nfmsg->nfgen_family;
	const struct nft_set_ops *ops;
	struct nft_expr *expr = NULL;
	struct nft_table *table;
	struct nft_set *set;
	struct nft_ctx ctx;
	char *name;
	u64 size;
	u64 timeout;
	u32 ktype, dtype, flags, policy, gc_int, objtype;
	struct nft_set_desc desc;
	unsigned char *udata;
	u16 udlen;
	int err;
	int i;

	if (nla[NFTA_SET_TABLE] == NULL ||
	    nla[NFTA_SET_NAME] == NULL ||
	    nla[NFTA_SET_KEY_LEN] == NULL ||
	    nla[NFTA_SET_ID] == NULL)
		return -EINVAL;

	memset(&desc, 0, sizeof(desc));

	ktype = NFT_DATA_VALUE;
	if (nla[NFTA_SET_KEY_TYPE] != NULL) {
		ktype = ntohl(nla_get_be32(nla[NFTA_SET_KEY_TYPE]));
		if ((ktype & NFT_DATA_RESERVED_MASK) == NFT_DATA_RESERVED_MASK)
			return -EINVAL;
	}

	desc.klen = ntohl(nla_get_be32(nla[NFTA_SET_KEY_LEN]));
	if (desc.klen == 0 || desc.klen > NFT_DATA_VALUE_MAXLEN)
		return -EINVAL;

	flags = 0;
	if (nla[NFTA_SET_FLAGS] != NULL) {
		flags = ntohl(nla_get_be32(nla[NFTA_SET_FLAGS]));
		if (flags & ~(NFT_SET_ANONYMOUS | NFT_SET_CONSTANT |
			      NFT_SET_INTERVAL | NFT_SET_TIMEOUT |
			      NFT_SET_MAP | NFT_SET_EVAL |
			      NFT_SET_OBJECT | NFT_SET_CONCAT | NFT_SET_EXPR))
			return -EOPNOTSUPP;
		/* Only one of these operations is supported */
		if ((flags & (NFT_SET_MAP | NFT_SET_OBJECT)) ==
			     (NFT_SET_MAP | NFT_SET_OBJECT))
			return -EOPNOTSUPP;
		if ((flags & (NFT_SET_EVAL | NFT_SET_OBJECT)) ==
			     (NFT_SET_EVAL | NFT_SET_OBJECT))
			return -EOPNOTSUPP;
	}

	dtype = 0;
	if (nla[NFTA_SET_DATA_TYPE] != NULL) {
		if (!(flags & NFT_SET_MAP))
			return -EINVAL;

		dtype = ntohl(nla_get_be32(nla[NFTA_SET_DATA_TYPE]));
		if ((dtype & NFT_DATA_RESERVED_MASK) == NFT_DATA_RESERVED_MASK &&
		    dtype != NFT_DATA_VERDICT)
			return -EINVAL;

		if (dtype != NFT_DATA_VERDICT) {
			if (nla[NFTA_SET_DATA_LEN] == NULL)
				return -EINVAL;
			desc.dlen = ntohl(nla_get_be32(nla[NFTA_SET_DATA_LEN]));
			if (desc.dlen == 0 || desc.dlen > NFT_DATA_VALUE_MAXLEN)
				return -EINVAL;
		} else
			desc.dlen = sizeof(struct nft_verdict);
	} else if (flags & NFT_SET_MAP)
		return -EINVAL;

	if (nla[NFTA_SET_OBJ_TYPE] != NULL) {
		if (!(flags & NFT_SET_OBJECT))
			return -EINVAL;

		objtype = ntohl(nla_get_be32(nla[NFTA_SET_OBJ_TYPE]));
		if (objtype == NFT_OBJECT_UNSPEC ||
		    objtype > NFT_OBJECT_MAX)
			return -EOPNOTSUPP;
	} else if (flags & NFT_SET_OBJECT)
		return -EINVAL;
	else
		objtype = NFT_OBJECT_UNSPEC;

	timeout = 0;
	if (nla[NFTA_SET_TIMEOUT] != NULL) {
		if (!(flags & NFT_SET_TIMEOUT))
			return -EINVAL;

		err = nf_msecs_to_jiffies64(nla[NFTA_SET_TIMEOUT], &timeout);
		if (err)
			return err;
	}
	gc_int = 0;
	if (nla[NFTA_SET_GC_INTERVAL] != NULL) {
		if (!(flags & NFT_SET_TIMEOUT))
			return -EINVAL;
		gc_int = ntohl(nla_get_be32(nla[NFTA_SET_GC_INTERVAL]));
	}

	policy = NFT_SET_POL_PERFORMANCE;
	if (nla[NFTA_SET_POLICY] != NULL)
		policy = ntohl(nla_get_be32(nla[NFTA_SET_POLICY]));

	if (nla[NFTA_SET_DESC] != NULL) {
		err = nf_tables_set_desc_parse(&desc, nla[NFTA_SET_DESC]);
		if (err < 0)
			return err;
	}

	if (nla[NFTA_SET_EXPR] || nla[NFTA_SET_EXPRESSIONS])
		desc.expr = true;

	table = nft_table_lookup(net, nla[NFTA_SET_TABLE], family, genmask,
				 NETLINK_CB(skb).portid);
	if (IS_ERR(table)) {
		NL_SET_BAD_ATTR(extack, nla[NFTA_SET_TABLE]);
		return PTR_ERR(table);
	}

	nft_ctx_init(&ctx, net, skb, nlh, family, table, NULL, nla);

	set = nft_set_lookup(table, nla[NFTA_SET_NAME], genmask);
	if (IS_ERR(set)) {
		if (PTR_ERR(set) != -ENOENT) {
			NL_SET_BAD_ATTR(extack, nla[NFTA_SET_NAME]);
			return PTR_ERR(set);
		}
	} else {
		if (nlh->nlmsg_flags & NLM_F_EXCL) {
			NL_SET_BAD_ATTR(extack, nla[NFTA_SET_NAME]);
			return -EEXIST;
		}
		if (nlh->nlmsg_flags & NLM_F_REPLACE)
			return -EOPNOTSUPP;

		return 0;
	}

	if (!(nlh->nlmsg_flags & NLM_F_CREATE))
		return -ENOENT;

	ops = nft_select_set_ops(&ctx, nla, &desc, policy);
	if (IS_ERR(ops))
		return PTR_ERR(ops);

	udlen = 0;
	if (nla[NFTA_SET_USERDATA])
		udlen = nla_len(nla[NFTA_SET_USERDATA]);

	size = 0;
	if (ops->privsize != NULL)
		size = ops->privsize(nla, &desc);

	set = kvzalloc(sizeof(*set) + size + udlen, GFP_KERNEL);
	if (!set)
		return -ENOMEM;

	name = nla_strdup(nla[NFTA_SET_NAME], GFP_KERNEL);
	if (!name) {
		err = -ENOMEM;
		goto err_set_name;
	}

	err = nf_tables_set_alloc_name(&ctx, set, name);
	kfree(name);
	if (err < 0)
		goto err_set_alloc_name;

	if (nla[NFTA_SET_EXPR]) {
		expr = nft_set_elem_expr_alloc(&ctx, set, nla[NFTA_SET_EXPR]);
		if (IS_ERR(expr)) {
			err = PTR_ERR(expr);
			goto err_set_alloc_name;
		}
		set->exprs[0] = expr;
		set->num_exprs++;
	} else if (nla[NFTA_SET_EXPRESSIONS]) {
		struct nft_expr *expr;
		struct nlattr *tmp;
		int left;

		if (!(flags & NFT_SET_EXPR)) {
			err = -EINVAL;
			goto err_set_alloc_name;
		}
		i = 0;
		nla_for_each_nested(tmp, nla[NFTA_SET_EXPRESSIONS], left) {
			if (i == NFT_SET_EXPR_MAX) {
				err = -E2BIG;
				goto err_set_init;
			}
			if (nla_type(tmp) != NFTA_LIST_ELEM) {
				err = -EINVAL;
				goto err_set_init;
			}
			expr = nft_set_elem_expr_alloc(&ctx, set, tmp);
			if (IS_ERR(expr)) {
				err = PTR_ERR(expr);
				goto err_set_init;
			}
			set->exprs[i++] = expr;
			set->num_exprs++;
		}
	}

	udata = NULL;
	if (udlen) {
		udata = set->data + size;
		nla_memcpy(udata, nla[NFTA_SET_USERDATA], udlen);
	}

	INIT_LIST_HEAD(&set->bindings);
	set->table = table;
	write_pnet(&set->net, net);
	set->ops   = ops;
	set->ktype = ktype;
	set->klen  = desc.klen;
	set->dtype = dtype;
	set->objtype = objtype;
	set->dlen  = desc.dlen;
	set->flags = flags;
	set->size  = desc.size;
	set->policy = policy;
	set->udlen  = udlen;
	set->udata  = udata;
	set->timeout = timeout;
	set->gc_int = gc_int;
	set->handle = nf_tables_alloc_handle(table);

	set->field_count = desc.field_count;
	for (i = 0; i < desc.field_count; i++)
		set->field_len[i] = desc.field_len[i];

	err = ops->init(set, &desc, nla);
	if (err < 0)
		goto err_set_init;

	err = nft_trans_set_add(&ctx, NFT_MSG_NEWSET, set);
	if (err < 0)
		goto err_set_trans;

	list_add_tail_rcu(&set->list, &table->sets);
	table->use++;
	return 0;

err_set_trans:
	ops->destroy(set);
err_set_init:
	for (i = 0; i < set->num_exprs; i++)
		nft_expr_destroy(&ctx, set->exprs[i]);
err_set_alloc_name:
	kfree(set->name);
err_set_name:
	kvfree(set);
	return err;
}

static void nft_set_destroy(const struct nft_ctx *ctx, struct nft_set *set)
{
	int i;

	if (WARN_ON(set->use > 0))
		return;

	for (i = 0; i < set->num_exprs; i++)
		nft_expr_destroy(ctx, set->exprs[i]);

	set->ops->destroy(set);
	kfree(set->name);
	kvfree(set);
}

static int nf_tables_delset(struct net *net, struct sock *nlsk,
			    struct sk_buff *skb, const struct nlmsghdr *nlh,
			    const struct nlattr * const nla[],
			    struct netlink_ext_ack *extack)
{
	const struct nfgenmsg *nfmsg = nlmsg_data(nlh);
	u8 genmask = nft_genmask_next(net);
	const struct nlattr *attr;
	struct nft_set *set;
	struct nft_ctx ctx;
	int err;

	if (nfmsg->nfgen_family == NFPROTO_UNSPEC)
		return -EAFNOSUPPORT;
	if (nla[NFTA_SET_TABLE] == NULL)
		return -EINVAL;

	err = nft_ctx_init_from_setattr(&ctx, net, skb, nlh, nla, extack,
					genmask, NETLINK_CB(skb).portid);
	if (err < 0)
		return err;

	if (nla[NFTA_SET_HANDLE]) {
		attr = nla[NFTA_SET_HANDLE];
		set = nft_set_lookup_byhandle(ctx.table, attr, genmask);
	} else {
		attr = nla[NFTA_SET_NAME];
		set = nft_set_lookup(ctx.table, attr, genmask);
	}

	if (IS_ERR(set)) {
		NL_SET_BAD_ATTR(extack, attr);
		return PTR_ERR(set);
	}
	if (set->use ||
	    (nlh->nlmsg_flags & NLM_F_NONREC && atomic_read(&set->nelems) > 0)) {
		NL_SET_BAD_ATTR(extack, attr);
		return -EBUSY;
	}

	return nft_delset(&ctx, set);
}

static int nft_validate_register_store(const struct nft_ctx *ctx,
				       enum nft_registers reg,
				       const struct nft_data *data,
				       enum nft_data_types type,
				       unsigned int len);

static int nf_tables_bind_check_setelem(const struct nft_ctx *ctx,
					struct nft_set *set,
					const struct nft_set_iter *iter,
					struct nft_set_elem *elem)
{
	const struct nft_set_ext *ext = nft_set_elem_ext(set, elem->priv);
	enum nft_registers dreg;

	dreg = nft_type_to_reg(set->dtype);
	return nft_validate_register_store(ctx, dreg, nft_set_ext_data(ext),
					   set->dtype == NFT_DATA_VERDICT ?
					   NFT_DATA_VERDICT : NFT_DATA_VALUE,
					   set->dlen);
}

int nf_tables_bind_set(const struct nft_ctx *ctx, struct nft_set *set,
		       struct nft_set_binding *binding)
{
	struct nft_set_binding *i;
	struct nft_set_iter iter;

	if (set->use == UINT_MAX)
		return -EOVERFLOW;

	if (!list_empty(&set->bindings) && nft_set_is_anonymous(set))
		return -EBUSY;

	if (binding->flags & NFT_SET_MAP) {
		/* If the set is already bound to the same chain all
		 * jumps are already validated for that chain.
		 */
		list_for_each_entry(i, &set->bindings, list) {
			if (i->flags & NFT_SET_MAP &&
			    i->chain == binding->chain)
				goto bind;
		}

		iter.genmask	= nft_genmask_next(ctx->net);
		iter.skip 	= 0;
		iter.count	= 0;
		iter.err	= 0;
		iter.fn		= nf_tables_bind_check_setelem;

		set->ops->walk(ctx, set, &iter);
		if (iter.err < 0)
			return iter.err;
	}
bind:
	binding->chain = ctx->chain;
	list_add_tail_rcu(&binding->list, &set->bindings);
	nft_set_trans_bind(ctx, set);
	set->use++;

	return 0;
}
EXPORT_SYMBOL_GPL(nf_tables_bind_set);

static void nf_tables_unbind_set(const struct nft_ctx *ctx, struct nft_set *set,
				 struct nft_set_binding *binding, bool event)
{
	list_del_rcu(&binding->list);

	if (list_empty(&set->bindings) && nft_set_is_anonymous(set)) {
		list_del_rcu(&set->list);
		if (event)
			nf_tables_set_notify(ctx, set, NFT_MSG_DELSET,
					     GFP_KERNEL);
	}
}

void nf_tables_deactivate_set(const struct nft_ctx *ctx, struct nft_set *set,
			      struct nft_set_binding *binding,
			      enum nft_trans_phase phase)
{
	switch (phase) {
	case NFT_TRANS_PREPARE:
		set->use--;
		return;
	case NFT_TRANS_ABORT:
	case NFT_TRANS_RELEASE:
		set->use--;
		fallthrough;
	default:
		nf_tables_unbind_set(ctx, set, binding,
				     phase == NFT_TRANS_COMMIT);
	}
}
EXPORT_SYMBOL_GPL(nf_tables_deactivate_set);

void nf_tables_destroy_set(const struct nft_ctx *ctx, struct nft_set *set)
{
	if (list_empty(&set->bindings) && nft_set_is_anonymous(set))
		nft_set_destroy(ctx, set);
}
EXPORT_SYMBOL_GPL(nf_tables_destroy_set);

const struct nft_set_ext_type nft_set_ext_types[] = {
	[NFT_SET_EXT_KEY]		= {
		.align	= __alignof__(u32),
	},
	[NFT_SET_EXT_DATA]		= {
		.align	= __alignof__(u32),
	},
	[NFT_SET_EXT_EXPRESSIONS]	= {
		.align	= __alignof__(struct nft_set_elem_expr),
	},
	[NFT_SET_EXT_OBJREF]		= {
		.len	= sizeof(struct nft_object *),
		.align	= __alignof__(struct nft_object *),
	},
	[NFT_SET_EXT_FLAGS]		= {
		.len	= sizeof(u8),
		.align	= __alignof__(u8),
	},
	[NFT_SET_EXT_TIMEOUT]		= {
		.len	= sizeof(u64),
		.align	= __alignof__(u64),
	},
	[NFT_SET_EXT_EXPIRATION]	= {
		.len	= sizeof(u64),
		.align	= __alignof__(u64),
	},
	[NFT_SET_EXT_USERDATA]		= {
		.len	= sizeof(struct nft_userdata),
		.align	= __alignof__(struct nft_userdata),
	},
	[NFT_SET_EXT_KEY_END]		= {
		.align	= __alignof__(u32),
	},
};

/*
 * Set elements
 */

static const struct nla_policy nft_set_elem_policy[NFTA_SET_ELEM_MAX + 1] = {
	[NFTA_SET_ELEM_KEY]		= { .type = NLA_NESTED },
	[NFTA_SET_ELEM_DATA]		= { .type = NLA_NESTED },
	[NFTA_SET_ELEM_FLAGS]		= { .type = NLA_U32 },
	[NFTA_SET_ELEM_TIMEOUT]		= { .type = NLA_U64 },
	[NFTA_SET_ELEM_EXPIRATION]	= { .type = NLA_U64 },
	[NFTA_SET_ELEM_USERDATA]	= { .type = NLA_BINARY,
					    .len = NFT_USERDATA_MAXLEN },
	[NFTA_SET_ELEM_EXPR]		= { .type = NLA_NESTED },
	[NFTA_SET_ELEM_OBJREF]		= { .type = NLA_STRING,
					    .len = NFT_OBJ_MAXNAMELEN - 1 },
	[NFTA_SET_ELEM_KEY_END]		= { .type = NLA_NESTED },
	[NFTA_SET_ELEM_EXPRESSIONS]	= { .type = NLA_NESTED },
};

static const struct nla_policy nft_set_elem_list_policy[NFTA_SET_ELEM_LIST_MAX + 1] = {
	[NFTA_SET_ELEM_LIST_TABLE]	= { .type = NLA_STRING,
					    .len = NFT_TABLE_MAXNAMELEN - 1 },
	[NFTA_SET_ELEM_LIST_SET]	= { .type = NLA_STRING,
					    .len = NFT_SET_MAXNAMELEN - 1 },
	[NFTA_SET_ELEM_LIST_ELEMENTS]	= { .type = NLA_NESTED },
	[NFTA_SET_ELEM_LIST_SET_ID]	= { .type = NLA_U32 },
};

static int nft_ctx_init_from_elemattr(struct nft_ctx *ctx, struct net *net,
				      const struct sk_buff *skb,
				      const struct nlmsghdr *nlh,
				      const struct nlattr * const nla[],
				      struct netlink_ext_ack *extack,
				      u8 genmask, u32 nlpid)
{
	const struct nfgenmsg *nfmsg = nlmsg_data(nlh);
	int family = nfmsg->nfgen_family;
	struct nft_table *table;

	table = nft_table_lookup(net, nla[NFTA_SET_ELEM_LIST_TABLE], family,
				 genmask, nlpid);
	if (IS_ERR(table)) {
		NL_SET_BAD_ATTR(extack, nla[NFTA_SET_ELEM_LIST_TABLE]);
		return PTR_ERR(table);
	}

	nft_ctx_init(ctx, net, skb, nlh, family, table, NULL, nla);
	return 0;
}

static int nft_set_elem_expr_dump(struct sk_buff *skb,
				  const struct nft_set *set,
				  const struct nft_set_ext *ext)
{
	struct nft_set_elem_expr *elem_expr;
	u32 size, num_exprs = 0;
	struct nft_expr *expr;
	struct nlattr *nest;

	elem_expr = nft_set_ext_expr(ext);
	nft_setelem_expr_foreach(expr, elem_expr, size)
		num_exprs++;

	if (num_exprs == 1) {
		expr = nft_setelem_expr_at(elem_expr, 0);
		if (nft_expr_dump(skb, NFTA_SET_ELEM_EXPR, expr) < 0)
			return -1;

		return 0;
	} else if (num_exprs > 1) {
		nest = nla_nest_start_noflag(skb, NFTA_SET_ELEM_EXPRESSIONS);
		if (nest == NULL)
			goto nla_put_failure;

		nft_setelem_expr_foreach(expr, elem_expr, size) {
			expr = nft_setelem_expr_at(elem_expr, size);
			if (nft_expr_dump(skb, NFTA_LIST_ELEM, expr) < 0)
				goto nla_put_failure;
		}
		nla_nest_end(skb, nest);
	}
	return 0;

nla_put_failure:
	return -1;
}

static int nf_tables_fill_setelem(struct sk_buff *skb,
				  const struct nft_set *set,
				  const struct nft_set_elem *elem)
{
	const struct nft_set_ext *ext = nft_set_elem_ext(set, elem->priv);
	unsigned char *b = skb_tail_pointer(skb);
	struct nlattr *nest;

	nest = nla_nest_start_noflag(skb, NFTA_LIST_ELEM);
	if (nest == NULL)
		goto nla_put_failure;

	if (nft_data_dump(skb, NFTA_SET_ELEM_KEY, nft_set_ext_key(ext),
			  NFT_DATA_VALUE, set->klen) < 0)
		goto nla_put_failure;

	if (nft_set_ext_exists(ext, NFT_SET_EXT_KEY_END) &&
	    nft_data_dump(skb, NFTA_SET_ELEM_KEY_END, nft_set_ext_key_end(ext),
			  NFT_DATA_VALUE, set->klen) < 0)
		goto nla_put_failure;

	if (nft_set_ext_exists(ext, NFT_SET_EXT_DATA) &&
	    nft_data_dump(skb, NFTA_SET_ELEM_DATA, nft_set_ext_data(ext),
			  set->dtype == NFT_DATA_VERDICT ? NFT_DATA_VERDICT : NFT_DATA_VALUE,
			  set->dlen) < 0)
		goto nla_put_failure;

	if (nft_set_ext_exists(ext, NFT_SET_EXT_EXPRESSIONS) &&
	    nft_set_elem_expr_dump(skb, set, ext))
		goto nla_put_failure;

	if (nft_set_ext_exists(ext, NFT_SET_EXT_OBJREF) &&
	    nla_put_string(skb, NFTA_SET_ELEM_OBJREF,
			   (*nft_set_ext_obj(ext))->key.name) < 0)
		goto nla_put_failure;

	if (nft_set_ext_exists(ext, NFT_SET_EXT_FLAGS) &&
	    nla_put_be32(skb, NFTA_SET_ELEM_FLAGS,
		         htonl(*nft_set_ext_flags(ext))))
		goto nla_put_failure;

	if (nft_set_ext_exists(ext, NFT_SET_EXT_TIMEOUT) &&
	    nla_put_be64(skb, NFTA_SET_ELEM_TIMEOUT,
			 nf_jiffies64_to_msecs(*nft_set_ext_timeout(ext)),
			 NFTA_SET_ELEM_PAD))
		goto nla_put_failure;

	if (nft_set_ext_exists(ext, NFT_SET_EXT_EXPIRATION)) {
		u64 expires, now = get_jiffies_64();

		expires = *nft_set_ext_expiration(ext);
		if (time_before64(now, expires))
			expires -= now;
		else
			expires = 0;

		if (nla_put_be64(skb, NFTA_SET_ELEM_EXPIRATION,
				 nf_jiffies64_to_msecs(expires),
				 NFTA_SET_ELEM_PAD))
			goto nla_put_failure;
	}

	if (nft_set_ext_exists(ext, NFT_SET_EXT_USERDATA)) {
		struct nft_userdata *udata;

		udata = nft_set_ext_userdata(ext);
		if (nla_put(skb, NFTA_SET_ELEM_USERDATA,
			    udata->len + 1, udata->data))
			goto nla_put_failure;
	}

	nla_nest_end(skb, nest);
	return 0;

nla_put_failure:
	nlmsg_trim(skb, b);
	return -EMSGSIZE;
}

struct nft_set_dump_args {
	const struct netlink_callback	*cb;
	struct nft_set_iter		iter;
	struct sk_buff			*skb;
};

static int nf_tables_dump_setelem(const struct nft_ctx *ctx,
				  struct nft_set *set,
				  const struct nft_set_iter *iter,
				  struct nft_set_elem *elem)
{
	struct nft_set_dump_args *args;

	args = container_of(iter, struct nft_set_dump_args, iter);
	return nf_tables_fill_setelem(args->skb, set, elem);
}

struct nft_set_dump_ctx {
	const struct nft_set	*set;
	struct nft_ctx		ctx;
};

static int nf_tables_dump_set(struct sk_buff *skb, struct netlink_callback *cb)
{
	struct nft_set_dump_ctx *dump_ctx = cb->data;
	struct net *net = sock_net(skb->sk);
	struct nft_table *table;
	struct nft_set *set;
	struct nft_set_dump_args args;
	bool set_found = false;
	struct nfgenmsg *nfmsg;
	struct nlmsghdr *nlh;
	struct nlattr *nest;
	u32 portid, seq;
	int event;

	rcu_read_lock();
	list_for_each_entry_rcu(table, &net->nft.tables, list) {
		if (dump_ctx->ctx.family != NFPROTO_UNSPEC &&
		    dump_ctx->ctx.family != table->family)
			continue;

		if (table != dump_ctx->ctx.table)
			continue;

		list_for_each_entry_rcu(set, &table->sets, list) {
			if (set == dump_ctx->set) {
				set_found = true;
				break;
			}
		}
		break;
	}

	if (!set_found) {
		rcu_read_unlock();
		return -ENOENT;
	}

	event  = nfnl_msg_type(NFNL_SUBSYS_NFTABLES, NFT_MSG_NEWSETELEM);
	portid = NETLINK_CB(cb->skb).portid;
	seq    = cb->nlh->nlmsg_seq;

	nlh = nlmsg_put(skb, portid, seq, event, sizeof(struct nfgenmsg),
			NLM_F_MULTI);
	if (nlh == NULL)
		goto nla_put_failure;

	nfmsg = nlmsg_data(nlh);
	nfmsg->nfgen_family = table->family;
	nfmsg->version      = NFNETLINK_V0;
	nfmsg->res_id	    = htons(net->nft.base_seq & 0xffff);

	if (nla_put_string(skb, NFTA_SET_ELEM_LIST_TABLE, table->name))
		goto nla_put_failure;
	if (nla_put_string(skb, NFTA_SET_ELEM_LIST_SET, set->name))
		goto nla_put_failure;

	nest = nla_nest_start_noflag(skb, NFTA_SET_ELEM_LIST_ELEMENTS);
	if (nest == NULL)
		goto nla_put_failure;

	args.cb			= cb;
	args.skb		= skb;
	args.iter.genmask	= nft_genmask_cur(net);
	args.iter.skip		= cb->args[0];
	args.iter.count		= 0;
	args.iter.err		= 0;
	args.iter.fn		= nf_tables_dump_setelem;
	set->ops->walk(&dump_ctx->ctx, set, &args.iter);
	rcu_read_unlock();

	nla_nest_end(skb, nest);
	nlmsg_end(skb, nlh);

	if (args.iter.err && args.iter.err != -EMSGSIZE)
		return args.iter.err;
	if (args.iter.count == cb->args[0])
		return 0;

	cb->args[0] = args.iter.count;
	return skb->len;

nla_put_failure:
	rcu_read_unlock();
	return -ENOSPC;
}

static int nf_tables_dump_set_start(struct netlink_callback *cb)
{
	struct nft_set_dump_ctx *dump_ctx = cb->data;

	cb->data = kmemdup(dump_ctx, sizeof(*dump_ctx), GFP_ATOMIC);

	return cb->data ? 0 : -ENOMEM;
}

static int nf_tables_dump_set_done(struct netlink_callback *cb)
{
	kfree(cb->data);
	return 0;
}

static int nf_tables_fill_setelem_info(struct sk_buff *skb,
				       const struct nft_ctx *ctx, u32 seq,
				       u32 portid, int event, u16 flags,
				       const struct nft_set *set,
				       const struct nft_set_elem *elem)
{
	struct nfgenmsg *nfmsg;
	struct nlmsghdr *nlh;
	struct nlattr *nest;
	int err;

	event = nfnl_msg_type(NFNL_SUBSYS_NFTABLES, event);
	nlh = nlmsg_put(skb, portid, seq, event, sizeof(struct nfgenmsg),
			flags);
	if (nlh == NULL)
		goto nla_put_failure;

	nfmsg = nlmsg_data(nlh);
	nfmsg->nfgen_family	= ctx->family;
	nfmsg->version		= NFNETLINK_V0;
	nfmsg->res_id		= htons(ctx->net->nft.base_seq & 0xffff);

	if (nla_put_string(skb, NFTA_SET_TABLE, ctx->table->name))
		goto nla_put_failure;
	if (nla_put_string(skb, NFTA_SET_NAME, set->name))
		goto nla_put_failure;

	nest = nla_nest_start_noflag(skb, NFTA_SET_ELEM_LIST_ELEMENTS);
	if (nest == NULL)
		goto nla_put_failure;

	err = nf_tables_fill_setelem(skb, set, elem);
	if (err < 0)
		goto nla_put_failure;

	nla_nest_end(skb, nest);

	nlmsg_end(skb, nlh);
	return 0;

nla_put_failure:
	nlmsg_trim(skb, nlh);
	return -1;
}

static int nft_setelem_parse_flags(const struct nft_set *set,
				   const struct nlattr *attr, u32 *flags)
{
	if (attr == NULL)
		return 0;

	*flags = ntohl(nla_get_be32(attr));
	if (*flags & ~NFT_SET_ELEM_INTERVAL_END)
		return -EINVAL;
	if (!(set->flags & NFT_SET_INTERVAL) &&
	    *flags & NFT_SET_ELEM_INTERVAL_END)
		return -EINVAL;

	return 0;
}

static int nft_setelem_parse_key(struct nft_ctx *ctx, struct nft_set *set,
				 struct nft_data *key, struct nlattr *attr)
{
	struct nft_data_desc desc;
	int err;

	err = nft_data_init(ctx, key, NFT_DATA_VALUE_MAXLEN, &desc, attr);
	if (err < 0)
		return err;

	if (desc.type != NFT_DATA_VALUE || desc.len != set->klen) {
		nft_data_release(key, desc.type);
		return -EINVAL;
	}

	return 0;
}

static int nft_setelem_parse_data(struct nft_ctx *ctx, struct nft_set *set,
				  struct nft_data_desc *desc,
				  struct nft_data *data,
				  struct nlattr *attr)
{
	int err;

	err = nft_data_init(ctx, data, NFT_DATA_VALUE_MAXLEN, desc, attr);
	if (err < 0)
		return err;

	if (desc->type != NFT_DATA_VERDICT && desc->len != set->dlen) {
		nft_data_release(data, desc->type);
		return -EINVAL;
	}

	return 0;
}

static int nft_get_set_elem(struct nft_ctx *ctx, struct nft_set *set,
			    const struct nlattr *attr)
{
	struct nlattr *nla[NFTA_SET_ELEM_MAX + 1];
	struct nft_set_elem elem;
	struct sk_buff *skb;
	uint32_t flags = 0;
	void *priv;
	int err;

	err = nla_parse_nested_deprecated(nla, NFTA_SET_ELEM_MAX, attr,
					  nft_set_elem_policy, NULL);
	if (err < 0)
		return err;

	if (!nla[NFTA_SET_ELEM_KEY])
		return -EINVAL;

	err = nft_setelem_parse_flags(set, nla[NFTA_SET_ELEM_FLAGS], &flags);
	if (err < 0)
		return err;

	err = nft_setelem_parse_key(ctx, set, &elem.key.val,
				    nla[NFTA_SET_ELEM_KEY]);
	if (err < 0)
		return err;

	if (nla[NFTA_SET_ELEM_KEY_END]) {
		err = nft_setelem_parse_key(ctx, set, &elem.key_end.val,
					    nla[NFTA_SET_ELEM_KEY_END]);
		if (err < 0)
			return err;
	}

	priv = set->ops->get(ctx->net, set, &elem, flags);
	if (IS_ERR(priv))
		return PTR_ERR(priv);

	elem.priv = priv;

	err = -ENOMEM;
	skb = nlmsg_new(NLMSG_GOODSIZE, GFP_ATOMIC);
	if (skb == NULL)
		return err;

	err = nf_tables_fill_setelem_info(skb, ctx, ctx->seq, ctx->portid,
					  NFT_MSG_NEWSETELEM, 0, set, &elem);
	if (err < 0)
		goto err_fill_setelem;

	return nfnetlink_unicast(skb, ctx->net, ctx->portid);

err_fill_setelem:
	kfree_skb(skb);
	return err;
}

/* called with rcu_read_lock held */
static int nf_tables_getsetelem(struct net *net, struct sock *nlsk,
				struct sk_buff *skb, const struct nlmsghdr *nlh,
				const struct nlattr * const nla[],
				struct netlink_ext_ack *extack)
{
	u8 genmask = nft_genmask_cur(net);
	struct nft_set *set;
	struct nlattr *attr;
	struct nft_ctx ctx;
	int rem, err = 0;

	err = nft_ctx_init_from_elemattr(&ctx, net, skb, nlh, nla, extack,
					 genmask, NETLINK_CB(skb).portid);
	if (err < 0)
		return err;

	set = nft_set_lookup(ctx.table, nla[NFTA_SET_ELEM_LIST_SET], genmask);
	if (IS_ERR(set))
		return PTR_ERR(set);

	if (nlh->nlmsg_flags & NLM_F_DUMP) {
		struct netlink_dump_control c = {
			.start = nf_tables_dump_set_start,
			.dump = nf_tables_dump_set,
			.done = nf_tables_dump_set_done,
			.module = THIS_MODULE,
		};
		struct nft_set_dump_ctx dump_ctx = {
			.set = set,
			.ctx = ctx,
		};

		c.data = &dump_ctx;
		return nft_netlink_dump_start_rcu(nlsk, skb, nlh, &c);
	}

	if (!nla[NFTA_SET_ELEM_LIST_ELEMENTS])
		return -EINVAL;

	nla_for_each_nested(attr, nla[NFTA_SET_ELEM_LIST_ELEMENTS], rem) {
		err = nft_get_set_elem(&ctx, set, attr);
		if (err < 0)
			break;
	}

	return err;
}

static void nf_tables_setelem_notify(const struct nft_ctx *ctx,
				     const struct nft_set *set,
				     const struct nft_set_elem *elem,
				     int event, u16 flags)
{
	struct net *net = ctx->net;
	u32 portid = ctx->portid;
	struct sk_buff *skb;
	int err;
	char *buf = kasprintf(GFP_KERNEL, "%s:%llu;%s:%llu",
			      ctx->table->name, ctx->table->handle,
			      set->name, set->handle);

	audit_log_nfcfg(buf,
			ctx->family,
			set->handle,
			event == NFT_MSG_NEWSETELEM ?
				AUDIT_NFT_OP_SETELEM_REGISTER :
				AUDIT_NFT_OP_SETELEM_UNREGISTER,
			GFP_KERNEL);
	kfree(buf);

	if (!ctx->report && !nfnetlink_has_listeners(net, NFNLGRP_NFTABLES))
		return;

	skb = nlmsg_new(NLMSG_GOODSIZE, GFP_KERNEL);
	if (skb == NULL)
		goto err;

	err = nf_tables_fill_setelem_info(skb, ctx, 0, portid, event, flags,
					  set, elem);
	if (err < 0) {
		kfree_skb(skb);
		goto err;
	}

	nft_notify_enqueue(skb, ctx->report, &ctx->net->nft.notify_list);
	return;
err:
	nfnetlink_set_err(net, portid, NFNLGRP_NFTABLES, -ENOBUFS);
}

static struct nft_trans *nft_trans_elem_alloc(struct nft_ctx *ctx,
					      int msg_type,
					      struct nft_set *set)
{
	struct nft_trans *trans;

	trans = nft_trans_alloc(ctx, msg_type, sizeof(struct nft_trans_elem));
	if (trans == NULL)
		return NULL;

	nft_trans_elem_set(trans) = set;
	return trans;
}

struct nft_expr *nft_set_elem_expr_alloc(const struct nft_ctx *ctx,
					 const struct nft_set *set,
					 const struct nlattr *attr)
{
	struct nft_expr *expr;
	int err;

	expr = nft_expr_init(ctx, attr);
	if (IS_ERR(expr))
		return expr;

	err = -EOPNOTSUPP;
	if (!(expr->ops->type->flags & NFT_EXPR_STATEFUL))
		goto err_set_elem_expr;

	if (expr->ops->type->flags & NFT_EXPR_GC) {
		if (set->flags & NFT_SET_TIMEOUT)
			goto err_set_elem_expr;
		if (!set->ops->gc_init)
			goto err_set_elem_expr;
		set->ops->gc_init(set);
	}

	return expr;

err_set_elem_expr:
	nft_expr_destroy(ctx, expr);
	return ERR_PTR(err);
}

void *nft_set_elem_init(const struct nft_set *set,
			const struct nft_set_ext_tmpl *tmpl,
			const u32 *key, const u32 *key_end,
			const u32 *data, u64 timeout, u64 expiration, gfp_t gfp)
{
	struct nft_set_ext *ext;
	void *elem;

	elem = kzalloc(set->ops->elemsize + tmpl->len, gfp);
	if (elem == NULL)
		return NULL;

	ext = nft_set_elem_ext(set, elem);
	nft_set_ext_init(ext, tmpl);

	memcpy(nft_set_ext_key(ext), key, set->klen);
	if (nft_set_ext_exists(ext, NFT_SET_EXT_KEY_END))
		memcpy(nft_set_ext_key_end(ext), key_end, set->klen);
	if (nft_set_ext_exists(ext, NFT_SET_EXT_DATA))
		memcpy(nft_set_ext_data(ext), data, set->dlen);
	if (nft_set_ext_exists(ext, NFT_SET_EXT_EXPIRATION)) {
		*nft_set_ext_expiration(ext) = get_jiffies_64() + expiration;
		if (expiration == 0)
			*nft_set_ext_expiration(ext) += timeout;
	}
	if (nft_set_ext_exists(ext, NFT_SET_EXT_TIMEOUT))
		*nft_set_ext_timeout(ext) = timeout;

	return elem;
}

static void __nft_set_elem_expr_destroy(const struct nft_ctx *ctx,
					struct nft_expr *expr)
{
	if (expr->ops->destroy_clone) {
		expr->ops->destroy_clone(ctx, expr);
		module_put(expr->ops->type->owner);
	} else {
		nf_tables_expr_destroy(ctx, expr);
	}
}

static void nft_set_elem_expr_destroy(const struct nft_ctx *ctx,
				      struct nft_set_elem_expr *elem_expr)
{
	struct nft_expr *expr;
	u32 size;

	nft_setelem_expr_foreach(expr, elem_expr, size)
		__nft_set_elem_expr_destroy(ctx, expr);
}

void nft_set_elem_destroy(const struct nft_set *set, void *elem,
			  bool destroy_expr)
{
	struct nft_set_ext *ext = nft_set_elem_ext(set, elem);
	struct nft_ctx ctx = {
		.net	= read_pnet(&set->net),
		.family	= set->table->family,
	};

	nft_data_release(nft_set_ext_key(ext), NFT_DATA_VALUE);
	if (nft_set_ext_exists(ext, NFT_SET_EXT_DATA))
		nft_data_release(nft_set_ext_data(ext), set->dtype);
	if (destroy_expr && nft_set_ext_exists(ext, NFT_SET_EXT_EXPRESSIONS))
		nft_set_elem_expr_destroy(&ctx, nft_set_ext_expr(ext));

	if (nft_set_ext_exists(ext, NFT_SET_EXT_OBJREF))
		(*nft_set_ext_obj(ext))->use--;
	kfree(elem);
}
EXPORT_SYMBOL_GPL(nft_set_elem_destroy);

/* Only called from commit path, nft_set_elem_deactivate() already deals with
 * the refcounting from the preparation phase.
 */
static void nf_tables_set_elem_destroy(const struct nft_ctx *ctx,
				       const struct nft_set *set, void *elem)
{
	struct nft_set_ext *ext = nft_set_elem_ext(set, elem);

	if (nft_set_ext_exists(ext, NFT_SET_EXT_EXPRESSIONS))
		nft_set_elem_expr_destroy(ctx, nft_set_ext_expr(ext));

	kfree(elem);
}

int nft_set_elem_expr_clone(const struct nft_ctx *ctx, struct nft_set *set,
			    struct nft_expr *expr_array[])
{
	struct nft_expr *expr;
	int err, i, k;

	for (i = 0; i < set->num_exprs; i++) {
		expr = kzalloc(set->exprs[i]->ops->size, GFP_KERNEL);
		if (!expr)
			goto err_expr;

		err = nft_expr_clone(expr, set->exprs[i]);
		if (err < 0) {
			nft_expr_destroy(ctx, expr);
			goto err_expr;
		}
		expr_array[i] = expr;
	}

	return 0;

err_expr:
	for (k = i - 1; k >= 0; k--)
		nft_expr_destroy(ctx, expr_array[k]);

	return -ENOMEM;
}

static void nft_set_elem_expr_setup(const struct nft_set_ext *ext, int i,
				    struct nft_expr *expr_array[])
{
	struct nft_set_elem_expr *elem_expr = nft_set_ext_expr(ext);
	struct nft_expr *expr = nft_setelem_expr_at(elem_expr, elem_expr->size);

	memcpy(expr, expr_array[i], expr_array[i]->ops->size);
	elem_expr->size += expr_array[i]->ops->size;
	kfree(expr_array[i]);
	expr_array[i] = NULL;
}

static int nft_add_set_elem(struct nft_ctx *ctx, struct nft_set *set,
			    const struct nlattr *attr, u32 nlmsg_flags)
{
	struct nft_expr *expr_array[NFT_SET_EXPR_MAX] = {};
	struct nlattr *nla[NFTA_SET_ELEM_MAX + 1];
	u8 genmask = nft_genmask_next(ctx->net);
	u32 flags = 0, size = 0, num_exprs = 0;
	struct nft_set_ext_tmpl tmpl;
	struct nft_set_ext *ext, *ext2;
	struct nft_set_elem elem;
	struct nft_set_binding *binding;
	struct nft_object *obj = NULL;
	struct nft_userdata *udata;
	struct nft_data_desc desc;
	enum nft_registers dreg;
	struct nft_trans *trans;
	u64 timeout;
	u64 expiration;
	int err, i;
	u8 ulen;

	err = nla_parse_nested_deprecated(nla, NFTA_SET_ELEM_MAX, attr,
					  nft_set_elem_policy, NULL);
	if (err < 0)
		return err;

	if (nla[NFTA_SET_ELEM_KEY] == NULL)
		return -EINVAL;

	nft_set_ext_prepare(&tmpl);

	err = nft_setelem_parse_flags(set, nla[NFTA_SET_ELEM_FLAGS], &flags);
	if (err < 0)
		return err;
	if (flags != 0)
		nft_set_ext_add(&tmpl, NFT_SET_EXT_FLAGS);

	if (set->flags & NFT_SET_MAP) {
		if (nla[NFTA_SET_ELEM_DATA] == NULL &&
		    !(flags & NFT_SET_ELEM_INTERVAL_END))
			return -EINVAL;
	} else {
		if (nla[NFTA_SET_ELEM_DATA] != NULL)
			return -EINVAL;
	}

	if ((flags & NFT_SET_ELEM_INTERVAL_END) &&
	     (nla[NFTA_SET_ELEM_DATA] ||
	      nla[NFTA_SET_ELEM_OBJREF] ||
	      nla[NFTA_SET_ELEM_TIMEOUT] ||
	      nla[NFTA_SET_ELEM_EXPIRATION] ||
	      nla[NFTA_SET_ELEM_USERDATA] ||
	      nla[NFTA_SET_ELEM_EXPR] ||
	      nla[NFTA_SET_ELEM_EXPRESSIONS]))
		return -EINVAL;

	timeout = 0;
	if (nla[NFTA_SET_ELEM_TIMEOUT] != NULL) {
		if (!(set->flags & NFT_SET_TIMEOUT))
			return -EINVAL;
		err = nf_msecs_to_jiffies64(nla[NFTA_SET_ELEM_TIMEOUT],
					    &timeout);
		if (err)
			return err;
	} else if (set->flags & NFT_SET_TIMEOUT) {
		timeout = set->timeout;
	}

	expiration = 0;
	if (nla[NFTA_SET_ELEM_EXPIRATION] != NULL) {
		if (!(set->flags & NFT_SET_TIMEOUT))
			return -EINVAL;
		err = nf_msecs_to_jiffies64(nla[NFTA_SET_ELEM_EXPIRATION],
					    &expiration);
		if (err)
			return err;
	}

	if (nla[NFTA_SET_ELEM_EXPR]) {
		struct nft_expr *expr;

		if (set->num_exprs && set->num_exprs != 1)
			return -EOPNOTSUPP;

		expr = nft_set_elem_expr_alloc(ctx, set,
					       nla[NFTA_SET_ELEM_EXPR]);
		if (IS_ERR(expr))
			return PTR_ERR(expr);

		expr_array[0] = expr;
		num_exprs = 1;

		if (set->num_exprs && set->exprs[0]->ops != expr->ops) {
			err = -EOPNOTSUPP;
			goto err_set_elem_expr;
		}
	} else if (nla[NFTA_SET_ELEM_EXPRESSIONS]) {
		struct nft_expr *expr;
		struct nlattr *tmp;
		int left;

		i = 0;
		nla_for_each_nested(tmp, nla[NFTA_SET_ELEM_EXPRESSIONS], left) {
			if (i == NFT_SET_EXPR_MAX ||
			    (set->num_exprs && set->num_exprs == i)) {
				err = -E2BIG;
				goto err_set_elem_expr;
			}
			if (nla_type(tmp) != NFTA_LIST_ELEM) {
				err = -EINVAL;
				goto err_set_elem_expr;
			}
			expr = nft_set_elem_expr_alloc(ctx, set, tmp);
			if (IS_ERR(expr)) {
				err = PTR_ERR(expr);
				goto err_set_elem_expr;
			}
			expr_array[i] = expr;
			num_exprs++;

			if (set->num_exprs && expr->ops != set->exprs[i]->ops) {
				err = -EOPNOTSUPP;
				goto err_set_elem_expr;
			}
			i++;
		}
		if (set->num_exprs && set->num_exprs != i) {
			err = -EOPNOTSUPP;
			goto err_set_elem_expr;
		}
	} else if (set->num_exprs > 0) {
		err = nft_set_elem_expr_clone(ctx, set, expr_array);
		if (err < 0)
			goto err_set_elem_expr_clone;

		num_exprs = set->num_exprs;
	}

	err = nft_setelem_parse_key(ctx, set, &elem.key.val,
				    nla[NFTA_SET_ELEM_KEY]);
	if (err < 0)
		goto err_set_elem_expr;

	nft_set_ext_add_length(&tmpl, NFT_SET_EXT_KEY, set->klen);

	if (nla[NFTA_SET_ELEM_KEY_END]) {
		err = nft_setelem_parse_key(ctx, set, &elem.key_end.val,
					    nla[NFTA_SET_ELEM_KEY_END]);
		if (err < 0)
			goto err_parse_key;

		nft_set_ext_add_length(&tmpl, NFT_SET_EXT_KEY_END, set->klen);
	}

	if (timeout > 0) {
		nft_set_ext_add(&tmpl, NFT_SET_EXT_EXPIRATION);
		if (timeout != set->timeout)
			nft_set_ext_add(&tmpl, NFT_SET_EXT_TIMEOUT);
	}

	if (num_exprs) {
		for (i = 0; i < num_exprs; i++)
			size += expr_array[i]->ops->size;

		nft_set_ext_add_length(&tmpl, NFT_SET_EXT_EXPRESSIONS,
				       sizeof(struct nft_set_elem_expr) +
				       size);
	}

	if (nla[NFTA_SET_ELEM_OBJREF] != NULL) {
		if (!(set->flags & NFT_SET_OBJECT)) {
			err = -EINVAL;
			goto err_parse_key_end;
		}
		obj = nft_obj_lookup(ctx->net, ctx->table,
				     nla[NFTA_SET_ELEM_OBJREF],
				     set->objtype, genmask);
		if (IS_ERR(obj)) {
			err = PTR_ERR(obj);
			goto err_parse_key_end;
		}
		nft_set_ext_add(&tmpl, NFT_SET_EXT_OBJREF);
	}

	if (nla[NFTA_SET_ELEM_DATA] != NULL) {
		err = nft_setelem_parse_data(ctx, set, &desc, &elem.data.val,
					     nla[NFTA_SET_ELEM_DATA]);
		if (err < 0)
			goto err_parse_key_end;

		dreg = nft_type_to_reg(set->dtype);
		list_for_each_entry(binding, &set->bindings, list) {
			struct nft_ctx bind_ctx = {
				.net	= ctx->net,
				.family	= ctx->family,
				.table	= ctx->table,
				.chain	= (struct nft_chain *)binding->chain,
			};

			if (!(binding->flags & NFT_SET_MAP))
				continue;

			err = nft_validate_register_store(&bind_ctx, dreg,
							  &elem.data.val,
							  desc.type, desc.len);
			if (err < 0)
				goto err_parse_data;

			if (desc.type == NFT_DATA_VERDICT &&
			    (elem.data.val.verdict.code == NFT_GOTO ||
			     elem.data.val.verdict.code == NFT_JUMP))
				nft_validate_state_update(ctx->net,
							  NFT_VALIDATE_NEED);
		}

		nft_set_ext_add_length(&tmpl, NFT_SET_EXT_DATA, desc.len);
	}

	/* The full maximum length of userdata can exceed the maximum
	 * offset value (U8_MAX) for following extensions, therefor it
	 * must be the last extension added.
	 */
	ulen = 0;
	if (nla[NFTA_SET_ELEM_USERDATA] != NULL) {
		ulen = nla_len(nla[NFTA_SET_ELEM_USERDATA]);
		if (ulen > 0)
			nft_set_ext_add_length(&tmpl, NFT_SET_EXT_USERDATA,
					       ulen);
	}

	err = -ENOMEM;
	elem.priv = nft_set_elem_init(set, &tmpl, elem.key.val.data,
				      elem.key_end.val.data, elem.data.val.data,
				      timeout, expiration, GFP_KERNEL);
	if (elem.priv == NULL)
		goto err_parse_data;

	ext = nft_set_elem_ext(set, elem.priv);
	if (flags)
		*nft_set_ext_flags(ext) = flags;
	if (ulen > 0) {
		udata = nft_set_ext_userdata(ext);
		udata->len = ulen - 1;
		nla_memcpy(&udata->data, nla[NFTA_SET_ELEM_USERDATA], ulen);
	}
	if (obj) {
		*nft_set_ext_obj(ext) = obj;
		obj->use++;
	}
	for (i = 0; i < num_exprs; i++)
		nft_set_elem_expr_setup(ext, i, expr_array);

	trans = nft_trans_elem_alloc(ctx, NFT_MSG_NEWSETELEM, set);
	if (trans == NULL)
		goto err_trans;

	ext->genmask = nft_genmask_cur(ctx->net) | NFT_SET_ELEM_BUSY_MASK;
	err = set->ops->insert(ctx->net, set, &elem, &ext2);
	if (err) {
		if (err == -EEXIST) {
			if (nft_set_ext_exists(ext, NFT_SET_EXT_DATA) ^
			    nft_set_ext_exists(ext2, NFT_SET_EXT_DATA) ||
			    nft_set_ext_exists(ext, NFT_SET_EXT_OBJREF) ^
			    nft_set_ext_exists(ext2, NFT_SET_EXT_OBJREF))
				goto err_element_clash;
			if ((nft_set_ext_exists(ext, NFT_SET_EXT_DATA) &&
			     nft_set_ext_exists(ext2, NFT_SET_EXT_DATA) &&
			     memcmp(nft_set_ext_data(ext),
				    nft_set_ext_data(ext2), set->dlen) != 0) ||
			    (nft_set_ext_exists(ext, NFT_SET_EXT_OBJREF) &&
			     nft_set_ext_exists(ext2, NFT_SET_EXT_OBJREF) &&
			     *nft_set_ext_obj(ext) != *nft_set_ext_obj(ext2)))
				goto err_element_clash;
			else if (!(nlmsg_flags & NLM_F_EXCL))
				err = 0;
		} else if (err == -ENOTEMPTY) {
			/* ENOTEMPTY reports overlapping between this element
			 * and an existing one.
			 */
			err = -EEXIST;
		}
		goto err_element_clash;
	}

	if (set->size &&
	    !atomic_add_unless(&set->nelems, 1, set->size + set->ndeact)) {
		err = -ENFILE;
		goto err_set_full;
	}

	nft_trans_elem(trans) = elem;
	list_add_tail(&trans->list, &ctx->net->nft.commit_list);
	return 0;

err_set_full:
	set->ops->remove(ctx->net, set, &elem);
err_element_clash:
	kfree(trans);
err_trans:
	if (obj)
		obj->use--;

	nf_tables_set_elem_destroy(ctx, set, elem.priv);
err_parse_data:
	if (nla[NFTA_SET_ELEM_DATA] != NULL)
		nft_data_release(&elem.data.val, desc.type);
err_parse_key_end:
	nft_data_release(&elem.key_end.val, NFT_DATA_VALUE);
err_parse_key:
	nft_data_release(&elem.key.val, NFT_DATA_VALUE);
err_set_elem_expr:
	for (i = 0; i < num_exprs && expr_array[i]; i++)
		nft_expr_destroy(ctx, expr_array[i]);
err_set_elem_expr_clone:
	return err;
}

static int nf_tables_newsetelem(struct net *net, struct sock *nlsk,
				struct sk_buff *skb, const struct nlmsghdr *nlh,
				const struct nlattr * const nla[],
				struct netlink_ext_ack *extack)
{
	u8 genmask = nft_genmask_next(net);
	const struct nlattr *attr;
	struct nft_set *set;
	struct nft_ctx ctx;
	int rem, err;

	if (nla[NFTA_SET_ELEM_LIST_ELEMENTS] == NULL)
		return -EINVAL;

	err = nft_ctx_init_from_elemattr(&ctx, net, skb, nlh, nla, extack,
					 genmask, NETLINK_CB(skb).portid);
	if (err < 0)
		return err;

	set = nft_set_lookup_global(net, ctx.table, nla[NFTA_SET_ELEM_LIST_SET],
				    nla[NFTA_SET_ELEM_LIST_SET_ID], genmask);
	if (IS_ERR(set))
		return PTR_ERR(set);

	if (!list_empty(&set->bindings) && set->flags & NFT_SET_CONSTANT)
		return -EBUSY;

	nla_for_each_nested(attr, nla[NFTA_SET_ELEM_LIST_ELEMENTS], rem) {
		err = nft_add_set_elem(&ctx, set, attr, nlh->nlmsg_flags);
		if (err < 0)
			return err;
	}

	if (net->nft.validate_state == NFT_VALIDATE_DO)
		return nft_table_validate(net, ctx.table);

	return 0;
}

/**
 *	nft_data_hold - hold a nft_data item
 *
 *	@data: struct nft_data to release
 *	@type: type of data
 *
 *	Hold a nft_data item. NFT_DATA_VALUE types can be silently discarded,
 *	NFT_DATA_VERDICT bumps the reference to chains in case of NFT_JUMP and
 *	NFT_GOTO verdicts. This function must be called on active data objects
 *	from the second phase of the commit protocol.
 */
void nft_data_hold(const struct nft_data *data, enum nft_data_types type)
{
	struct nft_chain *chain;
	struct nft_rule *rule;

	if (type == NFT_DATA_VERDICT) {
		switch (data->verdict.code) {
		case NFT_JUMP:
		case NFT_GOTO:
			chain = data->verdict.chain;
			chain->use++;

			if (!nft_chain_is_bound(chain))
				break;

			chain->table->use++;
			list_for_each_entry(rule, &chain->rules, list)
				chain->use++;

			nft_chain_add(chain->table, chain);
			break;
		}
	}
}

static void nft_set_elem_activate(const struct net *net,
				  const struct nft_set *set,
				  struct nft_set_elem *elem)
{
	const struct nft_set_ext *ext = nft_set_elem_ext(set, elem->priv);

	if (nft_set_ext_exists(ext, NFT_SET_EXT_DATA))
		nft_data_hold(nft_set_ext_data(ext), set->dtype);
	if (nft_set_ext_exists(ext, NFT_SET_EXT_OBJREF))
		(*nft_set_ext_obj(ext))->use++;
}

static void nft_set_elem_deactivate(const struct net *net,
				    const struct nft_set *set,
				    struct nft_set_elem *elem)
{
	const struct nft_set_ext *ext = nft_set_elem_ext(set, elem->priv);

	if (nft_set_ext_exists(ext, NFT_SET_EXT_DATA))
		nft_data_release(nft_set_ext_data(ext), set->dtype);
	if (nft_set_ext_exists(ext, NFT_SET_EXT_OBJREF))
		(*nft_set_ext_obj(ext))->use--;
}

static int nft_del_setelem(struct nft_ctx *ctx, struct nft_set *set,
			   const struct nlattr *attr)
{
	struct nlattr *nla[NFTA_SET_ELEM_MAX + 1];
	struct nft_set_ext_tmpl tmpl;
	struct nft_set_elem elem;
	struct nft_set_ext *ext;
	struct nft_trans *trans;
	u32 flags = 0;
	void *priv;
	int err;

	err = nla_parse_nested_deprecated(nla, NFTA_SET_ELEM_MAX, attr,
					  nft_set_elem_policy, NULL);
	if (err < 0)
		return err;

	if (nla[NFTA_SET_ELEM_KEY] == NULL)
		return -EINVAL;

	nft_set_ext_prepare(&tmpl);

	err = nft_setelem_parse_flags(set, nla[NFTA_SET_ELEM_FLAGS], &flags);
	if (err < 0)
		return err;
	if (flags != 0)
		nft_set_ext_add(&tmpl, NFT_SET_EXT_FLAGS);

	err = nft_setelem_parse_key(ctx, set, &elem.key.val,
				    nla[NFTA_SET_ELEM_KEY]);
	if (err < 0)
		return err;

	nft_set_ext_add_length(&tmpl, NFT_SET_EXT_KEY, set->klen);

	if (nla[NFTA_SET_ELEM_KEY_END]) {
		err = nft_setelem_parse_key(ctx, set, &elem.key_end.val,
					    nla[NFTA_SET_ELEM_KEY_END]);
		if (err < 0)
			return err;

		nft_set_ext_add_length(&tmpl, NFT_SET_EXT_KEY_END, set->klen);
	}

	err = -ENOMEM;
	elem.priv = nft_set_elem_init(set, &tmpl, elem.key.val.data,
				      elem.key_end.val.data, NULL, 0, 0,
				      GFP_KERNEL);
	if (elem.priv == NULL)
		goto fail_elem;

	ext = nft_set_elem_ext(set, elem.priv);
	if (flags)
		*nft_set_ext_flags(ext) = flags;

	trans = nft_trans_elem_alloc(ctx, NFT_MSG_DELSETELEM, set);
	if (trans == NULL)
		goto fail_trans;

	priv = set->ops->deactivate(ctx->net, set, &elem);
	if (priv == NULL) {
		err = -ENOENT;
		goto fail_ops;
	}
	kfree(elem.priv);
	elem.priv = priv;

	nft_set_elem_deactivate(ctx->net, set, &elem);

	nft_trans_elem(trans) = elem;
	list_add_tail(&trans->list, &ctx->net->nft.commit_list);
	return 0;

fail_ops:
	kfree(trans);
fail_trans:
	kfree(elem.priv);
fail_elem:
	nft_data_release(&elem.key.val, NFT_DATA_VALUE);
	return err;
}

static int nft_flush_set(const struct nft_ctx *ctx,
			 struct nft_set *set,
			 const struct nft_set_iter *iter,
			 struct nft_set_elem *elem)
{
	struct nft_trans *trans;
	int err;

	trans = nft_trans_alloc_gfp(ctx, NFT_MSG_DELSETELEM,
				    sizeof(struct nft_trans_elem), GFP_ATOMIC);
	if (!trans)
		return -ENOMEM;

	if (!set->ops->flush(ctx->net, set, elem->priv)) {
		err = -ENOENT;
		goto err1;
	}
	set->ndeact++;

	nft_set_elem_deactivate(ctx->net, set, elem);
	nft_trans_elem_set(trans) = set;
	nft_trans_elem(trans) = *elem;
	list_add_tail(&trans->list, &ctx->net->nft.commit_list);

	return 0;
err1:
	kfree(trans);
	return err;
}

static int nf_tables_delsetelem(struct net *net, struct sock *nlsk,
				struct sk_buff *skb, const struct nlmsghdr *nlh,
				const struct nlattr * const nla[],
				struct netlink_ext_ack *extack)
{
	u8 genmask = nft_genmask_next(net);
	const struct nlattr *attr;
	struct nft_set *set;
	struct nft_ctx ctx;
	int rem, err = 0;

	err = nft_ctx_init_from_elemattr(&ctx, net, skb, nlh, nla, extack,
					 genmask, NETLINK_CB(skb).portid);
	if (err < 0)
		return err;

	set = nft_set_lookup(ctx.table, nla[NFTA_SET_ELEM_LIST_SET], genmask);
	if (IS_ERR(set))
		return PTR_ERR(set);
	if (!list_empty(&set->bindings) && set->flags & NFT_SET_CONSTANT)
		return -EBUSY;

	if (nla[NFTA_SET_ELEM_LIST_ELEMENTS] == NULL) {
		struct nft_set_iter iter = {
			.genmask	= genmask,
			.fn		= nft_flush_set,
		};
		set->ops->walk(&ctx, set, &iter);

		return iter.err;
	}

	nla_for_each_nested(attr, nla[NFTA_SET_ELEM_LIST_ELEMENTS], rem) {
		err = nft_del_setelem(&ctx, set, attr);
		if (err < 0)
			break;

		set->ndeact++;
	}
	return err;
}

void nft_set_gc_batch_release(struct rcu_head *rcu)
{
	struct nft_set_gc_batch *gcb;
	unsigned int i;

	gcb = container_of(rcu, struct nft_set_gc_batch, head.rcu);
	for (i = 0; i < gcb->head.cnt; i++)
		nft_set_elem_destroy(gcb->head.set, gcb->elems[i], true);
	kfree(gcb);
}

struct nft_set_gc_batch *nft_set_gc_batch_alloc(const struct nft_set *set,
						gfp_t gfp)
{
	struct nft_set_gc_batch *gcb;

	gcb = kzalloc(sizeof(*gcb), gfp);
	if (gcb == NULL)
		return gcb;
	gcb->head.set = set;
	return gcb;
}

/*
 * Stateful objects
 */

/**
 *	nft_register_obj- register nf_tables stateful object type
 *	@obj_type: object type
 *
 *	Registers the object type for use with nf_tables. Returns zero on
 *	success or a negative errno code otherwise.
 */
int nft_register_obj(struct nft_object_type *obj_type)
{
	if (obj_type->type == NFT_OBJECT_UNSPEC)
		return -EINVAL;

	nfnl_lock(NFNL_SUBSYS_NFTABLES);
	list_add_rcu(&obj_type->list, &nf_tables_objects);
	nfnl_unlock(NFNL_SUBSYS_NFTABLES);
	return 0;
}
EXPORT_SYMBOL_GPL(nft_register_obj);

/**
 *	nft_unregister_obj - unregister nf_tables object type
 *	@obj_type: object type
 *
 * 	Unregisters the object type for use with nf_tables.
 */
void nft_unregister_obj(struct nft_object_type *obj_type)
{
	nfnl_lock(NFNL_SUBSYS_NFTABLES);
	list_del_rcu(&obj_type->list);
	nfnl_unlock(NFNL_SUBSYS_NFTABLES);
}
EXPORT_SYMBOL_GPL(nft_unregister_obj);

struct nft_object *nft_obj_lookup(const struct net *net,
				  const struct nft_table *table,
				  const struct nlattr *nla, u32 objtype,
				  u8 genmask)
{
	struct nft_object_hash_key k = { .table = table };
	char search[NFT_OBJ_MAXNAMELEN];
	struct rhlist_head *tmp, *list;
	struct nft_object *obj;

	nla_strscpy(search, nla, sizeof(search));
	k.name = search;

	WARN_ON_ONCE(!rcu_read_lock_held() &&
		     !lockdep_commit_lock_is_held(net));

	rcu_read_lock();
	list = rhltable_lookup(&nft_objname_ht, &k, nft_objname_ht_params);
	if (!list)
		goto out;

	rhl_for_each_entry_rcu(obj, tmp, list, rhlhead) {
		if (objtype == obj->ops->type->type &&
		    nft_active_genmask(obj, genmask)) {
			rcu_read_unlock();
			return obj;
		}
	}
out:
	rcu_read_unlock();
	return ERR_PTR(-ENOENT);
}
EXPORT_SYMBOL_GPL(nft_obj_lookup);

static struct nft_object *nft_obj_lookup_byhandle(const struct nft_table *table,
						  const struct nlattr *nla,
						  u32 objtype, u8 genmask)
{
	struct nft_object *obj;

	list_for_each_entry(obj, &table->objects, list) {
		if (be64_to_cpu(nla_get_be64(nla)) == obj->handle &&
		    objtype == obj->ops->type->type &&
		    nft_active_genmask(obj, genmask))
			return obj;
	}
	return ERR_PTR(-ENOENT);
}

static const struct nla_policy nft_obj_policy[NFTA_OBJ_MAX + 1] = {
	[NFTA_OBJ_TABLE]	= { .type = NLA_STRING,
				    .len = NFT_TABLE_MAXNAMELEN - 1 },
	[NFTA_OBJ_NAME]		= { .type = NLA_STRING,
				    .len = NFT_OBJ_MAXNAMELEN - 1 },
	[NFTA_OBJ_TYPE]		= { .type = NLA_U32 },
	[NFTA_OBJ_DATA]		= { .type = NLA_NESTED },
	[NFTA_OBJ_HANDLE]	= { .type = NLA_U64},
	[NFTA_OBJ_USERDATA]	= { .type = NLA_BINARY,
				    .len = NFT_USERDATA_MAXLEN },
};

static struct nft_object *nft_obj_init(const struct nft_ctx *ctx,
				       const struct nft_object_type *type,
				       const struct nlattr *attr)
{
	struct nlattr **tb;
	const struct nft_object_ops *ops;
	struct nft_object *obj;
	int err = -ENOMEM;

	tb = kmalloc_array(type->maxattr + 1, sizeof(*tb), GFP_KERNEL);
	if (!tb)
		goto err1;

	if (attr) {
		err = nla_parse_nested_deprecated(tb, type->maxattr, attr,
						  type->policy, NULL);
		if (err < 0)
			goto err2;
	} else {
		memset(tb, 0, sizeof(tb[0]) * (type->maxattr + 1));
	}

	if (type->select_ops) {
		ops = type->select_ops(ctx, (const struct nlattr * const *)tb);
		if (IS_ERR(ops)) {
			err = PTR_ERR(ops);
			goto err2;
		}
	} else {
		ops = type->ops;
	}

	err = -ENOMEM;
	obj = kzalloc(sizeof(*obj) + ops->size, GFP_KERNEL);
	if (!obj)
		goto err2;

	err = ops->init(ctx, (const struct nlattr * const *)tb, obj);
	if (err < 0)
		goto err3;

	obj->ops = ops;

	kfree(tb);
	return obj;
err3:
	kfree(obj);
err2:
	kfree(tb);
err1:
	return ERR_PTR(err);
}

static int nft_object_dump(struct sk_buff *skb, unsigned int attr,
			   struct nft_object *obj, bool reset)
{
	struct nlattr *nest;

	nest = nla_nest_start_noflag(skb, attr);
	if (!nest)
		goto nla_put_failure;
	if (obj->ops->dump(skb, obj, reset) < 0)
		goto nla_put_failure;
	nla_nest_end(skb, nest);
	return 0;

nla_put_failure:
	return -1;
}

static const struct nft_object_type *__nft_obj_type_get(u32 objtype)
{
	const struct nft_object_type *type;

	list_for_each_entry(type, &nf_tables_objects, list) {
		if (objtype == type->type)
			return type;
	}
	return NULL;
}

static const struct nft_object_type *
nft_obj_type_get(struct net *net, u32 objtype)
{
	const struct nft_object_type *type;

	type = __nft_obj_type_get(objtype);
	if (type != NULL && try_module_get(type->owner))
		return type;

	lockdep_nfnl_nft_mutex_not_held();
#ifdef CONFIG_MODULES
	if (type == NULL) {
		if (nft_request_module(net, "nft-obj-%u", objtype) == -EAGAIN)
			return ERR_PTR(-EAGAIN);
	}
#endif
	return ERR_PTR(-ENOENT);
}

static int nf_tables_updobj(const struct nft_ctx *ctx,
			    const struct nft_object_type *type,
			    const struct nlattr *attr,
			    struct nft_object *obj)
{
	struct nft_object *newobj;
	struct nft_trans *trans;
	int err;

	trans = nft_trans_alloc(ctx, NFT_MSG_NEWOBJ,
				sizeof(struct nft_trans_obj));
	if (!trans)
		return -ENOMEM;

	newobj = nft_obj_init(ctx, type, attr);
	if (IS_ERR(newobj)) {
		err = PTR_ERR(newobj);
		goto err_free_trans;
	}

	nft_trans_obj(trans) = obj;
	nft_trans_obj_update(trans) = true;
	nft_trans_obj_newobj(trans) = newobj;
	list_add_tail(&trans->list, &ctx->net->nft.commit_list);

	return 0;

err_free_trans:
	kfree(trans);
	return err;
}

static int nf_tables_newobj(struct net *net, struct sock *nlsk,
			    struct sk_buff *skb, const struct nlmsghdr *nlh,
			    const struct nlattr * const nla[],
			    struct netlink_ext_ack *extack)
{
	const struct nfgenmsg *nfmsg = nlmsg_data(nlh);
	const struct nft_object_type *type;
	u8 genmask = nft_genmask_next(net);
	int family = nfmsg->nfgen_family;
	struct nft_table *table;
	struct nft_object *obj;
	struct nft_ctx ctx;
	u32 objtype;
	int err;

	if (!nla[NFTA_OBJ_TYPE] ||
	    !nla[NFTA_OBJ_NAME] ||
	    !nla[NFTA_OBJ_DATA])
		return -EINVAL;

	table = nft_table_lookup(net, nla[NFTA_OBJ_TABLE], family, genmask,
				 NETLINK_CB(skb).portid);
	if (IS_ERR(table)) {
		NL_SET_BAD_ATTR(extack, nla[NFTA_OBJ_TABLE]);
		return PTR_ERR(table);
	}

	objtype = ntohl(nla_get_be32(nla[NFTA_OBJ_TYPE]));
	obj = nft_obj_lookup(net, table, nla[NFTA_OBJ_NAME], objtype, genmask);
	if (IS_ERR(obj)) {
		err = PTR_ERR(obj);
		if (err != -ENOENT) {
			NL_SET_BAD_ATTR(extack, nla[NFTA_OBJ_NAME]);
			return err;
		}
	} else {
		if (nlh->nlmsg_flags & NLM_F_EXCL) {
			NL_SET_BAD_ATTR(extack, nla[NFTA_OBJ_NAME]);
			return -EEXIST;
		}
		if (nlh->nlmsg_flags & NLM_F_REPLACE)
			return -EOPNOTSUPP;

		type = __nft_obj_type_get(objtype);
		nft_ctx_init(&ctx, net, skb, nlh, family, table, NULL, nla);

		return nf_tables_updobj(&ctx, type, nla[NFTA_OBJ_DATA], obj);
	}

	nft_ctx_init(&ctx, net, skb, nlh, family, table, NULL, nla);

	type = nft_obj_type_get(net, objtype);
	if (IS_ERR(type))
		return PTR_ERR(type);

	obj = nft_obj_init(&ctx, type, nla[NFTA_OBJ_DATA]);
	if (IS_ERR(obj)) {
		err = PTR_ERR(obj);
		goto err_init;
	}
	obj->key.table = table;
	obj->handle = nf_tables_alloc_handle(table);

	obj->key.name = nla_strdup(nla[NFTA_OBJ_NAME], GFP_KERNEL);
	if (!obj->key.name) {
		err = -ENOMEM;
		goto err_strdup;
	}

	if (nla[NFTA_OBJ_USERDATA]) {
		obj->udata = nla_memdup(nla[NFTA_OBJ_USERDATA], GFP_KERNEL);
		if (obj->udata == NULL)
			goto err_userdata;

		obj->udlen = nla_len(nla[NFTA_OBJ_USERDATA]);
	}

	err = nft_trans_obj_add(&ctx, NFT_MSG_NEWOBJ, obj);
	if (err < 0)
		goto err_trans;

	err = rhltable_insert(&nft_objname_ht, &obj->rhlhead,
			      nft_objname_ht_params);
	if (err < 0)
		goto err_obj_ht;

	list_add_tail_rcu(&obj->list, &table->objects);
	table->use++;
	return 0;
err_obj_ht:
	/* queued in transaction log */
	INIT_LIST_HEAD(&obj->list);
	return err;
err_trans:
	kfree(obj->key.name);
err_userdata:
	kfree(obj->udata);
err_strdup:
	if (obj->ops->destroy)
		obj->ops->destroy(&ctx, obj);
	kfree(obj);
err_init:
	module_put(type->owner);
	return err;
}

static int nf_tables_fill_obj_info(struct sk_buff *skb, struct net *net,
				   u32 portid, u32 seq, int event, u32 flags,
				   int family, const struct nft_table *table,
				   struct nft_object *obj, bool reset)
{
	struct nfgenmsg *nfmsg;
	struct nlmsghdr *nlh;

	event = nfnl_msg_type(NFNL_SUBSYS_NFTABLES, event);
	nlh = nlmsg_put(skb, portid, seq, event, sizeof(struct nfgenmsg), flags);
	if (nlh == NULL)
		goto nla_put_failure;

	nfmsg = nlmsg_data(nlh);
	nfmsg->nfgen_family	= family;
	nfmsg->version		= NFNETLINK_V0;
	nfmsg->res_id		= htons(net->nft.base_seq & 0xffff);

	if (nla_put_string(skb, NFTA_OBJ_TABLE, table->name) ||
	    nla_put_string(skb, NFTA_OBJ_NAME, obj->key.name) ||
	    nla_put_be32(skb, NFTA_OBJ_TYPE, htonl(obj->ops->type->type)) ||
	    nla_put_be32(skb, NFTA_OBJ_USE, htonl(obj->use)) ||
	    nft_object_dump(skb, NFTA_OBJ_DATA, obj, reset) ||
	    nla_put_be64(skb, NFTA_OBJ_HANDLE, cpu_to_be64(obj->handle),
			 NFTA_OBJ_PAD))
		goto nla_put_failure;

	if (obj->udata &&
	    nla_put(skb, NFTA_OBJ_USERDATA, obj->udlen, obj->udata))
		goto nla_put_failure;

	nlmsg_end(skb, nlh);
	return 0;

nla_put_failure:
	nlmsg_trim(skb, nlh);
	return -1;
}

struct nft_obj_filter {
	char		*table;
	u32		type;
};

static int nf_tables_dump_obj(struct sk_buff *skb, struct netlink_callback *cb)
{
	const struct nfgenmsg *nfmsg = nlmsg_data(cb->nlh);
	const struct nft_table *table;
	unsigned int idx = 0, s_idx = cb->args[0];
	struct nft_obj_filter *filter = cb->data;
	struct net *net = sock_net(skb->sk);
	int family = nfmsg->nfgen_family;
	struct nft_object *obj;
	bool reset = false;

	if (NFNL_MSG_TYPE(cb->nlh->nlmsg_type) == NFT_MSG_GETOBJ_RESET)
		reset = true;

	rcu_read_lock();
	cb->seq = net->nft.base_seq;

	list_for_each_entry_rcu(table, &net->nft.tables, list) {
		if (family != NFPROTO_UNSPEC && family != table->family)
			continue;

		list_for_each_entry_rcu(obj, &table->objects, list) {
			if (!nft_is_active(net, obj))
				goto cont;
			if (idx < s_idx)
				goto cont;
			if (idx > s_idx)
				memset(&cb->args[1], 0,
				       sizeof(cb->args) - sizeof(cb->args[0]));
			if (filter && filter->table &&
			    strcmp(filter->table, table->name))
				goto cont;
			if (filter &&
			    filter->type != NFT_OBJECT_UNSPEC &&
			    obj->ops->type->type != filter->type)
				goto cont;

			if (reset) {
				char *buf = kasprintf(GFP_ATOMIC,
						      "%s:%llu;?:0",
						      table->name,
						      table->handle);

				audit_log_nfcfg(buf,
						family,
						obj->handle,
						AUDIT_NFT_OP_OBJ_RESET,
						GFP_ATOMIC);
				kfree(buf);
			}

			if (nf_tables_fill_obj_info(skb, net, NETLINK_CB(cb->skb).portid,
						    cb->nlh->nlmsg_seq,
						    NFT_MSG_NEWOBJ,
						    NLM_F_MULTI | NLM_F_APPEND,
						    table->family, table,
						    obj, reset) < 0)
				goto done;

			nl_dump_check_consistent(cb, nlmsg_hdr(skb));
cont:
			idx++;
		}
	}
done:
	rcu_read_unlock();

	cb->args[0] = idx;
	return skb->len;
}

static int nf_tables_dump_obj_start(struct netlink_callback *cb)
{
	const struct nlattr * const *nla = cb->data;
	struct nft_obj_filter *filter = NULL;

	if (nla[NFTA_OBJ_TABLE] || nla[NFTA_OBJ_TYPE]) {
		filter = kzalloc(sizeof(*filter), GFP_ATOMIC);
		if (!filter)
			return -ENOMEM;

		if (nla[NFTA_OBJ_TABLE]) {
			filter->table = nla_strdup(nla[NFTA_OBJ_TABLE], GFP_ATOMIC);
			if (!filter->table) {
				kfree(filter);
				return -ENOMEM;
			}
		}

		if (nla[NFTA_OBJ_TYPE])
			filter->type = ntohl(nla_get_be32(nla[NFTA_OBJ_TYPE]));
	}

	cb->data = filter;
	return 0;
}

static int nf_tables_dump_obj_done(struct netlink_callback *cb)
{
	struct nft_obj_filter *filter = cb->data;

	if (filter) {
		kfree(filter->table);
		kfree(filter);
	}

	return 0;
}

/* called with rcu_read_lock held */
static int nf_tables_getobj(struct net *net, struct sock *nlsk,
			    struct sk_buff *skb, const struct nlmsghdr *nlh,
			    const struct nlattr * const nla[],
			    struct netlink_ext_ack *extack)
{
	const struct nfgenmsg *nfmsg = nlmsg_data(nlh);
	u8 genmask = nft_genmask_cur(net);
	int family = nfmsg->nfgen_family;
	const struct nft_table *table;
	struct nft_object *obj;
	struct sk_buff *skb2;
	bool reset = false;
	u32 objtype;
	int err;

	if (nlh->nlmsg_flags & NLM_F_DUMP) {
		struct netlink_dump_control c = {
			.start = nf_tables_dump_obj_start,
			.dump = nf_tables_dump_obj,
			.done = nf_tables_dump_obj_done,
			.module = THIS_MODULE,
			.data = (void *)nla,
		};

		return nft_netlink_dump_start_rcu(nlsk, skb, nlh, &c);
	}

	if (!nla[NFTA_OBJ_NAME] ||
	    !nla[NFTA_OBJ_TYPE])
		return -EINVAL;

	table = nft_table_lookup(net, nla[NFTA_OBJ_TABLE], family, genmask, 0);
	if (IS_ERR(table)) {
		NL_SET_BAD_ATTR(extack, nla[NFTA_OBJ_TABLE]);
		return PTR_ERR(table);
	}

	objtype = ntohl(nla_get_be32(nla[NFTA_OBJ_TYPE]));
	obj = nft_obj_lookup(net, table, nla[NFTA_OBJ_NAME], objtype, genmask);
	if (IS_ERR(obj)) {
		NL_SET_BAD_ATTR(extack, nla[NFTA_OBJ_NAME]);
		return PTR_ERR(obj);
	}

	skb2 = alloc_skb(NLMSG_GOODSIZE, GFP_ATOMIC);
	if (!skb2)
		return -ENOMEM;

	if (NFNL_MSG_TYPE(nlh->nlmsg_type) == NFT_MSG_GETOBJ_RESET)
		reset = true;

	if (reset) {
		char *buf = kasprintf(GFP_ATOMIC, "%s:%llu;?:0",
				      table->name, table->handle);

		audit_log_nfcfg(buf,
				family,
				obj->handle,
				AUDIT_NFT_OP_OBJ_RESET,
				GFP_ATOMIC);
		kfree(buf);
	}

	err = nf_tables_fill_obj_info(skb2, net, NETLINK_CB(skb).portid,
				      nlh->nlmsg_seq, NFT_MSG_NEWOBJ, 0,
				      family, table, obj, reset);
	if (err < 0)
		goto err_fill_obj_info;

	return nfnetlink_unicast(skb2, net, NETLINK_CB(skb).portid);

err_fill_obj_info:
	kfree_skb(skb2);
	return err;
}

static void nft_obj_destroy(const struct nft_ctx *ctx, struct nft_object *obj)
{
	if (obj->ops->destroy)
		obj->ops->destroy(ctx, obj);

	module_put(obj->ops->type->owner);
	kfree(obj->key.name);
	kfree(obj->udata);
	kfree(obj);
}

static int nf_tables_delobj(struct net *net, struct sock *nlsk,
			    struct sk_buff *skb, const struct nlmsghdr *nlh,
			    const struct nlattr * const nla[],
			    struct netlink_ext_ack *extack)
{
	const struct nfgenmsg *nfmsg = nlmsg_data(nlh);
	u8 genmask = nft_genmask_next(net);
	int family = nfmsg->nfgen_family;
	const struct nlattr *attr;
	struct nft_table *table;
	struct nft_object *obj;
	struct nft_ctx ctx;
	u32 objtype;

	if (!nla[NFTA_OBJ_TYPE] ||
	    (!nla[NFTA_OBJ_NAME] && !nla[NFTA_OBJ_HANDLE]))
		return -EINVAL;

	table = nft_table_lookup(net, nla[NFTA_OBJ_TABLE], family, genmask,
				 NETLINK_CB(skb).portid);
	if (IS_ERR(table)) {
		NL_SET_BAD_ATTR(extack, nla[NFTA_OBJ_TABLE]);
		return PTR_ERR(table);
	}

	objtype = ntohl(nla_get_be32(nla[NFTA_OBJ_TYPE]));
	if (nla[NFTA_OBJ_HANDLE]) {
		attr = nla[NFTA_OBJ_HANDLE];
		obj = nft_obj_lookup_byhandle(table, attr, objtype, genmask);
	} else {
		attr = nla[NFTA_OBJ_NAME];
		obj = nft_obj_lookup(net, table, attr, objtype, genmask);
	}

	if (IS_ERR(obj)) {
		NL_SET_BAD_ATTR(extack, attr);
		return PTR_ERR(obj);
	}
	if (obj->use > 0) {
		NL_SET_BAD_ATTR(extack, attr);
		return -EBUSY;
	}

	nft_ctx_init(&ctx, net, skb, nlh, family, table, NULL, nla);

	return nft_delobj(&ctx, obj);
}

void nft_obj_notify(struct net *net, const struct nft_table *table,
		    struct nft_object *obj, u32 portid, u32 seq, int event,
		    int family, int report, gfp_t gfp)
{
	struct sk_buff *skb;
	int err;
	char *buf = kasprintf(gfp, "%s:%llu;?:0",
			      table->name, table->handle);

	audit_log_nfcfg(buf,
			family,
			obj->handle,
			event == NFT_MSG_NEWOBJ ?
				AUDIT_NFT_OP_OBJ_REGISTER :
				AUDIT_NFT_OP_OBJ_UNREGISTER,
			gfp);
	kfree(buf);

	if (!report &&
	    !nfnetlink_has_listeners(net, NFNLGRP_NFTABLES))
		return;

	skb = nlmsg_new(NLMSG_GOODSIZE, gfp);
	if (skb == NULL)
		goto err;

	err = nf_tables_fill_obj_info(skb, net, portid, seq, event, 0, family,
				      table, obj, false);
	if (err < 0) {
		kfree_skb(skb);
		goto err;
	}

	nft_notify_enqueue(skb, report, &net->nft.notify_list);
	return;
err:
	nfnetlink_set_err(net, portid, NFNLGRP_NFTABLES, -ENOBUFS);
}
EXPORT_SYMBOL_GPL(nft_obj_notify);

static void nf_tables_obj_notify(const struct nft_ctx *ctx,
				 struct nft_object *obj, int event)
{
	nft_obj_notify(ctx->net, ctx->table, obj, ctx->portid, ctx->seq, event,
		       ctx->family, ctx->report, GFP_KERNEL);
}

/*
 * Flow tables
 */
void nft_register_flowtable_type(struct nf_flowtable_type *type)
{
	nfnl_lock(NFNL_SUBSYS_NFTABLES);
	list_add_tail_rcu(&type->list, &nf_tables_flowtables);
	nfnl_unlock(NFNL_SUBSYS_NFTABLES);
}
EXPORT_SYMBOL_GPL(nft_register_flowtable_type);

void nft_unregister_flowtable_type(struct nf_flowtable_type *type)
{
	nfnl_lock(NFNL_SUBSYS_NFTABLES);
	list_del_rcu(&type->list);
	nfnl_unlock(NFNL_SUBSYS_NFTABLES);
}
EXPORT_SYMBOL_GPL(nft_unregister_flowtable_type);

static const struct nla_policy nft_flowtable_policy[NFTA_FLOWTABLE_MAX + 1] = {
	[NFTA_FLOWTABLE_TABLE]		= { .type = NLA_STRING,
					    .len = NFT_NAME_MAXLEN - 1 },
	[NFTA_FLOWTABLE_NAME]		= { .type = NLA_STRING,
					    .len = NFT_NAME_MAXLEN - 1 },
	[NFTA_FLOWTABLE_HOOK]		= { .type = NLA_NESTED },
	[NFTA_FLOWTABLE_HANDLE]		= { .type = NLA_U64 },
	[NFTA_FLOWTABLE_FLAGS]		= { .type = NLA_U32 },
};

struct nft_flowtable *nft_flowtable_lookup(const struct nft_table *table,
					   const struct nlattr *nla, u8 genmask)
{
	struct nft_flowtable *flowtable;

	list_for_each_entry_rcu(flowtable, &table->flowtables, list) {
		if (!nla_strcmp(nla, flowtable->name) &&
		    nft_active_genmask(flowtable, genmask))
			return flowtable;
	}
	return ERR_PTR(-ENOENT);
}
EXPORT_SYMBOL_GPL(nft_flowtable_lookup);

void nf_tables_deactivate_flowtable(const struct nft_ctx *ctx,
				    struct nft_flowtable *flowtable,
				    enum nft_trans_phase phase)
{
	switch (phase) {
	case NFT_TRANS_PREPARE:
	case NFT_TRANS_ABORT:
	case NFT_TRANS_RELEASE:
		flowtable->use--;
		fallthrough;
	default:
		return;
	}
}
EXPORT_SYMBOL_GPL(nf_tables_deactivate_flowtable);

static struct nft_flowtable *
nft_flowtable_lookup_byhandle(const struct nft_table *table,
			      const struct nlattr *nla, u8 genmask)
{
       struct nft_flowtable *flowtable;

       list_for_each_entry(flowtable, &table->flowtables, list) {
               if (be64_to_cpu(nla_get_be64(nla)) == flowtable->handle &&
                   nft_active_genmask(flowtable, genmask))
                       return flowtable;
       }
       return ERR_PTR(-ENOENT);
}

struct nft_flowtable_hook {
	u32			num;
	int			priority;
	struct list_head	list;
};

static const struct nla_policy nft_flowtable_hook_policy[NFTA_FLOWTABLE_HOOK_MAX + 1] = {
	[NFTA_FLOWTABLE_HOOK_NUM]	= { .type = NLA_U32 },
	[NFTA_FLOWTABLE_HOOK_PRIORITY]	= { .type = NLA_U32 },
	[NFTA_FLOWTABLE_HOOK_DEVS]	= { .type = NLA_NESTED },
};

static int nft_flowtable_parse_hook(const struct nft_ctx *ctx,
				    const struct nlattr *attr,
				    struct nft_flowtable_hook *flowtable_hook,
				    struct nft_flowtable *flowtable, bool add)
{
	struct nlattr *tb[NFTA_FLOWTABLE_HOOK_MAX + 1];
	struct nft_hook *hook;
	int hooknum, priority;
	int err;

	INIT_LIST_HEAD(&flowtable_hook->list);

	err = nla_parse_nested_deprecated(tb, NFTA_FLOWTABLE_HOOK_MAX, attr,
					  nft_flowtable_hook_policy, NULL);
	if (err < 0)
		return err;

	if (add) {
		if (!tb[NFTA_FLOWTABLE_HOOK_NUM] ||
		    !tb[NFTA_FLOWTABLE_HOOK_PRIORITY])
			return -EINVAL;

		hooknum = ntohl(nla_get_be32(tb[NFTA_FLOWTABLE_HOOK_NUM]));
		if (hooknum != NF_NETDEV_INGRESS)
			return -EOPNOTSUPP;

		priority = ntohl(nla_get_be32(tb[NFTA_FLOWTABLE_HOOK_PRIORITY]));

		flowtable_hook->priority	= priority;
		flowtable_hook->num		= hooknum;
	} else {
		if (tb[NFTA_FLOWTABLE_HOOK_NUM]) {
			hooknum = ntohl(nla_get_be32(tb[NFTA_FLOWTABLE_HOOK_NUM]));
			if (hooknum != flowtable->hooknum)
				return -EOPNOTSUPP;
		}

		if (tb[NFTA_FLOWTABLE_HOOK_PRIORITY]) {
			priority = ntohl(nla_get_be32(tb[NFTA_FLOWTABLE_HOOK_PRIORITY]));
			if (priority != flowtable->data.priority)
				return -EOPNOTSUPP;
		}

		flowtable_hook->priority	= flowtable->data.priority;
		flowtable_hook->num		= flowtable->hooknum;
	}

	if (tb[NFTA_FLOWTABLE_HOOK_DEVS]) {
		err = nf_tables_parse_netdev_hooks(ctx->net,
						   tb[NFTA_FLOWTABLE_HOOK_DEVS],
						   &flowtable_hook->list);
		if (err < 0)
			return err;
	}

	list_for_each_entry(hook, &flowtable_hook->list, list) {
		hook->ops.pf		= NFPROTO_NETDEV;
		hook->ops.hooknum	= flowtable_hook->num;
		hook->ops.priority	= flowtable_hook->priority;
		hook->ops.priv		= &flowtable->data;
		hook->ops.hook		= flowtable->data.type->hook;
	}

	return err;
}

static const struct nf_flowtable_type *__nft_flowtable_type_get(u8 family)
{
	const struct nf_flowtable_type *type;

	list_for_each_entry(type, &nf_tables_flowtables, list) {
		if (family == type->family)
			return type;
	}
	return NULL;
}

static const struct nf_flowtable_type *
nft_flowtable_type_get(struct net *net, u8 family)
{
	const struct nf_flowtable_type *type;

	type = __nft_flowtable_type_get(family);
	if (type != NULL && try_module_get(type->owner))
		return type;

	lockdep_nfnl_nft_mutex_not_held();
#ifdef CONFIG_MODULES
	if (type == NULL) {
		if (nft_request_module(net, "nf-flowtable-%u", family) == -EAGAIN)
			return ERR_PTR(-EAGAIN);
	}
#endif
	return ERR_PTR(-ENOENT);
}

/* Only called from error and netdev event paths. */
static void nft_unregister_flowtable_hook(struct net *net,
					  struct nft_flowtable *flowtable,
					  struct nft_hook *hook)
{
	nf_unregister_net_hook(net, &hook->ops);
	flowtable->data.type->setup(&flowtable->data, hook->ops.dev,
				    FLOW_BLOCK_UNBIND);
}

static void nft_unregister_flowtable_net_hooks(struct net *net,
					       struct list_head *hook_list)
{
	struct nft_hook *hook;

	list_for_each_entry(hook, hook_list, list)
		nf_unregister_net_hook(net, &hook->ops);
}

static int nft_register_flowtable_net_hooks(struct net *net,
					    struct nft_table *table,
					    struct list_head *hook_list,
					    struct nft_flowtable *flowtable)
{
	struct nft_hook *hook, *hook2, *next;
	struct nft_flowtable *ft;
	int err, i = 0;

	list_for_each_entry(hook, hook_list, list) {
		list_for_each_entry(ft, &table->flowtables, list) {
			if (!nft_is_active_next(net, ft))
				continue;

			list_for_each_entry(hook2, &ft->hook_list, list) {
				if (hook->ops.dev == hook2->ops.dev &&
				    hook->ops.pf == hook2->ops.pf) {
					err = -EEXIST;
					goto err_unregister_net_hooks;
				}
			}
		}

		err = flowtable->data.type->setup(&flowtable->data,
						  hook->ops.dev,
						  FLOW_BLOCK_BIND);
		if (err < 0)
			goto err_unregister_net_hooks;

		err = nf_register_net_hook(net, &hook->ops);
		if (err < 0) {
			flowtable->data.type->setup(&flowtable->data,
						    hook->ops.dev,
						    FLOW_BLOCK_UNBIND);
			goto err_unregister_net_hooks;
		}

		i++;
	}

	return 0;

err_unregister_net_hooks:
	list_for_each_entry_safe(hook, next, hook_list, list) {
		if (i-- <= 0)
			break;

		nft_unregister_flowtable_hook(net, flowtable, hook);
		list_del_rcu(&hook->list);
		kfree_rcu(hook, rcu);
	}

	return err;
}

static void nft_flowtable_hooks_destroy(struct list_head *hook_list)
{
	struct nft_hook *hook, *next;

	list_for_each_entry_safe(hook, next, hook_list, list) {
		list_del_rcu(&hook->list);
		kfree_rcu(hook, rcu);
	}
}

static int nft_flowtable_update(struct nft_ctx *ctx, const struct nlmsghdr *nlh,
				struct nft_flowtable *flowtable)
{
	const struct nlattr * const *nla = ctx->nla;
	struct nft_flowtable_hook flowtable_hook;
	struct nft_hook *hook, *next;
	struct nft_trans *trans;
	bool unregister = false;
	u32 flags;
	int err;

	err = nft_flowtable_parse_hook(ctx, nla[NFTA_FLOWTABLE_HOOK],
				       &flowtable_hook, flowtable, false);
	if (err < 0)
		return err;

	list_for_each_entry_safe(hook, next, &flowtable_hook.list, list) {
		if (nft_hook_list_find(&flowtable->hook_list, hook)) {
			list_del(&hook->list);
			kfree(hook);
		}
	}

	if (nla[NFTA_FLOWTABLE_FLAGS]) {
		flags = ntohl(nla_get_be32(nla[NFTA_FLOWTABLE_FLAGS]));
		if (flags & ~NFT_FLOWTABLE_MASK)
			return -EOPNOTSUPP;
		if ((flowtable->data.flags & NFT_FLOWTABLE_HW_OFFLOAD) ^
		    (flags & NFT_FLOWTABLE_HW_OFFLOAD))
			return -EOPNOTSUPP;
	} else {
		flags = flowtable->data.flags;
	}

	err = nft_register_flowtable_net_hooks(ctx->net, ctx->table,
					       &flowtable_hook.list, flowtable);
	if (err < 0)
		goto err_flowtable_update_hook;

	trans = nft_trans_alloc(ctx, NFT_MSG_NEWFLOWTABLE,
				sizeof(struct nft_trans_flowtable));
	if (!trans) {
		unregister = true;
		err = -ENOMEM;
		goto err_flowtable_update_hook;
	}

	nft_trans_flowtable_flags(trans) = flags;
	nft_trans_flowtable(trans) = flowtable;
	nft_trans_flowtable_update(trans) = true;
	INIT_LIST_HEAD(&nft_trans_flowtable_hooks(trans));
	list_splice(&flowtable_hook.list, &nft_trans_flowtable_hooks(trans));

	list_add_tail(&trans->list, &ctx->net->nft.commit_list);

	return 0;

err_flowtable_update_hook:
	list_for_each_entry_safe(hook, next, &flowtable_hook.list, list) {
		if (unregister)
			nft_unregister_flowtable_hook(ctx->net, flowtable, hook);
		list_del_rcu(&hook->list);
		kfree_rcu(hook, rcu);
	}

	return err;

}

static int nf_tables_newflowtable(struct net *net, struct sock *nlsk,
				  struct sk_buff *skb,
				  const struct nlmsghdr *nlh,
				  const struct nlattr * const nla[],
				  struct netlink_ext_ack *extack)
{
	const struct nfgenmsg *nfmsg = nlmsg_data(nlh);
	struct nft_flowtable_hook flowtable_hook;
	const struct nf_flowtable_type *type;
	u8 genmask = nft_genmask_next(net);
	int family = nfmsg->nfgen_family;
	struct nft_flowtable *flowtable;
	struct nft_hook *hook, *next;
	struct nft_table *table;
	struct nft_ctx ctx;
	int err;

	if (!nla[NFTA_FLOWTABLE_TABLE] ||
	    !nla[NFTA_FLOWTABLE_NAME] ||
	    !nla[NFTA_FLOWTABLE_HOOK])
		return -EINVAL;

	table = nft_table_lookup(net, nla[NFTA_FLOWTABLE_TABLE], family,
				 genmask, NETLINK_CB(skb).portid);
	if (IS_ERR(table)) {
		NL_SET_BAD_ATTR(extack, nla[NFTA_FLOWTABLE_TABLE]);
		return PTR_ERR(table);
	}

	flowtable = nft_flowtable_lookup(table, nla[NFTA_FLOWTABLE_NAME],
					 genmask);
	if (IS_ERR(flowtable)) {
		err = PTR_ERR(flowtable);
		if (err != -ENOENT) {
			NL_SET_BAD_ATTR(extack, nla[NFTA_FLOWTABLE_NAME]);
			return err;
		}
	} else {
		if (nlh->nlmsg_flags & NLM_F_EXCL) {
			NL_SET_BAD_ATTR(extack, nla[NFTA_FLOWTABLE_NAME]);
			return -EEXIST;
		}

		nft_ctx_init(&ctx, net, skb, nlh, family, table, NULL, nla);

		return nft_flowtable_update(&ctx, nlh, flowtable);
	}

	nft_ctx_init(&ctx, net, skb, nlh, family, table, NULL, nla);

	flowtable = kzalloc(sizeof(*flowtable), GFP_KERNEL);
	if (!flowtable)
		return -ENOMEM;

	flowtable->table = table;
	flowtable->handle = nf_tables_alloc_handle(table);
	INIT_LIST_HEAD(&flowtable->hook_list);

	flowtable->name = nla_strdup(nla[NFTA_FLOWTABLE_NAME], GFP_KERNEL);
	if (!flowtable->name) {
		err = -ENOMEM;
		goto err1;
	}

	type = nft_flowtable_type_get(net, family);
	if (IS_ERR(type)) {
		err = PTR_ERR(type);
		goto err2;
	}

	if (nla[NFTA_FLOWTABLE_FLAGS]) {
		flowtable->data.flags =
			ntohl(nla_get_be32(nla[NFTA_FLOWTABLE_FLAGS]));
		if (flowtable->data.flags & ~NFT_FLOWTABLE_MASK) {
			err = -EOPNOTSUPP;
			goto err3;
		}
	}

	write_pnet(&flowtable->data.net, net);
	flowtable->data.type = type;
	err = type->init(&flowtable->data);
	if (err < 0)
		goto err3;

	err = nft_flowtable_parse_hook(&ctx, nla[NFTA_FLOWTABLE_HOOK],
				       &flowtable_hook, flowtable, true);
	if (err < 0)
		goto err4;

	list_splice(&flowtable_hook.list, &flowtable->hook_list);
	flowtable->data.priority = flowtable_hook.priority;
	flowtable->hooknum = flowtable_hook.num;

	err = nft_register_flowtable_net_hooks(ctx.net, table,
					       &flowtable->hook_list,
					       flowtable);
	if (err < 0) {
		nft_flowtable_hooks_destroy(&flowtable->hook_list);
		goto err4;
	}

	err = nft_trans_flowtable_add(&ctx, NFT_MSG_NEWFLOWTABLE, flowtable);
	if (err < 0)
		goto err5;

	list_add_tail_rcu(&flowtable->list, &table->flowtables);
	table->use++;

	return 0;
err5:
	list_for_each_entry_safe(hook, next, &flowtable->hook_list, list) {
		nft_unregister_flowtable_hook(net, flowtable, hook);
		list_del_rcu(&hook->list);
		kfree_rcu(hook, rcu);
	}
err4:
	flowtable->data.type->free(&flowtable->data);
err3:
	module_put(type->owner);
err2:
	kfree(flowtable->name);
err1:
	kfree(flowtable);
	return err;
}

static void nft_flowtable_hook_release(struct nft_flowtable_hook *flowtable_hook)
{
	struct nft_hook *this, *next;

	list_for_each_entry_safe(this, next, &flowtable_hook->list, list) {
		list_del(&this->list);
		kfree(this);
	}
}

static int nft_delflowtable_hook(struct nft_ctx *ctx,
				 struct nft_flowtable *flowtable)
{
	const struct nlattr * const *nla = ctx->nla;
	struct nft_flowtable_hook flowtable_hook;
	struct nft_hook *this, *hook;
	struct nft_trans *trans;
	int err;

	err = nft_flowtable_parse_hook(ctx, nla[NFTA_FLOWTABLE_HOOK],
				       &flowtable_hook, flowtable, false);
	if (err < 0)
		return err;

	list_for_each_entry(this, &flowtable_hook.list, list) {
		hook = nft_hook_list_find(&flowtable->hook_list, this);
		if (!hook) {
			err = -ENOENT;
			goto err_flowtable_del_hook;
		}
		hook->inactive = true;
	}

	trans = nft_trans_alloc(ctx, NFT_MSG_DELFLOWTABLE,
				sizeof(struct nft_trans_flowtable));
	if (!trans) {
		err = -ENOMEM;
		goto err_flowtable_del_hook;
	}

	nft_trans_flowtable(trans) = flowtable;
	nft_trans_flowtable_update(trans) = true;
	INIT_LIST_HEAD(&nft_trans_flowtable_hooks(trans));
	nft_flowtable_hook_release(&flowtable_hook);

	list_add_tail(&trans->list, &ctx->net->nft.commit_list);

	return 0;

err_flowtable_del_hook:
	list_for_each_entry(this, &flowtable_hook.list, list) {
		hook = nft_hook_list_find(&flowtable->hook_list, this);
		if (!hook)
			break;

		hook->inactive = false;
	}
	nft_flowtable_hook_release(&flowtable_hook);

	return err;
}

static int nf_tables_delflowtable(struct net *net, struct sock *nlsk,
				  struct sk_buff *skb,
				  const struct nlmsghdr *nlh,
				  const struct nlattr * const nla[],
				  struct netlink_ext_ack *extack)
{
	const struct nfgenmsg *nfmsg = nlmsg_data(nlh);
	u8 genmask = nft_genmask_next(net);
	int family = nfmsg->nfgen_family;
	struct nft_flowtable *flowtable;
	const struct nlattr *attr;
	struct nft_table *table;
	struct nft_ctx ctx;

	if (!nla[NFTA_FLOWTABLE_TABLE] ||
	    (!nla[NFTA_FLOWTABLE_NAME] &&
	     !nla[NFTA_FLOWTABLE_HANDLE]))
		return -EINVAL;

	table = nft_table_lookup(net, nla[NFTA_FLOWTABLE_TABLE], family,
				 genmask, NETLINK_CB(skb).portid);
	if (IS_ERR(table)) {
		NL_SET_BAD_ATTR(extack, nla[NFTA_FLOWTABLE_TABLE]);
		return PTR_ERR(table);
	}

	if (nla[NFTA_FLOWTABLE_HANDLE]) {
		attr = nla[NFTA_FLOWTABLE_HANDLE];
		flowtable = nft_flowtable_lookup_byhandle(table, attr, genmask);
	} else {
		attr = nla[NFTA_FLOWTABLE_NAME];
		flowtable = nft_flowtable_lookup(table, attr, genmask);
	}

	if (IS_ERR(flowtable)) {
		NL_SET_BAD_ATTR(extack, attr);
		return PTR_ERR(flowtable);
	}

	nft_ctx_init(&ctx, net, skb, nlh, family, table, NULL, nla);

	if (nla[NFTA_FLOWTABLE_HOOK])
		return nft_delflowtable_hook(&ctx, flowtable);

	if (flowtable->use > 0) {
		NL_SET_BAD_ATTR(extack, attr);
		return -EBUSY;
	}

	return nft_delflowtable(&ctx, flowtable);
}

static int nf_tables_fill_flowtable_info(struct sk_buff *skb, struct net *net,
					 u32 portid, u32 seq, int event,
					 u32 flags, int family,
					 struct nft_flowtable *flowtable,
					 struct list_head *hook_list)
{
	struct nlattr *nest, *nest_devs;
	struct nfgenmsg *nfmsg;
	struct nft_hook *hook;
	struct nlmsghdr *nlh;

	event = nfnl_msg_type(NFNL_SUBSYS_NFTABLES, event);
	nlh = nlmsg_put(skb, portid, seq, event, sizeof(struct nfgenmsg), flags);
	if (nlh == NULL)
		goto nla_put_failure;

	nfmsg = nlmsg_data(nlh);
	nfmsg->nfgen_family	= family;
	nfmsg->version		= NFNETLINK_V0;
	nfmsg->res_id		= htons(net->nft.base_seq & 0xffff);

	if (nla_put_string(skb, NFTA_FLOWTABLE_TABLE, flowtable->table->name) ||
	    nla_put_string(skb, NFTA_FLOWTABLE_NAME, flowtable->name) ||
	    nla_put_be32(skb, NFTA_FLOWTABLE_USE, htonl(flowtable->use)) ||
	    nla_put_be64(skb, NFTA_FLOWTABLE_HANDLE, cpu_to_be64(flowtable->handle),
			 NFTA_FLOWTABLE_PAD) ||
	    nla_put_be32(skb, NFTA_FLOWTABLE_FLAGS, htonl(flowtable->data.flags)))
		goto nla_put_failure;

	nest = nla_nest_start_noflag(skb, NFTA_FLOWTABLE_HOOK);
	if (!nest)
		goto nla_put_failure;
	if (nla_put_be32(skb, NFTA_FLOWTABLE_HOOK_NUM, htonl(flowtable->hooknum)) ||
	    nla_put_be32(skb, NFTA_FLOWTABLE_HOOK_PRIORITY, htonl(flowtable->data.priority)))
		goto nla_put_failure;

	nest_devs = nla_nest_start_noflag(skb, NFTA_FLOWTABLE_HOOK_DEVS);
	if (!nest_devs)
		goto nla_put_failure;

	list_for_each_entry_rcu(hook, hook_list, list) {
		if (nla_put_string(skb, NFTA_DEVICE_NAME, hook->ops.dev->name))
			goto nla_put_failure;
	}
	nla_nest_end(skb, nest_devs);
	nla_nest_end(skb, nest);

	nlmsg_end(skb, nlh);
	return 0;

nla_put_failure:
	nlmsg_trim(skb, nlh);
	return -1;
}

struct nft_flowtable_filter {
	char		*table;
};

static int nf_tables_dump_flowtable(struct sk_buff *skb,
				    struct netlink_callback *cb)
{
	const struct nfgenmsg *nfmsg = nlmsg_data(cb->nlh);
	struct nft_flowtable_filter *filter = cb->data;
	unsigned int idx = 0, s_idx = cb->args[0];
	struct net *net = sock_net(skb->sk);
	int family = nfmsg->nfgen_family;
	struct nft_flowtable *flowtable;
	const struct nft_table *table;

	rcu_read_lock();
	cb->seq = net->nft.base_seq;

	list_for_each_entry_rcu(table, &net->nft.tables, list) {
		if (family != NFPROTO_UNSPEC && family != table->family)
			continue;

		list_for_each_entry_rcu(flowtable, &table->flowtables, list) {
			if (!nft_is_active(net, flowtable))
				goto cont;
			if (idx < s_idx)
				goto cont;
			if (idx > s_idx)
				memset(&cb->args[1], 0,
				       sizeof(cb->args) - sizeof(cb->args[0]));
			if (filter && filter->table &&
			    strcmp(filter->table, table->name))
				goto cont;

			if (nf_tables_fill_flowtable_info(skb, net, NETLINK_CB(cb->skb).portid,
							  cb->nlh->nlmsg_seq,
							  NFT_MSG_NEWFLOWTABLE,
							  NLM_F_MULTI | NLM_F_APPEND,
							  table->family,
							  flowtable,
							  &flowtable->hook_list) < 0)
				goto done;

			nl_dump_check_consistent(cb, nlmsg_hdr(skb));
cont:
			idx++;
		}
	}
done:
	rcu_read_unlock();

	cb->args[0] = idx;
	return skb->len;
}

static int nf_tables_dump_flowtable_start(struct netlink_callback *cb)
{
	const struct nlattr * const *nla = cb->data;
	struct nft_flowtable_filter *filter = NULL;

	if (nla[NFTA_FLOWTABLE_TABLE]) {
		filter = kzalloc(sizeof(*filter), GFP_ATOMIC);
		if (!filter)
			return -ENOMEM;

		filter->table = nla_strdup(nla[NFTA_FLOWTABLE_TABLE],
					   GFP_ATOMIC);
		if (!filter->table) {
			kfree(filter);
			return -ENOMEM;
		}
	}

	cb->data = filter;
	return 0;
}

static int nf_tables_dump_flowtable_done(struct netlink_callback *cb)
{
	struct nft_flowtable_filter *filter = cb->data;

	if (!filter)
		return 0;

	kfree(filter->table);
	kfree(filter);

	return 0;
}

/* called with rcu_read_lock held */
static int nf_tables_getflowtable(struct net *net, struct sock *nlsk,
				  struct sk_buff *skb,
				  const struct nlmsghdr *nlh,
				  const struct nlattr * const nla[],
				  struct netlink_ext_ack *extack)
{
	const struct nfgenmsg *nfmsg = nlmsg_data(nlh);
	u8 genmask = nft_genmask_cur(net);
	int family = nfmsg->nfgen_family;
	struct nft_flowtable *flowtable;
	const struct nft_table *table;
	struct sk_buff *skb2;
	int err;

	if (nlh->nlmsg_flags & NLM_F_DUMP) {
		struct netlink_dump_control c = {
			.start = nf_tables_dump_flowtable_start,
			.dump = nf_tables_dump_flowtable,
			.done = nf_tables_dump_flowtable_done,
			.module = THIS_MODULE,
			.data = (void *)nla,
		};

		return nft_netlink_dump_start_rcu(nlsk, skb, nlh, &c);
	}

	if (!nla[NFTA_FLOWTABLE_NAME])
		return -EINVAL;

	table = nft_table_lookup(net, nla[NFTA_FLOWTABLE_TABLE], family,
				 genmask, 0);
	if (IS_ERR(table))
		return PTR_ERR(table);

	flowtable = nft_flowtable_lookup(table, nla[NFTA_FLOWTABLE_NAME],
					 genmask);
	if (IS_ERR(flowtable))
		return PTR_ERR(flowtable);

	skb2 = alloc_skb(NLMSG_GOODSIZE, GFP_ATOMIC);
	if (!skb2)
		return -ENOMEM;

	err = nf_tables_fill_flowtable_info(skb2, net, NETLINK_CB(skb).portid,
					    nlh->nlmsg_seq,
					    NFT_MSG_NEWFLOWTABLE, 0, family,
					    flowtable, &flowtable->hook_list);
	if (err < 0)
		goto err_fill_flowtable_info;

	return nfnetlink_unicast(skb2, net, NETLINK_CB(skb).portid);

err_fill_flowtable_info:
	kfree_skb(skb2);
	return err;
}

static void nf_tables_flowtable_notify(struct nft_ctx *ctx,
				       struct nft_flowtable *flowtable,
				       struct list_head *hook_list,
				       int event)
{
	struct sk_buff *skb;
	int err;
	char *buf = kasprintf(GFP_KERNEL, "%s:%llu;%s:%llu",
			      flowtable->table->name, flowtable->table->handle,
			      flowtable->name, flowtable->handle);

	audit_log_nfcfg(buf,
			ctx->family,
			flowtable->hooknum,
			event == NFT_MSG_NEWFLOWTABLE ?
				AUDIT_NFT_OP_FLOWTABLE_REGISTER :
				AUDIT_NFT_OP_FLOWTABLE_UNREGISTER,
			GFP_KERNEL);
	kfree(buf);

	if (!ctx->report &&
	    !nfnetlink_has_listeners(ctx->net, NFNLGRP_NFTABLES))
		return;

	skb = nlmsg_new(NLMSG_GOODSIZE, GFP_KERNEL);
	if (skb == NULL)
		goto err;

	err = nf_tables_fill_flowtable_info(skb, ctx->net, ctx->portid,
					    ctx->seq, event, 0,
					    ctx->family, flowtable, hook_list);
	if (err < 0) {
		kfree_skb(skb);
		goto err;
	}

	nft_notify_enqueue(skb, ctx->report, &ctx->net->nft.notify_list);
	return;
err:
	nfnetlink_set_err(ctx->net, ctx->portid, NFNLGRP_NFTABLES, -ENOBUFS);
}

static void nf_tables_flowtable_destroy(struct nft_flowtable *flowtable)
{
	struct nft_hook *hook, *next;

	flowtable->data.type->free(&flowtable->data);
	list_for_each_entry_safe(hook, next, &flowtable->hook_list, list) {
		flowtable->data.type->setup(&flowtable->data, hook->ops.dev,
					    FLOW_BLOCK_UNBIND);
		list_del_rcu(&hook->list);
		kfree(hook);
	}
	kfree(flowtable->name);
	module_put(flowtable->data.type->owner);
	kfree(flowtable);
}

static int nf_tables_fill_gen_info(struct sk_buff *skb, struct net *net,
				   u32 portid, u32 seq)
{
	struct nlmsghdr *nlh;
	struct nfgenmsg *nfmsg;
	char buf[TASK_COMM_LEN];
	int event = nfnl_msg_type(NFNL_SUBSYS_NFTABLES, NFT_MSG_NEWGEN);

	nlh = nlmsg_put(skb, portid, seq, event, sizeof(struct nfgenmsg), 0);
	if (nlh == NULL)
		goto nla_put_failure;

	nfmsg = nlmsg_data(nlh);
	nfmsg->nfgen_family	= AF_UNSPEC;
	nfmsg->version		= NFNETLINK_V0;
	nfmsg->res_id		= htons(net->nft.base_seq & 0xffff);

	if (nla_put_be32(skb, NFTA_GEN_ID, htonl(net->nft.base_seq)) ||
	    nla_put_be32(skb, NFTA_GEN_PROC_PID, htonl(task_pid_nr(current))) ||
	    nla_put_string(skb, NFTA_GEN_PROC_NAME, get_task_comm(buf, current)))
		goto nla_put_failure;

	nlmsg_end(skb, nlh);
	return 0;

nla_put_failure:
	nlmsg_trim(skb, nlh);
	return -EMSGSIZE;
}

static void nft_flowtable_event(unsigned long event, struct net_device *dev,
				struct nft_flowtable *flowtable)
{
	struct nft_hook *hook;

	list_for_each_entry(hook, &flowtable->hook_list, list) {
		if (hook->ops.dev != dev)
			continue;

		/* flow_offload_netdev_event() cleans up entries for us. */
		nft_unregister_flowtable_hook(dev_net(dev), flowtable, hook);
		list_del_rcu(&hook->list);
		kfree_rcu(hook, rcu);
		break;
	}
}

static int nf_tables_flowtable_event(struct notifier_block *this,
				     unsigned long event, void *ptr)
{
	struct net_device *dev = netdev_notifier_info_to_dev(ptr);
	struct nft_flowtable *flowtable;
	struct nft_table *table;
	struct net *net;

	if (event != NETDEV_UNREGISTER)
		return 0;

	net = dev_net(dev);
	mutex_lock(&net->nft.commit_mutex);
	list_for_each_entry(table, &net->nft.tables, list) {
		list_for_each_entry(flowtable, &table->flowtables, list) {
			nft_flowtable_event(event, dev, flowtable);
		}
	}
	mutex_unlock(&net->nft.commit_mutex);

	return NOTIFY_DONE;
}

static struct notifier_block nf_tables_flowtable_notifier = {
	.notifier_call	= nf_tables_flowtable_event,
};

static void nf_tables_gen_notify(struct net *net, struct sk_buff *skb,
				 int event)
{
	struct nlmsghdr *nlh = nlmsg_hdr(skb);
	struct sk_buff *skb2;
	int err;

	audit_log_nfcfg("?:0;?:0", 0, net->nft.base_seq,
			AUDIT_NFT_OP_GEN_REGISTER, GFP_KERNEL);

	if (!nlmsg_report(nlh) &&
	    !nfnetlink_has_listeners(net, NFNLGRP_NFTABLES))
		return;

	skb2 = nlmsg_new(NLMSG_GOODSIZE, GFP_KERNEL);
	if (skb2 == NULL)
		goto err;

	err = nf_tables_fill_gen_info(skb2, net, NETLINK_CB(skb).portid,
				      nlh->nlmsg_seq);
	if (err < 0) {
		kfree_skb(skb2);
		goto err;
	}

	nfnetlink_send(skb2, net, NETLINK_CB(skb).portid, NFNLGRP_NFTABLES,
		       nlmsg_report(nlh), GFP_KERNEL);
	return;
err:
	nfnetlink_set_err(net, NETLINK_CB(skb).portid, NFNLGRP_NFTABLES,
			  -ENOBUFS);
}

static int nf_tables_getgen(struct net *net, struct sock *nlsk,
			    struct sk_buff *skb, const struct nlmsghdr *nlh,
			    const struct nlattr * const nla[],
			    struct netlink_ext_ack *extack)
{
	struct sk_buff *skb2;
	int err;

	skb2 = alloc_skb(NLMSG_GOODSIZE, GFP_ATOMIC);
	if (skb2 == NULL)
		return -ENOMEM;

	err = nf_tables_fill_gen_info(skb2, net, NETLINK_CB(skb).portid,
				      nlh->nlmsg_seq);
	if (err < 0)
		goto err_fill_gen_info;

	return nfnetlink_unicast(skb2, net, NETLINK_CB(skb).portid);

err_fill_gen_info:
	kfree_skb(skb2);
	return err;
}

static const struct nfnl_callback nf_tables_cb[NFT_MSG_MAX] = {
	[NFT_MSG_NEWTABLE] = {
		.call_batch	= nf_tables_newtable,
		.attr_count	= NFTA_TABLE_MAX,
		.policy		= nft_table_policy,
	},
	[NFT_MSG_GETTABLE] = {
		.call_rcu	= nf_tables_gettable,
		.attr_count	= NFTA_TABLE_MAX,
		.policy		= nft_table_policy,
	},
	[NFT_MSG_DELTABLE] = {
		.call_batch	= nf_tables_deltable,
		.attr_count	= NFTA_TABLE_MAX,
		.policy		= nft_table_policy,
	},
	[NFT_MSG_NEWCHAIN] = {
		.call_batch	= nf_tables_newchain,
		.attr_count	= NFTA_CHAIN_MAX,
		.policy		= nft_chain_policy,
	},
	[NFT_MSG_GETCHAIN] = {
		.call_rcu	= nf_tables_getchain,
		.attr_count	= NFTA_CHAIN_MAX,
		.policy		= nft_chain_policy,
	},
	[NFT_MSG_DELCHAIN] = {
		.call_batch	= nf_tables_delchain,
		.attr_count	= NFTA_CHAIN_MAX,
		.policy		= nft_chain_policy,
	},
	[NFT_MSG_NEWRULE] = {
		.call_batch	= nf_tables_newrule,
		.attr_count	= NFTA_RULE_MAX,
		.policy		= nft_rule_policy,
	},
	[NFT_MSG_GETRULE] = {
		.call_rcu	= nf_tables_getrule,
		.attr_count	= NFTA_RULE_MAX,
		.policy		= nft_rule_policy,
	},
	[NFT_MSG_DELRULE] = {
		.call_batch	= nf_tables_delrule,
		.attr_count	= NFTA_RULE_MAX,
		.policy		= nft_rule_policy,
	},
	[NFT_MSG_NEWSET] = {
		.call_batch	= nf_tables_newset,
		.attr_count	= NFTA_SET_MAX,
		.policy		= nft_set_policy,
	},
	[NFT_MSG_GETSET] = {
		.call_rcu	= nf_tables_getset,
		.attr_count	= NFTA_SET_MAX,
		.policy		= nft_set_policy,
	},
	[NFT_MSG_DELSET] = {
		.call_batch	= nf_tables_delset,
		.attr_count	= NFTA_SET_MAX,
		.policy		= nft_set_policy,
	},
	[NFT_MSG_NEWSETELEM] = {
		.call_batch	= nf_tables_newsetelem,
		.attr_count	= NFTA_SET_ELEM_LIST_MAX,
		.policy		= nft_set_elem_list_policy,
	},
	[NFT_MSG_GETSETELEM] = {
		.call_rcu	= nf_tables_getsetelem,
		.attr_count	= NFTA_SET_ELEM_LIST_MAX,
		.policy		= nft_set_elem_list_policy,
	},
	[NFT_MSG_DELSETELEM] = {
		.call_batch	= nf_tables_delsetelem,
		.attr_count	= NFTA_SET_ELEM_LIST_MAX,
		.policy		= nft_set_elem_list_policy,
	},
	[NFT_MSG_GETGEN] = {
		.call_rcu	= nf_tables_getgen,
	},
	[NFT_MSG_NEWOBJ] = {
		.call_batch	= nf_tables_newobj,
		.attr_count	= NFTA_OBJ_MAX,
		.policy		= nft_obj_policy,
	},
	[NFT_MSG_GETOBJ] = {
		.call_rcu	= nf_tables_getobj,
		.attr_count	= NFTA_OBJ_MAX,
		.policy		= nft_obj_policy,
	},
	[NFT_MSG_DELOBJ] = {
		.call_batch	= nf_tables_delobj,
		.attr_count	= NFTA_OBJ_MAX,
		.policy		= nft_obj_policy,
	},
	[NFT_MSG_GETOBJ_RESET] = {
		.call_rcu	= nf_tables_getobj,
		.attr_count	= NFTA_OBJ_MAX,
		.policy		= nft_obj_policy,
	},
	[NFT_MSG_NEWFLOWTABLE] = {
		.call_batch	= nf_tables_newflowtable,
		.attr_count	= NFTA_FLOWTABLE_MAX,
		.policy		= nft_flowtable_policy,
	},
	[NFT_MSG_GETFLOWTABLE] = {
		.call_rcu	= nf_tables_getflowtable,
		.attr_count	= NFTA_FLOWTABLE_MAX,
		.policy		= nft_flowtable_policy,
	},
	[NFT_MSG_DELFLOWTABLE] = {
		.call_batch	= nf_tables_delflowtable,
		.attr_count	= NFTA_FLOWTABLE_MAX,
		.policy		= nft_flowtable_policy,
	},
};

static int nf_tables_validate(struct net *net)
{
	struct nft_table *table;

	switch (net->nft.validate_state) {
	case NFT_VALIDATE_SKIP:
		break;
	case NFT_VALIDATE_NEED:
		nft_validate_state_update(net, NFT_VALIDATE_DO);
		fallthrough;
	case NFT_VALIDATE_DO:
		list_for_each_entry(table, &net->nft.tables, list) {
			if (nft_table_validate(net, table) < 0)
				return -EAGAIN;
		}
		break;
	}

	return 0;
}

/* a drop policy has to be deferred until all rules have been activated,
 * otherwise a large ruleset that contains a drop-policy base chain will
 * cause all packets to get dropped until the full transaction has been
 * processed.
 *
 * We defer the drop policy until the transaction has been finalized.
 */
static void nft_chain_commit_drop_policy(struct nft_trans *trans)
{
	struct nft_base_chain *basechain;

	if (nft_trans_chain_policy(trans) != NF_DROP)
		return;

	if (!nft_is_base_chain(trans->ctx.chain))
		return;

	basechain = nft_base_chain(trans->ctx.chain);
	basechain->policy = NF_DROP;
}

static void nft_chain_commit_update(struct nft_trans *trans)
{
	struct nft_base_chain *basechain;

	if (nft_trans_chain_name(trans)) {
		rhltable_remove(&trans->ctx.table->chains_ht,
				&trans->ctx.chain->rhlhead,
				nft_chain_ht_params);
		swap(trans->ctx.chain->name, nft_trans_chain_name(trans));
		rhltable_insert_key(&trans->ctx.table->chains_ht,
				    trans->ctx.chain->name,
				    &trans->ctx.chain->rhlhead,
				    nft_chain_ht_params);
	}

	if (!nft_is_base_chain(trans->ctx.chain))
		return;

	nft_chain_stats_replace(trans);

	basechain = nft_base_chain(trans->ctx.chain);

	switch (nft_trans_chain_policy(trans)) {
	case NF_DROP:
	case NF_ACCEPT:
		basechain->policy = nft_trans_chain_policy(trans);
		break;
	}
}

static void nft_obj_commit_update(struct nft_trans *trans)
{
	struct nft_object *newobj;
	struct nft_object *obj;

	obj = nft_trans_obj(trans);
	newobj = nft_trans_obj_newobj(trans);

	if (obj->ops->update)
		obj->ops->update(obj, newobj);

	kfree(newobj);
}

static void nft_commit_release(struct nft_trans *trans)
{
	switch (trans->msg_type) {
	case NFT_MSG_DELTABLE:
		nf_tables_table_destroy(&trans->ctx);
		break;
	case NFT_MSG_NEWCHAIN:
		free_percpu(nft_trans_chain_stats(trans));
		kfree(nft_trans_chain_name(trans));
		break;
	case NFT_MSG_DELCHAIN:
		nf_tables_chain_destroy(&trans->ctx);
		break;
	case NFT_MSG_DELRULE:
		nf_tables_rule_destroy(&trans->ctx, nft_trans_rule(trans));
		break;
	case NFT_MSG_DELSET:
		nft_set_destroy(&trans->ctx, nft_trans_set(trans));
		break;
	case NFT_MSG_DELSETELEM:
		nf_tables_set_elem_destroy(&trans->ctx,
					   nft_trans_elem_set(trans),
					   nft_trans_elem(trans).priv);
		break;
	case NFT_MSG_DELOBJ:
		nft_obj_destroy(&trans->ctx, nft_trans_obj(trans));
		break;
	case NFT_MSG_DELFLOWTABLE:
		if (nft_trans_flowtable_update(trans))
			nft_flowtable_hooks_destroy(&nft_trans_flowtable_hooks(trans));
		else
			nf_tables_flowtable_destroy(nft_trans_flowtable(trans));
		break;
	}

	if (trans->put_net)
		put_net(trans->ctx.net);

	kfree(trans);
}

static void nf_tables_trans_destroy_work(struct work_struct *w)
{
	struct nft_trans *trans, *next;
	LIST_HEAD(head);

	spin_lock(&nf_tables_destroy_list_lock);
	list_splice_init(&nf_tables_destroy_list, &head);
	spin_unlock(&nf_tables_destroy_list_lock);

	if (list_empty(&head))
		return;

	synchronize_rcu();

	list_for_each_entry_safe(trans, next, &head, list) {
		list_del(&trans->list);
		nft_commit_release(trans);
	}
}

void nf_tables_trans_destroy_flush_work(void)
{
	flush_work(&trans_destroy_work);
}
EXPORT_SYMBOL_GPL(nf_tables_trans_destroy_flush_work);

static int nf_tables_commit_chain_prepare(struct net *net, struct nft_chain *chain)
{
	struct nft_rule *rule;
	unsigned int alloc = 0;
	int i;

	/* already handled or inactive chain? */
	if (chain->rules_next || !nft_is_active_next(net, chain))
		return 0;

	rule = list_entry(&chain->rules, struct nft_rule, list);
	i = 0;

	list_for_each_entry_continue(rule, &chain->rules, list) {
		if (nft_is_active_next(net, rule))
			alloc++;
	}

	chain->rules_next = nf_tables_chain_alloc_rules(chain, alloc);
	if (!chain->rules_next)
		return -ENOMEM;

	list_for_each_entry_continue(rule, &chain->rules, list) {
		if (nft_is_active_next(net, rule))
			chain->rules_next[i++] = rule;
	}

	chain->rules_next[i] = NULL;
	return 0;
}

static void nf_tables_commit_chain_prepare_cancel(struct net *net)
{
	struct nft_trans *trans, *next;

	list_for_each_entry_safe(trans, next, &net->nft.commit_list, list) {
		struct nft_chain *chain = trans->ctx.chain;

		if (trans->msg_type == NFT_MSG_NEWRULE ||
		    trans->msg_type == NFT_MSG_DELRULE) {
			kvfree(chain->rules_next);
			chain->rules_next = NULL;
		}
	}
}

static void __nf_tables_commit_chain_free_rules_old(struct rcu_head *h)
{
	struct nft_rules_old *o = container_of(h, struct nft_rules_old, h);

	kvfree(o->start);
}

static void nf_tables_commit_chain_free_rules_old(struct nft_rule **rules)
{
	struct nft_rule **r = rules;
	struct nft_rules_old *old;

	while (*r)
		r++;

	r++;	/* rcu_head is after end marker */
	old = (void *) r;
	old->start = rules;

	call_rcu(&old->h, __nf_tables_commit_chain_free_rules_old);
}

static void nf_tables_commit_chain(struct net *net, struct nft_chain *chain)
{
	struct nft_rule **g0, **g1;
	bool next_genbit;

	next_genbit = nft_gencursor_next(net);

	g0 = rcu_dereference_protected(chain->rules_gen_0,
				       lockdep_commit_lock_is_held(net));
	g1 = rcu_dereference_protected(chain->rules_gen_1,
				       lockdep_commit_lock_is_held(net));

	/* No changes to this chain? */
	if (chain->rules_next == NULL) {
		/* chain had no change in last or next generation */
		if (g0 == g1)
			return;
		/*
		 * chain had no change in this generation; make sure next
		 * one uses same rules as current generation.
		 */
		if (next_genbit) {
			rcu_assign_pointer(chain->rules_gen_1, g0);
			nf_tables_commit_chain_free_rules_old(g1);
		} else {
			rcu_assign_pointer(chain->rules_gen_0, g1);
			nf_tables_commit_chain_free_rules_old(g0);
		}

		return;
	}

	if (next_genbit)
		rcu_assign_pointer(chain->rules_gen_1, chain->rules_next);
	else
		rcu_assign_pointer(chain->rules_gen_0, chain->rules_next);

	chain->rules_next = NULL;

	if (g0 == g1)
		return;

	if (next_genbit)
		nf_tables_commit_chain_free_rules_old(g1);
	else
		nf_tables_commit_chain_free_rules_old(g0);
}

static void nft_obj_del(struct nft_object *obj)
{
	rhltable_remove(&nft_objname_ht, &obj->rhlhead, nft_objname_ht_params);
	list_del_rcu(&obj->list);
}

void nft_chain_del(struct nft_chain *chain)
{
	struct nft_table *table = chain->table;

	WARN_ON_ONCE(rhltable_remove(&table->chains_ht, &chain->rhlhead,
				     nft_chain_ht_params));
	list_del_rcu(&chain->list);
}

static void nft_flowtable_hooks_del(struct nft_flowtable *flowtable,
				    struct list_head *hook_list)
{
	struct nft_hook *hook, *next;

	list_for_each_entry_safe(hook, next, &flowtable->hook_list, list) {
		if (hook->inactive)
			list_move(&hook->list, hook_list);
	}
}

static void nf_tables_module_autoload_cleanup(struct net *net)
{
	struct nft_module_request *req, *next;

	WARN_ON_ONCE(!list_empty(&net->nft.commit_list));
	list_for_each_entry_safe(req, next, &net->nft.module_list, list) {
		WARN_ON_ONCE(!req->done);
		list_del(&req->list);
		kfree(req);
	}
}

static void nf_tables_commit_release(struct net *net)
{
	struct nft_trans *trans;

	/* all side effects have to be made visible.
	 * For example, if a chain named 'foo' has been deleted, a
	 * new transaction must not find it anymore.
	 *
	 * Memory reclaim happens asynchronously from work queue
	 * to prevent expensive synchronize_rcu() in commit phase.
	 */
	if (list_empty(&net->nft.commit_list)) {
		nf_tables_module_autoload_cleanup(net);
		mutex_unlock(&net->nft.commit_mutex);
		return;
	}

	trans = list_last_entry(&net->nft.commit_list,
				struct nft_trans, list);
	get_net(trans->ctx.net);
	WARN_ON_ONCE(trans->put_net);

	trans->put_net = true;
	spin_lock(&nf_tables_destroy_list_lock);
	list_splice_tail_init(&net->nft.commit_list, &nf_tables_destroy_list);
	spin_unlock(&nf_tables_destroy_list_lock);

	nf_tables_module_autoload_cleanup(net);
	schedule_work(&trans_destroy_work);

	mutex_unlock(&net->nft.commit_mutex);
}

static void nft_commit_notify(struct net *net, u32 portid)
{
	struct sk_buff *batch_skb = NULL, *nskb, *skb;
	unsigned char *data;
	int len;

	list_for_each_entry_safe(skb, nskb, &net->nft.notify_list, list) {
		if (!batch_skb) {
new_batch:
			batch_skb = skb;
			len = NLMSG_GOODSIZE - skb->len;
			list_del(&skb->list);
			continue;
		}
		len -= skb->len;
		if (len > 0 && NFT_CB(skb).report == NFT_CB(batch_skb).report) {
			data = skb_put(batch_skb, skb->len);
			memcpy(data, skb->data, skb->len);
			list_del(&skb->list);
			kfree_skb(skb);
			continue;
		}
		nfnetlink_send(batch_skb, net, portid, NFNLGRP_NFTABLES,
			       NFT_CB(batch_skb).report, GFP_KERNEL);
		goto new_batch;
	}

	if (batch_skb) {
		nfnetlink_send(batch_skb, net, portid, NFNLGRP_NFTABLES,
			       NFT_CB(batch_skb).report, GFP_KERNEL);
	}

	WARN_ON_ONCE(!list_empty(&net->nft.notify_list));
}

static int nf_tables_commit(struct net *net, struct sk_buff *skb)
{
	struct nft_trans *trans, *next;
	struct nft_trans_elem *te;
	struct nft_chain *chain;
	struct nft_table *table;
	int err;

	if (list_empty(&net->nft.commit_list)) {
		mutex_unlock(&net->nft.commit_mutex);
		return 0;
	}

	/* 0. Validate ruleset, otherwise roll back for error reporting. */
	if (nf_tables_validate(net) < 0)
		return -EAGAIN;

	err = nft_flow_rule_offload_commit(net);
	if (err < 0)
		return err;

	/* 1.  Allocate space for next generation rules_gen_X[] */
	list_for_each_entry_safe(trans, next, &net->nft.commit_list, list) {
		int ret;

		if (trans->msg_type == NFT_MSG_NEWRULE ||
		    trans->msg_type == NFT_MSG_DELRULE) {
			chain = trans->ctx.chain;

			ret = nf_tables_commit_chain_prepare(net, chain);
			if (ret < 0) {
				nf_tables_commit_chain_prepare_cancel(net);
				return ret;
			}
		}
	}

	/* step 2.  Make rules_gen_X visible to packet path */
	list_for_each_entry(table, &net->nft.tables, list) {
		list_for_each_entry(chain, &table->chains, list)
			nf_tables_commit_chain(net, chain);
	}

	/*
	 * Bump generation counter, invalidate any dump in progress.
	 * Cannot fail after this point.
	 */
	while (++net->nft.base_seq == 0);

	/* step 3. Start new generation, rules_gen_X now in use. */
	net->nft.gencursor = nft_gencursor_next(net);

	list_for_each_entry_safe(trans, next, &net->nft.commit_list, list) {
		switch (trans->msg_type) {
		case NFT_MSG_NEWTABLE:
			if (nft_trans_table_update(trans)) {
				if (!nft_trans_table_enable(trans)) {
					nf_tables_table_disable(net,
								trans->ctx.table);
					trans->ctx.table->flags |= NFT_TABLE_F_DORMANT;
				}
			} else {
				nft_clear(net, trans->ctx.table);
			}
			nf_tables_table_notify(&trans->ctx, NFT_MSG_NEWTABLE);
			nft_trans_destroy(trans);
			break;
		case NFT_MSG_DELTABLE:
			list_del_rcu(&trans->ctx.table->list);
			nf_tables_table_notify(&trans->ctx, NFT_MSG_DELTABLE);
			break;
		case NFT_MSG_NEWCHAIN:
			if (nft_trans_chain_update(trans)) {
				nft_chain_commit_update(trans);
				nf_tables_chain_notify(&trans->ctx, NFT_MSG_NEWCHAIN);
				/* trans destroyed after rcu grace period */
			} else {
				nft_chain_commit_drop_policy(trans);
				nft_clear(net, trans->ctx.chain);
				nf_tables_chain_notify(&trans->ctx, NFT_MSG_NEWCHAIN);
				nft_trans_destroy(trans);
			}
			break;
		case NFT_MSG_DELCHAIN:
			nft_chain_del(trans->ctx.chain);
			nf_tables_chain_notify(&trans->ctx, NFT_MSG_DELCHAIN);
			nf_tables_unregister_hook(trans->ctx.net,
						  trans->ctx.table,
						  trans->ctx.chain);
			break;
		case NFT_MSG_NEWRULE:
			nft_clear(trans->ctx.net, nft_trans_rule(trans));
			nf_tables_rule_notify(&trans->ctx,
					      nft_trans_rule(trans),
					      NFT_MSG_NEWRULE);
			nft_trans_destroy(trans);
			break;
		case NFT_MSG_DELRULE:
			list_del_rcu(&nft_trans_rule(trans)->list);
			nf_tables_rule_notify(&trans->ctx,
					      nft_trans_rule(trans),
					      NFT_MSG_DELRULE);
			nft_rule_expr_deactivate(&trans->ctx,
						 nft_trans_rule(trans),
						 NFT_TRANS_COMMIT);
			break;
		case NFT_MSG_NEWSET:
			nft_clear(net, nft_trans_set(trans));
			/* This avoids hitting -EBUSY when deleting the table
			 * from the transaction.
			 */
			if (nft_set_is_anonymous(nft_trans_set(trans)) &&
			    !list_empty(&nft_trans_set(trans)->bindings))
				trans->ctx.table->use--;

			nf_tables_set_notify(&trans->ctx, nft_trans_set(trans),
					     NFT_MSG_NEWSET, GFP_KERNEL);
			nft_trans_destroy(trans);
			break;
		case NFT_MSG_DELSET:
			list_del_rcu(&nft_trans_set(trans)->list);
			nf_tables_set_notify(&trans->ctx, nft_trans_set(trans),
					     NFT_MSG_DELSET, GFP_KERNEL);
			break;
		case NFT_MSG_NEWSETELEM:
			te = (struct nft_trans_elem *)trans->data;

			te->set->ops->activate(net, te->set, &te->elem);
			nf_tables_setelem_notify(&trans->ctx, te->set,
						 &te->elem,
						 NFT_MSG_NEWSETELEM, 0);
			nft_trans_destroy(trans);
			break;
		case NFT_MSG_DELSETELEM:
			te = (struct nft_trans_elem *)trans->data;

			nf_tables_setelem_notify(&trans->ctx, te->set,
						 &te->elem,
						 NFT_MSG_DELSETELEM, 0);
			te->set->ops->remove(net, te->set, &te->elem);
			atomic_dec(&te->set->nelems);
			te->set->ndeact--;
			break;
		case NFT_MSG_NEWOBJ:
			if (nft_trans_obj_update(trans)) {
				nft_obj_commit_update(trans);
				nf_tables_obj_notify(&trans->ctx,
						     nft_trans_obj(trans),
						     NFT_MSG_NEWOBJ);
			} else {
				nft_clear(net, nft_trans_obj(trans));
				nf_tables_obj_notify(&trans->ctx,
						     nft_trans_obj(trans),
						     NFT_MSG_NEWOBJ);
				nft_trans_destroy(trans);
			}
			break;
		case NFT_MSG_DELOBJ:
			nft_obj_del(nft_trans_obj(trans));
			nf_tables_obj_notify(&trans->ctx, nft_trans_obj(trans),
					     NFT_MSG_DELOBJ);
			break;
		case NFT_MSG_NEWFLOWTABLE:
			if (nft_trans_flowtable_update(trans)) {
				nft_trans_flowtable(trans)->data.flags =
					nft_trans_flowtable_flags(trans);
				nf_tables_flowtable_notify(&trans->ctx,
							   nft_trans_flowtable(trans),
							   &nft_trans_flowtable_hooks(trans),
							   NFT_MSG_NEWFLOWTABLE);
				list_splice(&nft_trans_flowtable_hooks(trans),
					    &nft_trans_flowtable(trans)->hook_list);
			} else {
				nft_clear(net, nft_trans_flowtable(trans));
				nf_tables_flowtable_notify(&trans->ctx,
							   nft_trans_flowtable(trans),
							   &nft_trans_flowtable(trans)->hook_list,
							   NFT_MSG_NEWFLOWTABLE);
			}
			nft_trans_destroy(trans);
			break;
		case NFT_MSG_DELFLOWTABLE:
			if (nft_trans_flowtable_update(trans)) {
				nft_flowtable_hooks_del(nft_trans_flowtable(trans),
							&nft_trans_flowtable_hooks(trans));
				nf_tables_flowtable_notify(&trans->ctx,
							   nft_trans_flowtable(trans),
							   &nft_trans_flowtable_hooks(trans),
							   NFT_MSG_DELFLOWTABLE);
				nft_unregister_flowtable_net_hooks(net,
								   &nft_trans_flowtable_hooks(trans));
			} else {
				list_del_rcu(&nft_trans_flowtable(trans)->list);
				nf_tables_flowtable_notify(&trans->ctx,
							   nft_trans_flowtable(trans),
							   &nft_trans_flowtable(trans)->hook_list,
							   NFT_MSG_DELFLOWTABLE);
				nft_unregister_flowtable_net_hooks(net,
						&nft_trans_flowtable(trans)->hook_list);
			}
			break;
		}
	}

	nft_commit_notify(net, NETLINK_CB(skb).portid);
	nf_tables_gen_notify(net, skb, NFT_MSG_NEWGEN);
	nf_tables_commit_release(net);

	return 0;
}

static void nf_tables_module_autoload(struct net *net)
{
	struct nft_module_request *req, *next;
	LIST_HEAD(module_list);

	list_splice_init(&net->nft.module_list, &module_list);
	mutex_unlock(&net->nft.commit_mutex);
	list_for_each_entry_safe(req, next, &module_list, list) {
		request_module("%s", req->module);
		req->done = true;
	}
	mutex_lock(&net->nft.commit_mutex);
	list_splice(&module_list, &net->nft.module_list);
}

static void nf_tables_abort_release(struct nft_trans *trans)
{
	switch (trans->msg_type) {
	case NFT_MSG_NEWTABLE:
		nf_tables_table_destroy(&trans->ctx);
		break;
	case NFT_MSG_NEWCHAIN:
		nf_tables_chain_destroy(&trans->ctx);
		break;
	case NFT_MSG_NEWRULE:
		nf_tables_rule_destroy(&trans->ctx, nft_trans_rule(trans));
		break;
	case NFT_MSG_NEWSET:
		nft_set_destroy(&trans->ctx, nft_trans_set(trans));
		break;
	case NFT_MSG_NEWSETELEM:
		nft_set_elem_destroy(nft_trans_elem_set(trans),
				     nft_trans_elem(trans).priv, true);
		break;
	case NFT_MSG_NEWOBJ:
		nft_obj_destroy(&trans->ctx, nft_trans_obj(trans));
		break;
	case NFT_MSG_NEWFLOWTABLE:
		if (nft_trans_flowtable_update(trans))
			nft_flowtable_hooks_destroy(&nft_trans_flowtable_hooks(trans));
		else
			nf_tables_flowtable_destroy(nft_trans_flowtable(trans));
		break;
	}
	kfree(trans);
}

static int __nf_tables_abort(struct net *net, enum nfnl_abort_action action)
{
	struct nft_trans *trans, *next;
	struct nft_trans_elem *te;
	struct nft_hook *hook;

	if (action == NFNL_ABORT_VALIDATE &&
	    nf_tables_validate(net) < 0)
		return -EAGAIN;

	list_for_each_entry_safe_reverse(trans, next, &net->nft.commit_list,
					 list) {
		switch (trans->msg_type) {
		case NFT_MSG_NEWTABLE:
			if (nft_trans_table_update(trans)) {
				if (nft_trans_table_enable(trans)) {
					nf_tables_table_disable(net,
								trans->ctx.table);
					trans->ctx.table->flags |= NFT_TABLE_F_DORMANT;
				}
				nft_trans_destroy(trans);
			} else {
				list_del_rcu(&trans->ctx.table->list);
			}
			break;
		case NFT_MSG_DELTABLE:
			nft_clear(trans->ctx.net, trans->ctx.table);
			nft_trans_destroy(trans);
			break;
		case NFT_MSG_NEWCHAIN:
			if (nft_trans_chain_update(trans)) {
				free_percpu(nft_trans_chain_stats(trans));
				kfree(nft_trans_chain_name(trans));
				nft_trans_destroy(trans);
			} else {
				if (nft_chain_is_bound(trans->ctx.chain)) {
					nft_trans_destroy(trans);
					break;
				}
				trans->ctx.table->use--;
				nft_chain_del(trans->ctx.chain);
				nf_tables_unregister_hook(trans->ctx.net,
							  trans->ctx.table,
							  trans->ctx.chain);
			}
			break;
		case NFT_MSG_DELCHAIN:
			trans->ctx.table->use++;
			nft_clear(trans->ctx.net, trans->ctx.chain);
			nft_trans_destroy(trans);
			break;
		case NFT_MSG_NEWRULE:
			trans->ctx.chain->use--;
			list_del_rcu(&nft_trans_rule(trans)->list);
			nft_rule_expr_deactivate(&trans->ctx,
						 nft_trans_rule(trans),
						 NFT_TRANS_ABORT);
			break;
		case NFT_MSG_DELRULE:
			trans->ctx.chain->use++;
			nft_clear(trans->ctx.net, nft_trans_rule(trans));
			nft_rule_expr_activate(&trans->ctx, nft_trans_rule(trans));
			nft_trans_destroy(trans);
			break;
		case NFT_MSG_NEWSET:
			trans->ctx.table->use--;
			if (nft_trans_set_bound(trans)) {
				nft_trans_destroy(trans);
				break;
			}
			list_del_rcu(&nft_trans_set(trans)->list);
			break;
		case NFT_MSG_DELSET:
			trans->ctx.table->use++;
			nft_clear(trans->ctx.net, nft_trans_set(trans));
			nft_trans_destroy(trans);
			break;
		case NFT_MSG_NEWSETELEM:
			if (nft_trans_elem_set_bound(trans)) {
				nft_trans_destroy(trans);
				break;
			}
			te = (struct nft_trans_elem *)trans->data;
			te->set->ops->remove(net, te->set, &te->elem);
			atomic_dec(&te->set->nelems);
			break;
		case NFT_MSG_DELSETELEM:
			te = (struct nft_trans_elem *)trans->data;

			nft_set_elem_activate(net, te->set, &te->elem);
			te->set->ops->activate(net, te->set, &te->elem);
			te->set->ndeact--;

			nft_trans_destroy(trans);
			break;
		case NFT_MSG_NEWOBJ:
			if (nft_trans_obj_update(trans)) {
				kfree(nft_trans_obj_newobj(trans));
				nft_trans_destroy(trans);
			} else {
				trans->ctx.table->use--;
				nft_obj_del(nft_trans_obj(trans));
			}
			break;
		case NFT_MSG_DELOBJ:
			trans->ctx.table->use++;
			nft_clear(trans->ctx.net, nft_trans_obj(trans));
			nft_trans_destroy(trans);
			break;
		case NFT_MSG_NEWFLOWTABLE:
			if (nft_trans_flowtable_update(trans)) {
				nft_unregister_flowtable_net_hooks(net,
						&nft_trans_flowtable_hooks(trans));
			} else {
				trans->ctx.table->use--;
				list_del_rcu(&nft_trans_flowtable(trans)->list);
				nft_unregister_flowtable_net_hooks(net,
						&nft_trans_flowtable(trans)->hook_list);
			}
			break;
		case NFT_MSG_DELFLOWTABLE:
			if (nft_trans_flowtable_update(trans)) {
				list_for_each_entry(hook, &nft_trans_flowtable(trans)->hook_list, list)
					hook->inactive = false;
			} else {
				trans->ctx.table->use++;
				nft_clear(trans->ctx.net, nft_trans_flowtable(trans));
			}
			nft_trans_destroy(trans);
			break;
		}
	}

	synchronize_rcu();

	list_for_each_entry_safe_reverse(trans, next,
					 &net->nft.commit_list, list) {
		list_del(&trans->list);
		nf_tables_abort_release(trans);
	}

	if (action == NFNL_ABORT_AUTOLOAD)
		nf_tables_module_autoload(net);
	else
		nf_tables_module_autoload_cleanup(net);

	return 0;
}

static void nf_tables_cleanup(struct net *net)
{
	nft_validate_state_update(net, NFT_VALIDATE_SKIP);
}

static int nf_tables_abort(struct net *net, struct sk_buff *skb,
			   enum nfnl_abort_action action)
{
	int ret = __nf_tables_abort(net, action);

	mutex_unlock(&net->nft.commit_mutex);

	return ret;
}

static bool nf_tables_valid_genid(struct net *net, u32 genid)
{
	bool genid_ok;

	mutex_lock(&net->nft.commit_mutex);

	genid_ok = genid == 0 || net->nft.base_seq == genid;
	if (!genid_ok)
		mutex_unlock(&net->nft.commit_mutex);

	/* else, commit mutex has to be released by commit or abort function */
	return genid_ok;
}

static const struct nfnetlink_subsystem nf_tables_subsys = {
	.name		= "nf_tables",
	.subsys_id	= NFNL_SUBSYS_NFTABLES,
	.cb_count	= NFT_MSG_MAX,
	.cb		= nf_tables_cb,
	.commit		= nf_tables_commit,
	.abort		= nf_tables_abort,
	.cleanup	= nf_tables_cleanup,
	.valid_genid	= nf_tables_valid_genid,
	.owner		= THIS_MODULE,
};

int nft_chain_validate_dependency(const struct nft_chain *chain,
				  enum nft_chain_types type)
{
	const struct nft_base_chain *basechain;

	if (nft_is_base_chain(chain)) {
		basechain = nft_base_chain(chain);
		if (basechain->type->type != type)
			return -EOPNOTSUPP;
	}
	return 0;
}
EXPORT_SYMBOL_GPL(nft_chain_validate_dependency);

int nft_chain_validate_hooks(const struct nft_chain *chain,
			     unsigned int hook_flags)
{
	struct nft_base_chain *basechain;

	if (nft_is_base_chain(chain)) {
		basechain = nft_base_chain(chain);

		if ((1 << basechain->ops.hooknum) & hook_flags)
			return 0;

		return -EOPNOTSUPP;
	}

	return 0;
}
EXPORT_SYMBOL_GPL(nft_chain_validate_hooks);

/*
 * Loop detection - walk through the ruleset beginning at the destination chain
 * of a new jump until either the source chain is reached (loop) or all
 * reachable chains have been traversed.
 *
 * The loop check is performed whenever a new jump verdict is added to an
 * expression or verdict map or a verdict map is bound to a new chain.
 */

static int nf_tables_check_loops(const struct nft_ctx *ctx,
				 const struct nft_chain *chain);

static int nf_tables_loop_check_setelem(const struct nft_ctx *ctx,
					struct nft_set *set,
					const struct nft_set_iter *iter,
					struct nft_set_elem *elem)
{
	const struct nft_set_ext *ext = nft_set_elem_ext(set, elem->priv);
	const struct nft_data *data;

	if (nft_set_ext_exists(ext, NFT_SET_EXT_FLAGS) &&
	    *nft_set_ext_flags(ext) & NFT_SET_ELEM_INTERVAL_END)
		return 0;

	data = nft_set_ext_data(ext);
	switch (data->verdict.code) {
	case NFT_JUMP:
	case NFT_GOTO:
		return nf_tables_check_loops(ctx, data->verdict.chain);
	default:
		return 0;
	}
}

static int nf_tables_check_loops(const struct nft_ctx *ctx,
				 const struct nft_chain *chain)
{
	const struct nft_rule *rule;
	const struct nft_expr *expr, *last;
	struct nft_set *set;
	struct nft_set_binding *binding;
	struct nft_set_iter iter;

	if (ctx->chain == chain)
		return -ELOOP;

	list_for_each_entry(rule, &chain->rules, list) {
		nft_rule_for_each_expr(expr, last, rule) {
			struct nft_immediate_expr *priv;
			const struct nft_data *data;
			int err;

			if (strcmp(expr->ops->type->name, "immediate"))
				continue;

			priv = nft_expr_priv(expr);
			if (priv->dreg != NFT_REG_VERDICT)
				continue;

			data = &priv->data;
			switch (data->verdict.code) {
			case NFT_JUMP:
			case NFT_GOTO:
				err = nf_tables_check_loops(ctx,
							data->verdict.chain);
				if (err < 0)
					return err;
			default:
				break;
			}
		}
	}

	list_for_each_entry(set, &ctx->table->sets, list) {
		if (!nft_is_active_next(ctx->net, set))
			continue;
		if (!(set->flags & NFT_SET_MAP) ||
		    set->dtype != NFT_DATA_VERDICT)
			continue;

		list_for_each_entry(binding, &set->bindings, list) {
			if (!(binding->flags & NFT_SET_MAP) ||
			    binding->chain != chain)
				continue;

			iter.genmask	= nft_genmask_next(ctx->net);
			iter.skip 	= 0;
			iter.count	= 0;
			iter.err	= 0;
			iter.fn		= nf_tables_loop_check_setelem;

			set->ops->walk(ctx, set, &iter);
			if (iter.err < 0)
				return iter.err;
		}
	}

	return 0;
}

/**
 *	nft_parse_u32_check - fetch u32 attribute and check for maximum value
 *
 *	@attr: netlink attribute to fetch value from
 *	@max: maximum value to be stored in dest
 *	@dest: pointer to the variable
 *
 *	Parse, check and store a given u32 netlink attribute into variable.
 *	This function returns -ERANGE if the value goes over maximum value.
 *	Otherwise a 0 is returned and the attribute value is stored in the
 *	destination variable.
 */
int nft_parse_u32_check(const struct nlattr *attr, int max, u32 *dest)
{
	u32 val;

	val = ntohl(nla_get_be32(attr));
	if (val > max)
		return -ERANGE;

	*dest = val;
	return 0;
}
EXPORT_SYMBOL_GPL(nft_parse_u32_check);

/**
 *	nft_parse_register - parse a register value from a netlink attribute
 *
 *	@attr: netlink attribute
 *
 *	Parse and translate a register value from a netlink attribute.
 *	Registers used to be 128 bit wide, these register numbers will be
 *	mapped to the corresponding 32 bit register numbers.
 */
static unsigned int nft_parse_register(const struct nlattr *attr)
{
	unsigned int reg;

	reg = ntohl(nla_get_be32(attr));
	switch (reg) {
	case NFT_REG_VERDICT...NFT_REG_4:
		return reg * NFT_REG_SIZE / NFT_REG32_SIZE;
	default:
		return reg + NFT_REG_SIZE / NFT_REG32_SIZE - NFT_REG32_00;
	}
}

/**
 *	nft_dump_register - dump a register value to a netlink attribute
 *
 *	@skb: socket buffer
 *	@attr: attribute number
 *	@reg: register number
 *
 *	Construct a netlink attribute containing the register number. For
 *	compatibility reasons, register numbers being a multiple of 4 are
 *	translated to the corresponding 128 bit register numbers.
 */
int nft_dump_register(struct sk_buff *skb, unsigned int attr, unsigned int reg)
{
	if (reg % (NFT_REG_SIZE / NFT_REG32_SIZE) == 0)
		reg = reg / (NFT_REG_SIZE / NFT_REG32_SIZE);
	else
		reg = reg - NFT_REG_SIZE / NFT_REG32_SIZE + NFT_REG32_00;

	return nla_put_be32(skb, attr, htonl(reg));
}
EXPORT_SYMBOL_GPL(nft_dump_register);

/**
 *	nft_validate_register_load - validate a load from a register
 *
 *	@reg: the register number
 *	@len: the length of the data
 *
 * 	Validate that the input register is one of the general purpose
 * 	registers and that the length of the load is within the bounds.
 */
static int nft_validate_register_load(enum nft_registers reg, unsigned int len)
{
	if (reg < NFT_REG_1 * NFT_REG_SIZE / NFT_REG32_SIZE)
		return -EINVAL;
	if (len == 0)
		return -EINVAL;
	if (reg * NFT_REG32_SIZE + len > sizeof_field(struct nft_regs, data))
		return -ERANGE;

	return 0;
}

int nft_parse_register_load(const struct nlattr *attr, u8 *sreg, u32 len)
{
	u32 reg;
	int err;

	reg = nft_parse_register(attr);
	err = nft_validate_register_load(reg, len);
	if (err < 0)
		return err;

	*sreg = reg;
	return 0;
}
EXPORT_SYMBOL_GPL(nft_parse_register_load);

/**
 *	nft_validate_register_store - validate an expressions' register store
 *
 *	@ctx: context of the expression performing the load
 * 	@reg: the destination register number
 * 	@data: the data to load
 * 	@type: the data type
 * 	@len: the length of the data
 *
 * 	Validate that a data load uses the appropriate data type for
 * 	the destination register and the length is within the bounds.
 * 	A value of NULL for the data means that its runtime gathered
 * 	data.
 */
static int nft_validate_register_store(const struct nft_ctx *ctx,
				       enum nft_registers reg,
				       const struct nft_data *data,
				       enum nft_data_types type,
				       unsigned int len)
{
	int err;

	switch (reg) {
	case NFT_REG_VERDICT:
		if (type != NFT_DATA_VERDICT)
			return -EINVAL;

		if (data != NULL &&
		    (data->verdict.code == NFT_GOTO ||
		     data->verdict.code == NFT_JUMP)) {
			err = nf_tables_check_loops(ctx, data->verdict.chain);
			if (err < 0)
				return err;
		}

		return 0;
	default:
		if (reg < NFT_REG_1 * NFT_REG_SIZE / NFT_REG32_SIZE)
			return -EINVAL;
		if (len == 0)
			return -EINVAL;
		if (reg * NFT_REG32_SIZE + len >
		    sizeof_field(struct nft_regs, data))
			return -ERANGE;

		if (data != NULL && type != NFT_DATA_VALUE)
			return -EINVAL;
		return 0;
	}
}

int nft_parse_register_store(const struct nft_ctx *ctx,
			     const struct nlattr *attr, u8 *dreg,
			     const struct nft_data *data,
			     enum nft_data_types type, unsigned int len)
{
	int err;
	u32 reg;

	reg = nft_parse_register(attr);
	err = nft_validate_register_store(ctx, reg, data, type, len);
	if (err < 0)
		return err;

	*dreg = reg;
	return 0;
}
EXPORT_SYMBOL_GPL(nft_parse_register_store);

static const struct nla_policy nft_verdict_policy[NFTA_VERDICT_MAX + 1] = {
	[NFTA_VERDICT_CODE]	= { .type = NLA_U32 },
	[NFTA_VERDICT_CHAIN]	= { .type = NLA_STRING,
				    .len = NFT_CHAIN_MAXNAMELEN - 1 },
	[NFTA_VERDICT_CHAIN_ID]	= { .type = NLA_U32 },
};

static int nft_verdict_init(const struct nft_ctx *ctx, struct nft_data *data,
			    struct nft_data_desc *desc, const struct nlattr *nla)
{
	u8 genmask = nft_genmask_next(ctx->net);
	struct nlattr *tb[NFTA_VERDICT_MAX + 1];
	struct nft_chain *chain;
	int err;

	err = nla_parse_nested_deprecated(tb, NFTA_VERDICT_MAX, nla,
					  nft_verdict_policy, NULL);
	if (err < 0)
		return err;

	if (!tb[NFTA_VERDICT_CODE])
		return -EINVAL;
	data->verdict.code = ntohl(nla_get_be32(tb[NFTA_VERDICT_CODE]));

	switch (data->verdict.code) {
	default:
		switch (data->verdict.code & NF_VERDICT_MASK) {
		case NF_ACCEPT:
		case NF_DROP:
		case NF_QUEUE:
			break;
		default:
			return -EINVAL;
		}
		fallthrough;
	case NFT_CONTINUE:
	case NFT_BREAK:
	case NFT_RETURN:
		break;
	case NFT_JUMP:
	case NFT_GOTO:
		if (tb[NFTA_VERDICT_CHAIN]) {
			chain = nft_chain_lookup(ctx->net, ctx->table,
						 tb[NFTA_VERDICT_CHAIN],
						 genmask);
		} else if (tb[NFTA_VERDICT_CHAIN_ID]) {
			chain = nft_chain_lookup_byid(ctx->net,
						      tb[NFTA_VERDICT_CHAIN_ID]);
			if (IS_ERR(chain))
				return PTR_ERR(chain);
		} else {
			return -EINVAL;
		}

		if (IS_ERR(chain))
			return PTR_ERR(chain);
		if (nft_is_base_chain(chain))
			return -EOPNOTSUPP;

		chain->use++;
		data->verdict.chain = chain;
		break;
	}

	desc->len = sizeof(data->verdict);
	desc->type = NFT_DATA_VERDICT;
	return 0;
}

static void nft_verdict_uninit(const struct nft_data *data)
{
	struct nft_chain *chain;
	struct nft_rule *rule;

	switch (data->verdict.code) {
	case NFT_JUMP:
	case NFT_GOTO:
		chain = data->verdict.chain;
		chain->use--;

		if (!nft_chain_is_bound(chain))
			break;

		chain->table->use--;
		list_for_each_entry(rule, &chain->rules, list)
			chain->use--;

		nft_chain_del(chain);
		break;
	}
}

int nft_verdict_dump(struct sk_buff *skb, int type, const struct nft_verdict *v)
{
	struct nlattr *nest;

	nest = nla_nest_start_noflag(skb, type);
	if (!nest)
		goto nla_put_failure;

	if (nla_put_be32(skb, NFTA_VERDICT_CODE, htonl(v->code)))
		goto nla_put_failure;

	switch (v->code) {
	case NFT_JUMP:
	case NFT_GOTO:
		if (nla_put_string(skb, NFTA_VERDICT_CHAIN,
				   v->chain->name))
			goto nla_put_failure;
	}
	nla_nest_end(skb, nest);
	return 0;

nla_put_failure:
	return -1;
}

static int nft_value_init(const struct nft_ctx *ctx,
			  struct nft_data *data, unsigned int size,
			  struct nft_data_desc *desc, const struct nlattr *nla)
{
	unsigned int len;

	len = nla_len(nla);
	if (len == 0)
		return -EINVAL;
	if (len > size)
		return -EOVERFLOW;

	nla_memcpy(data->data, nla, len);
	desc->type = NFT_DATA_VALUE;
	desc->len  = len;
	return 0;
}

static int nft_value_dump(struct sk_buff *skb, const struct nft_data *data,
			  unsigned int len)
{
	return nla_put(skb, NFTA_DATA_VALUE, len, data->data);
}

static const struct nla_policy nft_data_policy[NFTA_DATA_MAX + 1] = {
	[NFTA_DATA_VALUE]	= { .type = NLA_BINARY },
	[NFTA_DATA_VERDICT]	= { .type = NLA_NESTED },
};

/**
 *	nft_data_init - parse nf_tables data netlink attributes
 *
 *	@ctx: context of the expression using the data
 *	@data: destination struct nft_data
 *	@size: maximum data length
 *	@desc: data description
 *	@nla: netlink attribute containing data
 *
 *	Parse the netlink data attributes and initialize a struct nft_data.
 *	The type and length of data are returned in the data description.
 *
 *	The caller can indicate that it only wants to accept data of type
 *	NFT_DATA_VALUE by passing NULL for the ctx argument.
 */
int nft_data_init(const struct nft_ctx *ctx,
		  struct nft_data *data, unsigned int size,
		  struct nft_data_desc *desc, const struct nlattr *nla)
{
	struct nlattr *tb[NFTA_DATA_MAX + 1];
	int err;

	err = nla_parse_nested_deprecated(tb, NFTA_DATA_MAX, nla,
					  nft_data_policy, NULL);
	if (err < 0)
		return err;

	if (tb[NFTA_DATA_VALUE])
		return nft_value_init(ctx, data, size, desc,
				      tb[NFTA_DATA_VALUE]);
	if (tb[NFTA_DATA_VERDICT] && ctx != NULL)
		return nft_verdict_init(ctx, data, desc, tb[NFTA_DATA_VERDICT]);
	return -EINVAL;
}
EXPORT_SYMBOL_GPL(nft_data_init);

/**
 *	nft_data_release - release a nft_data item
 *
 *	@data: struct nft_data to release
 *	@type: type of data
 *
 *	Release a nft_data item. NFT_DATA_VALUE types can be silently discarded,
 *	all others need to be released by calling this function.
 */
void nft_data_release(const struct nft_data *data, enum nft_data_types type)
{
	if (type < NFT_DATA_VERDICT)
		return;
	switch (type) {
	case NFT_DATA_VERDICT:
		return nft_verdict_uninit(data);
	default:
		WARN_ON(1);
	}
}
EXPORT_SYMBOL_GPL(nft_data_release);

int nft_data_dump(struct sk_buff *skb, int attr, const struct nft_data *data,
		  enum nft_data_types type, unsigned int len)
{
	struct nlattr *nest;
	int err;

	nest = nla_nest_start_noflag(skb, attr);
	if (nest == NULL)
		return -1;

	switch (type) {
	case NFT_DATA_VALUE:
		err = nft_value_dump(skb, data, len);
		break;
	case NFT_DATA_VERDICT:
		err = nft_verdict_dump(skb, NFTA_DATA_VERDICT, &data->verdict);
		break;
	default:
		err = -EINVAL;
		WARN_ON(1);
	}

	nla_nest_end(skb, nest);
	return err;
}
EXPORT_SYMBOL_GPL(nft_data_dump);

int __nft_release_basechain(struct nft_ctx *ctx)
{
	struct nft_rule *rule, *nr;

	if (WARN_ON(!nft_is_base_chain(ctx->chain)))
		return 0;

	nf_tables_unregister_hook(ctx->net, ctx->chain->table, ctx->chain);
	list_for_each_entry_safe(rule, nr, &ctx->chain->rules, list) {
		list_del(&rule->list);
		ctx->chain->use--;
		nf_tables_rule_release(ctx, rule);
	}
	nft_chain_del(ctx->chain);
	ctx->table->use--;
	nf_tables_chain_destroy(ctx);

	return 0;
}
EXPORT_SYMBOL_GPL(__nft_release_basechain);

static void __nft_release_hook(struct net *net, struct nft_table *table)
{
	struct nft_chain *chain;

	list_for_each_entry(chain, &table->chains, list)
		nf_tables_unregister_hook(net, table, chain);
}

static void __nft_release_hooks(struct net *net)
{
	struct nft_table *table;

	list_for_each_entry(table, &net->nft.tables, list) {
		if (nft_table_has_owner(table))
			continue;

		__nft_release_hook(net, table);
	}
}

static void __nft_release_table(struct net *net, struct nft_table *table)
{
	struct nft_flowtable *flowtable, *nf;
	struct nft_chain *chain, *nc;
	struct nft_object *obj, *ne;
	struct nft_rule *rule, *nr;
	struct nft_set *set, *ns;
	struct nft_ctx ctx = {
		.net	= net,
		.family	= NFPROTO_NETDEV,
	};

	ctx.family = table->family;
	ctx.table = table;
	list_for_each_entry(chain, &table->chains, list) {
		ctx.chain = chain;
		list_for_each_entry_safe(rule, nr, &chain->rules, list) {
			list_del(&rule->list);
			chain->use--;
			nf_tables_rule_release(&ctx, rule);
		}
	}
	list_for_each_entry_safe(flowtable, nf, &table->flowtables, list) {
		list_del(&flowtable->list);
		table->use--;
		nf_tables_flowtable_destroy(flowtable);
	}
	list_for_each_entry_safe(set, ns, &table->sets, list) {
		list_del(&set->list);
		table->use--;
		nft_set_destroy(&ctx, set);
	}
	list_for_each_entry_safe(obj, ne, &table->objects, list) {
		nft_obj_del(obj);
		table->use--;
		nft_obj_destroy(&ctx, obj);
	}
	list_for_each_entry_safe(chain, nc, &table->chains, list) {
		ctx.chain = chain;
		nft_chain_del(chain);
		table->use--;
		nf_tables_chain_destroy(&ctx);
	}
	list_del(&table->list);
	nf_tables_table_destroy(&ctx);
}

static void __nft_release_tables(struct net *net)
{
	struct nft_table *table, *nt;

	list_for_each_entry_safe(table, nt, &net->nft.tables, list) {
		if (nft_table_has_owner(table))
			continue;

		__nft_release_table(net, table);
	}
}

static int nft_rcv_nl_event(struct notifier_block *this, unsigned long event,
			    void *ptr)
{
	struct netlink_notify *n = ptr;
	struct nft_table *table, *nt;
	struct net *net = n->net;
	bool release = false;

	if (event != NETLINK_URELEASE || n->protocol != NETLINK_NETFILTER)
		return NOTIFY_DONE;

	mutex_lock(&net->nft.commit_mutex);
	list_for_each_entry(table, &net->nft.tables, list) {
		if (nft_table_has_owner(table) &&
		    n->portid == table->nlpid) {
			__nft_release_hook(net, table);
			release = true;
		}
	}
	if (release) {
		synchronize_rcu();
		list_for_each_entry_safe(table, nt, &net->nft.tables, list) {
			if (nft_table_has_owner(table) &&
			    n->portid == table->nlpid)
				__nft_release_table(net, table);
		}
	}
	mutex_unlock(&net->nft.commit_mutex);

	return NOTIFY_DONE;
}

static struct notifier_block nft_nl_notifier = {
	.notifier_call  = nft_rcv_nl_event,
};

static int __net_init nf_tables_init_net(struct net *net)
{
	INIT_LIST_HEAD(&net->nft.tables);
	INIT_LIST_HEAD(&net->nft.commit_list);
	INIT_LIST_HEAD(&net->nft.module_list);
	INIT_LIST_HEAD(&net->nft.notify_list);
	mutex_init(&net->nft.commit_mutex);
	net->nft.base_seq = 1;
	net->nft.validate_state = NFT_VALIDATE_SKIP;

	return 0;
}

static void __net_exit nf_tables_pre_exit_net(struct net *net)
{
	__nft_release_hooks(net);
}

static void __net_exit nf_tables_exit_net(struct net *net)
{
	mutex_lock(&net->nft.commit_mutex);
	if (!list_empty(&net->nft.commit_list))
		__nf_tables_abort(net, NFNL_ABORT_NONE);
	__nft_release_tables(net);
	mutex_unlock(&net->nft.commit_mutex);
	WARN_ON_ONCE(!list_empty(&net->nft.tables));
	WARN_ON_ONCE(!list_empty(&net->nft.module_list));
	WARN_ON_ONCE(!list_empty(&net->nft.notify_list));
}

static struct pernet_operations nf_tables_net_ops = {
	.init		= nf_tables_init_net,
	.pre_exit	= nf_tables_pre_exit_net,
	.exit		= nf_tables_exit_net,
};

static int __init nf_tables_module_init(void)
{
	int err;

	spin_lock_init(&nf_tables_destroy_list_lock);
	err = register_pernet_subsys(&nf_tables_net_ops);
	if (err < 0)
		return err;

	err = nft_chain_filter_init();
	if (err < 0)
		goto err_chain_filter;

	err = nf_tables_core_module_init();
	if (err < 0)
		goto err_core_module;

	err = register_netdevice_notifier(&nf_tables_flowtable_notifier);
	if (err < 0)
		goto err_netdev_notifier;

	err = rhltable_init(&nft_objname_ht, &nft_objname_ht_params);
	if (err < 0)
		goto err_rht_objname;

	err = nft_offload_init();
	if (err < 0)
		goto err_offload;

	err = netlink_register_notifier(&nft_nl_notifier);
	if (err < 0)
		goto err_netlink_notifier;

	/* must be last */
	err = nfnetlink_subsys_register(&nf_tables_subsys);
	if (err < 0)
		goto err_nfnl_subsys;

	nft_chain_route_init();

	return err;

err_nfnl_subsys:
	netlink_unregister_notifier(&nft_nl_notifier);
err_netlink_notifier:
	nft_offload_exit();
err_offload:
	rhltable_destroy(&nft_objname_ht);
err_rht_objname:
	unregister_netdevice_notifier(&nf_tables_flowtable_notifier);
err_netdev_notifier:
	nf_tables_core_module_exit();
err_core_module:
	nft_chain_filter_fini();
err_chain_filter:
	unregister_pernet_subsys(&nf_tables_net_ops);
	return err;
}

static void __exit nf_tables_module_exit(void)
{
	nfnetlink_subsys_unregister(&nf_tables_subsys);
	netlink_unregister_notifier(&nft_nl_notifier);
	nft_offload_exit();
	unregister_netdevice_notifier(&nf_tables_flowtable_notifier);
	nft_chain_filter_fini();
	nft_chain_route_fini();
	unregister_pernet_subsys(&nf_tables_net_ops);
	cancel_work_sync(&trans_destroy_work);
	rcu_barrier();
	rhltable_destroy(&nft_objname_ht);
	nf_tables_core_module_exit();
}

module_init(nf_tables_module_init);
module_exit(nf_tables_module_exit);

MODULE_LICENSE("GPL");
MODULE_AUTHOR("Patrick McHardy <kaber@trash.net>");
MODULE_ALIAS_NFNL_SUBSYS(NFNL_SUBSYS_NFTABLES);<|MERGE_RESOLUTION|>--- conflicted
+++ resolved
@@ -3876,22 +3876,8 @@
 	if (set->num_exprs == 1) {
 		nest = nla_nest_start_noflag(skb, NFTA_SET_EXPR);
 		if (nf_tables_fill_expr_info(skb, set->exprs[0]) < 0)
-<<<<<<< HEAD
 			goto nla_put_failure;
 
-		nla_nest_end(skb, nest);
-	} else if (set->num_exprs > 1) {
-		nest = nla_nest_start_noflag(skb, NFTA_SET_EXPRESSIONS);
-		if (nest == NULL)
-=======
->>>>>>> 7aef27f0
-			goto nla_put_failure;
-
-		for (i = 0; i < set->num_exprs; i++) {
-			if (nft_expr_dump(skb, NFTA_LIST_ELEM,
-					  set->exprs[i]) < 0)
-				goto nla_put_failure;
-		}
 		nla_nest_end(skb, nest);
 	} else if (set->num_exprs > 1) {
 		nest = nla_nest_start_noflag(skb, NFTA_SET_EXPRESSIONS);
