--- conflicted
+++ resolved
@@ -256,79 +256,7 @@
 }
 #endif /* CONFIG_HYPERV */
 
-<<<<<<< HEAD
-=======
-#ifdef CONFIG_HYPERV_TSCPAGE
-struct ms_hyperv_tsc_page *hv_get_tsc_page(void);
-static inline u64 hv_read_tsc_page_tsc(const struct ms_hyperv_tsc_page *tsc_pg,
-				       u64 *cur_tsc)
-{
-	u64 scale, offset;
-	u32 sequence;
-
-	/*
-	 * The protocol for reading Hyper-V TSC page is specified in Hypervisor
-	 * Top-Level Functional Specification ver. 3.0 and above. To get the
-	 * reference time we must do the following:
-	 * - READ ReferenceTscSequence
-	 *   A special '0' value indicates the time source is unreliable and we
-	 *   need to use something else. The currently published specification
-	 *   versions (up to 4.0b) contain a mistake and wrongly claim '-1'
-	 *   instead of '0' as the special value, see commit c35b82ef0294.
-	 * - ReferenceTime =
-	 *        ((RDTSC() * ReferenceTscScale) >> 64) + ReferenceTscOffset
-	 * - READ ReferenceTscSequence again. In case its value has changed
-	 *   since our first reading we need to discard ReferenceTime and repeat
-	 *   the whole sequence as the hypervisor was updating the page in
-	 *   between.
-	 */
-	do {
-		sequence = READ_ONCE(tsc_pg->tsc_sequence);
-		if (!sequence)
-			return U64_MAX;
-		/*
-		 * Make sure we read sequence before we read other values from
-		 * TSC page.
-		 */
-		smp_rmb();
-
-		scale = READ_ONCE(tsc_pg->tsc_scale);
-		offset = READ_ONCE(tsc_pg->tsc_offset);
-		*cur_tsc = rdtsc_ordered();
-
-		/*
-		 * Make sure we read sequence after we read all other values
-		 * from TSC page.
-		 */
-		smp_rmb();
-
-	} while (READ_ONCE(tsc_pg->tsc_sequence) != sequence);
-
-	return mul_u64_u64_shr(*cur_tsc, scale, 64) + offset;
-}
-
-static inline u64 hv_read_tsc_page(const struct ms_hyperv_tsc_page *tsc_pg)
-{
-	u64 cur_tsc;
-
-	return hv_read_tsc_page_tsc(tsc_pg, &cur_tsc);
-}
-
-#else
-static inline struct ms_hyperv_tsc_page *hv_get_tsc_page(void)
-{
-	return NULL;
-}
-
-static inline u64 hv_read_tsc_page_tsc(const struct ms_hyperv_tsc_page *tsc_pg,
-				       u64 *cur_tsc)
-{
-	BUG();
-	return U64_MAX;
-}
-#endif
 
 #include <asm-generic/mshyperv.h>
 
->>>>>>> 765e33f5
 #endif