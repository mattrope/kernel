// SPDX-License-Identifier: GPL-2.0-or-later
/*
 * Copyright (c) 2020 thingy.jp.
 * Author: Daniel Palmer <daniel@thingy.jp>
 */

#include <dt-bindings/interrupt-controller/irq.h>
#include <dt-bindings/interrupt-controller/arm-gic.h>
#include <dt-bindings/clock/mstar-msc313-mpll.h>

/ {
	#address-cells = <1>;
	#size-cells = <1>;
	interrupt-parent = <&gic>;

	cpus: cpus {
		#address-cells = <1>;
		#size-cells = <0>;

		cpu0: cpu@0 {
			device_type = "cpu";
			compatible = "arm,cortex-a7";
			reg = <0x0>;
		};
	};

	arch_timer {
		compatible = "arm,armv7-timer";
		interrupts = <GIC_PPI 13 (GIC_CPU_MASK_SIMPLE(2)
				| IRQ_TYPE_LEVEL_LOW)>,
			     <GIC_PPI 14 (GIC_CPU_MASK_SIMPLE(2)
				| IRQ_TYPE_LEVEL_LOW)>,
			     <GIC_PPI 11 (GIC_CPU_MASK_SIMPLE(2)
				| IRQ_TYPE_LEVEL_LOW)>,
			     <GIC_PPI 10 (GIC_CPU_MASK_SIMPLE(2)
				| IRQ_TYPE_LEVEL_LOW)>;
		/*
		 * we shouldn't need this but the vendor
		 * u-boot is broken
		 */
		clock-frequency = <6000000>;
		arm,cpu-registers-not-fw-configured;
	};

	pmu: pmu {
		compatible = "arm,cortex-a7-pmu";
		interrupts = <GIC_SPI 10 IRQ_TYPE_LEVEL_HIGH>;
		interrupt-affinity = <&cpu0>;
	};

	clocks: clocks {
		xtal: xtal {
			#clock-cells = <0>;
			compatible = "fixed-clock";
			clock-frequency = <24000000>;
		};

		rtc_xtal: rtc_xtal {
			#clock-cells = <0>;
			compatible = "fixed-clock";
			clock-frequency = <32768>;
			status = "disabled";
		};

		xtal_div2: xtal_div2 {
			#clock-cells = <0>;
			compatible = "fixed-factor-clock";
			clocks = <&xtal>;
			clock-div = <2>;
			clock-mult = <1>;
		};
	};

	soc: soc {
		compatible = "simple-bus";
		#address-cells = <1>;
		#size-cells = <1>;
		ranges = <0x16001000 0x16001000 0x00007000>,
			 <0x1f000000 0x1f000000 0x00400000>,
			 <0xa0000000 0xa0000000 0x20000>;

		gic: interrupt-controller@16001000 {
			compatible = "arm,cortex-a7-gic";
			reg = <0x16001000 0x1000>,
			      <0x16002000 0x2000>,
			      <0x16004000 0x2000>,
			      <0x16006000 0x2000>;
			#interrupt-cells = <3>;
			interrupt-controller;
			interrupts = <GIC_PPI 9 (GIC_CPU_MASK_SIMPLE(2)
					| IRQ_TYPE_LEVEL_LOW)>;
		};

		riu: bus@1f000000 {
			compatible = "simple-bus";
			reg = <0x1f000000 0x00400000>;
			#address-cells = <1>;
			#size-cells = <1>;
			ranges = <0x0 0x1f000000 0x00400000>;

			pmsleep: syscon@1c00 {
				compatible = "mstar,msc313-pmsleep", "syscon";
				reg = <0x1c00 0x100>;
			};

			reboot {
				compatible = "syscon-reboot";
				regmap = <&pmsleep>;
				offset = <0xb8>;
				mask = <0x79>;
			};

<<<<<<< HEAD
=======
			rtc@2400 {
				compatible = "mstar,msc313-rtc";
				reg = <0x2400 0x40>;
				clocks = <&xtal_div2>;
				interrupts-extended = <&intc_irq GIC_SPI 44 IRQ_TYPE_LEVEL_HIGH>;
			};

>>>>>>> df0cc57e
			watchdog@6000 {
				compatible = "mstar,msc313e-wdt";
				reg = <0x6000 0x1f>;
				clocks = <&xtal_div2>;
			};

<<<<<<< HEAD
=======

>>>>>>> df0cc57e
			intc_fiq: interrupt-controller@201310 {
				compatible = "mstar,mst-intc";
				reg = <0x201310 0x40>;
				#interrupt-cells = <3>;
				interrupt-controller;
				interrupt-parent = <&gic>;
				mstar,irqs-map-range = <96 127>;
			};

			intc_irq: interrupt-controller@201350 {
				compatible = "mstar,mst-intc";
				reg = <0x201350 0x40>;
				#interrupt-cells = <3>;
				interrupt-controller;
				interrupt-parent = <&gic>;
				mstar,irqs-map-range = <32 95>;
				mstar,intc-no-eoi;
			};

			l3bridge: l3bridge@204400 {
				compatible = "mstar,l3bridge";
				reg = <0x204400 0x200>;
			};

			mpll: mpll@206000 {
				compatible = "mstar,msc313-mpll";
				#clock-cells = <1>;
				reg = <0x206000 0x200>;
				clocks = <&xtal>;
			};

			gpio: gpio@207800 {
				#gpio-cells = <2>;
				reg = <0x207800 0x200>;
				gpio-controller;
				#interrupt-cells = <2>;
				interrupt-controller;
				interrupt-parent = <&intc_fiq>;
				status = "disabled";
			};

			pm_uart: uart@221000 {
				compatible = "ns16550a";
				reg = <0x221000 0x100>;
				reg-shift = <3>;
				interrupts-extended = <&intc_irq GIC_SPI 34 IRQ_TYPE_LEVEL_HIGH>;
				clock-frequency = <172000000>;
				status = "disabled";
			};
		};

		imi: sram@a0000000 {
			compatible = "mmio-sram";
			reg = <0xa0000000 0x10000>;
		};
	};
};<|MERGE_RESOLUTION|>--- conflicted
+++ resolved
@@ -110,8 +110,6 @@
 				mask = <0x79>;
 			};
 
-<<<<<<< HEAD
-=======
 			rtc@2400 {
 				compatible = "mstar,msc313-rtc";
 				reg = <0x2400 0x40>;
@@ -119,17 +117,13 @@
 				interrupts-extended = <&intc_irq GIC_SPI 44 IRQ_TYPE_LEVEL_HIGH>;
 			};
 
->>>>>>> df0cc57e
 			watchdog@6000 {
 				compatible = "mstar,msc313e-wdt";
 				reg = <0x6000 0x1f>;
 				clocks = <&xtal_div2>;
 			};
 
-<<<<<<< HEAD
-=======
 
->>>>>>> df0cc57e
 			intc_fiq: interrupt-controller@201310 {
 				compatible = "mstar,mst-intc";
 				reg = <0x201310 0x40>;
