--- conflicted
+++ resolved
@@ -146,13 +146,10 @@
 int build_ntlmssp_negotiate_blob(unsigned char **pbuffer, u16 *buflen,
 				 struct cifs_ses *ses,
 				 struct TCP_Server_Info *server,
-<<<<<<< HEAD
-=======
 				 const struct nls_table *nls_cp);
 int build_ntlmssp_smb3_negotiate_blob(unsigned char **pbuffer, u16 *buflen,
 				 struct cifs_ses *ses,
 				 struct TCP_Server_Info *server,
->>>>>>> ed9f4f96
 				 const struct nls_table *nls_cp);
 int build_ntlmssp_auth_blob(unsigned char **pbuffer, u16 *buflen,
 			struct cifs_ses *ses,
